#!/usr/bin/env bash
# Copyright (c) .NET Foundation and contributors. All rights reserved.
# Licensed under the MIT license. See LICENSE file in the project root for full license information.

set -e
set -u

if [[ "${1}" =~ ^(-h|-help|--help|-\?|/\?)$ ]]; then
    echo "USAGE:"
    echo "build/scripts/tests.sh (Debug|Release) (dotnet|mono|mono-debug) [test assembly name] [xunit args]"
    echo "If specified, the test assembly name must be a substring match for one or more test assemblies."
    echo "Note that it's a substring match so '.dll' would match all unit test DLLs and run them all."
    echo "Any xunit args specified after the assembly name will be passed directly to the test runner so you can run individual tests, i.e. -method \"*.Query_01\""

    exit 1
fi

build_configuration=${1:-Debug}
runtime=${2:-dotnet}
single_test_assembly=${3:-}
xunit_args=(${@:4})

was_argv_specified=0
[[ "${single_test_assembly}" != "" ]] && was_argv_specified=1

this_dir="$(cd -P "$(dirname "${BASH_SOURCE[0]}")" && pwd)"
source "${this_dir}"/build-utils.sh

root_path="$(get_repo_dir)"
binaries_path="${root_path}"/Binaries
unittest_dir="${binaries_path}"/"${build_configuration}"/UnitTests
log_dir="${binaries_path}"/"${build_configuration}"/xUnitResults
nuget_dir="${HOME}"/.nuget/packages
xunit_console_version="$(get_package_version xunitrunnerconsole)"
dotnet_runtime_version="$(get_tool_version dotnetRuntime)"

if [[ "${runtime}" == "dotnet" ]]; then
<<<<<<< HEAD
    file_list=( "${unittest_dir}"/*/netcoreapp2.1/*.UnitTests.dll )
    file_skiplist=(
        # Disable the VB Semantic tests while we investigate the core dump issue
        # https://github.com/dotnet/roslyn/issues/29660
        "Microsoft.CodeAnalysis.VisualBasic.Semantic.UnitTests.dll"
    )
    xunit_console="${nuget_dir}"/xunit.runner.console/"${xunit_console_version}"/tools/netcoreapp2.0/xunit.console.dll
elif [[ "${runtime}" =~ ^(mono|mono-debug)$ ]]; then
    file_list=( "${unittest_dir}"/*/net46/*.UnitTests.dll )
    file_skiplist=(
        # Omitted because we appear to be missing things necessary to compile vb.net.
        # See https://github.com/mono/mono/issues/10679
        'Microsoft.CodeAnalysis.VisualBasic.CommandLine.UnitTests.dll'
        'Microsoft.CodeAnalysis.VisualBasic.Semantic.UnitTests.dll'
        # PortablePdb and lots of other problems
        'Microsoft.CodeAnalysis.VisualBasic.Scripting.UnitTests.dll'
        # Many test failures
        'Microsoft.CodeAnalysis.UnitTests.dll'
        # Multiple test failures
        'Microsoft.Build.Tasks.CodeAnalysis.UnitTests.dll'
        # Disabling on assumption
        'Microsoft.CodeAnalysis.VisualBasic.Emit.UnitTests.dll'
        # A zillion test failures + crash
        # See https://github.com/mono/mono/issues/10756
        'Microsoft.CodeAnalysis.VisualBasic.Symbol.UnitTests.dll'
        # Currently fails on CI against old versions of mono
        # See https://github.com/dotnet/roslyn/pull/30166#issuecomment-425571629
        'VBCSCompiler.UnitTests.dll'
        # Mono serialization errors breaking tests that have traits
        # https://github.com/mono/mono/issues/10945
        'Microsoft.CodeAnalysis.CSharp.Symbol.UnitTests.dll'
    )
=======
    target_framework=netcoreapp2.0
    file_list=( "${unittest_dir}"/*/netcoreapp2.0/*.UnitTests.dll )
    xunit_console="${nuget_dir}"/xunit.runner.console/"${xunit_console_version}"/tools/${target_framework}/xunit.console.dll
elif [[ "${runtime}" == "mono" ]]; then
    file_list=(
        "${unittest_dir}/Microsoft.CodeAnalysis.CSharp.Syntax.UnitTests/net472/Microsoft.CodeAnalysis.CSharp.Syntax.UnitTests.dll"
        )
>>>>>>> 87302cec
    xunit_console="${nuget_dir}"/xunit.runner.console/"${xunit_console_version}"/tools/net452/xunit.console.exe
else
    echo "Unknown runtime: ${runtime}"
    exit 1
fi

echo "Using ${xunit_console}"

# Discover and run the tests
mkdir -p "${log_dir}"

exit_code=0
for file_name in "${file_list[@]}"
do
    file_base_name=$(basename "${file_name}")
    log_file="${log_dir}/${file_base_name%.*}.xml"
    deps_json="${file_name%.*}".deps.json
    runtimeconfig_json="${file_name%.*}".runtimeconfig.json

    is_argv_match=0
    [[ "${file_name}" =~ "${single_test_assembly}" ]] && is_argv_match=1

    is_skiplist_match=0
    [[ "${file_skiplist[@]}" =~ "${file_base_name}" ]] && is_skiplist_match=1

    if (( is_skiplist_match && ! (is_argv_match && was_argv_specified) ))
    then
        echo "Skipping listed ${file_base_name}"
        continue
    fi

    if (( was_argv_specified && ! is_argv_match ))
    then
        echo "Skipping ${file_base_name} to run single test"
        continue
    fi

    echo Running "${runtime} ${file_name}"
    if [[ "${runtime}" == "dotnet" ]]; then
        # Disable the VB Semantic tests while we investigate the core dump issue
        # https://github.com/dotnet/roslyn/issues/29660
        if [[ "${file_name[@]}" == *'Microsoft.CodeAnalysis.VisualBasic.Semantic.UnitTests.dll' ]] 
        then
            echo "Skipping ${file_name[@]}"
            continue
        fi
        runner="dotnet exec --fx-version ${dotnet_runtime_version} --depsfile ${deps_json} --runtimeconfig ${runtimeconfig_json}"
    elif [[ "${runtime}" == "mono" ]]; then
        runner=mono
    elif [[ "${runtime}" == "mono-debug" ]]; then
        runner="mono --debug"
    fi

    # https://github.com/dotnet/roslyn/issues/29380
    if ${runner} "${xunit_console}" "${file_name}" -xml "${log_file}" -parallel none ${xunit_args[@]+"${xunit_args[@]}"}
    then
        echo "Assembly ${file_name} passed"
    else
        echo "Assembly ${file_name} failed"
        exit_code=1
    fi
done
exit ${exit_code}<|MERGE_RESOLUTION|>--- conflicted
+++ resolved
@@ -35,7 +35,6 @@
 dotnet_runtime_version="$(get_tool_version dotnetRuntime)"
 
 if [[ "${runtime}" == "dotnet" ]]; then
-<<<<<<< HEAD
     file_list=( "${unittest_dir}"/*/netcoreapp2.1/*.UnitTests.dll )
     file_skiplist=(
         # Disable the VB Semantic tests while we investigate the core dump issue
@@ -44,7 +43,7 @@
     )
     xunit_console="${nuget_dir}"/xunit.runner.console/"${xunit_console_version}"/tools/netcoreapp2.0/xunit.console.dll
 elif [[ "${runtime}" =~ ^(mono|mono-debug)$ ]]; then
-    file_list=( "${unittest_dir}"/*/net46/*.UnitTests.dll )
+    file_list=( "${unittest_dir}"/*/net472/*.UnitTests.dll )
     file_skiplist=(
         # Omitted because we appear to be missing things necessary to compile vb.net.
         # See https://github.com/mono/mono/issues/10679
@@ -68,15 +67,6 @@
         # https://github.com/mono/mono/issues/10945
         'Microsoft.CodeAnalysis.CSharp.Symbol.UnitTests.dll'
     )
-=======
-    target_framework=netcoreapp2.0
-    file_list=( "${unittest_dir}"/*/netcoreapp2.0/*.UnitTests.dll )
-    xunit_console="${nuget_dir}"/xunit.runner.console/"${xunit_console_version}"/tools/${target_framework}/xunit.console.dll
-elif [[ "${runtime}" == "mono" ]]; then
-    file_list=(
-        "${unittest_dir}/Microsoft.CodeAnalysis.CSharp.Syntax.UnitTests/net472/Microsoft.CodeAnalysis.CSharp.Syntax.UnitTests.dll"
-        )
->>>>>>> 87302cec
     xunit_console="${nuget_dir}"/xunit.runner.console/"${xunit_console_version}"/tools/net452/xunit.console.exe
 else
     echo "Unknown runtime: ${runtime}"
