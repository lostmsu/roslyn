﻿<?xml version="1.0" encoding="utf-8"?>
<!-- Copyright (c)  Microsoft.  All Rights Reserved.  Licensed under the Apache License, Version 2.0.  See License.txt in the project root for license information. -->
<Project ToolsVersion="14.0" xmlns="http://schemas.microsoft.com/developer/msbuild/2003">

  <!-- This controls the version numbers of the build that we are producing -->

  <Import Project="Dependencies.props" />

  <PropertyGroup>
    <!-- This is the assembly version of Roslyn from the .NET assembly perspective. It should only be revved during significant point releases. -->
    <RoslynAssemblyVersionBase Condition="'$(RoslynAssemblyVersion)' == ''">2.1.0</RoslynAssemblyVersionBase>
    <!-- This is the file version of Roslyn, as placed in the PE header. It should be revved during point releases, and is also what provides the basis for our NuGet package versioning. -->
<<<<<<< HEAD
    <RoslynFileVersionBase Condition="'$(RoslynFileVersionBase)' == ''">2.0.1</RoslynFileVersionBase>
=======
    <RoslynFileVersionBase Condition="'$(RoslynFileVersionBase)' == ''">2.1.0</RoslynFileVersionBase>
>>>>>>> 6dd171a7
    <!-- The release moniker for our packages.  Developers should use "dev" and official builds pick the branch
         moniker listed below -->
    <RoslynNuGetMoniker Condition="'$(RoslynNuGetMoniker)' == ''">dev</RoslynNuGetMoniker>
    <RoslynNuGetMoniker Condition="'$(OfficialBuild)' == 'true'">beta1</RoslynNuGetMoniker>
    <!-- This is the base of the NuGet versioning for prerelease packages -->
    <NuGetPreReleaseVersion>$(RoslynFileVersionBase)-$(RoslynNuGetMoniker)</NuGetPreReleaseVersion>

    <!-- We should not be signing a build anywhere except for in MicroBuild, which will always specify 'BUILD_BUILDNUMBER'-->
    <BuildNumber Condition="'$(BuildNumber)' == ''">$(BUILD_BUILDNUMBER)</BuildNumber>
    <Error Condition="'$(BuildNumber)' == '' AND '$(OfficialBuild)' == 'true'">A build number must be specified for a signed build.</Error>

    <!-- When a build number is not specified, then we should default back to '00065535.0', which is a build number in the
         same format as provided by MicroBuild v2, but greater than any that MicroBuild v2 will produce, and is still compatible
         with the Win32 file version limitations. This is required so that builds done locally, where '$(OfficialBuild)' == 'true',
         can still be deployed to VS and override the version that is globally installed. -->
    <BuildNumber Condition="'$(BuildNumber)' == ''">00065535.0</BuildNumber>
    <!-- When a build number is specified, it needs to be in the format of 'x.y'-->
    <Error Condition="$(BuildNumber.Split('.').Length) != 2">BuildNumber should have two parts (in the form of 'x.y')</Error>

    <!-- Split the build parts out from the BuildNumber which is given to us by MicroBuild in the format of yyyymmdd.nn
         where BuildNumberFiveDigitDateStamp is mmmdd (such as 60615) and BuildNumberBuildOfTheDay is nn (which represents the nth build
         started that day). So the first build of the day, 20160615.1, will produce something similar to BuildNumberFiveDigitDateStamp: 60615,
         BuildNumberBuildOfTheDayPadded: 01;and the 12th build of the day, 20160615.12, will produce BuildNumberFiveDigitDateStamp: 60615, BuildNumberBuildOfTheDay: 12

         Additionally, in order ensure the value fits in the 16-bit PE header fields, we will only take the last five digits of the BuildNumber, so
         in the case of 20160615, we will set BuildNumberFiveDigitDateStamp to 60615. Unfortunately for releases in 2017 we can't go any higher, so
         well continue the month counting instead: the build after 61231 is 61301. -->
    <BuildNumberFiveDigitDateStamp>$([MSBuild]::Subtract($(BuildNumber.Split('.')[0].Substring(3).Trim()), 8800))</BuildNumberFiveDigitDateStamp>
    <BuildNumberBuildOfTheDayPadded>$(BuildNumber.Split('.')[1].PadLeft(2,'0'))</BuildNumberBuildOfTheDayPadded>

    <!-- NuGet version -->
    <NuGetReleaseVersion>$(RoslynFileVersionBase)</NuGetReleaseVersion>
    <NuGetPerBuildPreReleaseVersion>$(NuGetPreReleaseVersion)-$(BuildNumberFiveDigitDateStamp)-$(BuildNumberBuildOfTheDayPadded)</NuGetPerBuildPreReleaseVersion>
    <NuGetPackageRoot Condition="'$(NuGetPackageRoot)' == ''">$(NUGET_PACKAGES)</NuGetPackageRoot> <!-- Respect environment variable if set -->
    <NuGetPackageRoot Condition="'$(NuGetPackageRoot)' == '' AND '$(OS)' == 'Windows_NT'">$(UserProfile)\.nuget\packages</NuGetPackageRoot>
    <NuGetPackageRoot Condition="'$(NuGetPackageRoot)' == '' AND '$(OS)' != 'Windows_NT'">$(HOME)\.nuget\packages</NuGetPackageRoot>
    <NuGetPackagesDirectory>$(NuGetPackageRoot)</NuGetPackagesDirectory>
  </PropertyGroup>

  <Choose>
    <When Condition="'$(OfficialBuild)' == 'true' OR '$(UseShippingAssemblyVersion)' == 'true'">
      <PropertyGroup>
        <AssemblyVersion>$(RoslynAssemblyVersionBase).0</AssemblyVersion>
        <BuildVersion>$(RoslynFileVersionBase).$(BuildNumberFiveDigitDateStamp)</BuildVersion>
        <VsixVersion>$(RoslynFileVersionBase).$(BuildNumberFiveDigitDateStamp)$(BuildNumberBuildOfTheDayPadded)</VsixVersion>
      </PropertyGroup>
    </When>

    <Otherwise>
      <!-- No build version was supplied.  We'll use a special version, higher than anything
           installed, so that the assembly identity is different.  This will allows us to
           have a build with an actual number installed, but then build and F5 a build with
           this number. We will make AssemblyVersion and BuildVersion different, to catch
           any bugs where people might assume they are the same. -->
      <PropertyGroup>
        <AssemblyVersion>42.42.42.42</AssemblyVersion>
        <BuildVersion>42.42.42.42424</BuildVersion>
        <VsixVersion>42.42.42.42424</VsixVersion>
      </PropertyGroup>
    </Otherwise>
  </Choose>
</Project><|MERGE_RESOLUTION|>--- conflicted
+++ resolved
@@ -10,11 +10,7 @@
     <!-- This is the assembly version of Roslyn from the .NET assembly perspective. It should only be revved during significant point releases. -->
     <RoslynAssemblyVersionBase Condition="'$(RoslynAssemblyVersion)' == ''">2.1.0</RoslynAssemblyVersionBase>
     <!-- This is the file version of Roslyn, as placed in the PE header. It should be revved during point releases, and is also what provides the basis for our NuGet package versioning. -->
-<<<<<<< HEAD
-    <RoslynFileVersionBase Condition="'$(RoslynFileVersionBase)' == ''">2.0.1</RoslynFileVersionBase>
-=======
     <RoslynFileVersionBase Condition="'$(RoslynFileVersionBase)' == ''">2.1.0</RoslynFileVersionBase>
->>>>>>> 6dd171a7
     <!-- The release moniker for our packages.  Developers should use "dev" and official builds pick the branch
          moniker listed below -->
     <RoslynNuGetMoniker Condition="'$(RoslynNuGetMoniker)' == ''">dev</RoslynNuGetMoniker>
