--- conflicted
+++ resolved
@@ -504,11 +504,8 @@
     <Compile Include="TextStructureNavigation\TextStructureNavigatorTests.vb" />
     <Compile Include="TodoComment\TodoCommentTests.vb" />
     <Compile Include="TypeInferrer\TypeInferrerTests.vb" />
-<<<<<<< HEAD
     <Compile Include="UseCollectionInitializer\UseCollectionInitializerTests.vb" />
-=======
     <Compile Include="UseCoalesceExpression\UseCoalesceExpressionForNullableTests.vb" />
->>>>>>> 7588af43
     <Compile Include="UseObjectInitializer\UseObjectInitializerTests.vb" />
     <Compile Include="Utilities\CodeSnippets.vb" />
     <Compile Include="Utils.vb" />
