--- conflicted
+++ resolved
@@ -976,17 +976,6 @@
         public async Task BreakMode_RudeEdits_DocumentWithoutSequencePoints()
         {
             var source1 = "abstract class C { public abstract void M(); }";
-<<<<<<< HEAD
-
-            using var workspace = TestWorkspace.CreateCSharp(source1);
-
-            var project = workspace.CurrentSolution.Projects.Single();
-            var (_, moduleId) = EmitAndLoadLibraryToDebuggee(source1, project.Id);
-            var document1 = workspace.CurrentSolution.Projects.Single().Documents.Single();
-
-            var service = CreateEditAndContinueService(workspace);
-
-=======
             var dir = Temp.CreateDirectory();
             var sourceFile = dir.CreateFile("a.cs").WriteAllText(source1);
 
@@ -1006,16 +995,11 @@
             var service = CreateEditAndContinueService(workspace);
 
             // do not initialize the document state - we will detect the state based on the PDB content.
->>>>>>> 1de29ff0
             var debuggingSession = StartDebuggingSession(service, initialState: CommittedSolution.DocumentState.None);
 
             service.StartEditSession();
 
-<<<<<<< HEAD
-            // change the source (rude edit):
-=======
             // change the source (rude edit since the base document content matches the PDB checksum, so the document is not out-of-sync):
->>>>>>> 1de29ff0
             workspace.ChangeDocument(document1.Id, SourceText.From("abstract class C { public abstract void M(); public abstract void N(); }"));
             var document2 = workspace.CurrentSolution.Projects.Single().Documents.Single();
 
