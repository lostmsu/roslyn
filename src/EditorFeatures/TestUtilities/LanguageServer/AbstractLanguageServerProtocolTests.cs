﻿// Licensed to the .NET Foundation under one or more agreements.
// The .NET Foundation licenses this file to you under the MIT license.
// See the LICENSE file in the project root for more information.

using System;
using System.Collections.Generic;
using System.Collections.Immutable;
using System.ComponentModel.Composition;
using System.Linq;
using System.Text.RegularExpressions;
using System.Threading;
using System.Threading.Tasks;
using Microsoft.CodeAnalysis;
using Microsoft.CodeAnalysis.Editor.Shared.Extensions;
using Microsoft.CodeAnalysis.Editor.Test;
using Microsoft.CodeAnalysis.Editor.UnitTests;
using Microsoft.CodeAnalysis.Editor.UnitTests.Workspaces;
using Microsoft.CodeAnalysis.Host;
using Microsoft.CodeAnalysis.Host.Mef;
using Microsoft.CodeAnalysis.LanguageServer;
using Microsoft.CodeAnalysis.LanguageServer.Handler;
using Microsoft.CodeAnalysis.LanguageServer.Handler.CodeActions;
using Microsoft.CodeAnalysis.Shared.Extensions;
using Microsoft.CodeAnalysis.Test.Utilities;
using Microsoft.CodeAnalysis.Text;
using Microsoft.VisualStudio.Composition;
using Microsoft.VisualStudio.Text.Adornments;
using Newtonsoft.Json;
using Newtonsoft.Json.Linq;
using Roslyn.Utilities;
using Xunit;
using LSP = Microsoft.VisualStudio.LanguageServer.Protocol;

namespace Roslyn.Test.Utilities
{
    [UseExportProvider]
    public abstract class AbstractLanguageServerProtocolTests
    {
        // TODO: remove WPF dependency (IEditorInlineRenameService)
        private static readonly TestComposition s_composition = EditorTestCompositions.LanguageServerProtocolWpf
            .AddParts(typeof(TestLspWorkspaceRegistrationService))
            .AddParts(typeof(TestDocumentTrackingService))
            .RemoveParts(typeof(MockWorkspaceEventListenerProvider));

        [Export(typeof(ILspWorkspaceRegistrationService)), PartNotDiscoverable]
        internal class TestLspWorkspaceRegistrationService : ILspWorkspaceRegistrationService
        {
            private Workspace? _workspace;

            [ImportingConstructor]
            [Obsolete(MefConstruction.ImportingConstructorMessage, error: true)]
            public TestLspWorkspaceRegistrationService()
            {
            }

            public ImmutableArray<Workspace> GetAllRegistrations()
            {
                Contract.ThrowIfNull(_workspace, "No workspace has been registered");

                return ImmutableArray.Create(_workspace);
            }

            public void Register(Workspace workspace)
            {
                Contract.ThrowIfTrue(_workspace != null);

                _workspace = workspace;
            }
        }

        private class TestSpanMapperProvider : IDocumentServiceProvider
        {
            TService IDocumentServiceProvider.GetService<TService>()
                => (TService)(object)new TestSpanMapper();
        }

        internal class TestSpanMapper : ISpanMappingService
        {
            private static readonly LinePositionSpan s_mappedLinePosition = new LinePositionSpan(new LinePosition(0, 0), new LinePosition(0, 5));
            private static readonly string s_mappedFilePath = "c:\\MappedFile.cs";

            internal static readonly string GeneratedFileName = "GeneratedFile.cs";

            internal static readonly LSP.Location MappedFileLocation = new LSP.Location
            {
                Range = ProtocolConversions.LinePositionToRange(s_mappedLinePosition),
                Uri = new Uri(s_mappedFilePath)
            };

            /// <summary>
            /// LSP tests are simulating the new razor system which does support mapping import directives.
            /// </summary>
            public bool SupportsMappingImportDirectives => true;

            public Task<ImmutableArray<MappedSpanResult>> MapSpansAsync(Document document, IEnumerable<TextSpan> spans, CancellationToken cancellationToken)
            {
                ImmutableArray<MappedSpanResult> mappedResult = default;
                if (document.Name == GeneratedFileName)
                {
                    mappedResult = spans.Select(span => new MappedSpanResult(s_mappedFilePath, s_mappedLinePosition, new TextSpan(0, 5))).ToImmutableArray();
                }

                return Task.FromResult(mappedResult);
            }
        }

        protected class OrderLocations : Comparer<LSP.Location>
        {
            public override int Compare(LSP.Location x, LSP.Location y) => CompareLocations(x, y);
        }

        protected virtual TestComposition Composition => s_composition;

        /// <summary>
        /// Asserts two objects are equivalent by converting to JSON and ignoring whitespace.
        /// </summary>
        /// <typeparam name="T">the JSON object type.</typeparam>
        /// <param name="expected">the expected object to be converted to JSON.</param>
        /// <param name="actual">the actual object to be converted to JSON.</param>
        public static void AssertJsonEquals<T>(T expected, T actual)
        {
            var expectedStr = JsonConvert.SerializeObject(expected);
            var actualStr = JsonConvert.SerializeObject(actual);
            AssertEqualIgnoringWhitespace(expectedStr, actualStr);
        }

        protected static void AssertEqualIgnoringWhitespace(string expected, string actual)
        {
            var expectedWithoutWhitespace = Regex.Replace(expected, @"\s+", string.Empty);
            var actualWithoutWhitespace = Regex.Replace(actual, @"\s+", string.Empty);
            Assert.Equal(expectedWithoutWhitespace, actualWithoutWhitespace);
        }

        /// <summary>
        /// Assert that two location lists are equivalent.
        /// Locations are not always returned in a consistent order so they must be sorted.
        /// </summary>
        protected static void AssertLocationsEqual(IEnumerable<LSP.Location> expectedLocations, IEnumerable<LSP.Location> actualLocations)
        {
            var orderedActualLocations = actualLocations.OrderBy(CompareLocations);
            var orderedExpectedLocations = expectedLocations.OrderBy(CompareLocations);

            AssertJsonEquals(orderedExpectedLocations, orderedActualLocations);
        }

        protected static int CompareLocations(LSP.Location l1, LSP.Location l2)
        {
            var compareDocument = l1.Uri.OriginalString.CompareTo(l2.Uri.OriginalString);
            var compareRange = CompareRange(l1.Range, l2.Range);
            return compareDocument != 0 ? compareDocument : compareRange;
        }

        protected static int CompareRange(LSP.Range r1, LSP.Range r2)
        {
            var compareLine = r1.Start.Line.CompareTo(r2.Start.Line);
            var compareChar = r1.Start.Character.CompareTo(r2.Start.Character);
            return compareLine != 0 ? compareLine : compareChar;
        }

        protected static string ApplyTextEdits(LSP.TextEdit[] edits, SourceText originalMarkup)
        {
            var text = originalMarkup;
            foreach (var edit in edits)
            {
                var lines = text.Lines;
                var startPosition = ProtocolConversions.PositionToLinePosition(edit.Range.Start);
                var endPosition = ProtocolConversions.PositionToLinePosition(edit.Range.End);
                var textSpan = lines.GetTextSpan(new LinePositionSpan(startPosition, endPosition));
                text = text.Replace(textSpan, edit.NewText);
            }

            return text.ToString();
        }

        internal static LSP.SymbolInformation CreateSymbolInformation(LSP.SymbolKind kind, string name, LSP.Location location, Glyph glyph, string? containerName = null)
        {
            var info = new LSP.VSSymbolInformation()
            {
                Kind = kind,
                Name = name,
                Location = location,
                Icon = new ImageElement(glyph.GetImageId()),
            };

            if (containerName != null)
            {
                info.ContainerName = containerName;
            }

            return info;
        }

        protected static LSP.TextDocumentIdentifier CreateTextDocumentIdentifier(Uri uri, ProjectId? projectContext = null)
        {
            var documentIdentifier = new LSP.VSTextDocumentIdentifier { Uri = uri };

            if (projectContext != null)
            {
                documentIdentifier.ProjectContext =
                    new LSP.ProjectContext { Id = ProtocolConversions.ProjectIdToProjectContextId(projectContext) };
            }

            return documentIdentifier;
        }

        protected static LSP.TextDocumentPositionParams CreateTextDocumentPositionParams(LSP.Location caret, ProjectId? projectContext = null)
            => new LSP.TextDocumentPositionParams()
            {
                TextDocument = CreateTextDocumentIdentifier(caret.Uri, projectContext),
                Position = caret.Range.Start
            };

        protected static LSP.MarkupContent CreateMarkupContent(LSP.MarkupKind kind, string value)
            => new LSP.MarkupContent()
            {
                Kind = kind,
                Value = value
            };

        protected static LSP.CompletionParams CreateCompletionParams(
            LSP.Location caret,
            LSP.VSCompletionInvokeKind invokeKind,
            string triggerCharacter,
            LSP.CompletionTriggerKind triggerKind)
            => new LSP.CompletionParams()
            {
                TextDocument = CreateTextDocumentIdentifier(caret.Uri),
                Position = caret.Range.Start,
                Context = new LSP.VSCompletionContext()
                {
                    InvokeKind = invokeKind,
                    TriggerCharacter = triggerCharacter,
                    TriggerKind = triggerKind,
                }
            };

        protected static async Task<LSP.VSCompletionItem> CreateCompletionItemAsync(
            string insertText,
            LSP.CompletionItemKind kind,
            string[] tags,
            LSP.CompletionParams request,
            Document document,
            bool preselect = false,
            ImmutableArray<char>? commitCharacters = null,
            string? sortText = null,
            int resultId = 0)
        {
            var position = await document.GetPositionFromLinePositionAsync(
                ProtocolConversions.PositionToLinePosition(request.Position), CancellationToken.None).ConfigureAwait(false);
            var completionTrigger = await ProtocolConversions.LSPToRoslynCompletionTriggerAsync(
                request.Context, document, position, CancellationToken.None).ConfigureAwait(false);

            var item = new LSP.VSCompletionItem()
            {
                FilterText = insertText,
                InsertText = insertText,
                Label = insertText,
                SortText = sortText ?? insertText,
                InsertTextFormat = LSP.InsertTextFormat.Plaintext,
                Kind = kind,
                Data = JObject.FromObject(new CompletionResolveData()
                {
                    DisplayText = insertText,
                    TextDocument = request.TextDocument,
                    Position = request.Position,
                    CompletionTrigger = completionTrigger,
                    ResultId = resultId,
                }),
                Preselect = preselect
            };

            if (tags != null)
                item.Icon = tags.ToImmutableArray().GetFirstGlyph().GetImageElement();

            if (commitCharacters != null)
                item.CommitCharacters = commitCharacters.Value.Select(c => c.ToString()).ToArray();

            return item;
        }

        private protected static CodeActionResolveData CreateCodeActionResolveData(string uniqueIdentifier, LSP.Location location)
            => new CodeActionResolveData(uniqueIdentifier, location.Range, CreateTextDocumentIdentifier(location.Uri));

        /// <summary>
        /// Creates an LSP server backed by a workspace instance with a solution containing the markup.
        /// </summary>
        protected TestLspServer CreateTestLspServer(string markup, out Dictionary<string, IList<LSP.Location>> locations)
            => CreateTestLspServer(new string[] { markup }, out locations, LanguageNames.CSharp);

        protected TestLspServer CreateVisualBasicTestLspServer(string markup, out Dictionary<string, IList<LSP.Location>> locations)
            => CreateTestLspServer(new string[] { markup }, out locations, LanguageNames.VisualBasic);

        /// <summary>
        /// Creates an LSP server backed by a workspace instance with a solution containing the specified documents.
        /// </summary>
        protected TestLspServer CreateTestLspServer(string[] markups, out Dictionary<string, IList<LSP.Location>> locations)
            => CreateTestLspServer(markups, out locations, LanguageNames.CSharp);

        private TestLspServer CreateTestLspServer(string[] markups, out Dictionary<string, IList<LSP.Location>> locations, string languageName)
        {
            var workspace = languageName switch
            {
                LanguageNames.CSharp => TestWorkspace.CreateCSharp(markups, composition: Composition),
                LanguageNames.VisualBasic => TestWorkspace.CreateVisualBasic(markups, composition: Composition),
                _ => throw new ArgumentException($"language name {languageName} is not valid for a test workspace"),
            };

            RegisterWorkspaceForLsp(workspace);
            var solution = workspace.CurrentSolution;

            foreach (var document in workspace.Documents)
            {
                solution = solution.WithDocumentFilePath(document.Id, GetDocumentFilePathFromName(document.Name));
            }

            workspace.ChangeSolution(solution);

            locations = GetAnnotatedLocations(workspace, solution);

            return new TestLspServer(workspace);
        }

        protected TestLspServer CreateXmlTestLspServer(string xmlContent, out Dictionary<string, IList<LSP.Location>> locations)
        {
            var workspace = TestWorkspace.Create(xmlContent, composition: Composition);
            RegisterWorkspaceForLsp(workspace);
            locations = GetAnnotatedLocations(workspace, workspace.CurrentSolution);
            return new TestLspServer(workspace);
        }

        protected static void AddMappedDocument(Workspace workspace, string markup)
        {
            var generatedDocumentId = DocumentId.CreateNewId(workspace.CurrentSolution.ProjectIds.First());
            var version = VersionStamp.Create();
            var loader = TextLoader.From(TextAndVersion.Create(SourceText.From(markup), version, TestSpanMapper.GeneratedFileName));
            var generatedDocumentInfo = DocumentInfo.Create(generatedDocumentId, TestSpanMapper.GeneratedFileName, SpecializedCollections.EmptyReadOnlyList<string>(),
                SourceCodeKind.Regular, loader, $"C:\\{TestSpanMapper.GeneratedFileName}", isGenerated: true, designTimeOnly: false, new TestSpanMapperProvider());
            var newSolution = workspace.CurrentSolution.AddDocument(generatedDocumentInfo);
            workspace.TryApplyChanges(newSolution);
        }

        private protected static void RegisterWorkspaceForLsp(TestWorkspace workspace)
        {
            var provider = workspace.ExportProvider.GetExportedValue<ILspWorkspaceRegistrationService>();
            provider.Register(workspace);
        }

        public static Dictionary<string, IList<LSP.Location>> GetAnnotatedLocations(TestWorkspace workspace, Solution solution)
        {
            var locations = new Dictionary<string, IList<LSP.Location>>();
            foreach (var testDocument in workspace.Documents)
            {
                var document = solution.GetRequiredDocument(testDocument.Id);
                var text = document.GetTextSynchronously(CancellationToken.None);
                foreach (var (name, spans) in testDocument.AnnotatedSpans)
                {
                    var locationsForName = locations.GetValueOrDefault(name, new List<LSP.Location>());
                    locationsForName.AddRange(spans.Select(span => ConvertTextSpanWithTextToLocation(span, text, new Uri(document.FilePath))));

                    // Linked files will return duplicate annotated Locations for each document that links to the same file.
                    // Since the test output only cares about the actual file, make sure we de-dupe before returning.
                    locations[name] = locationsForName.Distinct().ToList();
                }
            }

            return locations;

            static LSP.Location ConvertTextSpanWithTextToLocation(TextSpan span, SourceText text, Uri documentUri)
            {
                var location = new LSP.Location
                {
                    Uri = documentUri,
                    Range = ProtocolConversions.TextSpanToRange(span, text),
                };

                return location;
            }
        }

        private static RequestDispatcher CreateRequestDispatcher(TestWorkspace workspace)
        {
            var factory = workspace.ExportProvider.GetExportedValue<CSharpVisualBasicRequestDispatcherFactory>();
            return factory.CreateRequestDispatcher();
        }

        private static RequestExecutionQueue CreateRequestQueue(TestWorkspace workspace)
        {
            var registrationService = workspace.ExportProvider.GetExportedValue<ILspWorkspaceRegistrationService>();
<<<<<<< HEAD
            return new RequestExecutionQueue(registrationService, "Tests", "TestClient");
=======
            return new RequestExecutionQueue(NoOpLspLogger.Instance, registrationService, serverName: "Tests");
>>>>>>> c10f884b
        }

        private static string GetDocumentFilePathFromName(string documentName)
            => "C:\\" + documentName;

        public sealed class TestLspServer : IDisposable
        {
            public readonly TestWorkspace TestWorkspace;
            private readonly RequestDispatcher _requestDispatcher;
            private readonly RequestExecutionQueue _executionQueue;

            internal TestLspServer(TestWorkspace testWorkspace)
            {
                TestWorkspace = testWorkspace;
                _requestDispatcher = CreateRequestDispatcher(testWorkspace);
                _executionQueue = CreateRequestQueue(testWorkspace);
            }

            public Task<ResponseType> ExecuteRequestAsync<RequestType, ResponseType>(string methodName, RequestType request, LSP.ClientCapabilities clientCapabilities,
                string? clientName, CancellationToken cancellationToken) where RequestType : class
            {
                return _requestDispatcher.ExecuteRequestAsync<RequestType, ResponseType>(
                    _executionQueue, methodName, request, clientCapabilities, clientName, cancellationToken);
            }

            public Solution GetCurrentSolution() => TestWorkspace.CurrentSolution;

            internal RequestExecutionQueue.TestAccessor GetQueueAccessor() => _executionQueue.GetTestAccessor();

            internal RequestDispatcher.TestAccessor GetDispatcherAccessor() => _requestDispatcher.GetTestAccessor();

            public void Dispose()
            {
                TestWorkspace.Dispose();
                _executionQueue.Shutdown();
            }
        }
    }
}<|MERGE_RESOLUTION|>--- conflicted
+++ resolved
@@ -386,11 +386,7 @@
         private static RequestExecutionQueue CreateRequestQueue(TestWorkspace workspace)
         {
             var registrationService = workspace.ExportProvider.GetExportedValue<ILspWorkspaceRegistrationService>();
-<<<<<<< HEAD
-            return new RequestExecutionQueue(registrationService, "Tests", "TestClient");
-=======
-            return new RequestExecutionQueue(NoOpLspLogger.Instance, registrationService, serverName: "Tests");
->>>>>>> c10f884b
+            return new RequestExecutionQueue(NoOpLspLogger.Instance, registrationService, serverName: "Tests", "TestClient");
         }
 
         private static string GetDocumentFilePathFromName(string documentName)
