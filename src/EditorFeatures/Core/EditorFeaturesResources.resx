--- conflicted
+++ resolved
@@ -809,12 +809,9 @@
   <data name="Code_cleanup_is_not_configured" xml:space="preserve">
     <value>Code cleanup is not configured</value>
   </data>
-<<<<<<< HEAD
-=======
   <data name="Format_document_performed_additional_cleanup" xml:space="preserve">
     <value>Format Document performed additional cleanup</value>
   </data>
->>>>>>> 6c4cddba
   <data name="Configure_it_now" xml:space="preserve">
     <value>Configure it now</value>
   </data>
@@ -824,10 +821,7 @@
   <data name="Applying_changes" xml:space="preserve">
     <value>Applying changes</value>
   </data>
-<<<<<<< HEAD
-=======
   <data name="Change_configuration" xml:space="preserve">
     <value>Change configuration</value>
   </data>
->>>>>>> 6c4cddba
 </root>