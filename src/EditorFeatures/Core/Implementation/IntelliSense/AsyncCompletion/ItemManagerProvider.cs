--- conflicted
+++ resolved
@@ -27,11 +27,6 @@
 
         public IAsyncCompletionItemManager GetOrCreate(ITextView textView)
         {
-<<<<<<< HEAD
-            if (textView.TextBuffer.TryGetWorkspace(out var workspace) && workspace.Kind == WorkspaceKind.AnyCodeRoslynWorkspace)
-            {
-                return null;
-=======
             if (textView.TextBuffer.TryGetWorkspace(out var workspace))
             {
                 var workspaceContextService = workspace.Services.GetRequiredService<IWorkspaceContextService>();
@@ -42,7 +37,6 @@
                 {
                     return null;
                 }
->>>>>>> bccf2a17
             }
 
             return _instance;
