﻿// Copyright (c) Microsoft.  All Rights Reserved.  Licensed under the Apache License, Version 2.0.  See License.txt in the project root for license information.

using System.Linq;
using Microsoft.CodeAnalysis.Editor.Host;
using Microsoft.CodeAnalysis.Editor.Shared.Extensions;
using Microsoft.CodeAnalysis.Editor.Shared.Utilities;
using Microsoft.CodeAnalysis.EncapsulateField;
using Microsoft.CodeAnalysis.Notification;
using Microsoft.CodeAnalysis.Shared.Extensions;
using Microsoft.CodeAnalysis.Shared.TestHooks;
using Microsoft.VisualStudio.Commanding;
using Microsoft.VisualStudio.Text.Editor.Commanding.Commands;
using Microsoft.VisualStudio.Text.Operations;
using Microsoft.VisualStudio.Utilities;
using Roslyn.Utilities;
using VSCommanding = Microsoft.VisualStudio.Commanding;

namespace Microsoft.CodeAnalysis.Editor.Implementation.EncapsulateField
{
    internal abstract class AbstractEncapsulateFieldCommandHandler : VSCommanding.ICommandHandler<EncapsulateFieldCommandArgs>
    {
        private readonly IThreadingContext _threadingContext;
        private readonly ITextBufferUndoManagerProvider _undoManager;
        private readonly IAsynchronousOperationListener _listener;

        public string DisplayName => EditorFeaturesResources.Encapsulate_Field;

        public AbstractEncapsulateFieldCommandHandler(
            IThreadingContext threadingContext,
            ITextBufferUndoManagerProvider undoManager,
            IAsynchronousOperationListenerProvider listenerProvider)
        {
            _threadingContext = threadingContext;
            _undoManager = undoManager;
            _listener = listenerProvider.GetListener(FeatureAttribute.EncapsulateField);
        }

        public bool ExecuteCommand(EncapsulateFieldCommandArgs args, CommandExecutionContext context)
        {
            if (!args.SubjectBuffer.SupportsRefactorings())
            {
                return false;
            }

            using var waitScope = context.OperationContext.AddScope(allowCancellation: true, EditorFeaturesResources.Applying_Encapsulate_Field_refactoring);

            return Execute(args, waitScope);
        }

        private bool Execute(EncapsulateFieldCommandArgs args, IUIThreadOperationScope waitScope)
        {
            using var token = _listener.BeginAsyncOperation("EncapsulateField");

            var cancellationToken = waitScope.Context.UserCancellationToken;
            var document = args.SubjectBuffer.CurrentSnapshot.GetFullyLoadedOpenDocumentInCurrentContextWithChangesAsync(
                waitScope.Context).WaitAndGetResult(cancellationToken);
            if (document == null)
            {
<<<<<<< HEAD
                var cancellationToken = waitScope.Context.UserCancellationToken;
                var document = args.SubjectBuffer.CurrentSnapshot.GetFullyLoadedOpenDocumentInCurrentContextWithChanges(
                    waitScope.Context, _threadingContext);
                if (document == null)
                {
                    return false;
                }
=======
                return false;
            }
>>>>>>> 0ad7aad7

            var spans = args.TextView.Selection.GetSnapshotSpansOnBuffer(args.SubjectBuffer);

            var service = document.GetLanguageService<AbstractEncapsulateFieldService>();

            var result = service.EncapsulateFieldAsync(document, spans.First().Span.ToTextSpan(), true, cancellationToken).WaitAndGetResult(cancellationToken);

            // We are about to show a modal UI dialog so we should take over the command execution
            // wait context. That means the command system won't attempt to show its own wait dialog 
            // and also will take it into consideration when measuring command handling duration.
            waitScope.Context.TakeOwnership();

            var workspace = document.Project.Solution.Workspace;
            if (result == null)
            {
                var notificationService = workspace.Services.GetService<INotificationService>();
                notificationService.SendNotification(EditorFeaturesResources.Please_select_the_definition_of_the_field_to_encapsulate, severity: NotificationSeverity.Error);
                return false;
            }

            waitScope.AllowCancellation = false;
            cancellationToken = waitScope.Context.UserCancellationToken;

            var finalSolution = result.GetSolutionAsync(cancellationToken).WaitAndGetResult(cancellationToken);

            var previewService = workspace.Services.GetService<IPreviewDialogService>();
            if (previewService != null)
            {
                finalSolution = previewService.PreviewChanges(
                    string.Format(EditorFeaturesResources.Preview_Changes_0, EditorFeaturesResources.Encapsulate_Field),
                     "vs.csharp.refactoring.preview",
                    EditorFeaturesResources.Encapsulate_Field_colon,
                    result.GetNameAsync(cancellationToken).WaitAndGetResult(cancellationToken),
                    result.GetGlyphAsync(cancellationToken).WaitAndGetResult(cancellationToken),
                    finalSolution,
                    document.Project.Solution);
            }

            if (finalSolution == null)
            {
                // User clicked cancel.
                return true;
            }

            using (var undoTransaction = _undoManager.GetTextBufferUndoManager(args.SubjectBuffer).TextBufferUndoHistory.CreateTransaction(EditorFeaturesResources.Encapsulate_Field))
            {
                if (!workspace.TryApplyChanges(finalSolution))
                {
                    undoTransaction.Cancel();
                    return false;
                }

                undoTransaction.Complete();
            }

            return true;
        }

        public VSCommanding.CommandState GetCommandState(EncapsulateFieldCommandArgs args)
            => args.SubjectBuffer.SupportsRefactorings() ? VSCommanding.CommandState.Available : VSCommanding.CommandState.Unspecified;
    }
}<|MERGE_RESOLUTION|>--- conflicted
+++ resolved
@@ -49,25 +49,15 @@
 
         private bool Execute(EncapsulateFieldCommandArgs args, IUIThreadOperationScope waitScope)
         {
-            using var token = _listener.BeginAsyncOperation("EncapsulateField");
-
+            using (var token = _listener.BeginAsyncOperation("EncapsulateField"));
+           
             var cancellationToken = waitScope.Context.UserCancellationToken;
-            var document = args.SubjectBuffer.CurrentSnapshot.GetFullyLoadedOpenDocumentInCurrentContextWithChangesAsync(
-                waitScope.Context).WaitAndGetResult(cancellationToken);
+            var document = args.SubjectBuffer.CurrentSnapshot.GetFullyLoadedOpenDocumentInCurrentContextWithChanges(
+                waitScope.Context, _threadingContext);
             if (document == null)
             {
-<<<<<<< HEAD
-                var cancellationToken = waitScope.Context.UserCancellationToken;
-                var document = args.SubjectBuffer.CurrentSnapshot.GetFullyLoadedOpenDocumentInCurrentContextWithChanges(
-                    waitScope.Context, _threadingContext);
-                if (document == null)
-                {
-                    return false;
-                }
-=======
                 return false;
             }
->>>>>>> 0ad7aad7
 
             var spans = args.TextView.Selection.GetSnapshotSpansOnBuffer(args.SubjectBuffer);
 
