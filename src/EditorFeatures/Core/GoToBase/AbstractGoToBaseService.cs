﻿// Licensed to the .NET Foundation under one or more agreements.
// The .NET Foundation licenses this file to you under the MIT license.
// See the LICENSE file in the project root for more information.

using System.Linq;
using System.Threading.Tasks;
using Microsoft.CodeAnalysis.Editor.FindUsages;
using Microsoft.CodeAnalysis.FindSymbols;
using Microsoft.CodeAnalysis.FindUsages;
using Microsoft.CodeAnalysis.Shared.Extensions;

namespace Microsoft.CodeAnalysis.Editor.GoToBase
{
    internal abstract partial class AbstractGoToBaseService : IGoToBaseService
    {
        public async Task FindBasesAsync(Document document, int position, IFindUsagesContext context)
        {
            var cancellationToken = context.CancellationToken;
            var symbolAndSolutionOpt = await FindUsagesHelpers.GetRelevantSymbolAndSolutionAtPositionAsync(
                document, position, cancellationToken).ConfigureAwait(false);

            if (symbolAndSolutionOpt == null)
            {
                await context.ReportMessageAsync(
                    EditorFeaturesResources.Cannot_navigate_to_the_symbol_under_the_caret).ConfigureAwait(false);
                return;
            }

            var (symbol, solution) = symbolAndSolutionOpt.Value;

            var bases = FindBaseHelpers.FindBases(
                symbol, solution, cancellationToken);

            await context.SetSearchTitleAsync(
                string.Format(EditorFeaturesResources._0_bases,
                FindUsagesHelpers.GetDisplayName(symbol))).ConfigureAwait(false);

            var found = false;

            // For each potential base, try to find its definition in sources.
            // If found, add it's definitionItem to the context.
            // If not found but the symbol is from metadata, create it's definition item from metadata and add to the context.
            foreach (var baseSymbol in bases)
            {
                var sourceDefinition = await SymbolFinder.FindSourceDefinitionAsync(
                   baseSymbol, solution, cancellationToken).ConfigureAwait(false);
                if (sourceDefinition != null)
                {
<<<<<<< HEAD
                    var definitionItem = await sourceDefinition.Symbol.ToClassifiedDefinitionItemAsync(
                        project.Solution.GetProject(sourceDefinition.ProjectId),
                        isPrimary: true, includeHiddenLocations: false,
                        FindReferencesSearchOptions.Default, cancellationToken: cancellationToken).ConfigureAwait(false);
=======
                    var definitionItem = await sourceDefinition.ToClassifiedDefinitionItemAsync(
                        solution, includeHiddenLocations: false, FindReferencesSearchOptions.Default, cancellationToken: cancellationToken).ConfigureAwait(false);
>>>>>>> 8f4fdad9

                    await context.OnDefinitionFoundAsync(definitionItem).ConfigureAwait(false);
                    found = true;
                }
                else if (baseSymbol.Locations.Any(l => l.IsInMetadata))
                {
                    var definitionItem = baseSymbol.ToNonClassifiedDefinitionItem(
                        solution, includeHiddenLocations: true);
                    await context.OnDefinitionFoundAsync(definitionItem).ConfigureAwait(false);
                    found = true;
                }
            }

            if (!found)
            {
                await context.ReportMessageAsync(EditorFeaturesResources.The_symbol_has_no_base)
                    .ConfigureAwait(false);
            }
        }
    }
}<|MERGE_RESOLUTION|>--- conflicted
+++ resolved
@@ -46,15 +46,8 @@
                    baseSymbol, solution, cancellationToken).ConfigureAwait(false);
                 if (sourceDefinition != null)
                 {
-<<<<<<< HEAD
-                    var definitionItem = await sourceDefinition.Symbol.ToClassifiedDefinitionItemAsync(
-                        project.Solution.GetProject(sourceDefinition.ProjectId),
-                        isPrimary: true, includeHiddenLocations: false,
-                        FindReferencesSearchOptions.Default, cancellationToken: cancellationToken).ConfigureAwait(false);
-=======
                     var definitionItem = await sourceDefinition.ToClassifiedDefinitionItemAsync(
-                        solution, includeHiddenLocations: false, FindReferencesSearchOptions.Default, cancellationToken: cancellationToken).ConfigureAwait(false);
->>>>>>> 8f4fdad9
+                        solution, isPrimary: true, includeHiddenLocations: false, FindReferencesSearchOptions.Default, cancellationToken: cancellationToken).ConfigureAwait(false);
 
                     await context.OnDefinitionFoundAsync(definitionItem).ConfigureAwait(false);
                     found = true;
