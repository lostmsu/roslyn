--- conflicted
+++ resolved
@@ -109,65 +109,72 @@
         End Function
 
         <Fact>
-<<<<<<< HEAD
-        Public Async Function TestCSharpStaticField() As Task
-=======
         Public Async Function TestCSharpNullLiteralVar() As Task
->>>>>>> 4a070bad
             Dim workspace =
 <Workspace>
     <Project Language="C#" CommonReferences="true">
         <Document>
-<<<<<<< HEAD
-            class Foo
-            {
-                private static int $$x;
-=======
             class Goo
             {    
                 void Method()
                 {
                     var x = nu$$ll
                 }
->>>>>>> 4a070bad
             }
         </Document>
     </Project>
 </Workspace>
-<<<<<<< HEAD
-            Await TestCSharpAsync(workspace, $"({FeaturesResources.field}) static int Foo.x")
-        End Function
-
-        <Fact>
-        Public Async Function TestCSharpReadOnlyField() As Task
-=======
             Await TestCSharpAsync(workspace, "")
         End Function
 
         <Fact>
         Public Async Function TestCSharpNullLiteralString() As Task
->>>>>>> 4a070bad
             Dim workspace =
 <Workspace>
     <Project Language="C#" CommonReferences="true">
         <Document>
-<<<<<<< HEAD
-            class Foo
-            {
-                private readonly int $$x;
-=======
             class Goo
             {    
                 void Method()
                 {
                     string x = nu$$ll
                 }
->>>>>>> 4a070bad
             }
         </Document>
     </Project>
 </Workspace>
-<<<<<<< HEAD
+            Await TestCSharpAsync(workspace, "class System.String")
+        End Function
+      
+        <Fact>
+        Public Async Function TestCSharpStaticField() As Task
+            Dim workspace =
+<Workspace>
+    <Project Language="C#" CommonReferences="true">
+        <Document>
+            class Foo
+            {
+                private static int $$x
+            }
+        </Document>
+    </Project>
+</Workspace>
+            Await TestCSharpAsync(workspace, $"({FeaturesResources.field}) static int Foo.x")
+        End Function
+
+        <Fact>
+        Public Async Function TestCSharpReadOnlyField() As Task
+            Dim workspace =
+<Workspace>
+    <Project Language="C#" CommonReferences="true">
+        <Document>
+            class Foo
+            {
+                private readonly int $$x;
+            }
+        </Document>
+    </Project>
+</Workspace>
             Await TestCSharpAsync(workspace, $"({FeaturesResources.field}) readonly int Foo.x")
         End Function
 
@@ -217,9 +224,6 @@
     </Project>
 </Workspace>
             Await TestCSharpAsync(workspace, $"({FeaturesResources.field}) static volatile int Foo.x")
-=======
-            Await TestCSharpAsync(workspace, "class System.String")
->>>>>>> 4a070bad
         End Function
 
 #End Region
