--- conflicted
+++ resolved
@@ -77,15 +77,9 @@
       },
       "Microsoft.VisualStudio.Composition/14.0.50715-pre": {
         "dependencies": {
-<<<<<<< HEAD
           "Microsoft.Composition": "1.0.27",
           "Microsoft.VisualStudio.Validation": "14.0.50702",
           "System.Collections.Immutable": "1.1.36"
-=======
-          "Microsoft.Composition": "[1.0.27, )",
-          "Microsoft.VisualStudio.Validation": "[14.0.50702, )",
-          "System.Collections.Immutable": "[1.1.36, )"
->>>>>>> e4981ac8
         },
         "compile": {
           "lib/net451/Microsoft.VisualStudio.Composition.Configuration.dll": {},
@@ -572,15 +566,9 @@
       },
       "Microsoft.VisualStudio.Composition/14.0.50715-pre": {
         "dependencies": {
-<<<<<<< HEAD
           "Microsoft.Composition": "1.0.27",
           "Microsoft.VisualStudio.Validation": "14.0.50702",
           "System.Collections.Immutable": "1.1.36"
-=======
-          "Microsoft.Composition": "[1.0.27, )",
-          "Microsoft.VisualStudio.Validation": "[14.0.50702, )",
-          "System.Collections.Immutable": "[1.1.36, )"
->>>>>>> e4981ac8
         },
         "compile": {
           "lib/net451/Microsoft.VisualStudio.Composition.Configuration.dll": {},
@@ -1243,50 +1231,26 @@
     },
     "Microsoft.VisualStudio.Composition/14.0.50715-pre": {
       "sha512": "iW0ZItSqec+q0wmUHbFCDb/kxdKqa5LaoLYRso7sbnnx8DZst/WGc86ooxBg+P6imWVV69a5ABUAE14EIkDzHw==",
-<<<<<<< HEAD
       "type": "package",
       "files": [
         "Microsoft.VisualStudio.Composition.14.0.50715-pre.nupkg.sha512",
         "Microsoft.VisualStudio.Composition.nuspec",
-=======
-      "type": "Package",
-      "files": [
-        "[Content_Types].xml",
-        "_rels/.rels",
->>>>>>> e4981ac8
         "lib/net45/Microsoft.VisualStudio.Composition.dll",
         "lib/net45/Microsoft.VisualStudio.Composition.xml",
         "lib/net451/Microsoft.VisualStudio.Composition.Configuration.dll",
         "lib/net451/Microsoft.VisualStudio.Composition.Configuration.xml",
         "lib/net451/Microsoft.VisualStudio.Composition.dll",
-<<<<<<< HEAD
         "lib/net451/Microsoft.VisualStudio.Composition.xml"
-=======
-        "lib/net451/Microsoft.VisualStudio.Composition.xml",
-        "Microsoft.VisualStudio.Composition.nuspec",
-        "package/services/metadata/core-properties/49476b50df234fd0aa965545b1ff4537.psmdcp"
->>>>>>> e4981ac8
       ]
     },
     "Microsoft.VisualStudio.Validation/14.0.50702": {
       "sha512": "+fqBUMqpfk8b1BwegIalBHoNzfnJUWFI/qrOGD6xEfhEH+732zZGlzO3Kuci+wiVX1NCD6HW5jZDEePVejGHcg==",
-<<<<<<< HEAD
       "type": "package",
       "files": [
         "Microsoft.VisualStudio.Validation.14.0.50702.nupkg.sha512",
         "Microsoft.VisualStudio.Validation.nuspec",
         "lib/net45/Microsoft.VisualStudio.Validation.dll",
         "lib/net45/Microsoft.VisualStudio.Validation.xml"
-=======
-      "type": "Package",
-      "files": [
-        "[Content_Types].xml",
-        "_rels/.rels",
-        "lib/net45/Microsoft.VisualStudio.Validation.dll",
-        "lib/net45/Microsoft.VisualStudio.Validation.xml",
-        "Microsoft.VisualStudio.Validation.nuspec",
-        "package/services/metadata/core-properties/bc0320ca467749b1ac7a79765ec3e8cb.psmdcp"
->>>>>>> e4981ac8
       ]
     },
     "Moq/4.2.1402.2112": {
@@ -1881,24 +1845,17 @@
         "runtimes/win8-aot/lib/netcore50/System.Reflection.Extensions.dll"
       ]
     },
-<<<<<<< HEAD
-    "System.Reflection.Metadata/1.2.0-rc3-23811": {
-      "sha512": "gAOQV1dsGyQfQUuzsCYFLMlI6BhfK1/2aA7JGf6gJphaLgjU4dV4hzjbE0iZXgo61VUuda2LtCBrWWZBw5897Q==",
-      "type": "package",
-=======
     "System.Reflection.Metadata/1.2.0-rc2-23826": {
       "sha512": "iaq5zpluF7mUMd5hFyhmZGyCSzF6glZjvNI2VAhLFQEp8sGA/tROj6NoZL42q6HhoHxi1XyGeoIXPi5hyw0+5w==",
-      "type": "Package",
->>>>>>> e4981ac8
-      "files": [
-        "System.Reflection.Metadata.1.2.0-rc3-23811.nupkg.sha512",
+      "type": "package",
+      "files": [
+        "System.Reflection.Metadata.1.2.0-rc2-23826.nupkg.sha512",
         "System.Reflection.Metadata.nuspec",
         "ThirdPartyNotices.txt",
         "dotnet_library_license.txt",
         "lib/dotnet5.2/System.Reflection.Metadata.dll",
         "lib/dotnet5.2/System.Reflection.Metadata.xml",
         "lib/portable-net45+win8/System.Reflection.Metadata.dll",
-<<<<<<< HEAD
         "lib/portable-net45+win8/System.Reflection.Metadata.xml"
       ]
     },
@@ -1932,12 +1889,6 @@
         "ref/xamarinios10/_._",
         "ref/xamarinmac20/_._",
         "runtimes/win8-aot/lib/netcore50/System.Reflection.TypeExtensions.dll"
-=======
-        "lib/portable-net45+win8/System.Reflection.Metadata.xml",
-        "package/services/metadata/core-properties/26ea3eeed81e48b5a161d7b4bfaa534d.psmdcp",
-        "System.Reflection.Metadata.nuspec",
-        "ThirdPartyNotices.txt"
->>>>>>> e4981ac8
       ]
     },
     "System.Resources.ResourceManager/4.0.0": {
