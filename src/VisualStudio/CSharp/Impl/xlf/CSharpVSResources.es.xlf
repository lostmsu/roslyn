﻿<?xml version="1.0" encoding="utf-8"?>
<xliff xmlns="urn:oasis:names:tc:xliff:document:1.2" xmlns:xsi="http://www.w3.org/2001/XMLSchema-instance" version="1.2" xsi:schemaLocation="urn:oasis:names:tc:xliff:document:1.2 xliff-core-1.2-transitional.xsd">
  <file datatype="xml" source-language="en" target-language="es" original="../CSharpVSResources.resx">
    <body>
      <trans-unit id="All_csharp_formatting_rules">
        <source>All C# Formatting Rules (indentation, wrapping and spacing)</source>
        <target state="new">All C# Formatting Rules (indentation, wrapping and spacing)</target>
        <note />
      </trans-unit>
      <trans-unit id="CSharp">
        <source>C#</source>
        <target state="translated">C#</target>
        <note />
      </trans-unit>
<<<<<<< HEAD
      <trans-unit id="Fix_accessibility_modifiers">
        <source>Fix accessibility modifiers</source>
        <target state="new">Fix accessibility modifiers</target>
        <note />
      </trans-unit>
      <trans-unit id="Fix_add_remove_braces">
        <source>Fix add/remove braces</source>
        <target state="new">Fix add/remove braces</target>
        <note />
      </trans-unit>
      <trans-unit id="Fix_expression_bodied_members">
        <source>Fix expression-bodied members</source>
        <target state="new">Fix expression-bodied members</target>
        <note />
      </trans-unit>
      <trans-unit id="Fix_framework_types">
        <source>Fix framework types (int vs Int32)</source>
        <target state="new">Fix framework types (int vs Int32)</target>
        <note />
      </trans-unit>
      <trans-unit id="Fix_implicit_explicit_type">
        <source>Fix implicit/explicit type</source>
        <target state="new">Fix implicit/explicit type</target>
        <note />
      </trans-unit>
      <trans-unit id="Fix_inline_variable_declarations">
        <source>Fix inline variable declarations</source>
        <target state="new">Fix inline variable declarations</target>
        <note />
      </trans-unit>
      <trans-unit id="Fix_language_features">
        <source>Fix language features</source>
        <target state="new">Fix language features</target>
        <note />
      </trans-unit>
      <trans-unit id="Fix_object_collection_initialization">
        <source>Fix object/collection initialization</source>
        <target state="new">Fix object/collection initialization</target>
        <note />
      </trans-unit>
      <trans-unit id="Fix_this_qualification">
        <source>Fix this. qualification</source>
        <target state="new">Fix this. qualification</target>
        <note />
      </trans-unit>
      <trans-unit id="Format_document_settings">
        <source>Format Document Settings (Experiment) </source>
        <target state="new">Format Document Settings (Experiment) </target>
        <note />
      </trans-unit>
      <trans-unit id="Make_readonly">
        <source>Make readonly</source>
        <target state="new">Make readonly</target>
        <note />
      </trans-unit>
      <trans-unit id="Remove_unnecessary_casts">
        <source>Remove unnecessary casts</source>
        <target state="new">Remove unnecessary casts</target>
        <note />
      </trans-unit>
      <trans-unit id="Remove_unnecessary_usings">
        <source>Remove unnecessary usings</source>
        <target state="new">Remove unnecessary usings</target>
        <note />
      </trans-unit>
      <trans-unit id="Remove_unused_variables">
        <source>Remove unused variables</source>
        <target state="new">Remove unused variables</target>
        <note />
      </trans-unit>
      <trans-unit id="Sort_accessibility_modifiers">
        <source>Sort accessibility modifiers</source>
        <target state="new">Sort accessibility modifiers</target>
        <note />
      </trans-unit>
      <trans-unit id="Sort_usings">
        <source>Sort usings</source>
        <target state="new">Sort usings</target>
=======
      <trans-unit id="In_relational_binary_operators">
        <source>In relational operators:  &lt;   &gt;   &lt;=   &gt;=   is   as   ==   !=</source>
        <target state="new">In relational operators:  &lt;   &gt;   &lt;=   &gt;=   is   as   ==   !=</target>
>>>>>>> 856331bf
        <note />
      </trans-unit>
      <trans-unit id="Surround_With">
        <source>Surround With</source>
        <target state="translated">Delimitar con</target>
        <note />
      </trans-unit>
      <trans-unit id="Insert_Snippet">
        <source>Insert Snippet</source>
        <target state="translated">Insertar fragmento de código</target>
        <note />
      </trans-unit>
      <trans-unit id="Automatically_format_block_on_close_brace">
        <source>Automatically format _block on }</source>
        <target state="translated">Dar formato automáticamente al _bloque al introducir }</target>
        <note />
      </trans-unit>
      <trans-unit id="Automatically_format_on_paste">
        <source>Automatically format on _paste</source>
        <target state="translated">Dar formato automáticamente al _pegar</target>
        <note />
      </trans-unit>
      <trans-unit id="Automatically_format_statement_on_semicolon">
        <source>Automatically format _statement on ;</source>
        <target state="translated">Dar formato automáticamente _a la instrucción al introducir ;</target>
        <note />
      </trans-unit>
      <trans-unit id="Place_members_in_anonymous_types_on_new_line">
        <source>Place members in anonymous types on new line</source>
        <target state="translated">Colocar miembros en tipos anónimos en nueva línea</target>
        <note />
      </trans-unit>
      <trans-unit id="Leave_block_on_single_line">
        <source>Leave block on single line</source>
        <target state="translated">Mantener bloque en una sola línea</target>
        <note />
      </trans-unit>
      <trans-unit id="Place_catch_on_new_line">
        <source>Place "catch" on new line</source>
        <target state="translated">Colocar "catch" en nueva línea</target>
        <note />
      </trans-unit>
      <trans-unit id="Place_else_on_new_line">
        <source>Place "else" on new line</source>
        <target state="translated">Colocar "else" en nueva línea</target>
        <note />
      </trans-unit>
      <trans-unit id="Indent_block_contents">
        <source>Indent block contents</source>
        <target state="translated">Aplicar sangría al contenido del bloque</target>
        <note />
      </trans-unit>
      <trans-unit id="Indent_open_and_close_braces">
        <source>Indent open and close braces</source>
        <target state="translated">Aplicar sangría a llaves de apertura y cierre</target>
        <note />
      </trans-unit>
      <trans-unit id="Indent_case_contents">
        <source>Indent case contents</source>
        <target state="translated">Aplicar sangría al contenido de case</target>
        <note />
      </trans-unit>
      <trans-unit id="Indent_case_labels">
        <source>Indent case labels</source>
        <target state="translated">Aplicar sangría a etiquetas case</target>
        <note />
      </trans-unit>
      <trans-unit id="Place_finally_on_new_line">
        <source>Place "finally" on new line</source>
        <target state="translated">Colocar "finally" en nueva línea</target>
        <note />
      </trans-unit>
      <trans-unit id="Place_goto_labels_in_leftmost_column">
        <source>Place goto labels in leftmost column</source>
        <target state="translated">Colocar etiquetas goto en primera columna de la izquierda</target>
        <note />
      </trans-unit>
      <trans-unit id="Indent_labels_normally">
        <source>Indent labels normally</source>
        <target state="translated">Aplicar sangría normal a etiquetas</target>
        <note />
      </trans-unit>
      <trans-unit id="Place_goto_labels_one_indent_less_than_current">
        <source>Place goto labels one indent less than current</source>
        <target state="translated">Reducir una sangría para las etiquetas goto</target>
        <note />
      </trans-unit>
      <trans-unit id="Label_Indentation">
        <source>Label Indentation</source>
        <target state="translated">Sangría de etiquetas</target>
        <note />
      </trans-unit>
      <trans-unit id="Place_members_in_object_initializers_on_new_line">
        <source>Place members in object initializers on new line</source>
        <target state="translated">Colocar miembros de inicializadores de objetos en nueva línea</target>
        <note />
      </trans-unit>
      <trans-unit id="Place_open_brace_on_new_line_for_anonymous_methods">
        <source>Place open brace on new line for anonymous methods</source>
        <target state="translated">Colocar llave de apertura para métodos anónimos en nueva línea</target>
        <note />
      </trans-unit>
      <trans-unit id="Place_open_brace_on_new_line_for_anonymous_types">
        <source>Place open brace on new line for anonymous types</source>
        <target state="translated">Colocar llave de apertura para tipos anónimos en nueva línea</target>
        <note />
      </trans-unit>
      <trans-unit id="Place_open_brace_on_new_line_for_control_blocks">
        <source>Place open brace on new line for control blocks</source>
        <target state="translated">Colocar llave de apertura para bloques de control en nueva línea</target>
        <note />
      </trans-unit>
      <trans-unit id="Place_open_brace_on_new_line_for_lambda_expression">
        <source>Place open brace on new line for lambda expression</source>
        <target state="translated">Colocar llave de apertura para expresión lambda en nueva línea</target>
        <note />
      </trans-unit>
      <trans-unit id="Place_open_brace_on_new_line_for_methods_local_functions">
        <source>Place open brace on new line for methods and local functions</source>
        <target state="translated">Poner la llave de apertura en una línea nueva para los métodos y las funciones locales</target>
        <note />
      </trans-unit>
      <trans-unit id="Place_open_brace_on_new_line_for_object_collection_and_array_initializers">
        <source>Place open brace on new line for object, collection and array initializers</source>
        <target state="translated">Colocar llave de apertura en la nueva línea para los inicializadores de objeto, colección y matriz</target>
        <note />
      </trans-unit>
      <trans-unit id="Place_open_brace_on_new_line_for_types">
        <source>Place open brace on new line for types</source>
        <target state="translated">Colocar llave de apertura para tipos en nueva línea</target>
        <note />
      </trans-unit>
      <trans-unit id="Place_query_expression_clauses_on_new_line">
        <source>Place query expression clauses on new line</source>
        <target state="translated">Colocar cláusulas de expresiones de consulta en nueva línea</target>
        <note />
      </trans-unit>
      <trans-unit id="Leave_statements_and_member_declarations_on_the_same_line">
        <source>Leave statements and member declarations on the same line</source>
        <target state="translated">Mantener instrucciones y declaraciones de miembros en la misma línea</target>
        <note />
      </trans-unit>
      <trans-unit id="Insert_space_before_and_after_binary_operators">
        <source>Insert space before and after binary operators</source>
        <target state="translated">Insertar espacio delante y detrás de operadores binarios</target>
        <note />
      </trans-unit>
      <trans-unit id="Ignore_spaces_around_binary_operators">
        <source>Ignore spaces around binary operators</source>
        <target state="translated">Omitir espacios alrededor de operadores binarios</target>
        <note />
      </trans-unit>
      <trans-unit id="Remove_spaces_before_and_after_binary_operators">
        <source>Remove spaces before and after binary operators</source>
        <target state="translated">Quitar espacios delante y detrás de operadores binarios</target>
        <note />
      </trans-unit>
      <trans-unit id="Insert_space_after_colon_for_base_or_interface_in_type_declaration">
        <source>Insert space after colon for base or interface in type declaration</source>
        <target state="translated">Insertar espacio tras dos puntos para base o interfaz en una declaración de tipo</target>
        <note />
      </trans-unit>
      <trans-unit id="Insert_space_after_comma">
        <source>Insert space after comma</source>
        <target state="translated">Insertar espacio tras coma</target>
        <note />
      </trans-unit>
      <trans-unit id="Insert_space_after_dot">
        <source>Insert space after dot</source>
        <target state="translated">Insertar espacio tras punto</target>
        <note />
      </trans-unit>
      <trans-unit id="Insert_space_after_semicolon_in_for_statement">
        <source>Insert space after semicolon in "for" statement</source>
        <target state="translated">Insertar espacio tras punto y coma en instrucción "for"</target>
        <note />
      </trans-unit>
      <trans-unit id="Insert_space_before_colon_for_base_or_interface_in_type_declaration">
        <source>Insert space before colon for base or interface in type declaration</source>
        <target state="translated">Insertar espacio delante de dos puntos para base o interfaz en una declaración de tipo</target>
        <note />
      </trans-unit>
      <trans-unit id="Insert_space_before_comma">
        <source>Insert space before comma</source>
        <target state="translated">Insertar espacio delante de coma</target>
        <note />
      </trans-unit>
      <trans-unit id="Insert_space_before_dot">
        <source>Insert space before dot</source>
        <target state="translated">Insertar espacio delante de punto</target>
        <note />
      </trans-unit>
      <trans-unit id="Insert_space_before_semicolon_in_for_statement">
        <source>Insert space before semicolon in "for" statement</source>
        <target state="translated">Insertar espacio delante de punto y coma en instrucciones "for"</target>
        <note />
      </trans-unit>
      <trans-unit id="Insert_space_within_argument_list_parentheses">
        <source>Insert space within argument list parentheses</source>
        <target state="translated">Insertar espacio entre paréntesis de la lista de argumentos</target>
        <note />
      </trans-unit>
      <trans-unit id="Insert_space_within_empty_argument_list_parentheses">
        <source>Insert space within empty argument list parentheses</source>
        <target state="translated">Insertar espacio entre paréntesis vacíos de la lista de argumentos</target>
        <note />
      </trans-unit>
      <trans-unit id="Insert_space_between_method_name_and_its_opening_parenthesis1">
        <source>Insert space between method name and its opening parenthesis</source>
        <target state="translated">Insertar espacio entre el nombre del método y el paréntesis de apertura</target>
        <note />
      </trans-unit>
      <trans-unit id="Insert_space_within_empty_parameter_list_parentheses">
        <source>Insert space within empty parameter list parentheses</source>
        <target state="translated">Insertar espacio entre paréntesis vacíos de la lista de parámetros</target>
        <note />
      </trans-unit>
      <trans-unit id="Insert_space_between_method_name_and_its_opening_parenthesis2">
        <source>Insert space between method name and its opening parenthesis</source>
        <target state="translated">Insertar espacio entre el nombre del método y el paréntesis de apertura</target>
        <note />
      </trans-unit>
      <trans-unit id="Insert_space_within_parameter_list_parentheses">
        <source>Insert space within parameter list parentheses</source>
        <target state="translated">Insertar espacio entre paréntesis de la lista de parámetros</target>
        <note />
      </trans-unit>
      <trans-unit id="Insert_space_after_keywords_in_control_flow_statements">
        <source>Insert space after keywords in control flow statements</source>
        <target state="translated">Insertar espacio después de las palabras clave en instrucciones de flujo de control</target>
        <note />
      </trans-unit>
      <trans-unit id="Insert_space_within_parentheses_of_expressions">
        <source>Insert space within parentheses of expressions</source>
        <target state="translated">Insertar espacio entre paréntesis de expresiones</target>
        <note />
      </trans-unit>
      <trans-unit id="Insert_space_after_cast">
        <source>Insert space after cast</source>
        <target state="translated">Insertar espacio tras conversión</target>
        <note />
      </trans-unit>
      <trans-unit id="Insert_spaces_within_parentheses_of_control_flow_statements">
        <source>Insert spaces within parentheses of control flow statements</source>
        <target state="translated">Insertar espacios entre paréntesis de instrucciones de flujo de control</target>
        <note />
      </trans-unit>
      <trans-unit id="Insert_space_within_parentheses_of_type_casts">
        <source>Insert space within parentheses of type casts</source>
        <target state="translated">Insertar espacio entre paréntesis de conversiones de tipo</target>
        <note />
      </trans-unit>
      <trans-unit id="Ignore_spaces_in_declaration_statements">
        <source>Ignore spaces in declaration statements</source>
        <target state="translated">Omitir espacios en instrucciones de declaración</target>
        <note />
      </trans-unit>
      <trans-unit id="Set_other_spacing_options">
        <source>Set other spacing options</source>
        <target state="translated">Establecer otras opciones de espaciado</target>
        <note />
      </trans-unit>
      <trans-unit id="Set_spacing_for_brackets">
        <source>Set spacing for brackets</source>
        <target state="translated">Establecer espaciado para corchetes</target>
        <note />
      </trans-unit>
      <trans-unit id="Set_spacing_for_delimiters">
        <source>Set spacing for delimiters</source>
        <target state="translated">Establecer espaciado para delimitadores</target>
        <note />
      </trans-unit>
      <trans-unit id="Set_spacing_for_method_calls">
        <source>Set spacing for method calls</source>
        <target state="translated">Establecer espaciado para llamadas a métodos</target>
        <note />
      </trans-unit>
      <trans-unit id="Set_spacing_for_method_declarations">
        <source>Set spacing for method declarations</source>
        <target state="translated">Establecer espaciado para declaraciones de método</target>
        <note />
      </trans-unit>
      <trans-unit id="Set_spacing_for_operators">
        <source>Set spacing for operators</source>
        <target state="translated">Establecer espaciado para operadores</target>
        <note />
      </trans-unit>
      <trans-unit id="Insert_spaces_within_square_brackets">
        <source>Insert spaces within square brackets</source>
        <target state="translated">Insertar espacios entre corchetes</target>
        <note />
      </trans-unit>
      <trans-unit id="Insert_space_before_open_square_bracket">
        <source>Insert space before open square bracket</source>
        <target state="translated">Insertar espacio delante de corchete de apertura</target>
        <note />
      </trans-unit>
      <trans-unit id="Insert_space_within_empty_square_brackets">
        <source>Insert space within empty square brackets</source>
        <target state="translated">Insertar espacio entre corchetes vacíos</target>
        <note />
      </trans-unit>
      <trans-unit id="New_line_options_for_braces">
        <source>New line options for braces</source>
        <target state="translated">Opciones de nueva línea para llaves</target>
        <note />
      </trans-unit>
      <trans-unit id="New_line_options_for_expressions">
        <source>New line options for expressions</source>
        <target state="translated">Opciones de nueva línea para expresiones</target>
        <note />
      </trans-unit>
      <trans-unit id="New_line_options_for_keywords">
        <source>New line options for keywords</source>
        <target state="translated">Opciones de nueva línea para palabras clave</target>
        <note />
      </trans-unit>
      <trans-unit id="Use_var_when_generating_locals">
        <source>Use 'var' when generating locals</source>
        <target state="translated">Usar 'var' al generar variables locales</target>
        <note />
      </trans-unit>
      <trans-unit id="Move_local_declaration_to_the_extracted_method_if_it_is_not_used_elsewhere">
        <source>_Move local declaration to the extracted method if it is not used elsewhere</source>
        <target state="translated">_Mover la declaración local al método extraído si no se usa en otros lugares</target>
        <note />
      </trans-unit>
      <trans-unit id="Show_procedure_line_separators">
        <source>_Show procedure line separators</source>
        <target state="translated">Mo_strar separadores de líneas de procedimientos</target>
        <note />
      </trans-unit>
      <trans-unit id="Don_t_put_ref_or_out_on_custom_struct">
        <source>_Don't put ref or out on custom struct</source>
        <target state="translated">_No colocar 'out' o 'ref' en estructura personalizada</target>
        <note />
      </trans-unit>
      <trans-unit id="Editor_Help">
        <source>Editor Help</source>
        <target state="translated">Ayuda de editor</target>
        <note />
      </trans-unit>
      <trans-unit id="Highlight_related_keywords_under_cursor">
        <source>Highlight related _keywords under cursor</source>
        <target state="translated">Resaltar palabras cla_ve relacionadas bajo el cursor</target>
        <note />
      </trans-unit>
      <trans-unit id="Highlight_references_to_symbol_under_cursor">
        <source>_Highlight references to symbol under cursor</source>
        <target state="translated">_Resaltar referencias al símbolo bajo el cursor</target>
        <note />
      </trans-unit>
      <trans-unit id="Enter_outlining_mode_when_files_open">
        <source>Enter _outlining mode when files open</source>
        <target state="translated">Entrar en m_odo de esquematización al abrir archivos</target>
        <note />
      </trans-unit>
      <trans-unit id="Extract_Method">
        <source>Extract Method</source>
        <target state="translated">Extraer método</target>
        <note />
      </trans-unit>
      <trans-unit id="Generate_XML_documentation_comments_for">
        <source>_Generate XML documentation comments for ///</source>
        <target state="translated">_Generar comentarios de documentación XML con ///</target>
        <note />
      </trans-unit>
      <trans-unit id="Highlighting">
        <source>Highlighting</source>
        <target state="translated">Resaltar</target>
        <note />
      </trans-unit>
      <trans-unit id="Insert_at_the_start_of_new_lines_when_writing_comments">
        <source>_Insert * at the start of new lines when writing /* */ comments</source>
        <target state="translated">_Insertar * al comienzo de nuevas líneas al escribir comentarios /* */</target>
        <note />
      </trans-unit>
      <trans-unit id="Optimize_for_solution_size">
        <source>Optimize for solution size</source>
        <target state="translated">Optimizar para tamaño de la solución</target>
        <note />
      </trans-unit>
      <trans-unit id="Large">
        <source>Large</source>
        <target state="translated">Grande</target>
        <note />
      </trans-unit>
      <trans-unit id="Regular">
        <source>Regular</source>
        <target state="translated">Normal</target>
        <note />
      </trans-unit>
      <trans-unit id="Small">
        <source>Small</source>
        <target state="translated">Pequeño</target>
        <note />
      </trans-unit>
      <trans-unit id="Using_Directives">
        <source>Using Directives</source>
        <target state="translated">Directivas Using</target>
        <note />
      </trans-unit>
      <trans-unit id="Performance">
        <source>Performance</source>
        <target state="translated">Rendimiento</target>
        <note />
      </trans-unit>
      <trans-unit id="Place_System_directives_first_when_sorting_usings">
        <source>_Place 'System' directives first when sorting usings</source>
        <target state="translated">Al ordenar instrucciones Using, _colocar primero las directivas 'System'</target>
        <note />
      </trans-unit>
      <trans-unit id="Show_completion_list_after_a_character_is_typed">
        <source>_Show completion list after a character is typed</source>
        <target state="translated">_Mostrar lista de finalización después de escribir un carácter</target>
        <note />
      </trans-unit>
      <trans-unit id="Place_keywords_in_completion_lists">
        <source>Place _keywords in completion lists</source>
        <target state="translated">Colocar _palabras clave en listas de finalización</target>
        <note />
      </trans-unit>
      <trans-unit id="Place_code_snippets_in_completion_lists">
        <source>Place _code snippets in completion lists</source>
        <target state="translated">Colocar _fragmentos de código en listas de finalización</target>
        <note />
      </trans-unit>
      <trans-unit id="Completion_Lists">
        <source>Completion Lists</source>
        <target state="translated">Listas de finalización</target>
        <note />
      </trans-unit>
      <trans-unit id="Selection_In_Completion_List">
        <source>Selection In Completion List</source>
        <target state="translated">Selección en la lista de finalización</target>
        <note />
      </trans-unit>
      <trans-unit id="Show_preview_for_rename_tracking">
        <source>Show preview for rename _tracking</source>
        <target state="translated">Mostrar vista previa para _seguimiento de cambio de nombre</target>
        <note />
      </trans-unit>
      <trans-unit id="Place_open_brace_on_new_line_for_property_indexer_and_event_accessors">
        <source>Place open brace on new line for property, indexer, and event accessors</source>
        <target state="translated">Colocar llave de apertura para descriptores de acceso de eventos, indizadores y propiedades en nueva línea</target>
        <note />
      </trans-unit>
      <trans-unit id="Place_open_brace_on_new_line_for_properties_indexers_and_events">
        <source>Place open brace on new line for properties, indexers, and events</source>
        <target state="translated">Colocar llave de apertura para propiedades, indizadores y eventos en nueva línea</target>
        <note />
      </trans-unit>
      <trans-unit id="Suggest_usings_for_types_in_reference_assemblies">
        <source>Suggest usings for types in _reference assemblies</source>
        <target state="translated">Sugerir usos para tipos de ensamblados de r_eferencia</target>
        <note />
      </trans-unit>
      <trans-unit id="Suggest_usings_for_types_in_NuGet_packages">
        <source>Suggest usings for types in _NuGet packages</source>
        <target state="translated">Sugerir usos para tipos de paquetes _NuGet</target>
        <note />
      </trans-unit>
      <trans-unit id="Type_Inference_preferences_colon">
        <source>Type Inference preferences:</source>
        <target state="translated">Preferencias de inferencia de tipo:</target>
        <note />
      </trans-unit>
      <trans-unit id="For_built_in_types">
        <source>For built-in types</source>
        <target state="translated">Para tipos integrados</target>
        <note />
      </trans-unit>
      <trans-unit id="Elsewhere">
        <source>Elsewhere</source>
        <target state="translated">En otro lugar</target>
        <note />
      </trans-unit>
      <trans-unit id="When_variable_type_is_apparent">
        <source>When variable type is apparent</source>
        <target state="translated">Cuando el tipo de variable es aparente</target>
        <note />
      </trans-unit>
      <trans-unit id="Qualify_event_access_with_this">
        <source>Qualify event access with 'this'</source>
        <target state="translated">Calificar acceso a evento con 'this'</target>
        <note />
      </trans-unit>
      <trans-unit id="Qualify_field_access_with_this">
        <source>Qualify field access with 'this'</source>
        <target state="translated">Calificar acceso a campo con 'this'</target>
        <note />
      </trans-unit>
      <trans-unit id="Qualify_method_access_with_this">
        <source>Qualify method access with 'this'</source>
        <target state="translated">Calificar acceso a método con 'this'</target>
        <note />
      </trans-unit>
      <trans-unit id="Qualify_property_access_with_this">
        <source>Qualify property access with 'this'</source>
        <target state="translated">Calificar acceso a propiedad con 'this'</target>
        <note />
      </trans-unit>
      <trans-unit id="Prefer_explicit_type">
        <source>Prefer explicit type</source>
        <target state="translated">Preferir tipo explícito</target>
        <note />
      </trans-unit>
      <trans-unit id="Prefer_this">
        <source>Prefer 'this.'</source>
        <target state="translated">Preferir "this."</target>
        <note />
      </trans-unit>
      <trans-unit id="Prefer_var">
        <source>Prefer 'var'</source>
        <target state="translated">Preferir 'var'</target>
        <note />
      </trans-unit>
      <trans-unit id="this_preferences_colon">
        <source>'this.' preferences:</source>
        <target state="translated">'Preferencias de "this.":</target>
        <note />
      </trans-unit>
      <trans-unit id="var_preferences_colon">
        <source>'var' preferences:</source>
        <target state="translated">'Preferencias de 'var':</target>
        <note />
      </trans-unit>
      <trans-unit id="Do_not_prefer_this">
        <source>Do not prefer 'this.'</source>
        <target state="translated">No preferir "this."</target>
        <note />
      </trans-unit>
      <trans-unit id="predefined_type_preferences_colon">
        <source>predefined type preferences:</source>
        <target state="translated">preferencias de tipos predefinidos:</target>
        <note />
      </trans-unit>
      <trans-unit id="Split_string_literals_on_enter">
        <source>Split string literals on _enter</source>
        <target state="translated">Dividir literales de cadena al presionar _Entrar</target>
        <note />
      </trans-unit>
      <trans-unit id="Highlight_matching_portions_of_completion_list_items">
        <source>_Highlight matching portions of completion list items</source>
        <target state="translated">_Resaltar partes coincidentes de elementos de lista de finalización</target>
        <note />
      </trans-unit>
      <trans-unit id="Show_completion_item_filters">
        <source>Show completion item _filters</source>
        <target state="translated">Mostrar _filtros de elementos de finalización</target>
        <note />
      </trans-unit>
      <trans-unit id="Enter_key_behavior_colon">
        <source>Enter key behavior:</source>
        <target state="translated">Comportamiento de la tecla Entrar:</target>
        <note />
      </trans-unit>
      <trans-unit id="Only_add_new_line_on_enter_after_end_of_fully_typed_word">
        <source>_Only add new line on enter after end of fully typed word</source>
        <target state="translated">_Agregar solo una nueva línea con Entrar al final de palabras</target>
        <note />
      </trans-unit>
      <trans-unit id="Always_add_new_line_on_enter">
        <source>_Always add new line on enter</source>
        <target state="translated">_Agregar siempre una nueva línea al presionar Entrar</target>
        <note />
      </trans-unit>
      <trans-unit id="Never_add_new_line_on_enter">
        <source>_Never add new line on enter</source>
        <target state="translated">_No agregar nunca una nueva línea al presionar Entrar</target>
        <note />
      </trans-unit>
      <trans-unit id="Always_include_snippets">
        <source>Always include snippets</source>
        <target state="translated">Incluir siempre fragmentos de código</target>
        <note />
      </trans-unit>
      <trans-unit id="Include_snippets_when_Tab_is_typed_after_an_identifier">
        <source>Include snippets when ?-Tab is typed after an identifier</source>
        <target state="translated">Incluir fragmentos de código cuando ?-Tab se escriba después de un identificador</target>
        <note />
      </trans-unit>
      <trans-unit id="Never_include_snippets">
        <source>Never include snippets</source>
        <target state="translated">No incluir nunca fragmentos de código</target>
        <note />
      </trans-unit>
      <trans-unit id="Snippets_behavior">
        <source>Snippets behavior</source>
        <target state="translated">Comportamiento de los fragmentos de código</target>
        <note />
      </trans-unit>
      <trans-unit id="Show_completion_list_after_a_character_is_deleted">
        <source>Show completion list after a character is _deleted</source>
        <target state="translated">Mostrar lista de finalización después de la _eliminación de un carácter</target>
        <note />
      </trans-unit>
      <trans-unit id="null_checking_colon">
        <source>'null' checking:</source>
        <target state="translated">'Comprobación de "null":</target>
        <note />
      </trans-unit>
      <trans-unit id="Prefer_throw_expression">
        <source>Prefer throw-expression</source>
        <target state="translated">Preferir expresión throw</target>
        <note />
      </trans-unit>
      <trans-unit id="Prefer_conditional_delegate_call">
        <source>Prefer conditional delegate call</source>
        <target state="translated">Preferir llamada de delegado condicional</target>
        <note />
      </trans-unit>
      <trans-unit id="Prefer_pattern_matching_over_is_with_cast_check">
        <source>Prefer pattern matching over 'is' with 'cast' check</source>
        <target state="translated">Preferir coincidencia de patrones en lugar de "is" con comprobación de "cast"</target>
        <note />
      </trans-unit>
      <trans-unit id="Prefer_pattern_matching_over_as_with_null_check">
        <source>Prefer pattern matching over 'as' with 'null' check</source>
        <target state="translated">Preferir coincidencia de patrones en lugar de "as" con comprobación de "null"</target>
        <note />
      </trans-unit>
      <trans-unit id="Prefer_block_body">
        <source>Prefer block body</source>
        <target state="translated">Preferir cuerpo de bloques</target>
        <note />
      </trans-unit>
      <trans-unit id="Prefer_expression_body">
        <source>Prefer expression body</source>
        <target state="translated">Preferir cuerpo de expresiones</target>
        <note />
      </trans-unit>
      <trans-unit id="Automatically_format_on_return">
        <source>Automatically format on return</source>
        <target state="translated">Dar formato automáticamente al volver</target>
        <note />
      </trans-unit>
      <trans-unit id="Automatically_format_when_typing">
        <source>Automatically format when typing</source>
        <target state="translated">Dar formato automáticamente al escribir</target>
        <note />
      </trans-unit>
      <trans-unit id="Never">
        <source>Never</source>
        <target state="translated">Nunca</target>
        <note />
      </trans-unit>
      <trans-unit id="When_on_single_line">
        <source>When on single line</source>
        <target state="translated">Cuando esté en una sola línea</target>
        <note />
      </trans-unit>
      <trans-unit id="When_possible">
        <source>When possible</source>
        <target state="translated">Cuando sea posible</target>
        <note />
      </trans-unit>
      <trans-unit id="Indent_case_contents_when_block">
        <source>Indent case contents (when block)</source>
        <target state="translated">Aplicar sangría al contenido de case (cuando esté bloqueado)</target>
        <note />
      </trans-unit>
      <trans-unit id="Fade_out_unused_usings">
        <source>Fade out unused usings</source>
        <target state="translated">Atenuar directivas using no usadas</target>
        <note />
      </trans-unit>
      <trans-unit id="Prefer_is_null_over_ReferenceEquals">
        <source>Prefer 'is null' over 'object.ReferenceEquals(..., null)'</source>
        <target state="translated">Preferir "is null" a "object.ReferenceEquals(..., null)"</target>
        <note />
      </trans-unit>
      <trans-unit id="Report_invalid_placeholders_in_string_dot_format_calls">
        <source>Report invalid placeholders in 'string.Format' calls</source>
        <target state="translated">Informar sobre marcadores de posición no válidos en llamadas a "string.Format"</target>
        <note />
      </trans-unit>
      <trans-unit id="Separate_using_directive_groups">
        <source>Separate using directive groups</source>
        <target state="translated">Separar grupos de directivas using</target>
        <note />
      </trans-unit>
      <trans-unit id="Show_name_suggestions">
        <source>Show name s_uggestions</source>
        <target state="translated">Mostrar s_ugerencias de nombres</target>
        <note />
      </trans-unit>
      <trans-unit id="Event_Hookup_Command_Handler">
        <source>Generate Event Subscription Command Handler</source>
        <target state="new">Generate Event Subscription Command Handler</target>
        <note />
      </trans-unit>
      <trans-unit id="In_arithmetic_binary_operators">
        <source>In arithmetic operators:  *   /   %   +   -   &lt;&lt;   &gt;&gt;   &amp;   ^   |</source>
        <target state="new">In arithmetic operators:  *   /   %   +   -   &lt;&lt;   &gt;&gt;   &amp;   ^   |</target>
        <note />
      </trans-unit>
      <trans-unit id="In_other_binary_operators">
        <source>In other binary operators:  &amp;&amp;   ||   ??</source>
        <target state="new">In other binary operators:  &amp;&amp;   ||   ??</target>
        <note />
      </trans-unit>
    </body>
  </file>
</xliff><|MERGE_RESOLUTION|>--- conflicted
+++ resolved
@@ -12,7 +12,6 @@
         <target state="translated">C#</target>
         <note />
       </trans-unit>
-<<<<<<< HEAD
       <trans-unit id="Fix_accessibility_modifiers">
         <source>Fix accessibility modifiers</source>
         <target state="new">Fix accessibility modifiers</target>
@@ -63,6 +62,11 @@
         <target state="new">Format Document Settings (Experiment) </target>
         <note />
       </trans-unit>
+      <trans-unit id="In_relational_binary_operators">
+        <source>In relational operators:  &lt;   &gt;   &lt;=   &gt;=   is   as   ==   !=</source>
+        <target state="new">In relational operators:  &lt;   &gt;   &lt;=   &gt;=   is   as   ==   !=</target>
+        <note />
+      </trans-unit>
       <trans-unit id="Make_readonly">
         <source>Make readonly</source>
         <target state="new">Make readonly</target>
@@ -91,11 +95,6 @@
       <trans-unit id="Sort_usings">
         <source>Sort usings</source>
         <target state="new">Sort usings</target>
-=======
-      <trans-unit id="In_relational_binary_operators">
-        <source>In relational operators:  &lt;   &gt;   &lt;=   &gt;=   is   as   ==   !=</source>
-        <target state="new">In relational operators:  &lt;   &gt;   &lt;=   &gt;=   is   as   ==   !=</target>
->>>>>>> 856331bf
         <note />
       </trans-unit>
       <trans-unit id="Surround_With">
