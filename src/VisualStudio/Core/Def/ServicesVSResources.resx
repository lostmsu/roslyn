﻿<?xml version="1.0" encoding="utf-8"?>
<root>
  <!-- 
    Microsoft ResX Schema 
    
    Version 2.0
    
    The primary goals of this format is to allow a simple XML format 
    that is mostly human readable. The generation and parsing of the 
    various data types are done through the TypeConverter classes 
    associated with the data types.
    
    Example:
    
    ... ado.net/XML headers & schema ...
    <resheader name="resmimetype">text/microsoft-resx</resheader>
    <resheader name="version">2.0</resheader>
    <resheader name="reader">System.Resources.ResXResourceReader, System.Windows.Forms, ...</resheader>
    <resheader name="writer">System.Resources.ResXResourceWriter, System.Windows.Forms, ...</resheader>
    <data name="Name1"><value>this is my long string</value><comment>this is a comment</comment></data>
    <data name="Color1" type="System.Drawing.Color, System.Drawing">Blue</data>
    <data name="Bitmap1" mimetype="application/x-microsoft.net.object.binary.base64">
        <value>[base64 mime encoded serialized .NET Framework object]</value>
    </data>
    <data name="Icon1" type="System.Drawing.Icon, System.Drawing" mimetype="application/x-microsoft.net.object.bytearray.base64">
        <value>[base64 mime encoded string representing a byte array form of the .NET Framework object]</value>
        <comment>This is a comment</comment>
    </data>
                
    There are any number of "resheader" rows that contain simple 
    name/value pairs.
    
    Each data row contains a name, and value. The row also contains a 
    type or mimetype. Type corresponds to a .NET class that support 
    text/value conversion through the TypeConverter architecture. 
    Classes that don't support this are serialized and stored with the 
    mimetype set.
    
    The mimetype is used for serialized objects, and tells the 
    ResXResourceReader how to depersist the object. This is currently not 
    extensible. For a given mimetype the value must be set accordingly:
    
    Note - application/x-microsoft.net.object.binary.base64 is the format 
    that the ResXResourceWriter will generate, however the reader can 
    read any of the formats listed below.
    
    mimetype: application/x-microsoft.net.object.binary.base64
    value   : The object must be serialized with 
            : System.Runtime.Serialization.Formatters.Binary.BinaryFormatter
            : and then encoded with base64 encoding.
    
    mimetype: application/x-microsoft.net.object.soap.base64
    value   : The object must be serialized with 
            : System.Runtime.Serialization.Formatters.Soap.SoapFormatter
            : and then encoded with base64 encoding.

    mimetype: application/x-microsoft.net.object.bytearray.base64
    value   : The object must be serialized into a byte array 
            : using a System.ComponentModel.TypeConverter
            : and then encoded with base64 encoding.
    -->
  <xsd:schema id="root" xmlns="" xmlns:xsd="http://www.w3.org/2001/XMLSchema" xmlns:msdata="urn:schemas-microsoft-com:xml-msdata">
    <xsd:import namespace="http://www.w3.org/XML/1998/namespace" />
    <xsd:element name="root" msdata:IsDataSet="true">
      <xsd:complexType>
        <xsd:choice maxOccurs="unbounded">
          <xsd:element name="metadata">
            <xsd:complexType>
              <xsd:sequence>
                <xsd:element name="value" type="xsd:string" minOccurs="0" />
              </xsd:sequence>
              <xsd:attribute name="name" use="required" type="xsd:string" />
              <xsd:attribute name="type" type="xsd:string" />
              <xsd:attribute name="mimetype" type="xsd:string" />
              <xsd:attribute ref="xml:space" />
            </xsd:complexType>
          </xsd:element>
          <xsd:element name="assembly">
            <xsd:complexType>
              <xsd:attribute name="alias" type="xsd:string" />
              <xsd:attribute name="name" type="xsd:string" />
            </xsd:complexType>
          </xsd:element>
          <xsd:element name="data">
            <xsd:complexType>
              <xsd:sequence>
                <xsd:element name="value" type="xsd:string" minOccurs="0" msdata:Ordinal="1" />
                <xsd:element name="comment" type="xsd:string" minOccurs="0" msdata:Ordinal="2" />
              </xsd:sequence>
              <xsd:attribute name="name" type="xsd:string" use="required" msdata:Ordinal="1" />
              <xsd:attribute name="type" type="xsd:string" msdata:Ordinal="3" />
              <xsd:attribute name="mimetype" type="xsd:string" msdata:Ordinal="4" />
              <xsd:attribute ref="xml:space" />
            </xsd:complexType>
          </xsd:element>
          <xsd:element name="resheader">
            <xsd:complexType>
              <xsd:sequence>
                <xsd:element name="value" type="xsd:string" minOccurs="0" msdata:Ordinal="1" />
              </xsd:sequence>
              <xsd:attribute name="name" type="xsd:string" use="required" />
            </xsd:complexType>
          </xsd:element>
        </xsd:choice>
      </xsd:complexType>
    </xsd:element>
  </xsd:schema>
  <resheader name="resmimetype">
    <value>text/microsoft-resx</value>
  </resheader>
  <resheader name="version">
    <value>2.0</value>
  </resheader>
  <resheader name="reader">
    <value>System.Resources.ResXResourceReader, System.Windows.Forms, Version=4.0.0.0, Culture=neutral, PublicKeyToken=b77a5c561934e089</value>
  </resheader>
  <resheader name="writer">
    <value>System.Resources.ResXResourceWriter, System.Windows.Forms, Version=4.0.0.0, Culture=neutral, PublicKeyToken=b77a5c561934e089</value>
  </resheader>
  <data name="Element_is_not_valid" xml:space="preserve">
    <value>Element is not valid.</value>
  </data>
  <data name="You_must_select_at_least_one_member" xml:space="preserve">
    <value>You must select at least one member.</value>
  </data>
  <data name="Interface_name_conflicts_with_an_existing_type_name" xml:space="preserve">
    <value>Interface name conflicts with an existing type name.</value>
  </data>
  <data name="Interface_name_is_not_a_valid_0_identifier" xml:space="preserve">
    <value>Interface name is not a valid {0} identifier.</value>
  </data>
  <data name="Illegal_characters_in_path" xml:space="preserve">
    <value>Illegal characters in path.</value>
  </data>
  <data name="File_name_must_have_the_0_extension" xml:space="preserve">
    <value>File name must have the "{0}" extension.</value>
  </data>
  <data name="Debugger" xml:space="preserve">
    <value>Debugger</value>
  </data>
  <data name="Determining_breakpoint_location" xml:space="preserve">
    <value>Determining breakpoint location...</value>
  </data>
  <data name="Determining_autos" xml:space="preserve">
    <value>Determining autos...</value>
  </data>
  <data name="Resolving_breakpoint_location" xml:space="preserve">
    <value>Resolving breakpoint location...</value>
  </data>
  <data name="Validating_breakpoint_location" xml:space="preserve">
    <value>Validating breakpoint location...</value>
  </data>
  <data name="Getting_DataTip_text" xml:space="preserve">
    <value>Getting DataTip text...</value>
  </data>
  <data name="Preview_unavailable" xml:space="preserve">
    <value>Preview unavailable</value>
  </data>
  <data name="Overrides_" xml:space="preserve">
    <value>Overrides</value>
  </data>
  <data name="Overridden_By" xml:space="preserve">
    <value>Overridden By</value>
  </data>
  <data name="Inherits_" xml:space="preserve">
    <value>Inherits</value>
  </data>
  <data name="Inherited_By" xml:space="preserve">
    <value>Inherited By</value>
  </data>
  <data name="Implements_" xml:space="preserve">
    <value>Implements</value>
  </data>
  <data name="Implemented_By" xml:space="preserve">
    <value>Implemented By</value>
  </data>
  <data name="Maximum_number_of_documents_are_open" xml:space="preserve">
    <value>Maximum number of documents are open.</value>
  </data>
  <data name="Failed_to_create_document_in_miscellaneous_files_project" xml:space="preserve">
    <value>Failed to create document in miscellaneous files project.</value>
  </data>
  <data name="Invalid_access" xml:space="preserve">
    <value>Invalid access.</value>
  </data>
  <data name="The_following_references_were_not_found_0_Please_locate_and_add_them_manually" xml:space="preserve">
    <value>The following references were not found. {0}Please locate and add them manually.</value>
  </data>
  <data name="End_position_must_be_start_position" xml:space="preserve">
    <value>End position must be &gt;= start position</value>
  </data>
  <data name="Not_a_valid_value" xml:space="preserve">
    <value>Not a valid value</value>
  </data>
  <data name="given_workspace_doesn_t_support_undo" xml:space="preserve">
    <value>given workspace doesn't support undo</value>
  </data>
  <data name="Add_a_reference_to_0" xml:space="preserve">
    <value>Add a reference to '{0}'</value>
  </data>
  <data name="Event_type_is_invalid" xml:space="preserve">
    <value>Event type is invalid</value>
  </data>
  <data name="Can_t_find_where_to_insert_member" xml:space="preserve">
    <value>Can't find where to insert member</value>
  </data>
  <data name="Can_t_rename_other_elements" xml:space="preserve">
    <value>Can't rename 'other' elements</value>
  </data>
  <data name="Unknown_rename_type" xml:space="preserve">
    <value>Unknown rename type</value>
  </data>
  <data name="IDs_are_not_supported_for_this_symbol_type" xml:space="preserve">
    <value>IDs are not supported for this symbol type.</value>
  </data>
  <data name="Can_t_create_a_node_id_for_this_symbol_kind_colon_0" xml:space="preserve">
    <value>Can't create a node id for this symbol kind: '{0}'</value>
  </data>
  <data name="Project_References" xml:space="preserve">
    <value>Project References</value>
  </data>
  <data name="Base_Types" xml:space="preserve">
    <value>Base Types</value>
  </data>
  <data name="Miscellaneous_Files" xml:space="preserve">
    <value>Miscellaneous Files</value>
  </data>
  <data name="Could_not_find_project_0" xml:space="preserve">
    <value>Could not find project '{0}'</value>
  </data>
  <data name="Could_not_find_location_of_folder_on_disk" xml:space="preserve">
    <value>Could not find location of folder on disk</value>
  </data>
  <data name="Assembly" xml:space="preserve">
    <value>Assembly </value>
  </data>
  <data name="Exceptions_colon" xml:space="preserve">
    <value>Exceptions:</value>
  </data>
  <data name="Member_of_0" xml:space="preserve">
    <value>Member of {0}</value>
  </data>
  <data name="Parameters_colon1" xml:space="preserve">
    <value>Parameters:</value>
  </data>
  <data name="Project" xml:space="preserve">
    <value>Project </value>
  </data>
  <data name="Remarks_colon" xml:space="preserve">
    <value>Remarks:</value>
  </data>
  <data name="Returns_colon" xml:space="preserve">
    <value>Returns:</value>
  </data>
  <data name="Summary_colon" xml:space="preserve">
    <value>Summary:</value>
  </data>
  <data name="Type_Parameters_colon" xml:space="preserve">
    <value>Type Parameters:</value>
  </data>
  <data name="File_already_exists" xml:space="preserve">
    <value>File already exists</value>
  </data>
  <data name="File_path_cannot_use_reserved_keywords" xml:space="preserve">
    <value>File path cannot use reserved keywords</value>
  </data>
  <data name="DocumentPath_is_illegal" xml:space="preserve">
    <value>DocumentPath is illegal</value>
  </data>
  <data name="Project_Path_is_illegal" xml:space="preserve">
    <value>Project Path is illegal</value>
  </data>
  <data name="Path_cannot_have_empty_filename" xml:space="preserve">
    <value>Path cannot have empty filename</value>
  </data>
  <data name="The_given_DocumentId_did_not_come_from_the_Visual_Studio_workspace" xml:space="preserve">
    <value>The given DocumentId did not come from the Visual Studio workspace.</value>
  </data>
  <data name="Project_colon_0_1_Use_the_dropdown_to_view_and_switch_to_other_projects_this_file_may_belong_to" xml:space="preserve">
    <value>Project: {0} ({1})

Use the dropdown to view and switch to other projects this file may belong to.</value>
  </data>
  <data name="_0_Use_the_dropdown_to_view_and_navigate_to_other_items_in_this_file" xml:space="preserve">
    <value>{0}

Use the dropdown to view and navigate to other items in this file.</value>
  </data>
  <data name="Project_colon_0_Use_the_dropdown_to_view_and_switch_to_other_projects_this_file_may_belong_to" xml:space="preserve">
    <value>Project: {0}

Use the dropdown to view and switch to other projects this file may belong to.</value>
  </data>
  <data name="ErrorReadingRuleset" xml:space="preserve">
    <value>ErrorReadingRuleset</value>
  </data>
  <data name="Error_reading_ruleset_file_0_1" xml:space="preserve">
    <value>Error reading ruleset file {0} - {1}</value>
  </data>
  <data name="AnalyzerChangedOnDisk" xml:space="preserve">
    <value>AnalyzerChangedOnDisk</value>
  </data>
  <data name="The_analyzer_assembly_0_has_changed_Diagnostics_may_be_incorrect_until_Visual_Studio_is_restarted" xml:space="preserve">
    <value>The analyzer assembly '{0}' has changed. Diagnostics may be incorrect until Visual Studio is restarted.</value>
  </data>
  <data name="CSharp_VB_Diagnostics_Table_Data_Source" xml:space="preserve">
    <value>C#/VB Diagnostics Table Data Source</value>
  </data>
  <data name="CSharp_VB_Todo_List_Table_Data_Source" xml:space="preserve">
    <value>C#/VB Todo List Table Data Source</value>
  </data>
  <data name="Cancel" xml:space="preserve">
    <value>Cancel</value>
  </data>
  <data name="Deselect_All" xml:space="preserve">
    <value>_Deselect All</value>
  </data>
  <data name="Extract_Interface" xml:space="preserve">
    <value>Extract Interface</value>
  </data>
  <data name="Generated_name_colon" xml:space="preserve">
    <value>Generated name:</value>
  </data>
  <data name="New_file_name_colon" xml:space="preserve">
    <value>New _file name:</value>
  </data>
  <data name="New_interface_name_colon" xml:space="preserve">
    <value>New _interface name:</value>
  </data>
  <data name="OK" xml:space="preserve">
    <value>OK</value>
  </data>
  <data name="Select_All" xml:space="preserve">
    <value>_Select All</value>
  </data>
  <data name="Select_public_members_to_form_interface" xml:space="preserve">
    <value>Select public _members to form interface</value>
  </data>
  <data name="Access_colon" xml:space="preserve">
    <value>_Access:</value>
  </data>
  <data name="Add_to_existing_file" xml:space="preserve">
    <value>Add to _existing file</value>
  </data>
  <data name="Add_to_current_file" xml:space="preserve">
    <value>Add to _current file</value>
  </data>
  <data name="Change_Signature" xml:space="preserve">
    <value>Change Signature</value>
  </data>
  <data name="Create_new_file" xml:space="preserve">
    <value>_Create new file</value>
  </data>
  <data name="Default_" xml:space="preserve">
    <value>Default</value>
  </data>
  <data name="File_Name_colon" xml:space="preserve">
    <value>File Name:</value>
  </data>
  <data name="Generate_Type" xml:space="preserve">
    <value>Generate Type</value>
  </data>
  <data name="Kind_colon" xml:space="preserve">
    <value>_Kind:</value>
  </data>
  <data name="Location_colon" xml:space="preserve">
    <value>Location:</value>
  </data>
  <data name="Select_destination" xml:space="preserve">
    <value>Select destination</value>
  </data>
  <data name="Modifier" xml:space="preserve">
    <value>Modifier</value>
  </data>
  <data name="Name_colon1" xml:space="preserve">
    <value>Name:</value>
  </data>
  <data name="Parameter" xml:space="preserve">
    <value>Parameter</value>
  </data>
  <data name="Parameters_colon2" xml:space="preserve">
    <value>Parameters:</value>
  </data>
  <data name="Preview_method_signature_colon" xml:space="preserve">
    <value>Preview method signature:</value>
  </data>
  <data name="Preview_reference_changes" xml:space="preserve">
    <value>Preview reference changes</value>
  </data>
  <data name="Project_colon" xml:space="preserve">
    <value>_Project:</value>
  </data>
  <data name="Type" xml:space="preserve">
    <value>Type</value>
  </data>
  <data name="Type_Details_colon" xml:space="preserve">
    <value>Type Details:</value>
  </data>
  <data name="Re_move" xml:space="preserve">
    <value>Re_move</value>
  </data>
  <data name="Restore" xml:space="preserve">
    <value>_Restore</value>
  </data>
  <data name="More_about_0" xml:space="preserve">
    <value>More about {0}</value>
  </data>
  <data name="Navigation_must_be_performed_on_the_foreground_thread" xml:space="preserve">
    <value>Navigation must be performed on the foreground thread.</value>
  </data>
  <data name="bracket_plus_bracket" xml:space="preserve">
    <value>[+] </value>
  </data>
  <data name="bracket_bracket" xml:space="preserve">
    <value>[-] </value>
  </data>
  <data name="Reference_to_0_in_project_1" xml:space="preserve">
    <value>Reference to '{0}' in project '{1}'</value>
  </data>
  <data name="Unknown1" xml:space="preserve">
    <value>&lt;Unknown&gt;</value>
  </data>
  <data name="Analyzer_reference_to_0_in_project_1" xml:space="preserve">
    <value>Analyzer reference to '{0}' in project '{1}'</value>
  </data>
  <data name="Project_reference_to_0_in_project_1" xml:space="preserve">
    <value>Project reference to '{0}' in project '{1}'</value>
  </data>
  <data name="AnalyzerDependencyConflict" xml:space="preserve">
    <value>AnalyzerDependencyConflict</value>
  </data>
  <data name="Analyzer_assemblies_0_and_1_both_have_identity_2_but_different_contents_Only_one_will_be_loaded_and_analyzers_using_these_assemblies_may_not_run_correctly" xml:space="preserve">
    <value>Analyzer assemblies '{0}' and '{1}' both have identity '{2}' but different contents. Only one will be loaded and analyzers using these assemblies may not run correctly.</value>
  </data>
  <data name="_0_references" xml:space="preserve">
    <value>{0} references</value>
  </data>
  <data name="_1_reference" xml:space="preserve">
    <value>1 reference</value>
  </data>
  <data name="_0_encountered_an_error_and_has_been_disabled" xml:space="preserve">
    <value>'{0}' encountered an error and has been disabled.</value>
  </data>
  <data name="Enable" xml:space="preserve">
    <value>Enable</value>
  </data>
  <data name="Enable_and_ignore_future_errors" xml:space="preserve">
    <value>Enable and ignore future errors</value>
  </data>
  <data name="No_Changes" xml:space="preserve">
    <value>No Changes</value>
  </data>
  <data name="Current_block" xml:space="preserve">
    <value>Current block</value>
  </data>
  <data name="Determining_current_block" xml:space="preserve">
    <value>Determining current block.</value>
  </data>
  <data name="IntelliSense" xml:space="preserve">
    <value>IntelliSense</value>
  </data>
  <data name="CSharp_VB_Build_Table_Data_Source" xml:space="preserve">
    <value>C#/VB Build Table Data Source</value>
  </data>
  <data name="MissingAnalyzerReference" xml:space="preserve">
    <value>MissingAnalyzerReference</value>
  </data>
  <data name="Analyzer_assembly_0_depends_on_1_but_it_was_not_found_Analyzers_may_not_run_correctly_unless_the_missing_assembly_is_added_as_an_analyzer_reference_as_well" xml:space="preserve">
    <value>Analyzer assembly '{0}' depends on '{1}' but it was not found. Analyzers may not run correctly unless the missing assembly is added as an analyzer reference as well.</value>
  </data>
  <data name="Suppress_diagnostics" xml:space="preserve">
    <value>Suppress diagnostics</value>
  </data>
  <data name="Computing_suppressions_fix" xml:space="preserve">
    <value>Computing suppressions fix...</value>
  </data>
  <data name="Applying_suppressions_fix" xml:space="preserve">
    <value>Applying suppressions fix...</value>
  </data>
  <data name="Remove_suppressions" xml:space="preserve">
    <value>Remove suppressions</value>
  </data>
  <data name="Computing_remove_suppressions_fix" xml:space="preserve">
    <value>Computing remove suppressions fix...</value>
  </data>
  <data name="Applying_remove_suppressions_fix" xml:space="preserve">
    <value>Applying remove suppressions fix...</value>
  </data>
  <data name="This_workspace_only_supports_opening_documents_on_the_UI_thread" xml:space="preserve">
    <value>This workspace only supports opening documents on the UI thread.</value>
  </data>
  <data name="This_workspace_does_not_support_updating_Visual_Basic_compilation_options" xml:space="preserve">
    <value>This workspace does not support updating Visual Basic compilation options.</value>
  </data>
  <data name="This_workspace_does_not_support_updating_Visual_Basic_parse_options" xml:space="preserve">
    <value>This workspace does not support updating Visual Basic parse options.</value>
  </data>
  <data name="Synchronize_0" xml:space="preserve">
    <value>Synchronize {0}</value>
  </data>
  <data name="Synchronizing_with_0" xml:space="preserve">
    <value>Synchronizing with {0}...</value>
  </data>
  <data name="Visual_Studio_has_suspended_some_advanced_features_to_improve_performance" xml:space="preserve">
    <value>Visual Studio has suspended some advanced features to improve performance.</value>
  </data>
  <data name="Installing_0" xml:space="preserve">
    <value>Installing '{0}'</value>
  </data>
  <data name="Installing_0_completed" xml:space="preserve">
    <value>Installing '{0}' completed</value>
  </data>
  <data name="Package_install_failed_colon_0" xml:space="preserve">
    <value>Package install failed: {0}</value>
  </data>
  <data name="Unknown2" xml:space="preserve">
    <value>&lt;Unknown&gt;</value>
  </data>
  <data name="No" xml:space="preserve">
    <value>No</value>
  </data>
  <data name="Yes" xml:space="preserve">
    <value>Yes</value>
  </data>
  <data name="Choose_a_Symbol_Specification_and_a_Naming_Style" xml:space="preserve">
    <value>Choose a Symbol Specification and a Naming Style.</value>
  </data>
  <data name="Enter_a_title_for_this_Naming_Rule" xml:space="preserve">
    <value>Enter a title for this Naming Rule.</value>
  </data>
  <data name="Enter_a_title_for_this_Naming_Style" xml:space="preserve">
    <value>Enter a title for this Naming Style.</value>
  </data>
  <data name="Enter_a_title_for_this_Symbol_Specification" xml:space="preserve">
    <value>Enter a title for this Symbol Specification.</value>
  </data>
  <data name="Accessibilities_can_match_any" xml:space="preserve">
    <value>Accessibilities (can match any)</value>
  </data>
  <data name="Capitalization_colon" xml:space="preserve">
    <value>Capitalization:</value>
  </data>
  <data name="all_lower" xml:space="preserve">
    <value>all lower</value>
  </data>
  <data name="ALL_UPPER" xml:space="preserve">
    <value>ALL UPPER</value>
  </data>
  <data name="camel_Case_Name" xml:space="preserve">
    <value>camel Case Name</value>
  </data>
  <data name="First_word_upper" xml:space="preserve">
    <value>First word upper</value>
  </data>
  <data name="Pascal_Case_Name" xml:space="preserve">
    <value>Pascal Case Name</value>
  </data>
  <data name="Severity_colon" xml:space="preserve">
    <value>Severity:</value>
  </data>
  <data name="Modifiers_must_match_all" xml:space="preserve">
    <value>Modifiers (must match all)</value>
  </data>
  <data name="Name_colon2" xml:space="preserve">
    <value>Name:</value>
  </data>
  <data name="Naming_Rule" xml:space="preserve">
    <value>Naming Rule</value>
  </data>
  <data name="Naming_Style" xml:space="preserve">
    <value>Naming Style</value>
  </data>
  <data name="Naming_Style_colon" xml:space="preserve">
    <value>Naming Style:</value>
  </data>
  <data name="Naming_Rules_allow_you_to_define_how_particular_sets_of_symbols_should_be_named_and_how_incorrectly_named_symbols_should_be_handled" xml:space="preserve">
    <value>Naming Rules allow you to define how particular sets of symbols should be named and how incorrectly-named symbols should be handled.</value>
  </data>
  <data name="The_first_matching_top_level_Naming_Rule_is_used_by_default_when_naming_a_symbol_while_any_special_cases_are_handled_by_a_matching_child_rule" xml:space="preserve">
    <value>The first matching top-level Naming Rule is used by default when naming a symbol, while any special cases are handled by a matching child rule.</value>
  </data>
  <data name="Naming_Style_Title_colon" xml:space="preserve">
    <value>Naming Style Title:</value>
  </data>
  <data name="Parent_Rule_colon" xml:space="preserve">
    <value>Parent Rule:</value>
  </data>
  <data name="Required_Prefix_colon" xml:space="preserve">
    <value>Required Prefix:</value>
  </data>
  <data name="Required_Suffix_colon" xml:space="preserve">
    <value>Required Suffix:</value>
  </data>
  <data name="Sample_Identifier_colon" xml:space="preserve">
    <value>Sample Identifier:</value>
  </data>
  <data name="Symbol_Kinds_can_match_any" xml:space="preserve">
    <value>Symbol Kinds (can match any)</value>
  </data>
  <data name="Symbol_Specification" xml:space="preserve">
    <value>Symbol Specification</value>
  </data>
  <data name="Symbol_Specification_colon" xml:space="preserve">
    <value>Symbol Specification:</value>
  </data>
  <data name="Symbol_Specification_Title_colon" xml:space="preserve">
    <value>Symbol Specification Title:</value>
  </data>
  <data name="Word_Separator_colon" xml:space="preserve">
    <value>Word Separator:</value>
  </data>
  <data name="example" xml:space="preserve">
    <value>example</value>
    <comment>IdentifierWord_Example and IdentifierWord_Identifier are combined (with prefixes, suffixes, and word separators) into an example identifier name in the NamingStyle UI.</comment>
  </data>
  <data name="identifier" xml:space="preserve">
    <value>identifier</value>
    <comment>IdentifierWord_Example and IdentifierWord_Identifier are combined (with prefixes, suffixes, and word separators) into an example identifier name in the NamingStyle UI.</comment>
  </data>
  <data name="Install_0" xml:space="preserve">
    <value>Install '{0}'</value>
  </data>
  <data name="Uninstalling_0" xml:space="preserve">
    <value>Uninstalling '{0}'</value>
  </data>
  <data name="Uninstalling_0_completed" xml:space="preserve">
    <value>Uninstalling '{0}' completed</value>
  </data>
  <data name="Uninstall_0" xml:space="preserve">
    <value>Uninstall '{0}'</value>
  </data>
  <data name="Package_uninstall_failed_colon_0" xml:space="preserve">
    <value>Package uninstall failed: {0}</value>
  </data>
  <data name="Error_encountered_while_loading_the_project_Some_project_features_such_as_full_solution_analysis_for_the_failed_project_and_projects_that_depend_on_it_have_been_disabled" xml:space="preserve">
    <value>Error encountered while loading the project. Some project features, such as full solution analysis for the failed project and projects that depend on it, have been disabled.</value>
  </data>
  <data name="Project_loading_failed" xml:space="preserve">
    <value>Project loading failed.</value>
  </data>
  <data name="To_see_what_caused_the_issue_please_try_below_1_Close_Visual_Studio_long_paragraph_follows" xml:space="preserve">
    <value>To see what caused the issue, please try below.

1. Close Visual Studio
2. Open a Visual Studio Developer Command Prompt
3. Set environment variable “TraceDesignTime” to true (set TraceDesignTime=true)
4. Delete .vs directory/.suo file
5. Restart VS from the command prompt you set the environment variable (devenv)
6. Open the solution
7. Check '{0}' and look for the failed tasks (FAILED)</value>
  </data>
  <data name="Additional_information_colon" xml:space="preserve">
    <value>Additional information:</value>
  </data>
  <data name="Installing_0_failed_Additional_information_colon_1" xml:space="preserve">
    <value>Installing '{0}' failed.

Additional information: {1}</value>
  </data>
  <data name="Uninstalling_0_failed_Additional_information_colon_1" xml:space="preserve">
    <value>Uninstalling '{0}' failed.

Additional information: {1}</value>
  </data>
  <data name="Move_0_below_1" xml:space="preserve">
    <value>Move {0} below {1}</value>
    <comment>{0} and {1} are parameter descriptions</comment>
  </data>
  <data name="Move_0_above_1" xml:space="preserve">
    <value>Move {0} above {1}</value>
    <comment>{0} and {1} are parameter descriptions</comment>
  </data>
  <data name="Remove_0" xml:space="preserve">
    <value>Remove {0}</value>
    <comment>{0} is a parameter description</comment>
  </data>
  <data name="Restore_0" xml:space="preserve">
    <value>Restore {0}</value>
    <comment>{0} is a parameter description</comment>
  </data>
  <data name="Re_enable" xml:space="preserve">
    <value>Re-enable</value>
  </data>
  <data name="Learn_more" xml:space="preserve">
    <value>Learn more</value>
  </data>
  <data name="Build_plus_live_analysis_NuGet_package" xml:space="preserve">
    <value>Build + live analysis (NuGet package)</value>
  </data>
  <data name="Live_analysis_VSIX_extension" xml:space="preserve">
    <value>Live analysis (VSIX extension)</value>
  </data>
  <data name="Prefer_framework_type" xml:space="preserve">
    <value>Prefer framework type</value>
  </data>
  <data name="Prefer_predefined_type" xml:space="preserve">
    <value>Prefer predefined type</value>
  </data>
  <data name="Copy_to_Clipboard" xml:space="preserve">
    <value>Copy to Clipboard</value>
  </data>
  <data name="Close" xml:space="preserve">
    <value>Close</value>
  </data>
  <data name="Unknown_parameters" xml:space="preserve">
    <value>&lt;Unknown Parameters&gt;</value>
  </data>
  <data name="End_of_inner_exception_stack" xml:space="preserve">
    <value>--- End of inner exception stack trace ---</value>
  </data>
  <data name="For_locals_parameters_and_members" xml:space="preserve">
    <value>For locals, parameters and members</value>
  </data>
  <data name="For_member_access_expressions" xml:space="preserve">
    <value>For member access expressions</value>
  </data>
  <data name="Prefer_object_initializer" xml:space="preserve">
    <value>Prefer object initializer</value>
  </data>
  <data name="Expression_preferences_colon" xml:space="preserve">
    <value>Expression preferences:</value>
  </data>
  <data name="Block_Structure_Guides" xml:space="preserve">
    <value>Block Structure Guides</value>
  </data>
  <data name="Outlining" xml:space="preserve">
    <value>Outlining</value>
  </data>
  <data name="Show_guides_for_code_level_constructs" xml:space="preserve">
    <value>Show guides for code level constructs</value>
  </data>
  <data name="Show_guides_for_comments_and_preprocessor_regions" xml:space="preserve">
    <value>Show guides for comments and preprocessor regions</value>
  </data>
  <data name="Show_guides_for_declaration_level_constructs" xml:space="preserve">
    <value>Show guides for declaration level constructs</value>
  </data>
  <data name="Show_outlining_for_code_level_constructs" xml:space="preserve">
    <value>Show outlining for code level constructs</value>
  </data>
  <data name="Show_outlining_for_comments_and_preprocessor_regions" xml:space="preserve">
    <value>Show outlining for comments and preprocessor regions</value>
  </data>
  <data name="Show_outlining_for_declaration_level_constructs" xml:space="preserve">
    <value>Show outlining for declaration level constructs</value>
  </data>
  <data name="Variable_preferences_colon" xml:space="preserve">
    <value>Variable preferences:</value>
  </data>
  <data name="Prefer_inlined_variable_declaration" xml:space="preserve">
    <value>Prefer inlined variable declaration</value>
  </data>
  <data name="Use_expression_body_for_methods" xml:space="preserve">
    <value>Use expression body for methods</value>
  </data>
  <data name="Code_block_preferences_colon" xml:space="preserve">
    <value>Code block preferences:</value>
  </data>
  <data name="Use_expression_body_for_accessors" xml:space="preserve">
    <value>Use expression body for accessors</value>
  </data>
  <data name="Use_expression_body_for_constructors" xml:space="preserve">
    <value>Use expression body for constructors</value>
  </data>
  <data name="Use_expression_body_for_indexers" xml:space="preserve">
    <value>Use expression body for indexers</value>
  </data>
  <data name="Use_expression_body_for_operators" xml:space="preserve">
    <value>Use expression body for operators</value>
  </data>
  <data name="Use_expression_body_for_properties" xml:space="preserve">
    <value>Use expression body for properties</value>
  </data>
  <data name="Some_naming_rules_are_incomplete_Please_complete_or_remove_them" xml:space="preserve">
    <value>Some naming rules are incomplete. Please complete or remove them.</value>
  </data>
  <data name="Manage_specifications" xml:space="preserve">
    <value>Manage specifications</value>
  </data>
  <data name="Manage_naming_styles" xml:space="preserve">
    <value>Manage naming styles</value>
  </data>
  <data name="Reorder" xml:space="preserve">
    <value>Reorder</value>
  </data>
  <data name="Severity" xml:space="preserve">
    <value>Severity</value>
  </data>
  <data name="Specification" xml:space="preserve">
    <value>Specification</value>
  </data>
  <data name="Required_Style" xml:space="preserve">
    <value>Required Style</value>
  </data>
  <data name="This_item_cannot_be_deleted_because_it_is_used_by_an_existing_Naming_Rule" xml:space="preserve">
    <value>This item cannot be deleted because it is used by an existing Naming Rule.</value>
  </data>
  <data name="Prefer_collection_initializer" xml:space="preserve">
    <value>Prefer collection initializer</value>
  </data>
  <data name="Prefer_coalesce_expression" xml:space="preserve">
    <value>Prefer coalesce expression</value>
  </data>
  <data name="Collapse_regions_when_collapsing_to_definitions" xml:space="preserve">
    <value>Collapse #regions when collapsing to definitions</value>
  </data>
  <data name="Prefer_null_propagation" xml:space="preserve">
    <value>Prefer null propagation</value>
  </data>
  <data name="Prefer_explicit_tuple_name" xml:space="preserve">
    <value>Prefer explicit tuple name</value>
  </data>
  <data name="Description" xml:space="preserve">
    <value>Description</value>
  </data>
  <data name="Preference" xml:space="preserve">
    <value>Preference</value>
  </data>
  <data name="Implement_Interface_or_Abstract_Class" xml:space="preserve">
    <value>Implement Interface or Abstract Class</value>
  </data>
  <data name="For_a_given_symbol_only_the_topmost_rule_with_a_matching_Specification_will_be_applied_Violation_of_that_rules_Required_Style_will_be_reported_at_the_chosen_Severity_level" xml:space="preserve">
    <value>For a given symbol, only the topmost rule with a matching 'Specification' will be applied. Violation of that rule's 'Required Style' will be reported at the chosen 'Severity' level.</value>
  </data>
  <data name="at_the_end" xml:space="preserve">
    <value>at the end</value>
  </data>
  <data name="When_inserting_properties_events_and_methods_place_them" xml:space="preserve">
    <value>When inserting properties, events and methods, place them:</value>
  </data>
  <data name="with_other_members_of_the_same_kind" xml:space="preserve">
    <value>with other members of the same kind</value>
  </data>
  <data name="Prefer_braces" xml:space="preserve">
    <value>Prefer braces</value>
  </data>
  <data name="Over_colon" xml:space="preserve">
    <value>Over:</value>
  </data>
  <data name="Prefer_colon" xml:space="preserve">
    <value>Prefer:</value>
  </data>
  <data name="or" xml:space="preserve">
    <value>or</value>
  </data>
  <data name="built_in_types" xml:space="preserve">
    <value>built-in types</value>
  </data>
  <data name="everywhere_else" xml:space="preserve">
    <value>everywhere else</value>
  </data>
  <data name="type_is_apparent_from_assignment_expression" xml:space="preserve">
    <value>type is apparent from assignment expression</value>
  </data>
  <data name="Get_help_for_0" xml:space="preserve">
    <value>Get help for '{0}'</value>
  </data>
  <data name="Get_help_for_0_from_Bing" xml:space="preserve">
    <value>Get help for '{0}' from Bing</value>
  </data>
  <data name="Move_down" xml:space="preserve">
    <value>Move down</value>
  </data>
  <data name="Move_up" xml:space="preserve">
    <value>Move up</value>
  </data>
  <data name="Remove" xml:space="preserve">
    <value>Remove</value>
  </data>
  <data name="Pick_members" xml:space="preserve">
    <value>Pick members</value>
  </data>
  <data name="Unfortunately_a_process_used_by_Visual_Studio_has_encountered_an_unrecoverable_error_We_recommend_saving_your_work_and_then_closing_and_restarting_Visual_Studio" xml:space="preserve">
    <value>Unfortunately, a process used by Visual Studio has encountered an unrecoverable error.  We recommend saving your work, and then closing and restarting Visual Studio.</value>
  </data>
  <data name="analyzer_Prefer_auto_properties" xml:space="preserve">
    <value>Prefer auto properties</value>
  </data>
  <data name="Add_a_symbol_specification" xml:space="preserve">
    <value>Add a symbol specification</value>
  </data>
  <data name="Remove_symbol_specification" xml:space="preserve">
    <value>Remove symbol specification</value>
  </data>
  <data name="Add_item" xml:space="preserve">
    <value>Add item</value>
  </data>
  <data name="Edit_item" xml:space="preserve">
    <value>Edit item</value>
  </data>
  <data name="Remove_item" xml:space="preserve">
    <value>Remove item</value>
  </data>
  <data name="Add_a_naming_rule" xml:space="preserve">
    <value>Add a naming rule</value>
  </data>
  <data name="Remove_naming_rule" xml:space="preserve">
    <value>Remove naming rule</value>
  </data>
  <data name="VisualStudioWorkspace_TryApplyChanges_cannot_be_called_from_a_background_thread" xml:space="preserve">
    <value>VisualStudioWorkspace.TryApplyChanges cannot be called from a background thread.</value>
  </data>
  <data name="codegen_prefer_auto_properties" xml:space="preserve">
    <value>prefer auto properties</value>
  </data>
  <data name="prefer_throwing_properties" xml:space="preserve">
    <value>prefer throwing properties</value>
  </data>
  <data name="When_generating_properties" xml:space="preserve">
    <value>When generating properties:</value>
  </data>
  <data name="Options" xml:space="preserve">
    <value>Options</value>
  </data>
  <data name="Install_Microsoft_recommended_Roslyn_analyzers_which_provide_additional_diagnostics_and_fixes_for_common_API_design_security_performance_and_reliability_issues" xml:space="preserve">
    <value>Install Microsoft-recommended Roslyn analyzers, which provide additional diagnostics and fixes for common API design, security, performance, and reliability issues</value>
  </data>
  <data name="Never_show_this_again" xml:space="preserve">
    <value>Never show this again</value>
  </data>
  <data name="Prefer_simple_default_expression" xml:space="preserve">
    <value>Prefer simple 'default' expression</value>
  </data>
  <data name="Prefer_inferred_tuple_names" xml:space="preserve">
    <value>Prefer inferred tuple element names</value>
  </data>
  <data name="Prefer_inferred_anonymous_type_member_names" xml:space="preserve">
    <value>Prefer inferred anonymous type member names</value>
  </data>
  <data name="Preview_pane" xml:space="preserve">
    <value>Preview pane</value>
  </data>
  <data name="Analysis" xml:space="preserve">
    <value>Analysis</value>
  </data>
  <data name="Enable_full_solution_analysis" xml:space="preserve">
    <value>Enable full solution _analysis</value>
  </data>
  <data name="Fade_out_unreachable_code" xml:space="preserve">
    <value>Fade out unreachable code</value>
  </data>
  <data name="Fading" xml:space="preserve">
    <value>Fading</value>
  </data>
  <data name="Prefer_local_function_over_anonymous_function" xml:space="preserve">
    <value>Prefer local function over anonymous function</value>
  </data>
  <data name="Keep_all_parentheses_in_colon" xml:space="preserve">
    <value>Keep all parentheses in:</value>
  </data>
  <data name="In_other_operators" xml:space="preserve">
    <value>In other operators</value>
  </data>
  <data name="Never_if_unnecessary" xml:space="preserve">
    <value>Never if unnecessary</value>
  </data>
  <data name="Always_for_clarity" xml:space="preserve">
    <value>Always for clarity</value>
  </data>
  <data name="Parentheses_preferences_colon" xml:space="preserve">
    <value>Parentheses preferences:</value>
  </data>
  <data name="ModuleHasBeenUnloaded" xml:space="preserve">
    <value>Module has been unloaded.</value>
  </data>
  <data name="Prefer_deconstructed_variable_declaration" xml:space="preserve">
    <value>Prefer deconstructed variable declaration</value>
  </data>
  <data name="External_reference_found" xml:space="preserve">
    <value>External reference found</value>
  </data>
  <data name="No_references_found_to_0" xml:space="preserve">
    <value>No references found to '{0}'</value>
  </data>
  <data name="Search_found_no_results" xml:space="preserve">
    <value>Search found no results</value>
  </data>
  <data name="Sync_Class_View" xml:space="preserve">
    <value>Sync Class View</value>
  </data>
  <data name="Reset_Visual_Studio_default_keymapping" xml:space="preserve">
    <value>Reset Visual Studio default keymapping</value>
  </data>
  <data name="Enable_navigation_to_decompiled_sources" xml:space="preserve">
    <value>Enable navigation to decompiled sources (experimental)</value>
  </data>
  <data name="Decompiler_Legal_Notice_Message" xml:space="preserve">
    <value>IMPORTANT: Visual Studio includes decompiling functionality (“Decompiler”) that enables reproducing source code from binary code. By accessing and using the Decompiler, you agree to the Visual Studio license terms and the terms for the Decompiler below. If you do not agree with these combined terms, do not access or use the Decompiler.
 
You acknowledge that binary code and source code might be protected by copyright and trademark laws.  Before using the Decompiler on any binary code, you need to first:  
(i) confirm that the license terms governing your use of the binary code do not contain a provision which prohibits you from decompiling the software; or
(ii) obtain permission to decompile the binary code from the owner of the software.
 
Your use of the Decompiler is optional.  Microsoft is not responsible and disclaims all liability for your use of the Decompiler that violates any laws or any software license terms which prohibit decompiling of the software.

I agree to all of the foregoing:</value>
  </data>
  <data name="Decompiler_Legal_Notice_Title" xml:space="preserve">
    <value>Decompiler Legal Notice</value>
  </data>
  <data name="Colorize_regular_expressions" xml:space="preserve">
    <value>Colorize regular expressions</value>
  </data>
  <data name="Highlight_related_components_under_cursor" xml:space="preserve">
    <value>Highlight related components under cursor</value>
  </data>
  <data name="Regular_Expressions" xml:space="preserve">
    <value>Regular Expressions</value>
  </data>
  <data name="Report_invalid_regular_expressions" xml:space="preserve">
    <value>Report invalid regular expressions</value>
  </data>
  <data name="Code_style_header_use_editor_config" xml:space="preserve">
    <value>Your .editorconfig file might override the local settings configured on this page which only apply to your machine. To configure these settings to travel with your solution use EditorConfig files. More info</value>
  </data>
  <data name="Modifier_preferences_colon" xml:space="preserve">
    <value>Modifier preferences:</value>
  </data>
  <data name="Prefer_readonly_fields" xml:space="preserve">
    <value>Prefer readonly fields</value>
  </data>
  <data name="Analyzing_0" xml:space="preserve">
    <value>Analyzing '{0}'</value>
  </data>
  <data name="Prefer_conditional_expression_over_if_with_assignments" xml:space="preserve">
    <value>Prefer conditional expression over 'if' with assignments</value>
  </data>
  <data name="Prefer_conditional_expression_over_if_with_returns" xml:space="preserve">
    <value>Prefer conditional expression over 'if' with returns</value>
  </data>
  <data name="Apply_0_keymapping_scheme" xml:space="preserve">
    <value>Apply '{0}' keymapping scheme</value>
  </data>
  <data name="We_notice_you_suspended_0_Reset_keymappings_to_continue_to_navigate_and_refactor" xml:space="preserve">
    <value>We notice you suspended '{0}'. Reset keymappings to continue to navigate and refactor.</value>
  </data>
  <data name="Use_expression_body_for_lambdas" xml:space="preserve">
    <value>Use expression body for lambdas</value>
  </data>
  <data name="Prefer_compound_assignments" xml:space="preserve">
    <value>Prefer compound assignments</value>
  </data>
  <data name="Generate_dot_editorconfig_file_from_settings" xml:space="preserve">
    <value>Generate .editorconfig file from settings</value>
  </data>
  <data name="Save_dot_editorconfig_file" xml:space="preserve">
    <value>Save .editorconfig file</value>
  </data>
  <data name="Kind" xml:space="preserve">
    <value>Kind</value>
  </data>
  <data name="Prefer_index_operator" xml:space="preserve">
    <value>Prefer index operator</value>
  </data>
  <data name="Prefer_range_operator" xml:space="preserve">
    <value>Prefer range operator</value>
  </data>
  <data name="All_methods" xml:space="preserve">
    <value>All methods</value>
  </data>
  <data name="Avoid_expression_statements_that_implicitly_ignore_value" xml:space="preserve">
    <value>Avoid expression statements that implicitly ignore value</value>
  </data>
  <data name="Avoid_unused_parameters" xml:space="preserve">
    <value>Avoid unused parameters</value>
  </data>
  <data name="Avoid_unused_value_assignments" xml:space="preserve">
    <value>Avoid unused value assignments</value>
  </data>
  <data name="Parameter_preferences_colon" xml:space="preserve">
    <value>Parameter preferences:</value>
  </data>
  <data name="Non_public_methods" xml:space="preserve">
    <value>Non-public methods</value>
  </data>
  <data name="Unused_value_is_explicitly_assigned_to_an_unused_local" xml:space="preserve">
    <value>Unused value is explicitly assigned to an unused local</value>
  </data>
  <data name="Unused_value_is_explicitly_assigned_to_discard" xml:space="preserve">
    <value>Unused value is explicitly assigned to discard</value>
  </data>
  <data name="Value_assigned_here_is_never_used" xml:space="preserve">
    <value>Value assigned here is never used</value>
  </data>
  <data name="Value_returned_by_invocation_is_implicitly_ignored" xml:space="preserve">
    <value>Value returned by invocation is implicitly ignored</value>
  </data>
  <data name="Back" xml:space="preserve">
    <value>Back</value>
  </data>
  <data name="Finish" xml:space="preserve">
    <value>Finish</value>
  </data>
  <data name="Interface_cannot_have_field" xml:space="preserve">
    <value>Interface cannot have field.</value>
  </data>
  <data name="Make_abstract" xml:space="preserve">
    <value>Make abstract</value>
  </data>
  <data name="Members" xml:space="preserve">
    <value>Members</value>
  </data>
  <data name="Namespace_0" xml:space="preserve">
    <value>Namespace: '{0}'</value>
  </data>
  <data name="Pull_Members_Up" xml:space="preserve">
    <value>Pull Members Up</value>
  </data>
  <data name="Additional_changes_are_needed_to_complete_the_refactoring_Review_changes_below" xml:space="preserve">
    <value>Additional changes are needed to complete the refactoring. Review changes below.</value>
  </data>
  <data name="Select_Dependents" xml:space="preserve">
    <value>Select _Dependents</value>
  </data>
  <data name="Select_destination_and_members_to_pull_up" xml:space="preserve">
    <value>Select destination and members to pull up.</value>
  </data>
  <data name="Select_members_colon" xml:space="preserve">
    <value>Select members:</value>
  </data>
  <data name="Select_Public" xml:space="preserve">
    <value>Select _Public</value>
  </data>
  <data name="_0_will_be_changed_to_abstract" xml:space="preserve">
    <value>'{0}' will be changed to abstract.</value>
  </data>
  <data name="_0_will_be_changed_to_non_static" xml:space="preserve">
    <value>'{0}' will be changed to non-static.</value>
  </data>
  <data name="_0_will_be_changed_to_public" xml:space="preserve">
    <value>'{0}' will be changed to public.</value>
  </data>
  <data name="Calculating_dependents" xml:space="preserve">
    <value>Calculating dependents...</value>
  </data>
  <data name="Select_destination_colon" xml:space="preserve">
    <value>Select destination:</value>
  </data>
  <data name="Use_expression_body_for_local_functions" xml:space="preserve">
    <value>Use expression body for local functions</value>
  </data>
  <data name="Allow_colon" xml:space="preserve">
    <value>Allow:</value>
  </data>
  <data name="Make_0_abstract" xml:space="preserve">
    <value>Make '{0}' abstract</value>
  </data>
  <data name="Review_Changes" xml:space="preserve">
    <value>Review Changes</value>
  </data>
  <data name="Select_member" xml:space="preserve">
    <value>Select member</value>
  </data>
  <data name="Classifications" xml:space="preserve">
    <value>Classifications</value>
  </data>
  <data name="Prefer_static_local_functions" xml:space="preserve">
    <value>Prefer static local functions</value>
  </data>
  <data name="Prefer_simple_using_statement" xml:space="preserve">
    <value>Prefer simple 'using' statement</value>
  </data>
  <data name="Show_completion_list" xml:space="preserve">
    <value>Show completion list</value>
  </data>
  <data name="Use_enhanced_colors_for_C_and_Basic" xml:space="preserve">
    <value>Use enhanced colors for C# and Basic</value>
  </data>
  <data name="Enable_nullable_reference_analysis_IDE_features" xml:space="preserve">
    <value>Enable nullable reference analysis IDE features</value>
  </data>
  <data name="Move_to_namespace" xml:space="preserve">
    <value>Move to Namespace</value>
  </data>
  <data name="Namespace" xml:space="preserve">
    <value>Namespace</value>
  </data>
  <data name="Target_Namespace_colon" xml:space="preserve">
    <value>Target Namespace:</value>
  </data>
  <data name="This_is_an_invalid_namespace" xml:space="preserve">
    <value>This is an invalid namespace</value>
  </data>
  <data name="A_new_namespace_will_be_created" xml:space="preserve">
    <value>A new namespace will be created</value>
  </data>
  <data name="Rename_0_to_1" xml:space="preserve">
    <value>Rename {0} to {1}</value>
  </data>
  <data name="NamingSpecification_CSharp_Class" xml:space="preserve">
    <value>class</value>
    <comment>{Locked} This string can be found under "Tools | Options | Text Editor | C# | Code Style | Naming | Manage Specifications | + | Symbol kinds". All of the "NamingSpecification_CSharp_*" strings represent language constructs, and some of them are also actual keywords (including this one).</comment>
  </data>
  <data name="NamingSpecification_CSharp_Delegate" xml:space="preserve">
    <value>delegate</value>
    <comment>{Locked} This string can be found under "Tools | Options | Text Editor | C# | Code Style | Naming | Manage Specifications | + | Symbol kinds". All of the "NamingSpecification_CSharp_*" strings represent language constructs, and some of them are also actual keywords (including this one).</comment>
  </data>
  <data name="NamingSpecification_CSharp_Enum" xml:space="preserve">
    <value>enum</value>
    <comment>{Locked} This string can be found under "Tools | Options | Text Editor | C# | Code Style | Naming | Manage Specifications | + | Symbol kinds". All of the "NamingSpecification_CSharp_*" strings represent language constructs, and some of them are also actual keywords (including this one).</comment>
  </data>
  <data name="NamingSpecification_CSharp_Event" xml:space="preserve">
    <value>event</value>
    <comment>{Locked} This string can be found under "Tools | Options | Text Editor | C# | Code Style | Naming | Manage Specifications | + | Symbol kinds". All of the "NamingSpecification_CSharp_*" strings represent language constructs, and some of them are also actual keywords (including this one).</comment>
  </data>
  <data name="NamingSpecification_CSharp_Field" xml:space="preserve">
    <value>field</value>
    <comment>This string can be found under "Tools | Options | Text Editor | C# | Code Style | Naming | Manage Specifications | + | Symbol kinds". All of the "NamingSpecification_CSharp_*" strings represent language constructs, and some of them are also actual keywords (NOT this one). Refers to the C# programming language concept of a "field" (which stores data).</comment>
  </data>
  <data name="NamingSpecification_CSharp_Interface" xml:space="preserve">
    <value>interface</value>
    <comment>{Locked} This string can be found under "Tools | Options | Text Editor | C# | Code Style | Naming | Manage Specifications | + | Symbol kinds". All of the "NamingSpecification_CSharp_*" strings represent language constructs, and some of them are also actual keywords (including this one).</comment>
  </data>
  <data name="NamingSpecification_CSharp_Local" xml:space="preserve">
    <value>local</value>
    <comment>This string can be found under "Tools | Options | Text Editor | C# | Code Style | Naming | Manage Specifications | + | Symbol kinds". All of the "NamingSpecification_CSharp_*" strings represent language constructs, and some of them are also actual keywords (NOT this one). Refers to the C# language concept of a "local variable".</comment>
  </data>
  <data name="NamingSpecification_CSharp_LocalFunction" xml:space="preserve">
    <value>local function</value>
    <comment>This string can be found under "Tools | Options | Text Editor | C# | Code Style | Naming | Manage Specifications | + | Symbol kinds". All of the "NamingSpecification_CSharp_*" strings represent language constructs, and some of them are also actual keywords (NOT this one). Refers to the C# language concept of a "local function" that exists locally within another function.</comment>
  </data>
  <data name="NamingSpecification_CSharp_Method" xml:space="preserve">
    <value>method</value>
    <comment>This string can be found under "Tools | Options | Text Editor | C# | Code Style | Naming | Manage Specifications | + | Symbol kinds". All of the "NamingSpecification_CSharp_*" strings represent language constructs, and some of them are also actual keywords (NOT this one). Refers to the C# language concept of a "method" that can be called by other code.</comment>
  </data>
  <data name="NamingSpecification_CSharp_Namespace" xml:space="preserve">
    <value>namespace</value>
    <comment>{Locked} This string can be found under "Tools | Options | Text Editor | C# | Code Style | Naming | Manage Specifications | + | Symbol kinds". All of the "NamingSpecification_CSharp_*" strings represent language constructs, and some of them are also actual keywords (including this one).</comment>
  </data>
  <data name="NamingSpecification_CSharp_Parameter" xml:space="preserve">
    <value>parameter</value>
    <comment>This string can be found under "Tools | Options | Text Editor | C# | Code Style | Naming | Manage Specifications | + | Symbol kinds". All of the "NamingSpecification_CSharp_*" strings represent language constructs, and some of them are also actual keywords (NOT this one). Refers to the C# language concept of a "parameter" being passed to a method.</comment>
  </data>
  <data name="NamingSpecification_CSharp_Property" xml:space="preserve">
    <value>property</value>
    <comment>This string can be found under "Tools | Options | Text Editor | C# | Code Style | Naming | Manage Specifications | + | Symbol kinds". All of the "NamingSpecification_CSharp_*" strings represent language constructs, and some of them are also actual keywords (NOT this one). Refers to the C# language concept of a "property" (which allows for the retrieval of data).</comment>
  </data>
  <data name="NamingSpecification_CSharp_Struct" xml:space="preserve">
    <value>struct</value>
    <comment>{Locked} This string can be found under "Tools | Options | Text Editor | C# | Code Style | Naming | Manage Specifications | + | Symbol kinds". All of the "NamingSpecification_CSharp_*" strings represent language constructs, and some of them are also actual keywords (including this one).</comment>
  </data>
  <data name="NamingSpecification_CSharp_TypeParameter" xml:space="preserve">
    <value>type parameter</value>
    <comment>This string can be found under "Tools | Options | Text Editor | C# | Code Style | Naming | Manage Specifications | + | Symbol kinds". All of the "NamingSpecification_CSharp_*" strings represent language constructs, and some of them are also actual keywords (NOT this one). Refers to the C# language concept of a "type parameter".</comment>
  </data>
  <data name="NamingSpecification_VisualBasic_Class" xml:space="preserve">
    <value>Class</value>
    <comment>{Locked} This string can be found under "Tools | Options | Text Editor | Basic | Code Style | Naming | Manage Specifications | + | Symbol kinds". All of the "NamingSpecification_VisualBasic_*" strings represent language constructs, and some of them are also actual keywords (including this one).</comment>
  </data>
  <data name="NamingSpecification_VisualBasic_Delegate" xml:space="preserve">
    <value>Delegate</value>
    <comment>{Locked} This string can be found under "Tools | Options | Text Editor | Basic | Code Style | Naming | Manage Specifications | + | Symbol kinds". All of the "NamingSpecification_VisualBasic_*" strings represent language constructs, and some of them are also actual keywords (including this one).</comment>
  </data>
  <data name="NamingSpecification_VisualBasic_Enum" xml:space="preserve">
    <value>Enum</value>
    <comment>{Locked} This string can be found under "Tools | Options | Text Editor | Basic | Code Style | Naming | Manage Specifications | + | Symbol kinds". All of the "NamingSpecification_VisualBasic_*" strings represent language constructs, and some of them are also actual keywords (including this one).</comment>
  </data>
  <data name="NamingSpecification_VisualBasic_Event" xml:space="preserve">
    <value>Event</value>
    <comment>{Locked} This string can be found under "Tools | Options | Text Editor | Basic | Code Style | Naming | Manage Specifications | + | Symbol kinds". All of the "NamingSpecification_VisualBasic_*" strings represent language constructs, and some of them are also actual keywords (including this one).</comment>
  </data>
  <data name="NamingSpecification_VisualBasic_Field" xml:space="preserve">
    <value>Field</value>
    <comment>This string can be found under "Tools | Options | Text Editor | Basic | Code Style | Naming | Manage Specifications | + | Symbol kinds". All of the "NamingSpecification_VisualBasic_*" strings represent language constructs, and some of them are also actual keywords (NOT this one). Refers to the Visual Basic language concept of a "field" (which stores data).</comment>
  </data>
  <data name="NamingSpecification_VisualBasic_Interface" xml:space="preserve">
    <value>Interface</value>
    <comment>{Locked} This string can be found under "Tools | Options | Text Editor | Basic | Code Style | Naming | Manage Specifications | + | Symbol kinds". All of the "NamingSpecification_VisualBasic_*" strings represent language constructs, and some of them are also actual keywords (including this one).</comment>
  </data>
  <data name="NamingSpecification_VisualBasic_Local" xml:space="preserve">
    <value>Local</value>
    <comment>This string can be found under "Tools | Options | Text Editor | Basic | Code Style | Naming | Manage Specifications | + | Symbol kinds". All of the "NamingSpecification_VisualBasic_*" strings represent language constructs, and some of them are also actual keywords (NOT this one). Refers to the Visual Basic language concept of a "local variable".</comment>
  </data>
  <data name="NamingSpecification_VisualBasic_Method" xml:space="preserve">
    <value>Method</value>
    <comment>This string can be found under "Tools | Options | Text Editor | Basic | Code Style | Naming | Manage Specifications | + | Symbol kinds". All of the "NamingSpecification_VisualBasic_*" strings represent language constructs, and some of them are also actual keywords (NOT this one). Refers to the Visual Basic language concept of a "method".</comment>
  </data>
  <data name="NamingSpecification_VisualBasic_Module" xml:space="preserve">
    <value>Module</value>
    <comment>{Locked} This string can be found under "Tools | Options | Text Editor | Basic | Code Style | Naming | Manage Specifications | + | Symbol kinds". All of the "NamingSpecification_VisualBasic_*" strings represent language constructs, and some of them are also actual keywords (including this one).</comment>
  </data>
  <data name="NamingSpecification_VisualBasic_Namespace" xml:space="preserve">
    <value>Namespace</value>
    <comment>{Locked} This string can be found under "Tools | Options | Text Editor | Basic | Code Style | Naming | Manage Specifications | + | Symbol kinds". All of the "NamingSpecification_VisualBasic_*" strings represent language constructs, and some of them are also actual keywords (including this one).</comment>
  </data>
  <data name="NamingSpecification_VisualBasic_Parameter" xml:space="preserve">
    <value>Parameter</value>
    <comment>This string can be found under "Tools | Options | Text Editor | Basic | Code Style | Naming | Manage Specifications | + | Symbol kinds". All of the "NamingSpecification_VisualBasic_*" strings represent language constructs, and some of them are also actual keywords (NOT this one). Refers to the Visual Basic language concept of a "parameter" which can be passed to a method.</comment>
  </data>
  <data name="NamingSpecification_VisualBasic_Property" xml:space="preserve">
    <value>Property</value>
    <comment>{Locked} This string can be found under "Tools | Options | Text Editor | Basic | Code Style | Naming | Manage Specifications | + | Symbol kinds". All of the "NamingSpecification_VisualBasic_*" strings represent language constructs, and some of them are also actual keywords (including this one).</comment>
  </data>
  <data name="NamingSpecification_VisualBasic_Structure" xml:space="preserve">
    <value>Structure</value>
    <comment>{Locked} This string can be found under "Tools | Options | Text Editor | Basic | Code Style | Naming | Manage Specifications | + | Symbol kinds". All of the "NamingSpecification_VisualBasic_*" strings represent language constructs, and some of them are also actual keywords (including this one).</comment>
  </data>
  <data name="NamingSpecification_VisualBasic_TypeParameter" xml:space="preserve">
    <value>Type Parameter</value>
    <comment>This string can be found under "Tools | Options | Text Editor | Basic | Code Style | Naming | Manage Specifications | + | Symbol kinds". All of the "NamingSpecification_VisualBasic_*" strings represent language constructs, and some of them are also actual keywords (NOT this one). Refers to the Visual Basic language concept of a "type parameter".</comment>
  </data>
  <data name="Containing_member" xml:space="preserve">
    <value>Containing Member</value>
  </data>
  <data name="Containing_type" xml:space="preserve">
    <value>Containing Type</value>
  </data>
  <data name="Use_editorconfig_compatibility_mode" xml:space="preserve">
    <value>Use .editorconfig compatibility mode (requires restart)</value>
  </data>
  <data name="Running_low_priority_background_processes" xml:space="preserve">
    <value>Running low priority background processes</value>
  </data>
  <data name="Evaluating_0_tasks_in_queue" xml:space="preserve">
    <value>Evaluating ({0} tasks in queue)</value>
  </data>
  <data name="Paused_0_tasks_in_queue" xml:space="preserve">
    <value>Paused ({0} tasks in queue)</value>
  </data>
  <data name="Naming_rules" xml:space="preserve">
    <value>Naming rules</value>
  </data>
  <data name="Updating_severity" xml:space="preserve">
    <value>Updating severity</value>
  </data>
<<<<<<< HEAD
  <data name="Prefer_System_HashCode_in_GetHashCode" xml:space="preserve">
    <value>Prefer 'System.HashCode' in 'GetHashCode'</value>
  </data>
  <data name="Requires_System_HashCode_be_present_in_project" xml:space="preserve">
    <value>Requires 'System.HashCode' be present in project</value>
=======
  <data name="A_new_editorconfig_file_was_detected_at_the_root_of_your_solution_Would_you_like_to_make_it_a_solution_item" xml:space="preserve">
    <value>A new .editorconfig file was detected at the root of your solution. Would you like to make it a solution item?</value>
>>>>>>> 74d326f8
  </data>
</root><|MERGE_RESOLUTION|>--- conflicted
+++ resolved
@@ -1323,15 +1323,13 @@
   <data name="Updating_severity" xml:space="preserve">
     <value>Updating severity</value>
   </data>
-<<<<<<< HEAD
   <data name="Prefer_System_HashCode_in_GetHashCode" xml:space="preserve">
     <value>Prefer 'System.HashCode' in 'GetHashCode'</value>
   </data>
   <data name="Requires_System_HashCode_be_present_in_project" xml:space="preserve">
     <value>Requires 'System.HashCode' be present in project</value>
-=======
+  </data>
   <data name="A_new_editorconfig_file_was_detected_at_the_root_of_your_solution_Would_you_like_to_make_it_a_solution_item" xml:space="preserve">
     <value>A new .editorconfig file was detected at the root of your solution. Would you like to make it a solution item?</value>
->>>>>>> 74d326f8
   </data>
 </root>