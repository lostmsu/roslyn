--- conflicted
+++ resolved
@@ -157,15 +157,14 @@
         <target state="new">Prefer range operator</target>
         <note />
       </trans-unit>
-<<<<<<< HEAD
+      <trans-unit id="Pull_Members_Up">
+        <source>Pull Members Up</source>
+        <target state="new">Pull Members Up</target>
+        <note />
+      </trans-unit>
       <trans-unit id="References">
         <source>References</source>
         <target state="new">References</target>
-=======
-      <trans-unit id="Pull_Members_Up">
-        <source>Pull Members Up</source>
-        <target state="new">Pull Members Up</target>
->>>>>>> b6cdb51d
         <note />
       </trans-unit>
       <trans-unit id="Regular_Expressions">
@@ -193,45 +192,44 @@
         <target state="new">Save .editorconfig file</target>
         <note />
       </trans-unit>
-<<<<<<< HEAD
+      <trans-unit id="Select_destination">
+        <source>Select destination</source>
+        <target state="new">Select destination</target>
+        <note />
+      </trans-unit>
+      <trans-unit id="Select_Dependents">
+        <source>_Select Dependents</source>
+        <target state="new">_Select Dependents</target>
+        <note />
+      </trans-unit>
+      <trans-unit id="Select_Public">
+        <source>_Select Public</source>
+        <target state="new">_Select Public</target>
+        <note />
+      </trans-unit>
+      <trans-unit id="Select_destination_and_members_to_pull_up">
+        <source>Select destination and members to pull up.</source>
+        <target state="new">Select destination and members to pull up.</target>
+        <note />
+      </trans-unit>
+      <trans-unit id="Select_destination_colon">
+        <source>Select destination:</source>
+        <target state="new">Select destination:</target>
+        <note />
+      </trans-unit>
+      <trans-unit id="Select_member">
+        <source>Select member</source>
+        <target state="new">Select member</target>
+        <note />
+      </trans-unit>
+      <trans-unit id="Select_members_colon">
+        <source>Select members:</source>
+        <target state="new">Select members:</target>
+        <note />
+      </trans-unit>
       <trans-unit id="This_0_has_1_references">
         <source>This {0} has {1} reference(s)</source>
         <target state="new">This {0} has {1} reference(s)</target>
-=======
-      <trans-unit id="Select_destination">
-        <source>Select destination</source>
-        <target state="new">Select destination</target>
-        <note />
-      </trans-unit>
-      <trans-unit id="Select_Dependents">
-        <source>_Select Dependents</source>
-        <target state="new">_Select Dependents</target>
-        <note />
-      </trans-unit>
-      <trans-unit id="Select_Public">
-        <source>_Select Public</source>
-        <target state="new">_Select Public</target>
-        <note />
-      </trans-unit>
-      <trans-unit id="Select_destination_and_members_to_pull_up">
-        <source>Select destination and members to pull up.</source>
-        <target state="new">Select destination and members to pull up.</target>
-        <note />
-      </trans-unit>
-      <trans-unit id="Select_destination_colon">
-        <source>Select destination:</source>
-        <target state="new">Select destination:</target>
-        <note />
-      </trans-unit>
-      <trans-unit id="Select_member">
-        <source>Select member</source>
-        <target state="new">Select member</target>
-        <note />
-      </trans-unit>
-      <trans-unit id="Select_members_colon">
-        <source>Select members:</source>
-        <target state="new">Select members:</target>
->>>>>>> b6cdb51d
         <note />
       </trans-unit>
       <trans-unit id="Unused_value_is_explicitly_assigned_to_an_unused_local">
@@ -389,11 +387,11 @@
         <target state="translated">Недопустимое значение</target>
         <note />
       </trans-unit>
-<<<<<<< HEAD
       <trans-unit id="_0_reference">
         <source>{0} reference</source>
         <target state="new">{0} reference</target>
-=======
+        <note />
+      </trans-unit>
       <trans-unit id="_0_will_be_changed_to_abstract">
         <source>'{0}' will be changed to abstract.</source>
         <target state="new">'{0}' will be changed to abstract.</target>
@@ -407,7 +405,6 @@
       <trans-unit id="_0_will_be_changed_to_public">
         <source>'{0}' will be changed to public.</source>
         <target state="new">'{0}' will be changed to public.</target>
->>>>>>> b6cdb51d
         <note />
       </trans-unit>
       <trans-unit id="given_workspace_doesn_t_support_undo">
