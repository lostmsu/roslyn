﻿<?xml version="1.0" encoding="utf-8"?>
<xliff xmlns="urn:oasis:names:tc:xliff:document:1.2" xmlns:xsi="http://www.w3.org/2001/XMLSchema-instance" version="1.2" xsi:schemaLocation="urn:oasis:names:tc:xliff:document:1.2 xliff-core-1.2-transitional.xsd">
  <file datatype="xml" source-language="en" target-language="it" original="../ServicesVSResources.resx">
    <body>
      <trans-unit id="A_new_editorconfig_file_was_detected_at_the_root_of_your_solution_Would_you_like_to_make_it_a_solution_item">
        <source>A new .editorconfig file was detected at the root of your solution. Would you like to make it a solution item?</source>
        <target state="translated">È stato rilevato un nuovo file con estensione editorconfig nella radice della soluzione. Impostare come elemento della soluzione?</target>
        <note />
      </trans-unit>
      <trans-unit id="A_new_namespace_will_be_created">
        <source>A new namespace will be created</source>
        <target state="translated">Verrà creato un nuovo spazio dei nomi</target>
        <note />
      </trans-unit>
      <trans-unit id="A_type_and_name_must_be_provided">
        <source>A type and name must be provided.</source>
        <target state="translated">È necessario specificare un tipo e un nome.</target>
        <note />
      </trans-unit>
      <trans-unit id="Add">
        <source>_Add</source>
        <target state="translated">_Aggiungi</target>
        <note>Adding an element to a list</note>
      </trans-unit>
      <trans-unit id="Add_Parameter">
        <source>Add Parameter</source>
        <target state="translated">Aggiungi parametro</target>
        <note />
      </trans-unit>
      <trans-unit id="Add_to_current_file">
        <source>Add to _current file</source>
        <target state="translated">Aggiungi al file _corrente</target>
        <note />
      </trans-unit>
      <trans-unit id="Added_Parameter">
        <source>Added parameter.</source>
        <target state="translated">Parametro aggiunto.</target>
        <note />
      </trans-unit>
      <trans-unit id="Additional_changes_are_needed_to_complete_the_refactoring_Review_changes_below">
        <source>Additional changes are needed to complete the refactoring. Review changes below.</source>
        <target state="translated">Per completare il refactoring, sono necessarie modifiche aggiuntive. Esaminare le modifiche di seguito.</target>
        <note />
      </trans-unit>
      <trans-unit id="All_methods">
        <source>All methods</source>
        <target state="translated">Tutti i metodi</target>
        <note />
      </trans-unit>
      <trans-unit id="All_sources">
        <source>All sources</source>
        <target state="translated">Tutte le origini</target>
        <note />
      </trans-unit>
      <trans-unit id="Allow_colon">
        <source>Allow:</source>
        <target state="translated">Consenti:</target>
        <note />
      </trans-unit>
      <trans-unit id="Always_for_clarity">
        <source>Always for clarity</source>
        <target state="translated">Sempre per chiarezza</target>
        <note />
      </trans-unit>
      <trans-unit id="Apply_0_keymapping_scheme">
        <source>Apply '{0}' keymapping scheme</source>
        <target state="translated">Applica lo schema di mapping dei tasti '{0}'</target>
        <note />
      </trans-unit>
      <trans-unit id="Avoid_expression_statements_that_implicitly_ignore_value">
        <source>Avoid expression statements that implicitly ignore value</source>
        <target state="translated">Evita le istruzioni di espressione che ignorano il valore in modo implicito</target>
        <note />
      </trans-unit>
      <trans-unit id="Avoid_unused_parameters">
        <source>Avoid unused parameters</source>
        <target state="translated">Evita i parametri inutilizzati</target>
        <note />
      </trans-unit>
      <trans-unit id="Avoid_unused_value_assignments">
        <source>Avoid unused value assignments</source>
        <target state="translated">Evita le assegnazioni di valori inutilizzati</target>
        <note />
      </trans-unit>
      <trans-unit id="Back">
        <source>Back</source>
        <target state="translated">Indietro</target>
        <note />
      </trans-unit>
      <trans-unit id="Background_analysis_scope_colon">
        <source>Background analysis scope:</source>
        <target state="translated">Ambito di analisi in background:</target>
        <note />
      </trans-unit>
      <trans-unit id="Bitness32">
        <source>32-bit</source>
        <target state="translated">32 bit</target>
        <note />
      </trans-unit>
      <trans-unit id="Bitness64">
        <source>64-bit</source>
        <target state="translated">64 bit</target>
        <note />
      </trans-unit>
      <trans-unit id="Build_plus_live_analysis_NuGet_package">
        <source>Build + live analysis (NuGet package)</source>
        <target state="translated">Compilazione + analisi in tempo reale (pacchetto NuGet)</target>
        <note />
      </trans-unit>
      <trans-unit id="CSharp_Visual_Basic_Language_Server_Client">
        <source>C#/Visual Basic Language Server Client</source>
        <target state="translated">Client del server di linguaggio C#/Visual Basic</target>
        <note />
      </trans-unit>
      <trans-unit id="Calculating_dependents">
        <source>Calculating dependents...</source>
        <target state="translated">Calcolo dei dipendenti...</target>
        <note />
      </trans-unit>
      <trans-unit id="Call_site_value">
        <source>Call site value:</source>
        <target state="translated">Valore del sito di chiamata:</target>
        <note />
      </trans-unit>
      <trans-unit id="Callsite">
        <source>Call site</source>
        <target state="translated">Sito di chiamata</target>
        <note />
      </trans-unit>
      <trans-unit id="Code_analysis_completed_for_0">
        <source>Code analysis completed for '{0}'.</source>
        <target state="translated">Esecuzione di Code Analysis completata per '{0}'.</target>
        <note />
      </trans-unit>
      <trans-unit id="Code_analysis_completed_for_Solution">
        <source>Code analysis completed for Solution.</source>
        <target state="translated">Esecuzione di Code Analysis completata per la soluzione.</target>
        <note />
      </trans-unit>
      <trans-unit id="Code_analysis_terminated_before_completion_for_0">
        <source>Code analysis terminated before completion for '{0}'.</source>
        <target state="translated">L'esecuzione di Code Analysis è stata terminata prima del completamento per '{0}'.</target>
        <note />
      </trans-unit>
      <trans-unit id="Code_analysis_terminated_before_completion_for_Solution">
        <source>Code analysis terminated before completion for Solution.</source>
        <target state="translated">L'esecuzione di Code Analysis è stata terminata prima del completamento per la soluzione.</target>
        <note />
      </trans-unit>
      <trans-unit id="Color_hints">
        <source>Color hints</source>
        <target state="new">Color hints</target>
        <note />
      </trans-unit>
      <trans-unit id="Colorize_regular_expressions">
        <source>Colorize regular expressions</source>
        <target state="translated">Colora espressioni regolari</target>
        <note />
      </trans-unit>
      <trans-unit id="Comments">
        <source>Comments</source>
        <target state="new">Comments</target>
        <note />
      </trans-unit>
      <trans-unit id="Containing_member">
        <source>Containing Member</source>
        <target state="translated">Membro contenitore</target>
        <note />
      </trans-unit>
      <trans-unit id="Containing_type">
        <source>Containing Type</source>
        <target state="translated">Tipo contenitore</target>
        <note />
      </trans-unit>
      <trans-unit id="Current_document">
        <source>Current document</source>
        <target state="translated">Documento corrente</target>
        <note />
      </trans-unit>
      <trans-unit id="Current_parameter">
        <source>Current parameter</source>
        <target state="translated">Parametro corrente</target>
        <note />
      </trans-unit>
      <trans-unit id="Display_all_hints_while_pressing_Ctrl_Alt">
        <source>Display all hints while pressing Ctrl+Alt</source>
        <target state="new">Display all hints while pressing Ctrl+Alt</target>
        <note />
      </trans-unit>
      <trans-unit id="Display_inline_parameter_name_hints">
<<<<<<< HEAD
        <source>Disp_lay inline parameter name hints (experimental)</source>
        <target state="translated">Visua_lizza suggerimenti per i nomi di parametro inline (sperimentale)</target>
=======
        <source>Disp_lay inline parameter name hints</source>
        <target state="new">Disp_lay inline parameter name hints</target>
        <note />
      </trans-unit>
      <trans-unit id="Display_inline_type_hints">
        <source>Display inline type hints</source>
        <target state="new">Display inline type hints</target>
>>>>>>> d898e944
        <note />
      </trans-unit>
      <trans-unit id="Edit">
        <source>_Edit</source>
        <target state="translated">_Modifica</target>
        <note />
      </trans-unit>
      <trans-unit id="Edit_0">
        <source>Edit {0}</source>
        <target state="translated">Modifica {0}</target>
        <note>{0} is a parameter description</note>
      </trans-unit>
      <trans-unit id="Editor_Color_Scheme">
        <source>Editor Color Scheme</source>
        <target state="translated">Combinazione colori editor</target>
        <note />
      </trans-unit>
      <trans-unit id="Editor_color_scheme_options_are_only_available_when_using_a_color_theme_bundled_with_Visual_Studio_The_color_theme_can_be_configured_from_the_Environment_General_options_page">
        <source>Editor color scheme options are only available when using a color theme bundled with Visual Studio. The color theme can be configured from the Environment &gt; General options page.</source>
        <target state="translated">Le opzioni della combinazione colori dell'editor sono disponibili solo quando si usa un tema colori fornito con Visual Studio. È possibile configurare il tema colore nella pagina Ambiente &gt; Opzioni generali.</target>
        <note />
      </trans-unit>
      <trans-unit id="Element_is_not_valid">
        <source>Element is not valid.</source>
        <target state="translated">L'elemento non è valido.</target>
        <note />
      </trans-unit>
      <trans-unit id="Enter_a_call_site_value_or_choose_a_different_value_injection_kind">
        <source>Enter a call site value or choose a different value injection kind</source>
        <target state="translated">Immettere un valore per il sito di chiamata o scegliere un tipo di inserimento valori diverso</target>
        <note />
      </trans-unit>
      <trans-unit id="Entire_repository">
        <source>Entire repository</source>
        <target state="translated">Intero repository</target>
        <note />
      </trans-unit>
      <trans-unit id="Entire_solution">
        <source>Entire solution</source>
        <target state="translated">Intera soluzione</target>
        <note />
      </trans-unit>
      <trans-unit id="Evaluating_0_tasks_in_queue">
        <source>Evaluating ({0} tasks in queue)</source>
        <target state="translated">In fase di valutazione ({0} attività in coda)</target>
        <note />
      </trans-unit>
      <trans-unit id="Extract_Base_Class">
        <source>Extract Base Class</source>
        <target state="translated">Estrai classe di base</target>
        <note />
      </trans-unit>
      <trans-unit id="Finish">
        <source>Finish</source>
        <target state="translated">Fine</target>
        <note />
      </trans-unit>
      <trans-unit id="Generate_dot_editorconfig_file_from_settings">
        <source>Generate .editorconfig file from settings</source>
        <target state="translated">Genera file con estensione editorconfig dalle impostazioni</target>
        <note />
      </trans-unit>
      <trans-unit id="Highlight_related_components_under_cursor">
        <source>Highlight related components under cursor</source>
        <target state="translated">Evidenzia i componenti correlati sotto il cursore</target>
        <note />
      </trans-unit>
      <trans-unit id="In_other_operators">
        <source>In other operators</source>
        <target state="translated">In altri operatori</target>
        <note />
      </trans-unit>
      <trans-unit id="Index">
        <source>Index</source>
        <target state="translated">Indice</target>
        <note>Index of parameter in original signature</note>
      </trans-unit>
      <trans-unit id="Infer_from_context">
        <source>Infer from context</source>
        <target state="translated">Deduci dal contesto</target>
        <note />
      </trans-unit>
      <trans-unit id="Indexed_in_organization">
        <source>Indexed in organization</source>
        <target state="translated">Indicizzata nell'organizzazione</target>
        <note />
      </trans-unit>
      <trans-unit id="Indexed_in_repo">
        <source>Indexed in repo</source>
        <target state="translated">Indicizzata nel repository</target>
        <note />
      </trans-unit>
      <trans-unit id="Inline_Hints_experimental">
        <source>Inline Hints (experimental)</source>
        <target state="new">Inline Hints (experimental)</target>
        <note />
      </trans-unit>
      <trans-unit id="Inserting_call_site_value_0">
        <source>Inserting call site value '{0}'</source>
        <target state="translated">Inserimento del valore '{0}' del sito di chiamata</target>
        <note />
      </trans-unit>
      <trans-unit id="Install_Microsoft_recommended_Roslyn_analyzers_which_provide_additional_diagnostics_and_fixes_for_common_API_design_security_performance_and_reliability_issues">
        <source>Install Microsoft-recommended Roslyn analyzers, which provide additional diagnostics and fixes for common API design, security, performance, and reliability issues</source>
        <target state="translated">Installare gli analizzatori Roslyn consigliati da Microsoft, che offrono ulteriori funzionalità di diagnostica e correzioni per problemi comuni di sicurezza, prestazioni, affidabilità e progettazione di API</target>
        <note />
      </trans-unit>
      <trans-unit id="Interface_cannot_have_field">
        <source>Interface cannot have field.</source>
        <target state="translated">L'interfaccia non può contenere il campo.</target>
        <note />
      </trans-unit>
      <trans-unit id="IntroduceUndefinedTodoVariables">
        <source>Introduce undefined TODO variables</source>
        <target state="translated">Introduci variabili TODO non definite</target>
        <note>"TODO" is an indicator that more work should be done at the location where the TODO is inserted</note>
      </trans-unit>
      <trans-unit id="Item_origin">
        <source>Item origin</source>
        <target state="translated">Origine dell'elemento</target>
        <note />
      </trans-unit>
      <trans-unit id="Keep_all_parentheses_in_colon">
        <source>Keep all parentheses in:</source>
        <target state="translated">Mantieni tutte le parentesi in:</target>
        <note />
      </trans-unit>
      <trans-unit id="Kind">
        <source>Kind</source>
        <target state="translated">Tipo</target>
        <note />
      </trans-unit>
      <trans-unit id="Live_Share_CSharp_Visual_Basic_Language_Server_Client">
        <source>Live Share C#/Visual Basic Language Server Client</source>
        <target state="translated">Client del server di linguaggio C#/Visual Basic di Live Share</target>
        <note>'Live Share' is a product name and does not need to be localized.</note>
      </trans-unit>
      <trans-unit id="Live_analysis_VSIX_extension">
        <source>Live analysis (VSIX extension)</source>
        <target state="translated">Analisi in tempo reale (estensione VSIX)</target>
        <note />
      </trans-unit>
      <trans-unit id="Loaded_items">
        <source>Loaded items</source>
        <target state="translated">Elementi caricati</target>
        <note />
      </trans-unit>
      <trans-unit id="Loaded_solution">
        <source>Loaded solution</source>
        <target state="translated">Soluzione caricata</target>
        <note />
      </trans-unit>
      <trans-unit id="Local">
        <source>Local</source>
        <target state="translated">Locale</target>
        <note />
      </trans-unit>
      <trans-unit id="Local_metadata">
        <source>Local metadata</source>
        <target state="translated">Metadati locali</target>
        <note />
      </trans-unit>
      <trans-unit id="Make_0_abstract">
        <source>Make '{0}' abstract</source>
        <target state="translated">Rendi astratto '{0}'</target>
        <note />
      </trans-unit>
      <trans-unit id="Make_abstract">
        <source>Make abstract</source>
        <target state="translated">Rendi astratto</target>
        <note />
      </trans-unit>
      <trans-unit id="Members">
        <source>Members</source>
        <target state="translated">Membri</target>
        <note />
      </trans-unit>
      <trans-unit id="Modifier_preferences_colon">
        <source>Modifier preferences:</source>
        <target state="translated">Preferenze per modificatore:</target>
        <note />
      </trans-unit>
      <trans-unit id="Move_to_namespace">
        <source>Move to Namespace</source>
        <target state="translated">Sposta nello spazio dei nomi</target>
        <note />
      </trans-unit>
      <trans-unit id="Name_conflicts_with_an_existing_type_name">
        <source>Name conflicts with an existing type name.</source>
        <target state="translated">Il nome è in conflitto con un nome di tipo esistente.</target>
        <note />
      </trans-unit>
      <trans-unit id="Name_is_not_a_valid_0_identifier">
        <source>Name is not a valid {0} identifier.</source>
        <target state="translated">Il nome non è un identificatore {0} valido.</target>
        <note />
      </trans-unit>
      <trans-unit id="Namespace">
        <source>Namespace</source>
        <target state="translated">Spazio dei nomi</target>
        <note />
      </trans-unit>
      <trans-unit id="Namespace_0">
        <source>Namespace: '{0}'</source>
        <target state="translated">Spazio dei nomi: '{0}'</target>
        <note />
      </trans-unit>
      <trans-unit id="NamingSpecification_CSharp_Class">
        <source>class</source>
        <target state="new">class</target>
        <note>{Locked} This string can be found under "Tools | Options | Text Editor | C# | Code Style | Naming | Manage Specifications | + | Symbol kinds". All of the "NamingSpecification_CSharp_*" strings represent language constructs, and some of them are also actual keywords (including this one).</note>
      </trans-unit>
      <trans-unit id="NamingSpecification_CSharp_Delegate">
        <source>delegate</source>
        <target state="new">delegate</target>
        <note>{Locked} This string can be found under "Tools | Options | Text Editor | C# | Code Style | Naming | Manage Specifications | + | Symbol kinds". All of the "NamingSpecification_CSharp_*" strings represent language constructs, and some of them are also actual keywords (including this one).</note>
      </trans-unit>
      <trans-unit id="NamingSpecification_CSharp_Enum">
        <source>enum</source>
        <target state="new">enum</target>
        <note>{Locked} This string can be found under "Tools | Options | Text Editor | C# | Code Style | Naming | Manage Specifications | + | Symbol kinds". All of the "NamingSpecification_CSharp_*" strings represent language constructs, and some of them are also actual keywords (including this one).</note>
      </trans-unit>
      <trans-unit id="NamingSpecification_CSharp_Event">
        <source>event</source>
        <target state="new">event</target>
        <note>{Locked} This string can be found under "Tools | Options | Text Editor | C# | Code Style | Naming | Manage Specifications | + | Symbol kinds". All of the "NamingSpecification_CSharp_*" strings represent language constructs, and some of them are also actual keywords (including this one).</note>
      </trans-unit>
      <trans-unit id="NamingSpecification_CSharp_Field">
        <source>field</source>
        <target state="translated">campo</target>
        <note>This string can be found under "Tools | Options | Text Editor | C# | Code Style | Naming | Manage Specifications | + | Symbol kinds". All of the "NamingSpecification_CSharp_*" strings represent language constructs, and some of them are also actual keywords (NOT this one). Refers to the C# programming language concept of a "field" (which stores data).</note>
      </trans-unit>
      <trans-unit id="NamingSpecification_CSharp_Interface">
        <source>interface</source>
        <target state="new">interface</target>
        <note>{Locked} This string can be found under "Tools | Options | Text Editor | C# | Code Style | Naming | Manage Specifications | + | Symbol kinds". All of the "NamingSpecification_CSharp_*" strings represent language constructs, and some of them are also actual keywords (including this one).</note>
      </trans-unit>
      <trans-unit id="NamingSpecification_CSharp_Local">
        <source>local</source>
        <target state="translated">variabile locale</target>
        <note>This string can be found under "Tools | Options | Text Editor | C# | Code Style | Naming | Manage Specifications | + | Symbol kinds". All of the "NamingSpecification_CSharp_*" strings represent language constructs, and some of them are also actual keywords (NOT this one). Refers to the C# language concept of a "local variable".</note>
      </trans-unit>
      <trans-unit id="NamingSpecification_CSharp_LocalFunction">
        <source>local function</source>
        <target state="translated">funzione locale</target>
        <note>This string can be found under "Tools | Options | Text Editor | C# | Code Style | Naming | Manage Specifications | + | Symbol kinds". All of the "NamingSpecification_CSharp_*" strings represent language constructs, and some of them are also actual keywords (NOT this one). Refers to the C# language concept of a "local function" that exists locally within another function.</note>
      </trans-unit>
      <trans-unit id="NamingSpecification_CSharp_Method">
        <source>method</source>
        <target state="translated">metodo</target>
        <note>This string can be found under "Tools | Options | Text Editor | C# | Code Style | Naming | Manage Specifications | + | Symbol kinds". All of the "NamingSpecification_CSharp_*" strings represent language constructs, and some of them are also actual keywords (NOT this one). Refers to the C# language concept of a "method" that can be called by other code.</note>
      </trans-unit>
      <trans-unit id="NamingSpecification_CSharp_Namespace">
        <source>namespace</source>
        <target state="new">namespace</target>
        <note>{Locked} This string can be found under "Tools | Options | Text Editor | C# | Code Style | Naming | Manage Specifications | + | Symbol kinds". All of the "NamingSpecification_CSharp_*" strings represent language constructs, and some of them are also actual keywords (including this one).</note>
      </trans-unit>
      <trans-unit id="NamingSpecification_CSharp_Parameter">
        <source>parameter</source>
        <target state="translated">parametro</target>
        <note>This string can be found under "Tools | Options | Text Editor | C# | Code Style | Naming | Manage Specifications | + | Symbol kinds". All of the "NamingSpecification_CSharp_*" strings represent language constructs, and some of them are also actual keywords (NOT this one). Refers to the C# language concept of a "parameter" being passed to a method.</note>
      </trans-unit>
      <trans-unit id="NamingSpecification_CSharp_Property">
        <source>property</source>
        <target state="translated">proprietà</target>
        <note>This string can be found under "Tools | Options | Text Editor | C# | Code Style | Naming | Manage Specifications | + | Symbol kinds". All of the "NamingSpecification_CSharp_*" strings represent language constructs, and some of them are also actual keywords (NOT this one). Refers to the C# language concept of a "property" (which allows for the retrieval of data).</note>
      </trans-unit>
      <trans-unit id="NamingSpecification_CSharp_Struct">
        <source>struct</source>
        <target state="new">struct</target>
        <note>{Locked} This string can be found under "Tools | Options | Text Editor | C# | Code Style | Naming | Manage Specifications | + | Symbol kinds". All of the "NamingSpecification_CSharp_*" strings represent language constructs, and some of them are also actual keywords (including this one).</note>
      </trans-unit>
      <trans-unit id="NamingSpecification_CSharp_TypeParameter">
        <source>type parameter</source>
        <target state="translated">parametro di tipo</target>
        <note>This string can be found under "Tools | Options | Text Editor | C# | Code Style | Naming | Manage Specifications | + | Symbol kinds". All of the "NamingSpecification_CSharp_*" strings represent language constructs, and some of them are also actual keywords (NOT this one). Refers to the C# language concept of a "type parameter".</note>
      </trans-unit>
      <trans-unit id="NamingSpecification_VisualBasic_Class">
        <source>Class</source>
        <target state="new">Class</target>
        <note>{Locked} This string can be found under "Tools | Options | Text Editor | Basic | Code Style | Naming | Manage Specifications | + | Symbol kinds". All of the "NamingSpecification_VisualBasic_*" strings represent language constructs, and some of them are also actual keywords (including this one).</note>
      </trans-unit>
      <trans-unit id="NamingSpecification_VisualBasic_Delegate">
        <source>Delegate</source>
        <target state="new">Delegate</target>
        <note>{Locked} This string can be found under "Tools | Options | Text Editor | Basic | Code Style | Naming | Manage Specifications | + | Symbol kinds". All of the "NamingSpecification_VisualBasic_*" strings represent language constructs, and some of them are also actual keywords (including this one).</note>
      </trans-unit>
      <trans-unit id="NamingSpecification_VisualBasic_Enum">
        <source>Enum</source>
        <target state="new">Enum</target>
        <note>{Locked} This string can be found under "Tools | Options | Text Editor | Basic | Code Style | Naming | Manage Specifications | + | Symbol kinds". All of the "NamingSpecification_VisualBasic_*" strings represent language constructs, and some of them are also actual keywords (including this one).</note>
      </trans-unit>
      <trans-unit id="NamingSpecification_VisualBasic_Event">
        <source>Event</source>
        <target state="new">Event</target>
        <note>{Locked} This string can be found under "Tools | Options | Text Editor | Basic | Code Style | Naming | Manage Specifications | + | Symbol kinds". All of the "NamingSpecification_VisualBasic_*" strings represent language constructs, and some of them are also actual keywords (including this one).</note>
      </trans-unit>
      <trans-unit id="NamingSpecification_VisualBasic_Field">
        <source>Field</source>
        <target state="translated">Campo</target>
        <note>This string can be found under "Tools | Options | Text Editor | Basic | Code Style | Naming | Manage Specifications | + | Symbol kinds". All of the "NamingSpecification_VisualBasic_*" strings represent language constructs, and some of them are also actual keywords (NOT this one). Refers to the Visual Basic language concept of a "field" (which stores data).</note>
      </trans-unit>
      <trans-unit id="NamingSpecification_VisualBasic_Interface">
        <source>Interface</source>
        <target state="new">Interface</target>
        <note>{Locked} This string can be found under "Tools | Options | Text Editor | Basic | Code Style | Naming | Manage Specifications | + | Symbol kinds". All of the "NamingSpecification_VisualBasic_*" strings represent language constructs, and some of them are also actual keywords (including this one).</note>
      </trans-unit>
      <trans-unit id="NamingSpecification_VisualBasic_Local">
        <source>Local</source>
        <target state="translated">Locale</target>
        <note>This string can be found under "Tools | Options | Text Editor | Basic | Code Style | Naming | Manage Specifications | + | Symbol kinds". All of the "NamingSpecification_VisualBasic_*" strings represent language constructs, and some of them are also actual keywords (NOT this one). Refers to the Visual Basic language concept of a "local variable".</note>
      </trans-unit>
      <trans-unit id="NamingSpecification_VisualBasic_Method">
        <source>Method</source>
        <target state="translated">metodo</target>
        <note>This string can be found under "Tools | Options | Text Editor | Basic | Code Style | Naming | Manage Specifications | + | Symbol kinds". All of the "NamingSpecification_VisualBasic_*" strings represent language constructs, and some of them are also actual keywords (NOT this one). Refers to the Visual Basic language concept of a "method".</note>
      </trans-unit>
      <trans-unit id="NamingSpecification_VisualBasic_Module">
        <source>Module</source>
        <target state="new">Module</target>
        <note>{Locked} This string can be found under "Tools | Options | Text Editor | Basic | Code Style | Naming | Manage Specifications | + | Symbol kinds". All of the "NamingSpecification_VisualBasic_*" strings represent language constructs, and some of them are also actual keywords (including this one).</note>
      </trans-unit>
      <trans-unit id="NamingSpecification_VisualBasic_Namespace">
        <source>Namespace</source>
        <target state="new">Namespace</target>
        <note>{Locked} This string can be found under "Tools | Options | Text Editor | Basic | Code Style | Naming | Manage Specifications | + | Symbol kinds". All of the "NamingSpecification_VisualBasic_*" strings represent language constructs, and some of them are also actual keywords (including this one).</note>
      </trans-unit>
      <trans-unit id="NamingSpecification_VisualBasic_Parameter">
        <source>Parameter</source>
        <target state="translated">Parametro</target>
        <note>This string can be found under "Tools | Options | Text Editor | Basic | Code Style | Naming | Manage Specifications | + | Symbol kinds". All of the "NamingSpecification_VisualBasic_*" strings represent language constructs, and some of them are also actual keywords (NOT this one). Refers to the Visual Basic language concept of a "parameter" which can be passed to a method.</note>
      </trans-unit>
      <trans-unit id="NamingSpecification_VisualBasic_Property">
        <source>Property</source>
        <target state="new">Property</target>
        <note>{Locked} This string can be found under "Tools | Options | Text Editor | Basic | Code Style | Naming | Manage Specifications | + | Symbol kinds". All of the "NamingSpecification_VisualBasic_*" strings represent language constructs, and some of them are also actual keywords (including this one).</note>
      </trans-unit>
      <trans-unit id="NamingSpecification_VisualBasic_Structure">
        <source>Structure</source>
        <target state="new">Structure</target>
        <note>{Locked} This string can be found under "Tools | Options | Text Editor | Basic | Code Style | Naming | Manage Specifications | + | Symbol kinds". All of the "NamingSpecification_VisualBasic_*" strings represent language constructs, and some of them are also actual keywords (including this one).</note>
      </trans-unit>
      <trans-unit id="NamingSpecification_VisualBasic_TypeParameter">
        <source>Type Parameter</source>
        <target state="translated">Parametro di tipo</target>
        <note>This string can be found under "Tools | Options | Text Editor | Basic | Code Style | Naming | Manage Specifications | + | Symbol kinds". All of the "NamingSpecification_VisualBasic_*" strings represent language constructs, and some of them are also actual keywords (NOT this one). Refers to the Visual Basic language concept of a "type parameter".</note>
      </trans-unit>
      <trans-unit id="Naming_rules">
        <source>Naming rules</source>
        <target state="translated">Regole di denominazione</target>
        <note />
      </trans-unit>
      <trans-unit id="Never_if_unnecessary">
        <source>Never if unnecessary</source>
        <target state="translated">Mai se non necessario</target>
        <note />
      </trans-unit>
      <trans-unit id="Non_public_methods">
        <source>Non-public methods</source>
        <target state="translated">Metodi non pubblici</target>
        <note />
      </trans-unit>
      <trans-unit id="None">
        <source>None</source>
        <target state="translated">Nessuno</target>
        <note />
      </trans-unit>
      <trans-unit id="Omit_only_for_optional_parameters">
        <source>Omit (only for optional parameters)</source>
        <target state="translated">Ometti (solo per parametri facoltativi)</target>
        <note />
      </trans-unit>
      <trans-unit id="Open_documents">
        <source>Open documents</source>
        <target state="translated">Documenti aperti</target>
        <note />
      </trans-unit>
      <trans-unit id="Optional_parameters_must_provide_a_default_value">
        <source>Optional parameters must provide a default value</source>
        <target state="translated">I parametri facoltativi devono specificare un valore predefinito</target>
        <note />
      </trans-unit>
      <trans-unit id="Optional_with_default_value_colon">
        <source>Optional with default value:</source>
        <target state="translated">Facoltativo con valore predefinito:</target>
        <note />
      </trans-unit>
      <trans-unit id="Other">
        <source>Others</source>
        <target state="translated">Altri</target>
        <note />
      </trans-unit>
      <trans-unit id="Parameter_Details">
        <source>Parameter Details</source>
        <target state="translated">Dettagli parametro</target>
        <note />
      </trans-unit>
      <trans-unit id="Parameter_Name">
        <source>Parameter name:</source>
        <target state="translated">Nome del parametro:</target>
        <note />
      </trans-unit>
      <trans-unit id="Parameter_information">
        <source>Parameter information</source>
        <target state="translated">Informazioni sui parametri</target>
        <note />
      </trans-unit>
      <trans-unit id="Parameter_kind">
        <source>Parameter kind</source>
        <target state="translated">Tipo di parametro</target>
        <note />
      </trans-unit>
      <trans-unit id="Parameter_name_contains_invalid_characters">
        <source>Parameter name contains invalid character(s).</source>
        <target state="translated">Il nome del parametro contiene caratteri non validi.</target>
        <note />
      </trans-unit>
      <trans-unit id="Parameter_preferences_colon">
        <source>Parameter preferences:</source>
        <target state="translated">Preferenze per parametri:</target>
        <note />
      </trans-unit>
      <trans-unit id="Parameter_type_contains_invalid_characters">
        <source>Parameter type contains invalid character(s).</source>
        <target state="translated">Il tipo del parametro contiene caratteri non validi.</target>
        <note />
      </trans-unit>
      <trans-unit id="Parentheses_preferences_colon">
        <source>Parentheses preferences:</source>
        <target state="translated">Preferenze per parentesi:</target>
        <note />
      </trans-unit>
      <trans-unit id="Paused_0_tasks_in_queue">
        <source>Paused ({0} tasks in queue)</source>
        <target state="translated">Sospeso ({0} attività in coda)</target>
        <note />
      </trans-unit>
      <trans-unit id="Please_enter_a_type_name">
        <source>Please enter a type name</source>
        <target state="translated">Immettere un nome di tipo</target>
        <note>"Type" is the programming language concept</note>
      </trans-unit>
      <trans-unit id="Prefer_System_HashCode_in_GetHashCode">
        <source>Prefer 'System.HashCode' in 'GetHashCode'</source>
        <target state="translated">Preferisci 'System.HashCode' in 'GetHashCode'</target>
        <note />
      </trans-unit>
      <trans-unit id="Prefer_compound_assignments">
        <source>Prefer compound assignments</source>
        <target state="translated">Preferisci assegnazioni composte</target>
        <note />
      </trans-unit>
      <trans-unit id="Prefer_index_operator">
        <source>Prefer index operator</source>
        <target state="translated">Preferisci operatore di indice</target>
        <note />
      </trans-unit>
      <trans-unit id="Prefer_range_operator">
        <source>Prefer range operator</source>
        <target state="translated">Preferisci operatore di intervallo</target>
        <note />
      </trans-unit>
      <trans-unit id="Prefer_readonly_fields">
        <source>Prefer readonly fields</source>
        <target state="translated">Preferisci campi readonly</target>
        <note />
      </trans-unit>
      <trans-unit id="Prefer_simple_using_statement">
        <source>Prefer simple 'using' statement</source>
        <target state="translated">Preferisci l'istruzione 'using' semplice</target>
        <note />
      </trans-unit>
      <trans-unit id="Prefer_simplified_boolean_expressions">
        <source>Prefer simplified boolean expressions</source>
        <target state="translated">Preferisci espressioni booleane semplificate</target>
        <note />
      </trans-unit>
      <trans-unit id="Prefer_static_local_functions">
        <source>Prefer static local functions</source>
        <target state="translated">Preferisci funzioni locali statiche</target>
        <note />
      </trans-unit>
      <trans-unit id="Pull_Members_Up">
        <source>Pull Members Up</source>
        <target state="translated">Recupera membri</target>
        <note />
      </trans-unit>
      <trans-unit id="Razor_CSharp_Language_Server_Client">
        <source>Razor C# Language Server Client</source>
        <target state="translated">Client del server di linguaggio Razor C#</target>
        <note />
      </trans-unit>
      <trans-unit id="Regular_Expressions">
        <source>Regular Expressions</source>
        <target state="translated">Espressioni regolari</target>
        <note />
      </trans-unit>
      <trans-unit id="Rename_0_to_1">
        <source>Rename {0} to {1}</source>
        <target state="translated">Rinomina {0} in {1}</target>
        <note />
      </trans-unit>
      <trans-unit id="Report_invalid_regular_expressions">
        <source>Report invalid regular expressions</source>
        <target state="translated">Segnala espressioni regolari non valide</target>
        <note />
      </trans-unit>
      <trans-unit id="Repository">
        <source>Repository</source>
        <target state="translated">Repository</target>
        <note />
      </trans-unit>
      <trans-unit id="Required">
        <source>Required</source>
        <target state="translated">Obbligatorio</target>
        <note />
      </trans-unit>
      <trans-unit id="Requires_System_HashCode_be_present_in_project">
        <source>Requires 'System.HashCode' be present in project</source>
        <target state="translated">Richiede la presenza di 'System.HashCode' nel progetto</target>
        <note />
      </trans-unit>
      <trans-unit id="Reset_Visual_Studio_default_keymapping">
        <source>Reset Visual Studio default keymapping</source>
        <target state="translated">Reimposta il mapping dei tasti predefinito di Visual Studio</target>
        <note />
      </trans-unit>
      <trans-unit id="Review_Changes">
        <source>Review Changes</source>
        <target state="translated">Esamina modifiche</target>
        <note />
      </trans-unit>
      <trans-unit id="Run_Code_Analysis_on_0">
        <source>Run Code Analysis on {0}</source>
        <target state="translated">Esegui Code Analysis su {0}</target>
        <note />
      </trans-unit>
      <trans-unit id="Running_code_analysis_for_0">
        <source>Running code analysis for '{0}'...</source>
        <target state="translated">Esecuzione di Code Analysis per '{0}'...</target>
        <note />
      </trans-unit>
      <trans-unit id="Running_code_analysis_for_Solution">
        <source>Running code analysis for Solution...</source>
        <target state="translated">Esecuzione di Code Analysis per la soluzione...</target>
        <note />
      </trans-unit>
      <trans-unit id="Running_low_priority_background_processes">
        <source>Running low priority background processes</source>
        <target state="translated">Esecuzione di processi in background con priorità bassa</target>
        <note />
      </trans-unit>
      <trans-unit id="Save_dot_editorconfig_file">
        <source>Save .editorconfig file</source>
        <target state="translated">Salva file con estensione editorconfig</target>
        <note />
      </trans-unit>
      <trans-unit id="Select_destination">
        <source>Select destination</source>
        <target state="translated">Seleziona destinazione</target>
        <note />
      </trans-unit>
      <trans-unit id="Select_Dependents">
        <source>Select _Dependents</source>
        <target state="translated">Seleziona _dipendenti</target>
        <note />
      </trans-unit>
      <trans-unit id="Select_Public">
        <source>Select _Public</source>
        <target state="translated">Seleziona _pubblici</target>
        <note />
      </trans-unit>
      <trans-unit id="Select_destination_and_members_to_pull_up">
        <source>Select destination and members to pull up.</source>
        <target state="translated">Selezionare la destinazione e i membri da recuperare.</target>
        <note />
      </trans-unit>
      <trans-unit id="Select_destination_colon">
        <source>Select destination:</source>
        <target state="translated">Selezionare la destinazione:</target>
        <note />
      </trans-unit>
      <trans-unit id="Select_member">
        <source>Select member</source>
        <target state="translated">Seleziona membro</target>
        <note />
      </trans-unit>
      <trans-unit id="Select_members_colon">
        <source>Select members:</source>
        <target state="translated">Selezionare i membri:</target>
        <note />
      </trans-unit>
      <trans-unit id="Show_completion_list">
        <source>Show completion list</source>
        <target state="translated">Mostra l'elenco di completamento</target>
        <note />
      </trans-unit>
      <trans-unit id="Show_hints_for_everything_else">
        <source>Show hints for everything else</source>
        <target state="new">Show hints for everything else</target>
        <note />
      </trans-unit>
      <trans-unit id="Show_hints_for_lambda_parameter_types">
        <source>Show hints for lambda parameter types</source>
        <target state="new">Show hints for lambda parameter types</target>
        <note />
      </trans-unit>
      <trans-unit id="Show_hints_for_literals">
        <source>Show hints for literals</source>
        <target state="new">Show hints for literals</target>
        <note />
      </trans-unit>
      <trans-unit id="Show_hints_for_variables_with_inferred_types">
        <source>Show hints for variables with inferred types</source>
        <target state="new">Show hints for variables with inferred types</target>
        <note />
      </trans-unit>
      <trans-unit id="Some_color_scheme_colors_are_being_overridden_by_changes_made_in_the_Environment_Fonts_and_Colors_options_page_Choose_Use_Defaults_in_the_Fonts_and_Colors_page_to_revert_all_customizations">
        <source>Some color scheme colors are being overridden by changes made in the Environment &gt; Fonts and Colors options page. Choose `Use Defaults` in the Fonts and Colors page to revert all customizations.</source>
        <target state="translated">Alcuni colori della combinazione colori sono sostituiti dalle modifiche apportate nella pagina di opzioni Ambiente &gt; Tipi di carattere e colori. Scegliere `Usa impostazioni predefinite` nella pagina Tipi di carattere e colori per ripristinare tutte le personalizzazioni.</target>
        <note />
      </trans-unit>
      <trans-unit id="Suppress_hints_when_parameter_name_matches_the_method_s_intent">
        <source>Suppress hints when parameter name matches the method's intent</source>
        <target state="new">Suppress hints when parameter name matches the method's intent</target>
        <note />
      </trans-unit>
      <trans-unit id="Suppress_hints_when_parameter_names_differ_only_by_suffix">
        <source>Suppress hints when parameter names differ only by suffix</source>
        <target state="new">Suppress hints when parameter names differ only by suffix</target>
        <note />
      </trans-unit>
      <trans-unit id="Target_Namespace_colon">
        <source>Target Namespace:</source>
        <target state="translated">Spazio dei nomi di destinazione:</target>
        <note />
      </trans-unit>
      <trans-unit id="The_generator_0_that_generated_this_file_has_been_removed_from_the_project">
        <source>The generator '{0}' that generated this file has been removed from the project; this file is no longer being included in your project.</source>
        <target state="translated">Il generatore '{0}' che ha generato questo file è stato rimosso dal progetto. Questo file non è più incluso nel progetto.</target>
        <note />
      </trans-unit>
      <trans-unit id="The_generator_0_that_generated_this_file_has_stopped_generating_this_file">
        <source>The generator '{0}' that generated this file has stopped generating this file; this file is no longer being included in your project.</source>
        <target state="translated">Il generatore '{0}' che ha generato questo file non genera più il file. Questo file non è più incluso nel progetto.</target>
        <note />
      </trans-unit>
      <trans-unit id="This_file_is_autogenerated_by_0_and_cannot_be_edited">
        <source>This file is auto-generated by the generator '{0}' and cannot be edited.</source>
        <target state="translated">Questo file è stato generato automaticamente dal generatore '{0}' e non è modificabile.</target>
        <note />
      </trans-unit>
      <trans-unit id="This_is_an_invalid_namespace">
        <source>This is an invalid namespace</source>
        <target state="translated">Questo è uno spazio dei nomi non valido</target>
        <note />
      </trans-unit>
      <trans-unit id="Type_Name">
        <source>Type name:</source>
        <target state="translated">Nome del tipo:</target>
        <note />
      </trans-unit>
      <trans-unit id="Type_name_has_a_syntax_error">
        <source>Type name has a syntax error</source>
        <target state="translated">Il nome di tipo contiene un errore di sintassi</target>
        <note>"Type" is the programming language concept</note>
      </trans-unit>
      <trans-unit id="Type_name_is_not_recognized">
        <source>Type name is not recognized</source>
        <target state="translated">Il nome di tipo non è riconosciuto</target>
        <note>"Type" is the programming language concept</note>
      </trans-unit>
      <trans-unit id="Type_name_is_recognized">
        <source>Type name is recognized</source>
        <target state="translated">Il nome di tipo è riconosciuto</target>
        <note>"Type" is the programming language concept</note>
      </trans-unit>
      <trans-unit id="Unused_value_is_explicitly_assigned_to_an_unused_local">
        <source>Unused value is explicitly assigned to an unused local</source>
        <target state="translated">Il valore inutilizzato viene assegnato in modo esplicito a una variabile locale inutilizzata</target>
        <note />
      </trans-unit>
      <trans-unit id="Unused_value_is_explicitly_assigned_to_discard">
        <source>Unused value is explicitly assigned to discard</source>
        <target state="translated">Il valore inutilizzato viene assegnato in modo esplicito a discard</target>
        <note />
      </trans-unit>
      <trans-unit id="Updating_severity">
        <source>Updating severity</source>
        <target state="translated">Aggiornamento della gravità</target>
        <note />
      </trans-unit>
      <trans-unit id="Use_64_bit_process_for_code_analysis_requires_restart">
        <source>Use 64-bit process for code analysis (requires restart)</source>
        <target state="translated">Usa il processo a 64 bit per l'analisi codice (richiede il riavvio)</target>
        <note />
      </trans-unit>
      <trans-unit id="Use_expression_body_for_lambdas">
        <source>Use expression body for lambdas</source>
        <target state="translated">Usa il corpo dell'espressione per le espressioni lambda</target>
        <note />
      </trans-unit>
      <trans-unit id="Use_expression_body_for_local_functions">
        <source>Use expression body for local functions</source>
        <target state="translated">Usa il corpo dell'espressione per le funzioni locali</target>
        <note />
      </trans-unit>
      <trans-unit id="Use_named_argument">
        <source>Use named argument</source>
        <target state="translated">Usa l'argomento denominato</target>
        <note>"argument" is a programming term for a value passed to a function</note>
      </trans-unit>
      <trans-unit id="Value_assigned_here_is_never_used">
        <source>Value assigned here is never used</source>
        <target state="translated">Il valore assegnato qui non viene mai usato</target>
        <note />
      </trans-unit>
      <trans-unit id="Value_colon">
        <source>Value:</source>
        <target state="translated">Valore:</target>
        <note />
      </trans-unit>
      <trans-unit id="Value_returned_by_invocation_is_implicitly_ignored">
        <source>Value returned by invocation is implicitly ignored</source>
        <target state="translated">Il valore restituito dalla chiamata viene ignorato in modo implicito</target>
        <note />
      </trans-unit>
      <trans-unit id="Value_to_inject_at_call_sites">
        <source>Value to inject at call sites</source>
        <target state="translated">Valore da inserire nei siti di chiamata</target>
        <note />
      </trans-unit>
      <trans-unit id="Visual_Studio_2017">
        <source>Visual Studio 2017</source>
        <target state="translated">Visual Studio 2017</target>
        <note />
      </trans-unit>
      <trans-unit id="Visual_Studio_2019">
        <source>Visual Studio 2019</source>
        <target state="translated">Visual Studio 2019</target>
        <note />
      </trans-unit>
      <trans-unit id="Warning_colon_duplicate_parameter_name">
        <source>Warning: duplicate parameter name</source>
        <target state="translated">Avviso: nome di parametro duplicato</target>
        <note />
      </trans-unit>
      <trans-unit id="Warning_colon_type_does_not_bind">
        <source>Warning: type does not bind</source>
        <target state="translated">Avviso: il tipo non viene associato</target>
        <note />
      </trans-unit>
      <trans-unit id="We_notice_you_suspended_0_Reset_keymappings_to_continue_to_navigate_and_refactor">
        <source>We notice you suspended '{0}'. Reset keymappings to continue to navigate and refactor.</source>
        <target state="translated">È stato notato che '{0}' è stato sospeso. Reimpostare i mapping dei tasti per continuare a esplorare e a eseguire il refactoring.</target>
        <note />
      </trans-unit>
      <trans-unit id="This_workspace_does_not_support_updating_Visual_Basic_compilation_options">
        <source>This workspace does not support updating Visual Basic compilation options.</source>
        <target state="translated">Quest'area di lavoro non supporta l'aggiornamento delle opzioni di compilazione di Visual Basic.</target>
        <note />
      </trans-unit>
      <trans-unit id="You_must_change_the_signature">
        <source>You must change the signature</source>
        <target state="translated">È necessario cambiare la firma</target>
        <note>"signature" here means the definition of a method</note>
      </trans-unit>
      <trans-unit id="You_must_select_at_least_one_member">
        <source>You must select at least one member.</source>
        <target state="translated">È necessario selezionare almeno un membro.</target>
        <note />
      </trans-unit>
      <trans-unit id="Illegal_characters_in_path">
        <source>Illegal characters in path.</source>
        <target state="translated">Il percorso contiene caratteri non validi.</target>
        <note />
      </trans-unit>
      <trans-unit id="File_name_must_have_the_0_extension">
        <source>File name must have the "{0}" extension.</source>
        <target state="translated">Il nome file deve avere l'estensione "{0}".</target>
        <note />
      </trans-unit>
      <trans-unit id="Debugger">
        <source>Debugger</source>
        <target state="translated">Debugger</target>
        <note />
      </trans-unit>
      <trans-unit id="Determining_breakpoint_location">
        <source>Determining breakpoint location...</source>
        <target state="translated">Determinazione della posizione del punto di interruzione...</target>
        <note />
      </trans-unit>
      <trans-unit id="Determining_autos">
        <source>Determining autos...</source>
        <target state="translated">Determinazione dei valori automatici...</target>
        <note />
      </trans-unit>
      <trans-unit id="Resolving_breakpoint_location">
        <source>Resolving breakpoint location...</source>
        <target state="translated">Risoluzione della posizione del punto di interruzione...</target>
        <note />
      </trans-unit>
      <trans-unit id="Validating_breakpoint_location">
        <source>Validating breakpoint location...</source>
        <target state="translated">Convalida della posizione del punto di interruzione...</target>
        <note />
      </trans-unit>
      <trans-unit id="Getting_DataTip_text">
        <source>Getting DataTip text...</source>
        <target state="translated">Recupero del testo del suggerimento dati in corso...</target>
        <note />
      </trans-unit>
      <trans-unit id="Preview_unavailable">
        <source>Preview unavailable</source>
        <target state="translated">Anteprima non disponibile</target>
        <note />
      </trans-unit>
      <trans-unit id="Overrides_">
        <source>Overrides</source>
        <target state="translated">Esegue l'override</target>
        <note />
      </trans-unit>
      <trans-unit id="Overridden_By">
        <source>Overridden By</source>
        <target state="translated">Sottoposto a override da</target>
        <note />
      </trans-unit>
      <trans-unit id="Inherits_">
        <source>Inherits</source>
        <target state="translated">Eredita</target>
        <note />
      </trans-unit>
      <trans-unit id="Inherited_By">
        <source>Inherited By</source>
        <target state="translated">Ereditato da</target>
        <note />
      </trans-unit>
      <trans-unit id="Implements_">
        <source>Implements</source>
        <target state="translated">Implementa</target>
        <note />
      </trans-unit>
      <trans-unit id="Implemented_By">
        <source>Implemented By</source>
        <target state="translated">Implementato da</target>
        <note />
      </trans-unit>
      <trans-unit id="Maximum_number_of_documents_are_open">
        <source>Maximum number of documents are open.</source>
        <target state="translated">È stato aperto il numero massimo di documenti.</target>
        <note />
      </trans-unit>
      <trans-unit id="Failed_to_create_document_in_miscellaneous_files_project">
        <source>Failed to create document in miscellaneous files project.</source>
        <target state="translated">Non è stato possibile creare il documento nel progetto di file esterni.</target>
        <note />
      </trans-unit>
      <trans-unit id="Invalid_access">
        <source>Invalid access.</source>
        <target state="translated">L'accesso non è valido.</target>
        <note />
      </trans-unit>
      <trans-unit id="The_following_references_were_not_found_0_Please_locate_and_add_them_manually">
        <source>The following references were not found. {0}Please locate and add them manually.</source>
        <target state="translated">I riferimenti seguenti non sono stati trovati. {0}Individuarli e aggiungerli manualmente.</target>
        <note />
      </trans-unit>
      <trans-unit id="End_position_must_be_start_position">
        <source>End position must be &gt;= start position</source>
        <target state="translated">La posizione finale deve essere maggiore o uguale alla posizione iniziale</target>
        <note />
      </trans-unit>
      <trans-unit id="Not_a_valid_value">
        <source>Not a valid value</source>
        <target state="translated">Valore non valido</target>
        <note />
      </trans-unit>
      <trans-unit id="_0_will_be_changed_to_abstract">
        <source>'{0}' will be changed to abstract.</source>
        <target state="translated">'{0}' verrà modificato in astratto.</target>
        <note />
      </trans-unit>
      <trans-unit id="_0_will_be_changed_to_non_static">
        <source>'{0}' will be changed to non-static.</source>
        <target state="translated">'{0}' verrà modificato in non statico.</target>
        <note />
      </trans-unit>
      <trans-unit id="_0_will_be_changed_to_public">
        <source>'{0}' will be changed to public.</source>
        <target state="translated">'{0}' verrà modificato in pubblico.</target>
        <note />
      </trans-unit>
      <trans-unit id="generated_by_0_suffix">
        <source>[generated by {0}]</source>
        <target state="translated">[generato da {0}]</target>
        <note>{0} is the name of a generator.</note>
      </trans-unit>
      <trans-unit id="generated_suffix">
        <source>[generated]</source>
        <target state="translated">[generato]</target>
        <note />
      </trans-unit>
      <trans-unit id="given_workspace_doesn_t_support_undo">
        <source>given workspace doesn't support undo</source>
        <target state="translated">l'area di lavoro specificata non supporta l'annullamento di operazioni</target>
        <note />
      </trans-unit>
      <trans-unit id="Add_a_reference_to_0">
        <source>Add a reference to '{0}'</source>
        <target state="translated">Aggiungi un riferimento a '{0}'</target>
        <note />
      </trans-unit>
      <trans-unit id="Event_type_is_invalid">
        <source>Event type is invalid</source>
        <target state="translated">Il tipo di evento non è valido</target>
        <note />
      </trans-unit>
      <trans-unit id="Can_t_find_where_to_insert_member">
        <source>Can't find where to insert member</source>
        <target state="translated">Non è stato trovato il punto in cui inserire il membro</target>
        <note />
      </trans-unit>
      <trans-unit id="Can_t_rename_other_elements">
        <source>Can't rename 'other' elements</source>
        <target state="translated">Non è possibile rinominare elementi 'other'</target>
        <note />
      </trans-unit>
      <trans-unit id="Unknown_rename_type">
        <source>Unknown rename type</source>
        <target state="translated">Tipo di ridenominazione sconosciuto</target>
        <note />
      </trans-unit>
      <trans-unit id="IDs_are_not_supported_for_this_symbol_type">
        <source>IDs are not supported for this symbol type.</source>
        <target state="translated">Gli ID non sono supportati per questo tipo di simbolo.</target>
        <note />
      </trans-unit>
      <trans-unit id="Can_t_create_a_node_id_for_this_symbol_kind_colon_0">
        <source>Can't create a node id for this symbol kind: '{0}'</source>
        <target state="translated">Non è possibile creare un ID nodo per questo tipo di simbolo: '{0}'</target>
        <note />
      </trans-unit>
      <trans-unit id="Project_References">
        <source>Project References</source>
        <target state="translated">Riferimenti al progetto</target>
        <note />
      </trans-unit>
      <trans-unit id="Base_Types">
        <source>Base Types</source>
        <target state="translated">Tipi di base</target>
        <note />
      </trans-unit>
      <trans-unit id="Miscellaneous_Files">
        <source>Miscellaneous Files</source>
        <target state="translated">File esterni</target>
        <note />
      </trans-unit>
      <trans-unit id="Could_not_find_project_0">
        <source>Could not find project '{0}'</source>
        <target state="translated">Il progetto '{0}' non è stato trovato</target>
        <note />
      </trans-unit>
      <trans-unit id="Could_not_find_location_of_folder_on_disk">
        <source>Could not find location of folder on disk</source>
        <target state="translated">Il percorso della cartella nel disco non è stato trovato</target>
        <note />
      </trans-unit>
      <trans-unit id="Assembly">
        <source>Assembly </source>
        <target state="translated">Assembly </target>
        <note />
      </trans-unit>
      <trans-unit id="Exceptions_colon">
        <source>Exceptions:</source>
        <target state="translated">Eccezioni:</target>
        <note />
      </trans-unit>
      <trans-unit id="Member_of_0">
        <source>Member of {0}</source>
        <target state="translated">Membro di {0}</target>
        <note />
      </trans-unit>
      <trans-unit id="Parameters_colon1">
        <source>Parameters:</source>
        <target state="translated">Parametri:</target>
        <note />
      </trans-unit>
      <trans-unit id="Project">
        <source>Project </source>
        <target state="translated">Progetto </target>
        <note />
      </trans-unit>
      <trans-unit id="Remarks_colon">
        <source>Remarks:</source>
        <target state="translated">Commenti:</target>
        <note />
      </trans-unit>
      <trans-unit id="Returns_colon">
        <source>Returns:</source>
        <target state="translated">Valori restituiti:</target>
        <note />
      </trans-unit>
      <trans-unit id="Summary_colon">
        <source>Summary:</source>
        <target state="translated">Riepilogo:</target>
        <note />
      </trans-unit>
      <trans-unit id="Type_Parameters_colon">
        <source>Type Parameters:</source>
        <target state="translated">Parametri di tipo:</target>
        <note />
      </trans-unit>
      <trans-unit id="File_already_exists">
        <source>File already exists</source>
        <target state="translated">Il file esiste già</target>
        <note />
      </trans-unit>
      <trans-unit id="File_path_cannot_use_reserved_keywords">
        <source>File path cannot use reserved keywords</source>
        <target state="translated">Nel percorso file non si possono usare parole chiave riservate</target>
        <note />
      </trans-unit>
      <trans-unit id="DocumentPath_is_illegal">
        <source>DocumentPath is illegal</source>
        <target state="translated">Il valore di DocumentPath non è valido</target>
        <note />
      </trans-unit>
      <trans-unit id="Project_Path_is_illegal">
        <source>Project Path is illegal</source>
        <target state="translated">Il percorso del progetto non è valido</target>
        <note />
      </trans-unit>
      <trans-unit id="Path_cannot_have_empty_filename">
        <source>Path cannot have empty filename</source>
        <target state="translated">Il percorso non può contenere nomi file vuoti</target>
        <note />
      </trans-unit>
      <trans-unit id="The_given_DocumentId_did_not_come_from_the_Visual_Studio_workspace">
        <source>The given DocumentId did not come from the Visual Studio workspace.</source>
        <target state="translated">L'elemento DocumentId specificato non proviene dall'area di lavoro di Visual Studio.</target>
        <note />
      </trans-unit>
      <trans-unit id="Project_colon_0_1_Use_the_dropdown_to_view_and_switch_to_other_projects_this_file_may_belong_to">
        <source>Project: {0} ({1})

Use the dropdown to view and switch to other projects this file may belong to.</source>
        <target state="translated">Progetto:{0} ({1})

Usare l'elenco a discesa per visualizzare e passare ad altri progetti a cui il file potrebbe appartenere.</target>
        <note />
      </trans-unit>
      <trans-unit id="_0_Use_the_dropdown_to_view_and_navigate_to_other_items_in_this_file">
        <source>{0}

Use the dropdown to view and navigate to other items in this file.</source>
        <target state="translated">{0}

Usare l'elenco a discesa per visualizzare e spostarsi tra altri elementi in questo file.</target>
        <note />
      </trans-unit>
      <trans-unit id="Project_colon_0_Use_the_dropdown_to_view_and_switch_to_other_projects_this_file_may_belong_to">
        <source>Project: {0}

Use the dropdown to view and switch to other projects this file may belong to.</source>
        <target state="translated">Progetto: {0}

Usare l'elenco a discesa per visualizzare e passare ad altri progetti a cui questo file potrebbe appartenere.</target>
        <note />
      </trans-unit>
      <trans-unit id="AnalyzerChangedOnDisk">
        <source>AnalyzerChangedOnDisk</source>
        <target state="translated">AnalyzerChangedOnDisk</target>
        <note />
      </trans-unit>
      <trans-unit id="The_analyzer_assembly_0_has_changed_Diagnostics_may_be_incorrect_until_Visual_Studio_is_restarted">
        <source>The analyzer assembly '{0}' has changed. Diagnostics may be incorrect until Visual Studio is restarted.</source>
        <target state="translated">L'assembly '{0}' dell'analizzatore è stato modificato. È possibile che la diagnostica non sia corretta fino al riavvio di Visual Studio.</target>
        <note />
      </trans-unit>
      <trans-unit id="CSharp_VB_Diagnostics_Table_Data_Source">
        <source>C#/VB Diagnostics Table Data Source</source>
        <target state="translated">Origine dati tabella diagnostica C#/VB</target>
        <note />
      </trans-unit>
      <trans-unit id="CSharp_VB_Todo_List_Table_Data_Source">
        <source>C#/VB Todo List Table Data Source</source>
        <target state="translated">Origine dati tabella elenco TODO C#/VB</target>
        <note />
      </trans-unit>
      <trans-unit id="Cancel">
        <source>Cancel</source>
        <target state="translated">Annulla</target>
        <note />
      </trans-unit>
      <trans-unit id="Deselect_All">
        <source>_Deselect All</source>
        <target state="translated">_Deseleziona tutto</target>
        <note />
      </trans-unit>
      <trans-unit id="Extract_Interface">
        <source>Extract Interface</source>
        <target state="translated">Estrai interfaccia</target>
        <note />
      </trans-unit>
      <trans-unit id="Generated_name_colon">
        <source>Generated name:</source>
        <target state="translated">Nome generato:</target>
        <note />
      </trans-unit>
      <trans-unit id="New_file_name_colon">
        <source>New _file name:</source>
        <target state="translated">Nome nuovo _file:</target>
        <note />
      </trans-unit>
      <trans-unit id="New_interface_name_colon">
        <source>New _interface name:</source>
        <target state="translated">Nome nuova _interfaccia:</target>
        <note />
      </trans-unit>
      <trans-unit id="OK">
        <source>OK</source>
        <target state="translated">OK</target>
        <note />
      </trans-unit>
      <trans-unit id="Select_All">
        <source>_Select All</source>
        <target state="translated">_Seleziona tutto</target>
        <note />
      </trans-unit>
      <trans-unit id="Select_public_members_to_form_interface">
        <source>Select public _members to form interface</source>
        <target state="translated">Seleziona i _membri pubblici per l'interfaccia</target>
        <note />
      </trans-unit>
      <trans-unit id="Access_colon">
        <source>_Access:</source>
        <target state="translated">_Accesso:</target>
        <note />
      </trans-unit>
      <trans-unit id="Add_to_existing_file">
        <source>Add to _existing file</source>
        <target state="translated">Aggiungi a file _esistente</target>
        <note />
      </trans-unit>
      <trans-unit id="Change_Signature">
        <source>Change Signature</source>
        <target state="translated">Cambia firma</target>
        <note />
      </trans-unit>
      <trans-unit id="Create_new_file">
        <source>_Create new file</source>
        <target state="translated">_Crea nuovo file</target>
        <note />
      </trans-unit>
      <trans-unit id="Default_">
        <source>Default</source>
        <target state="translated">Predefinito</target>
        <note />
      </trans-unit>
      <trans-unit id="File_Name_colon">
        <source>File Name:</source>
        <target state="translated">Nome file:</target>
        <note />
      </trans-unit>
      <trans-unit id="Generate_Type">
        <source>Generate Type</source>
        <target state="translated">Genera tipo</target>
        <note />
      </trans-unit>
      <trans-unit id="Kind_colon">
        <source>_Kind:</source>
        <target state="translated">_Tipo:</target>
        <note />
      </trans-unit>
      <trans-unit id="Location_colon">
        <source>Location:</source>
        <target state="translated">Posizione:</target>
        <note />
      </trans-unit>
      <trans-unit id="Modifier">
        <source>Modifier</source>
        <target state="translated">Modificatore</target>
        <note />
      </trans-unit>
      <trans-unit id="Name_colon1">
        <source>Name:</source>
        <target state="translated">Nome:</target>
        <note />
      </trans-unit>
      <trans-unit id="Parameter">
        <source>Parameter</source>
        <target state="translated">Parametro</target>
        <note />
      </trans-unit>
      <trans-unit id="Parameters_colon2">
        <source>Parameters:</source>
        <target state="translated">Parametri:</target>
        <note />
      </trans-unit>
      <trans-unit id="Preview_method_signature_colon">
        <source>Preview method signature:</source>
        <target state="translated">Anteprima firma metodo:</target>
        <note />
      </trans-unit>
      <trans-unit id="Preview_reference_changes">
        <source>Preview reference changes</source>
        <target state="translated">Anteprima modifiche riferimento</target>
        <note />
      </trans-unit>
      <trans-unit id="Project_colon">
        <source>_Project:</source>
        <target state="translated">_Progetto:</target>
        <note />
      </trans-unit>
      <trans-unit id="Type">
        <source>Type</source>
        <target state="translated">Tipo</target>
        <note />
      </trans-unit>
      <trans-unit id="Type_Details_colon">
        <source>Type Details:</source>
        <target state="translated">Dettagli del tipo:</target>
        <note />
      </trans-unit>
      <trans-unit id="Re_move">
        <source>Re_move</source>
        <target state="translated">Ri_muovi</target>
        <note />
      </trans-unit>
      <trans-unit id="Restore">
        <source>_Restore</source>
        <target state="translated">_Ripristina</target>
        <note />
      </trans-unit>
      <trans-unit id="More_about_0">
        <source>More about {0}</source>
        <target state="translated">Altre informazioni su {0}</target>
        <note />
      </trans-unit>
      <trans-unit id="Navigation_must_be_performed_on_the_foreground_thread">
        <source>Navigation must be performed on the foreground thread.</source>
        <target state="translated">Gli spostamenti devono essere eseguiti nel thread in primo piano.</target>
        <note />
      </trans-unit>
      <trans-unit id="bracket_plus_bracket">
        <source>[+] </source>
        <target state="translated">[+] </target>
        <note />
      </trans-unit>
      <trans-unit id="bracket_bracket">
        <source>[-] </source>
        <target state="translated">[-] </target>
        <note />
      </trans-unit>
      <trans-unit id="Reference_to_0_in_project_1">
        <source>Reference to '{0}' in project '{1}'</source>
        <target state="translated">Riferimento a '{0}' nel progetto '{1}'</target>
        <note />
      </trans-unit>
      <trans-unit id="Unknown1">
        <source>&lt;Unknown&gt;</source>
        <target state="translated">&lt;Sconosciuto&gt;</target>
        <note />
      </trans-unit>
      <trans-unit id="Analyzer_reference_to_0_in_project_1">
        <source>Analyzer reference to '{0}' in project '{1}'</source>
        <target state="translated">Riferimento dell'analizzatore a '{0}' nel progetto '{1}'</target>
        <note />
      </trans-unit>
      <trans-unit id="Project_reference_to_0_in_project_1">
        <source>Project reference to '{0}' in project '{1}'</source>
        <target state="translated">Riferimento del progetto a '{0}' nel progetto '{1}'</target>
        <note />
      </trans-unit>
      <trans-unit id="AnalyzerDependencyConflict">
        <source>AnalyzerDependencyConflict</source>
        <target state="translated">AnalyzerDependencyConflict</target>
        <note />
      </trans-unit>
      <trans-unit id="Analyzer_assemblies_0_and_1_both_have_identity_2_but_different_contents_Only_one_will_be_loaded_and_analyzers_using_these_assemblies_may_not_run_correctly">
        <source>Analyzer assemblies '{0}' and '{1}' both have identity '{2}' but different contents. Only one will be loaded and analyzers using these assemblies may not run correctly.</source>
        <target state="translated">Gli assembly '{0}' e '{1}' dell'analizzatore hanno la stessa identità '{2}' ma contenuto diverso. Ne verrà caricato solo uno e gli analizzatori che usano tali assembly potrebbero non funzionare correttamente.</target>
        <note />
      </trans-unit>
      <trans-unit id="_0_references">
        <source>{0} references</source>
        <target state="translated">{0} riferimenti</target>
        <note />
      </trans-unit>
      <trans-unit id="_1_reference">
        <source>1 reference</source>
        <target state="translated">1 riferimento</target>
        <note />
      </trans-unit>
      <trans-unit id="_0_encountered_an_error_and_has_been_disabled">
        <source>'{0}' encountered an error and has been disabled.</source>
        <target state="translated">'{0}' ha rilevato un errore ed è stato disabilitato.</target>
        <note />
      </trans-unit>
      <trans-unit id="Enable">
        <source>Enable</source>
        <target state="translated">Abilita</target>
        <note />
      </trans-unit>
      <trans-unit id="Enable_and_ignore_future_errors">
        <source>Enable and ignore future errors</source>
        <target state="translated">Abilita e ignora gli errori futuri</target>
        <note />
      </trans-unit>
      <trans-unit id="No_Changes">
        <source>No Changes</source>
        <target state="translated">Nessuna modifica</target>
        <note />
      </trans-unit>
      <trans-unit id="Current_block">
        <source>Current block</source>
        <target state="translated">Blocco corrente</target>
        <note />
      </trans-unit>
      <trans-unit id="Determining_current_block">
        <source>Determining current block.</source>
        <target state="translated">È in corso la determinazione del blocco corrente.</target>
        <note />
      </trans-unit>
      <trans-unit id="IntelliSense">
        <source>IntelliSense</source>
        <target state="translated">IntelliSense</target>
        <note />
      </trans-unit>
      <trans-unit id="CSharp_VB_Build_Table_Data_Source">
        <source>C#/VB Build Table Data Source</source>
        <target state="translated">Origine dati tabella compilazione C#/VB</target>
        <note />
      </trans-unit>
      <trans-unit id="MissingAnalyzerReference">
        <source>MissingAnalyzerReference</source>
        <target state="translated">MissingAnalyzerReference</target>
        <note />
      </trans-unit>
      <trans-unit id="Analyzer_assembly_0_depends_on_1_but_it_was_not_found_Analyzers_may_not_run_correctly_unless_the_missing_assembly_is_added_as_an_analyzer_reference_as_well">
        <source>Analyzer assembly '{0}' depends on '{1}' but it was not found. Analyzers may not run correctly unless the missing assembly is added as an analyzer reference as well.</source>
        <target state="translated">L'assembly '{0}' dell'analizzatore dipende da '{1}', ma non è stato trovato. Gli assembly potrebbero non funzionare correttamente a meno che l'assembly mancante non venga aggiunto anche come riferimento all'analizzatore.</target>
        <note />
      </trans-unit>
      <trans-unit id="Suppress_diagnostics">
        <source>Suppress diagnostics</source>
        <target state="translated">Elimina la diagnostica</target>
        <note />
      </trans-unit>
      <trans-unit id="Computing_suppressions_fix">
        <source>Computing suppressions fix...</source>
        <target state="translated">Calcolo della correzione per le eliminazioni...</target>
        <note />
      </trans-unit>
      <trans-unit id="Applying_suppressions_fix">
        <source>Applying suppressions fix...</source>
        <target state="translated">Applicazione della correzione per le eliminazioni...</target>
        <note />
      </trans-unit>
      <trans-unit id="Remove_suppressions">
        <source>Remove suppressions</source>
        <target state="translated">Rimuovi le eliminazioni</target>
        <note />
      </trans-unit>
      <trans-unit id="Computing_remove_suppressions_fix">
        <source>Computing remove suppressions fix...</source>
        <target state="translated">Calcolo della correzione per la rimozione delle eliminazioni...</target>
        <note />
      </trans-unit>
      <trans-unit id="Applying_remove_suppressions_fix">
        <source>Applying remove suppressions fix...</source>
        <target state="translated">Applicazione della correzione per la rimozione delle eliminazioni...</target>
        <note />
      </trans-unit>
      <trans-unit id="This_workspace_only_supports_opening_documents_on_the_UI_thread">
        <source>This workspace only supports opening documents on the UI thread.</source>
        <target state="translated">Questa area di lavoro supporta l'apertura di documenti solo nel thread di UI.</target>
        <note />
      </trans-unit>
      <trans-unit id="This_workspace_does_not_support_updating_Visual_Basic_parse_options">
        <source>This workspace does not support updating Visual Basic parse options.</source>
        <target state="translated">Quest'area di lavoro non supporta l'aggiornamento delle opzioni di analisi di Visual Basic.</target>
        <note />
      </trans-unit>
      <trans-unit id="Synchronize_0">
        <source>Synchronize {0}</source>
        <target state="translated">Sincronizza {0}</target>
        <note />
      </trans-unit>
      <trans-unit id="Synchronizing_with_0">
        <source>Synchronizing with {0}...</source>
        <target state="translated">Sincronizzazione con {0}...</target>
        <note />
      </trans-unit>
      <trans-unit id="Visual_Studio_has_suspended_some_advanced_features_to_improve_performance">
        <source>Visual Studio has suspended some advanced features to improve performance.</source>
        <target state="translated">Per migliorare le prestazioni, Visual Studio ha sospeso alcune funzionalità avanzate.</target>
        <note />
      </trans-unit>
      <trans-unit id="Installing_0">
        <source>Installing '{0}'</source>
        <target state="translated">Installazione di '{0}'</target>
        <note />
      </trans-unit>
      <trans-unit id="Installing_0_completed">
        <source>Installing '{0}' completed</source>
        <target state="translated">L'installazione di '{0}' è stata completata</target>
        <note />
      </trans-unit>
      <trans-unit id="Package_install_failed_colon_0">
        <source>Package install failed: {0}</source>
        <target state="translated">L'installazione del pacchetto non è riuscita: {0}</target>
        <note />
      </trans-unit>
      <trans-unit id="Unknown2">
        <source>&lt;Unknown&gt;</source>
        <target state="translated">&lt;Sconosciuto&gt;</target>
        <note />
      </trans-unit>
      <trans-unit id="No">
        <source>No</source>
        <target state="translated">No</target>
        <note />
      </trans-unit>
      <trans-unit id="Yes">
        <source>Yes</source>
        <target state="translated">Sì</target>
        <note />
      </trans-unit>
      <trans-unit id="Choose_a_Symbol_Specification_and_a_Naming_Style">
        <source>Choose a Symbol Specification and a Naming Style.</source>
        <target state="translated">Scegliere una specifica simboli e uno stile di denominazione.</target>
        <note />
      </trans-unit>
      <trans-unit id="Enter_a_title_for_this_Naming_Rule">
        <source>Enter a title for this Naming Rule.</source>
        <target state="translated">Immettere un titolo per questa regola di denominazione.</target>
        <note />
      </trans-unit>
      <trans-unit id="Enter_a_title_for_this_Naming_Style">
        <source>Enter a title for this Naming Style.</source>
        <target state="translated">Immettere un titolo per questo stile di denominazione.</target>
        <note />
      </trans-unit>
      <trans-unit id="Enter_a_title_for_this_Symbol_Specification">
        <source>Enter a title for this Symbol Specification.</source>
        <target state="translated">Immettere un titolo per questa specifica simboli.</target>
        <note />
      </trans-unit>
      <trans-unit id="Accessibilities_can_match_any">
        <source>Accessibilities (can match any)</source>
        <target state="translated">Livello di accesso (qualsiasi corrispondenza)</target>
        <note />
      </trans-unit>
      <trans-unit id="Capitalization_colon">
        <source>Capitalization:</source>
        <target state="translated">Maiuscole/minuscole:</target>
        <note />
      </trans-unit>
      <trans-unit id="all_lower">
        <source>all lower</source>
        <target state="translated">tutte minuscole</target>
        <note />
      </trans-unit>
      <trans-unit id="ALL_UPPER">
        <source>ALL UPPER</source>
        <target state="translated">TUTTE MAIUSCOLE</target>
        <note />
      </trans-unit>
      <trans-unit id="camel_Case_Name">
        <source>camel Case Name</source>
        <target state="translated">Nome notazione Camel</target>
        <note />
      </trans-unit>
      <trans-unit id="First_word_upper">
        <source>First word upper</source>
        <target state="translated">Prima lettera maiuscola</target>
        <note />
      </trans-unit>
      <trans-unit id="Pascal_Case_Name">
        <source>Pascal Case Name</source>
        <target state="translated">Nome notazione Pascal</target>
        <note />
      </trans-unit>
      <trans-unit id="Severity_colon">
        <source>Severity:</source>
        <target state="translated">Gravità:</target>
        <note />
      </trans-unit>
      <trans-unit id="Modifiers_must_match_all">
        <source>Modifiers (must match all)</source>
        <target state="translated">Modificatori (corrispondenza esatta)</target>
        <note />
      </trans-unit>
      <trans-unit id="Name_colon2">
        <source>Name:</source>
        <target state="translated">Nome:</target>
        <note />
      </trans-unit>
      <trans-unit id="Naming_Rule">
        <source>Naming Rule</source>
        <target state="translated">Regola di denominazione</target>
        <note />
      </trans-unit>
      <trans-unit id="Naming_Style">
        <source>Naming Style</source>
        <target state="translated">Stile di denominazione</target>
        <note />
      </trans-unit>
      <trans-unit id="Naming_Style_colon">
        <source>Naming Style:</source>
        <target state="translated">Stile di denominazione:</target>
        <note />
      </trans-unit>
      <trans-unit id="Naming_Rules_allow_you_to_define_how_particular_sets_of_symbols_should_be_named_and_how_incorrectly_named_symbols_should_be_handled">
        <source>Naming Rules allow you to define how particular sets of symbols should be named and how incorrectly-named symbols should be handled.</source>
        <target state="translated">Le regole di denominazione consentono di definire le modalità di denominazione di set di simboli specifici e di gestione dei simboli con nomi errati.</target>
        <note />
      </trans-unit>
      <trans-unit id="The_first_matching_top_level_Naming_Rule_is_used_by_default_when_naming_a_symbol_while_any_special_cases_are_handled_by_a_matching_child_rule">
        <source>The first matching top-level Naming Rule is used by default when naming a symbol, while any special cases are handled by a matching child rule.</source>
        <target state="translated">Quando si assegna un nome a un simbolo, per impostazione predefinita viene usata la prima regola di denominazione corrispondente di primo livello, mentre eventuali casi speciali vengono gestiti da una regola figlio corrispondente.</target>
        <note />
      </trans-unit>
      <trans-unit id="Naming_Style_Title_colon">
        <source>Naming Style Title:</source>
        <target state="translated">Titolo per stile di denominazione:</target>
        <note />
      </trans-unit>
      <trans-unit id="Parent_Rule_colon">
        <source>Parent Rule:</source>
        <target state="translated">Regola padre:</target>
        <note />
      </trans-unit>
      <trans-unit id="Required_Prefix_colon">
        <source>Required Prefix:</source>
        <target state="translated">Prefisso obbligatorio:</target>
        <note />
      </trans-unit>
      <trans-unit id="Required_Suffix_colon">
        <source>Required Suffix:</source>
        <target state="translated">Suffisso obbligatorio:</target>
        <note />
      </trans-unit>
      <trans-unit id="Sample_Identifier_colon">
        <source>Sample Identifier:</source>
        <target state="translated">Identificatore di esempio:</target>
        <note />
      </trans-unit>
      <trans-unit id="Symbol_Kinds_can_match_any">
        <source>Symbol Kinds (can match any)</source>
        <target state="translated">Tipi di simboli (qualsiasi corrispondenza)</target>
        <note />
      </trans-unit>
      <trans-unit id="Symbol_Specification">
        <source>Symbol Specification</source>
        <target state="translated">Specifica simboli</target>
        <note />
      </trans-unit>
      <trans-unit id="Symbol_Specification_colon">
        <source>Symbol Specification:</source>
        <target state="translated">Specifica simboli:</target>
        <note />
      </trans-unit>
      <trans-unit id="Symbol_Specification_Title_colon">
        <source>Symbol Specification Title:</source>
        <target state="translated">Titolo specifica simboli:</target>
        <note />
      </trans-unit>
      <trans-unit id="Word_Separator_colon">
        <source>Word Separator:</source>
        <target state="translated">Separatore parole:</target>
        <note />
      </trans-unit>
      <trans-unit id="example">
        <source>example</source>
        <target state="translated">esempio</target>
        <note>IdentifierWord_Example and IdentifierWord_Identifier are combined (with prefixes, suffixes, and word separators) into an example identifier name in the NamingStyle UI.</note>
      </trans-unit>
      <trans-unit id="identifier">
        <source>identifier</source>
        <target state="translated">identificatore</target>
        <note>IdentifierWord_Example and IdentifierWord_Identifier are combined (with prefixes, suffixes, and word separators) into an example identifier name in the NamingStyle UI.</note>
      </trans-unit>
      <trans-unit id="Install_0">
        <source>Install '{0}'</source>
        <target state="translated">Installa '{0}'</target>
        <note />
      </trans-unit>
      <trans-unit id="Uninstalling_0">
        <source>Uninstalling '{0}'</source>
        <target state="translated">Disinstallazione di '{0}'</target>
        <note />
      </trans-unit>
      <trans-unit id="Uninstalling_0_completed">
        <source>Uninstalling '{0}' completed</source>
        <target state="translated">La disinstallazione di '{0}' è stata completata</target>
        <note />
      </trans-unit>
      <trans-unit id="Uninstall_0">
        <source>Uninstall '{0}'</source>
        <target state="translated">Disinstalla '{0}'</target>
        <note />
      </trans-unit>
      <trans-unit id="Package_uninstall_failed_colon_0">
        <source>Package uninstall failed: {0}</source>
        <target state="translated">La disinstallazione del pacchetto non è riuscita: {0}</target>
        <note />
      </trans-unit>
      <trans-unit id="Error_encountered_while_loading_the_project_Some_project_features_such_as_full_solution_analysis_for_the_failed_project_and_projects_that_depend_on_it_have_been_disabled">
        <source>Error encountered while loading the project. Some project features, such as full solution analysis for the failed project and projects that depend on it, have been disabled.</source>
        <target state="translated">Si è verificato un errore durante il caricamento del progetto. Alcune funzionalità del progetto, come l'analisi della soluzione completa per il progetto in errore e i progetti che dipendono da essa, sono state disabilitate.</target>
        <note />
      </trans-unit>
      <trans-unit id="Project_loading_failed">
        <source>Project loading failed.</source>
        <target state="translated">Il caricamento del progetto non è riuscito.</target>
        <note />
      </trans-unit>
      <trans-unit id="To_see_what_caused_the_issue_please_try_below_1_Close_Visual_Studio_long_paragraph_follows">
        <source>To see what caused the issue, please try below.

1. Close Visual Studio
2. Open a Visual Studio Developer Command Prompt
3. Set environment variable “TraceDesignTime” to true (set TraceDesignTime=true)
4. Delete .vs directory/.suo file
5. Restart VS from the command prompt you set the environment variable (devenv)
6. Open the solution
7. Check '{0}' and look for the failed tasks (FAILED)</source>
        <target state="translated">Per individuare la causa del problema, provare a eseguire le operazioni seguenti.

1. Chiudere Visual Studio
2. Aprire un prompt dei comandi per gli sviluppatori di Visual Studio
3. Impostare la variabile di ambiente "TraceDesignTime" su true (TraceDesignTime=true)
4. Eliminare la directory .vs/il file .suo
5. Riavviare Visual Studio dal prompt dei comandi da cui è stata impostata la variabile di ambiente (devenv)
6. Aprire la soluzione
7. Controllare '{0}' e cercare le attività non riuscite (FAILED)</target>
        <note />
      </trans-unit>
      <trans-unit id="Additional_information_colon">
        <source>Additional information:</source>
        <target state="translated">Informazioni aggiuntive:</target>
        <note />
      </trans-unit>
      <trans-unit id="Installing_0_failed_Additional_information_colon_1">
        <source>Installing '{0}' failed.

Additional information: {1}</source>
        <target state="translated">L'installazione di '{0}' non è riuscita.

Informazioni aggiuntive: {1}</target>
        <note />
      </trans-unit>
      <trans-unit id="Uninstalling_0_failed_Additional_information_colon_1">
        <source>Uninstalling '{0}' failed.

Additional information: {1}</source>
        <target state="translated">La disinstallazione di '{0}' non è riuscita.

Informazioni aggiuntive: {1}</target>
        <note />
      </trans-unit>
      <trans-unit id="Move_0_below_1">
        <source>Move {0} below {1}</source>
        <target state="translated">Sposta {0} sotto {1}</target>
        <note>{0} and {1} are parameter descriptions</note>
      </trans-unit>
      <trans-unit id="Move_0_above_1">
        <source>Move {0} above {1}</source>
        <target state="translated">Sposta {0} sopra {1}</target>
        <note>{0} and {1} are parameter descriptions</note>
      </trans-unit>
      <trans-unit id="Remove_0">
        <source>Remove {0}</source>
        <target state="translated">Rimuovi {0}</target>
        <note>{0} is a parameter description</note>
      </trans-unit>
      <trans-unit id="Restore_0">
        <source>Restore {0}</source>
        <target state="translated">Ripristina {0}</target>
        <note>{0} is a parameter description</note>
      </trans-unit>
      <trans-unit id="Re_enable">
        <source>Re-enable</source>
        <target state="translated">Abilita di nuovo</target>
        <note />
      </trans-unit>
      <trans-unit id="Learn_more">
        <source>Learn more</source>
        <target state="translated">Altre informazioni</target>
        <note />
      </trans-unit>
      <trans-unit id="Prefer_framework_type">
        <source>Prefer framework type</source>
        <target state="translated">Preferisci tipo di framework</target>
        <note />
      </trans-unit>
      <trans-unit id="Prefer_predefined_type">
        <source>Prefer predefined type</source>
        <target state="translated">Preferisci tipo predefinito</target>
        <note />
      </trans-unit>
      <trans-unit id="Copy_to_Clipboard">
        <source>Copy to Clipboard</source>
        <target state="translated">Copia negli Appunti</target>
        <note />
      </trans-unit>
      <trans-unit id="Close">
        <source>Close</source>
        <target state="translated">Chiudi</target>
        <note />
      </trans-unit>
      <trans-unit id="Unknown_parameters">
        <source>&lt;Unknown Parameters&gt;</source>
        <target state="translated">&lt;Parametri sconosciuti&gt;</target>
        <note />
      </trans-unit>
      <trans-unit id="End_of_inner_exception_stack">
        <source>--- End of inner exception stack trace ---</source>
        <target state="translated">--- Fine dell'analisi dello stack dell'eccezione interna ---</target>
        <note />
      </trans-unit>
      <trans-unit id="For_locals_parameters_and_members">
        <source>For locals, parameters and members</source>
        <target state="translated">Per variabili locali, parametri e membri</target>
        <note />
      </trans-unit>
      <trans-unit id="For_member_access_expressions">
        <source>For member access expressions</source>
        <target state="translated">Per espressioni di accesso ai membri</target>
        <note />
      </trans-unit>
      <trans-unit id="Prefer_object_initializer">
        <source>Prefer object initializer</source>
        <target state="translated">Preferisci inizializzatore di oggetto</target>
        <note />
      </trans-unit>
      <trans-unit id="Expression_preferences_colon">
        <source>Expression preferences:</source>
        <target state="translated">Preferenze per espressioni:</target>
        <note />
      </trans-unit>
      <trans-unit id="Block_Structure_Guides">
        <source>Block Structure Guides</source>
        <target state="translated">Guide per strutture a blocchi</target>
        <note />
      </trans-unit>
      <trans-unit id="Outlining">
        <source>Outlining</source>
        <target state="translated">Struttura</target>
        <note />
      </trans-unit>
      <trans-unit id="Show_guides_for_code_level_constructs">
        <source>Show guides for code level constructs</source>
        <target state="translated">Mostra le guide per i costrutti a livello di codice</target>
        <note />
      </trans-unit>
      <trans-unit id="Show_guides_for_comments_and_preprocessor_regions">
        <source>Show guides for comments and preprocessor regions</source>
        <target state="translated">Mostra le guide per i commenti e le aree del preprocessore</target>
        <note />
      </trans-unit>
      <trans-unit id="Show_guides_for_declaration_level_constructs">
        <source>Show guides for declaration level constructs</source>
        <target state="translated">Mostra le guide per i costrutti a livello di dichiarazione</target>
        <note />
      </trans-unit>
      <trans-unit id="Show_outlining_for_code_level_constructs">
        <source>Show outlining for code level constructs</source>
        <target state="translated">Mostra la struttura per i costrutti a livello di codice</target>
        <note />
      </trans-unit>
      <trans-unit id="Show_outlining_for_comments_and_preprocessor_regions">
        <source>Show outlining for comments and preprocessor regions</source>
        <target state="translated">Mostra la struttura per i commenti e le aree del preprocessore</target>
        <note />
      </trans-unit>
      <trans-unit id="Show_outlining_for_declaration_level_constructs">
        <source>Show outlining for declaration level constructs</source>
        <target state="translated">Mostra la struttura per i costrutti a livello di dichiarazione</target>
        <note />
      </trans-unit>
      <trans-unit id="Variable_preferences_colon">
        <source>Variable preferences:</source>
        <target state="translated">Preferenze per variabili:</target>
        <note />
      </trans-unit>
      <trans-unit id="Prefer_inlined_variable_declaration">
        <source>Prefer inlined variable declaration</source>
        <target state="translated">Preferisci dichiarazione di variabile inline</target>
        <note />
      </trans-unit>
      <trans-unit id="Use_expression_body_for_methods">
        <source>Use expression body for methods</source>
        <target state="translated">Usa il corpo dell'espressione per i metodi</target>
        <note />
      </trans-unit>
      <trans-unit id="Code_block_preferences_colon">
        <source>Code block preferences:</source>
        <target state="translated">Preferenze per blocchi di codice:</target>
        <note />
      </trans-unit>
      <trans-unit id="Use_expression_body_for_accessors">
        <source>Use expression body for accessors</source>
        <target state="translated">Usa il corpo dell'espressione per le funzioni di accesso</target>
        <note />
      </trans-unit>
      <trans-unit id="Use_expression_body_for_constructors">
        <source>Use expression body for constructors</source>
        <target state="translated">Usa il corpo dell'espressione per i costruttori</target>
        <note />
      </trans-unit>
      <trans-unit id="Use_expression_body_for_indexers">
        <source>Use expression body for indexers</source>
        <target state="translated">Usa il corpo dell'espressione per gli indicizzatori</target>
        <note />
      </trans-unit>
      <trans-unit id="Use_expression_body_for_operators">
        <source>Use expression body for operators</source>
        <target state="translated">Usa il corpo dell'espressione per gli operatori</target>
        <note />
      </trans-unit>
      <trans-unit id="Use_expression_body_for_properties">
        <source>Use expression body for properties</source>
        <target state="translated">Usa il corpo dell'espressione per le proprietà</target>
        <note />
      </trans-unit>
      <trans-unit id="Some_naming_rules_are_incomplete_Please_complete_or_remove_them">
        <source>Some naming rules are incomplete. Please complete or remove them.</source>
        <target state="translated">Alcune regole di denominazione sono incomplete. Completarle o rimuoverle.</target>
        <note />
      </trans-unit>
      <trans-unit id="Manage_specifications">
        <source>Manage specifications</source>
        <target state="translated">Gestisci specifiche</target>
        <note />
      </trans-unit>
      <trans-unit id="Reorder">
        <source>Reorder</source>
        <target state="translated">Riordina</target>
        <note />
      </trans-unit>
      <trans-unit id="Severity">
        <source>Severity</source>
        <target state="translated">Gravità</target>
        <note />
      </trans-unit>
      <trans-unit id="Specification">
        <source>Specification</source>
        <target state="translated">Specifica</target>
        <note />
      </trans-unit>
      <trans-unit id="Required_Style">
        <source>Required Style</source>
        <target state="translated">Stile obbligatorio</target>
        <note />
      </trans-unit>
      <trans-unit id="This_item_cannot_be_deleted_because_it_is_used_by_an_existing_Naming_Rule">
        <source>This item cannot be deleted because it is used by an existing Naming Rule.</source>
        <target state="translated">Non è possibile eliminare questo elemento perché è già usato da una regola di denominazione esistente.</target>
        <note />
      </trans-unit>
      <trans-unit id="Prefer_collection_initializer">
        <source>Prefer collection initializer</source>
        <target state="translated">Preferisci inizializzatore di insieme</target>
        <note />
      </trans-unit>
      <trans-unit id="Prefer_coalesce_expression">
        <source>Prefer coalesce expression</source>
        <target state="translated">Preferisci espressione COALESCE</target>
        <note />
      </trans-unit>
      <trans-unit id="Collapse_regions_when_collapsing_to_definitions">
        <source>Collapse #regions when collapsing to definitions</source>
        <target state="translated">Comprimi #regions durante la compressione delle definizioni</target>
        <note />
      </trans-unit>
      <trans-unit id="Prefer_null_propagation">
        <source>Prefer null propagation</source>
        <target state="translated">Preferisci propagazione di valori Null</target>
        <note />
      </trans-unit>
      <trans-unit id="Prefer_explicit_tuple_name">
        <source>Prefer explicit tuple name</source>
        <target state="translated">Preferisci nome di tupla esplicito</target>
        <note />
      </trans-unit>
      <trans-unit id="Description">
        <source>Description</source>
        <target state="translated">Descrizione</target>
        <note />
      </trans-unit>
      <trans-unit id="Preference">
        <source>Preference</source>
        <target state="translated">Preferenza</target>
        <note />
      </trans-unit>
      <trans-unit id="Implement_Interface_or_Abstract_Class">
        <source>Implement Interface or Abstract Class</source>
        <target state="translated">Implementa interfaccia o classe astratta</target>
        <note />
      </trans-unit>
      <trans-unit id="For_a_given_symbol_only_the_topmost_rule_with_a_matching_Specification_will_be_applied_Violation_of_that_rules_Required_Style_will_be_reported_at_the_chosen_Severity_level">
        <source>For a given symbol, only the topmost rule with a matching 'Specification' will be applied. Violation of that rule's 'Required Style' will be reported at the chosen 'Severity' level.</source>
        <target state="translated">Per un simbolo specifico verrà applicata solo la regola di livello superiore con il valore corrispondente a 'Specifica'. Una violazione del valore specificato per 'Stile obbligatorio' in tale regola verrà segnalata con il livello specificato in 'Gravità'.</target>
        <note />
      </trans-unit>
      <trans-unit id="at_the_end">
        <source>at the end</source>
        <target state="translated">alla fine</target>
        <note />
      </trans-unit>
      <trans-unit id="When_inserting_properties_events_and_methods_place_them">
        <source>When inserting properties, events and methods, place them:</source>
        <target state="translated">Posiziona proprietà, eventi e metodi inseriti:</target>
        <note />
      </trans-unit>
      <trans-unit id="with_other_members_of_the_same_kind">
        <source>with other members of the same kind</source>
        <target state="translated">con altri membri dello stesso tipo</target>
        <note />
      </trans-unit>
      <trans-unit id="Prefer_braces">
        <source>Prefer braces</source>
        <target state="translated">Preferisci parentesi graffe</target>
        <note />
      </trans-unit>
      <trans-unit id="Over_colon">
        <source>Over:</source>
        <target state="translated">A:</target>
        <note />
      </trans-unit>
      <trans-unit id="Prefer_colon">
        <source>Prefer:</source>
        <target state="translated">Preferisci:</target>
        <note />
      </trans-unit>
      <trans-unit id="or">
        <source>or</source>
        <target state="translated">oppure</target>
        <note />
      </trans-unit>
      <trans-unit id="built_in_types">
        <source>built-in types</source>
        <target state="translated">tipi predefiniti</target>
        <note />
      </trans-unit>
      <trans-unit id="everywhere_else">
        <source>everywhere else</source>
        <target state="translated">in qualsiasi altra posizione</target>
        <note />
      </trans-unit>
      <trans-unit id="type_is_apparent_from_assignment_expression">
        <source>type is apparent from assignment expression</source>
        <target state="translated">il tipo è apparente rispetto all'espressione di assegnazione</target>
        <note />
      </trans-unit>
      <trans-unit id="Get_help_for_0">
        <source>Get help for '{0}'</source>
        <target state="translated">Visualizza la Guida per '{0}'</target>
        <note />
      </trans-unit>
      <trans-unit id="Get_help_for_0_from_Bing">
        <source>Get help for '{0}' from Bing</source>
        <target state="translated">Visualizza la Guida per '{0}' disponibile in Bing</target>
        <note />
      </trans-unit>
      <trans-unit id="Move_down">
        <source>Move down</source>
        <target state="translated">Sposta giù</target>
        <note />
      </trans-unit>
      <trans-unit id="Move_up">
        <source>Move up</source>
        <target state="translated">Sposta su</target>
        <note />
      </trans-unit>
      <trans-unit id="Remove">
        <source>Remove</source>
        <target state="translated">Rimuovi</target>
        <note />
      </trans-unit>
      <trans-unit id="Pick_members">
        <source>Pick members</source>
        <target state="translated">Seleziona membri</target>
        <note />
      </trans-unit>
      <trans-unit id="Unfortunately_a_process_used_by_Visual_Studio_has_encountered_an_unrecoverable_error_We_recommend_saving_your_work_and_then_closing_and_restarting_Visual_Studio">
        <source>Unfortunately, a process used by Visual Studio has encountered an unrecoverable error.  We recommend saving your work, and then closing and restarting Visual Studio.</source>
        <target state="translated">Si è verificato un errore irreversibile in un processo usato da Visual Studio. È consigliabile salvare il lavoro e quindi chiudere e riavviare Visual Studio.</target>
        <note />
      </trans-unit>
      <trans-unit id="Add_a_symbol_specification">
        <source>Add a symbol specification</source>
        <target state="translated">Aggiungi una specifica simboli</target>
        <note />
      </trans-unit>
      <trans-unit id="Remove_symbol_specification">
        <source>Remove symbol specification</source>
        <target state="translated">Rimuovi specifica simboli</target>
        <note />
      </trans-unit>
      <trans-unit id="Add_item">
        <source>Add item</source>
        <target state="translated">Aggiungi elemento</target>
        <note />
      </trans-unit>
      <trans-unit id="Edit_item">
        <source>Edit item</source>
        <target state="translated">Modifica elemento</target>
        <note />
      </trans-unit>
      <trans-unit id="Remove_item">
        <source>Remove item</source>
        <target state="translated">Rimuovi elemento</target>
        <note />
      </trans-unit>
      <trans-unit id="Add_a_naming_rule">
        <source>Add a naming rule</source>
        <target state="translated">Aggiungi una regola di denominazione</target>
        <note />
      </trans-unit>
      <trans-unit id="Remove_naming_rule">
        <source>Remove naming rule</source>
        <target state="translated">Rimuovi regola di denominazione</target>
        <note />
      </trans-unit>
      <trans-unit id="VisualStudioWorkspace_TryApplyChanges_cannot_be_called_from_a_background_thread">
        <source>VisualStudioWorkspace.TryApplyChanges cannot be called from a background thread.</source>
        <target state="translated">Non è possibile chiamare VisualStudioWorkspace.TryApplyChanges da un thread in background.</target>
        <note />
      </trans-unit>
      <trans-unit id="prefer_throwing_properties">
        <source>prefer throwing properties</source>
        <target state="translated">preferisci proprietà generate</target>
        <note />
      </trans-unit>
      <trans-unit id="When_generating_properties">
        <source>When generating properties:</source>
        <target state="translated">Durante la generazione di proprietà:</target>
        <note />
      </trans-unit>
      <trans-unit id="Options">
        <source>Options</source>
        <target state="translated">Opzioni</target>
        <note />
      </trans-unit>
      <trans-unit id="Never_show_this_again">
        <source>Never show this again</source>
        <target state="translated">Non visualizzare più questo messaggio</target>
        <note />
      </trans-unit>
      <trans-unit id="Prefer_simple_default_expression">
        <source>Prefer simple 'default' expression</source>
        <target state="translated">Preferisci l'espressione 'default' semplice</target>
        <note />
      </trans-unit>
      <trans-unit id="Prefer_inferred_tuple_names">
        <source>Prefer inferred tuple element names</source>
        <target state="translated">Preferisci nomi di elemento di tupla dedotti</target>
        <note />
      </trans-unit>
      <trans-unit id="Prefer_inferred_anonymous_type_member_names">
        <source>Prefer inferred anonymous type member names</source>
        <target state="translated">Preferisci nomi di membro di tipo anonimo dedotti</target>
        <note />
      </trans-unit>
      <trans-unit id="Preview_pane">
        <source>Preview pane</source>
        <target state="translated">Riquadro di anteprima</target>
        <note />
      </trans-unit>
      <trans-unit id="Analysis">
        <source>Analysis</source>
        <target state="translated">Analisi</target>
        <note />
      </trans-unit>
      <trans-unit id="Fade_out_unreachable_code">
        <source>Fade out unreachable code</source>
        <target state="translated">Applica dissolvenza a codice non eseguibile</target>
        <note />
      </trans-unit>
      <trans-unit id="Fading">
        <source>Fading</source>
        <target state="translated">Dissolvenza</target>
        <note />
      </trans-unit>
      <trans-unit id="Prefer_local_function_over_anonymous_function">
        <source>Prefer local function over anonymous function</source>
        <target state="translated">Preferisci la funzione locale a quella anonima</target>
        <note />
      </trans-unit>
      <trans-unit id="Prefer_deconstructed_variable_declaration">
        <source>Prefer deconstructed variable declaration</source>
        <target state="translated">Preferisci dichiarazione di variabile decostruita</target>
        <note />
      </trans-unit>
      <trans-unit id="External_reference_found">
        <source>External reference found</source>
        <target state="translated">È stato trovato un riferimento esterno</target>
        <note />
      </trans-unit>
      <trans-unit id="No_references_found_to_0">
        <source>No references found to '{0}'</source>
        <target state="translated">Non sono stati trovati riferimenti a '{0}'</target>
        <note />
      </trans-unit>
      <trans-unit id="Search_found_no_results">
        <source>Search found no results</source>
        <target state="translated">La ricerca non ha restituito risultati</target>
        <note />
      </trans-unit>
      <trans-unit id="analyzer_Prefer_auto_properties">
        <source>Prefer auto properties</source>
        <target state="translated">Preferisci proprietà automatiche</target>
        <note />
      </trans-unit>
      <trans-unit id="codegen_prefer_auto_properties">
        <source>prefer auto properties</source>
        <target state="translated">preferisci proprietà automatiche</target>
        <note />
      </trans-unit>
      <trans-unit id="ModuleHasBeenUnloaded">
        <source>Module has been unloaded.</source>
        <target state="translated">Il modulo è stato scaricato.</target>
        <note />
      </trans-unit>
      <trans-unit id="Enable_navigation_to_decompiled_sources">
        <source>Enable navigation to decompiled sources (experimental)</source>
        <target state="translated">Abilita lo spostamento in origini decompilate (sperimentale)</target>
        <note />
      </trans-unit>
      <trans-unit id="Decompiler_Legal_Notice_Message">
        <source>IMPORTANT: Visual Studio includes decompiling functionality (“Decompiler”) that enables reproducing source code from binary code. By accessing and using the Decompiler, you agree to the Visual Studio license terms and the terms for the Decompiler below. If you do not agree with these combined terms, do not access or use the Decompiler.

You acknowledge that binary code and source code might be protected by copyright and trademark laws.  Before using the Decompiler on any binary code, you need to first:
(i) confirm that the license terms governing your use of the binary code do not contain a provision which prohibits you from decompiling the software; or
(ii) obtain permission to decompile the binary code from the owner of the software.

Your use of the Decompiler is optional.  Microsoft is not responsible and disclaims all liability for your use of the Decompiler that violates any laws or any software license terms which prohibit decompiling of the software.

I agree to all of the foregoing:</source>
        <target state="translated">IMPORTANTE: Visual Studio include la funzionalità di decompilazione ("Decompilatore") che consente di riprodurre codice sorgente da codice binario. L'accesso e l'uso del Decompilatore implica l'accettazione dei termini della licenza di Visual Studio e delle condizioni per l'uso del Decompilatore riportate di seguito. Se non si accettano tali termini e condizioni, non accedere o usare il Decompilatore.

L'utente riconosce che il codice binario e il codice sorgente potrebbero essere protetti dalle normative su marchi e copyright. Prima di usare il Decompilatore su qualsiasi codice binario, l'utente deve:
(i) confermare che i termini della licenza che regolano l'uso del codice binario non contengono una disposizione che impedisce la decompilazione del software; oppure
(ii) ottenere l'autorizzazione alla decompilazione del codice binario dal proprietario del software.

L'uso del Decompilatore è facoltativo. Microsoft non è responsabile e non riconosce alcuna responsabilità nel caso in cui l'utente usi il Decompilatore in violazione di normative o termini della licenza software che proibiscono la decompilazione del software.

L'utente accetta le condizioni sopra riportate:</target>
        <note />
      </trans-unit>
      <trans-unit id="Decompiler_Legal_Notice_Title">
        <source>Decompiler Legal Notice</source>
        <target state="translated">Note legali sul decompilatore</target>
        <note />
      </trans-unit>
      <trans-unit id="Code_style_header_use_editor_config">
        <source>Your .editorconfig file might override the local settings configured on this page which only apply to your machine. To configure these settings to travel with your solution use EditorConfig files. More info</source>
        <target state="translated">Il file con estensione editorconfig potrebbe eseguire l'override delle impostazioni locali configurate in questa pagina che si applicano solo al computer locale. Per configurare queste impostazioni in modo che siano associate alla soluzione, usare file con estensione editorconfig. Altre informazioni</target>
        <note />
      </trans-unit>
      <trans-unit id="Sync_Class_View">
        <source>Sync Class View</source>
        <target state="translated">Sincronizza visualizzazione classi</target>
        <note />
      </trans-unit>
      <trans-unit id="Analyzing_0">
        <source>Analyzing '{0}'</source>
        <target state="translated">Analisi di '{0}'</target>
        <note />
      </trans-unit>
      <trans-unit id="Manage_naming_styles">
        <source>Manage naming styles</source>
        <target state="translated">Gestisci stili di denominazione</target>
        <note />
      </trans-unit>
      <trans-unit id="Prefer_conditional_expression_over_if_with_assignments">
        <source>Prefer conditional expression over 'if' with assignments</source>
        <target state="translated">Preferisci l'espressione condizionale a 'if' con assegnazioni</target>
        <note />
      </trans-unit>
      <trans-unit id="Prefer_conditional_expression_over_if_with_returns">
        <source>Prefer conditional expression over 'if' with returns</source>
        <target state="translated">Preferisci l'espressione condizionale a 'if' con valori restituiti</target>
        <note />
      </trans-unit>
    </body>
  </file>
</xliff><|MERGE_RESOLUTION|>--- conflicted
+++ resolved
@@ -188,18 +188,13 @@
         <note />
       </trans-unit>
       <trans-unit id="Display_inline_parameter_name_hints">
-<<<<<<< HEAD
-        <source>Disp_lay inline parameter name hints (experimental)</source>
-        <target state="translated">Visua_lizza suggerimenti per i nomi di parametro inline (sperimentale)</target>
-=======
         <source>Disp_lay inline parameter name hints</source>
-        <target state="new">Disp_lay inline parameter name hints</target>
+        <target state="needs-review-translation">Visua_lizza suggerimenti per i nomi di parametro inline</target>
         <note />
       </trans-unit>
       <trans-unit id="Display_inline_type_hints">
         <source>Display inline type hints</source>
         <target state="new">Display inline type hints</target>
->>>>>>> d898e944
         <note />
       </trans-unit>
       <trans-unit id="Edit">
