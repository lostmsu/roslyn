--- conflicted
+++ resolved
@@ -1424,11 +1424,7 @@
       </trans-unit>
       <trans-unit id="ErrorReadingFile">
         <source>Error while reading file '{0}': {1}</source>
-<<<<<<< HEAD
-        <target state="needs-review-translation">Fehler beim Lesen einer Datei.</target>
-=======
         <target state="translated">Fehler beim Lesen der Datei "{0}": {1}</target>
->>>>>>> 1851814c
         <note />
       </trans-unit>
       <trans-unit id="ModuleHasBeenUnloaded">
@@ -1492,7 +1488,16 @@
         <target state="translated">Die hier konfigurierten Einstellungen gelten nur für Ihren Computer. Verwenden Sie die .editorconfig-Dateien, um diese Einstellungen in Ihrer Projektmappe zu konfigurieren.</target>
         <note />
       </trans-unit>
-<<<<<<< HEAD
+      <trans-unit id="Sync_Class_View">
+        <source>Sync Class View</source>
+        <target state="translated">Synchronisierungsklassenansicht</target>
+        <note />
+      </trans-unit>
+      <trans-unit id="CantApplyChangesUnexpectedError">
+        <source>Can't apply changes -- unexpected error: '{0}'</source>
+        <target state="translated">Änderungen können nicht angewendet werden -- unerwarteter Fehler: {0}</target>
+        <note />
+      </trans-unit>
       <trans-unit id="Field_preferences_colon">
         <source>Field preferences:</source>
         <target state="translated">Feldeinstellungen:</target>
@@ -1510,47 +1515,12 @@
       </trans-unit>
       <trans-unit id="Manage_naming_styles">
         <source>Manage naming styles</source>
-        <target state="new">Manage naming styles</target>
-        <note />
-      </trans-unit>
-      <trans-unit id="CantApplyChangesUnexpectedError">
-        <source>Can't apply changes -- unexpected error: '{0}'</source>
-        <target state="new">Can't apply changes -- unexpected error: '{0}'</target>
-        <note />
-      </trans-unit>
-      <trans-unit id="Sync_Class_View">
-        <source>Sync Class View</source>
-        <target state="new">Sync Class View</target>
+        <target state="translated">Benennungsstile verwalten</target>
         <note />
       </trans-unit>
       <trans-unit id="Live_code_analysis">
         <source>Live code analysis</source>
         <target state="new">Live code analysis</target>
-=======
-      <trans-unit id="Sync_Class_View">
-        <source>Sync Class View</source>
-        <target state="translated">Synchronisierungsklassenansicht</target>
-        <note />
-      </trans-unit>
-      <trans-unit id="CantApplyChangesUnexpectedError">
-        <source>Can't apply changes -- unexpected error: '{0}'</source>
-        <target state="translated">Änderungen können nicht angewendet werden -- unerwarteter Fehler: {0}</target>
-        <note />
-      </trans-unit>
-      <trans-unit id="Field_preferences_colon">
-        <source>Field preferences:</source>
-        <target state="translated">Feldeinstellungen:</target>
-        <note />
-      </trans-unit>
-      <trans-unit id="Prefer_readonly">
-        <source>Prefer readonly</source>
-        <target state="translated">Schreibgeschützte vorziehen</target>
-        <note />
-      </trans-unit>
-      <trans-unit id="Manage_naming_styles">
-        <source>Manage naming styles</source>
-        <target state="translated">Benennungsstile verwalten</target>
->>>>>>> 1851814c
         <note />
       </trans-unit>
     </body>
