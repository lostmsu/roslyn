--- conflicted
+++ resolved
@@ -127,20 +127,14 @@
         <target state="translated">Element není platný.</target>
         <note />
       </trans-unit>
-<<<<<<< HEAD
       <trans-unit id="Enhanced">
         <source>Enhanced</source>
         <target state="new">Enhanced</target>
         <note />
       </trans-unit>
-      <trans-unit id="Entire_Solution">
-        <source>Entire Solution</source>
-        <target state="new">Entire Solution</target>
-=======
       <trans-unit id="Entire_solution">
         <source>Entire solution</source>
         <target state="new">Entire solution</target>
->>>>>>> 23af6afe
         <note />
       </trans-unit>
       <trans-unit id="Evaluating_0_tasks_in_queue">
