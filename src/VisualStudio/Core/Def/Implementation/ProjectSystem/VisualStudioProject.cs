﻿using System;
using System.Collections.Generic;
using System.Collections.Immutable;
using System.Linq;
using System.Threading;
using System.Threading.Tasks;
using Microsoft.CodeAnalysis;
using Microsoft.CodeAnalysis.Host;
using Microsoft.CodeAnalysis.Host.Mef;
using Microsoft.CodeAnalysis.Text;
using Microsoft.VisualStudio.LanguageServices.Implementation.TaskList;
using Roslyn.Utilities;

namespace Microsoft.VisualStudio.LanguageServices.Implementation.ProjectSystem
{
    internal sealed class VisualStudioProject
    {
        private readonly VisualStudioWorkspaceImpl _workspace;
        private readonly HostDiagnosticUpdateSource _hostDiagnosticUpdateSource;
        private readonly string _projectUniqueName;

        /// <summary>
        /// Provides dynamic source files for files added through <see cref="AddDynamicSourceFile" />.
        /// </summary>
        private readonly ImmutableArray<Lazy<IDynamicFileInfoProvider, FileExtensionsMetadata>> _dynamicFileInfoProviders;

        /// <summary>
        /// A gate taken for all mutation of any mutable field in this type.
        /// </summary>
        /// <remarks>This is, for now, intentionally pessimistic. There are no doubt ways that we could allow more to run in parallel,
        /// but the current tradeoff is for simplicity of code and "obvious correctness" than something that is subtle, fast, and wrong.</remarks>
        private readonly object _gate = new object();

        /// <summary>
        /// The number of active batch scopes. If this is zero, we are not batching, non-zero means we are batching.
        /// </summary>
        private int _activeBatchScopes = 0;

        private readonly List<(string path, MetadataReferenceProperties properties)> _metadataReferencesAddedInBatch = new List<(string path, MetadataReferenceProperties properties)>();
        private readonly List<(string path, MetadataReferenceProperties properties)> _metadataReferencesRemovedInBatch = new List<(string path, MetadataReferenceProperties properties)>();
        private readonly List<ProjectReference> _projectReferencesAddedInBatch = new List<ProjectReference>();
        private readonly List<ProjectReference> _projectReferencesRemovedInBatch = new List<ProjectReference>();

        private readonly Dictionary<string, VisualStudioAnalyzer> _analyzerPathsToAnalyzers = new Dictionary<string, VisualStudioAnalyzer>();
        private readonly List<VisualStudioAnalyzer> _analyzersAddedInBatch = new List<VisualStudioAnalyzer>();
        private readonly List<VisualStudioAnalyzer> _analyzersRemovedInBatch = new List<VisualStudioAnalyzer>();

        private readonly List<Func<Solution, Solution>> _projectPropertyModificationsInBatch = new List<Func<Solution, Solution>>();

        private string _assemblyName;
        private string _displayName;
        private string _filePath;
        private CompilationOptions _compilationOptions;
        private ParseOptions _parseOptions;
        private bool _hasAllInformation = true;
        private string _intermediateOutputFilePath;
        private string _outputFilePath;
        private string _outputRefFilePath;

        private readonly Dictionary<string, List<MetadataReferenceProperties>> _allMetadataReferences = new Dictionary<string, List<MetadataReferenceProperties>>();

        /// <summary>
        /// The file watching tokens for the documents in this project. We get the tokens even when we're in a batch, so the files here
        /// may not be in the actual workspace yet.
        /// </summary>
        private readonly Dictionary<DocumentId, FileChangeWatcher.IFileWatchingToken> _fileWatchingTokens = new Dictionary<DocumentId, FileChangeWatcher.IFileWatchingToken>();

        /// <summary>
        /// A file change context used to watch source files and additional files for this project. It's automatically set to watch the user's project
        /// directory so we avoid file-by-file watching.
        /// </summary>
        private readonly FileChangeWatcher.IContext _documentFileChangeContext;

        /// <summary>
        /// A file change context used to watch metadata and analyzer references.
        /// </summary>
        private readonly FileChangeWatcher.IContext _fileReferenceChangeContext;

        /// <summary>
<<<<<<< HEAD
=======
        /// The map of <see cref="DocumentId"/> to <see cref="IDynamicFileInfoProvider"/> whose <see cref="DynamicFileInfo"/> got added into <see cref="Workspace"/>.
        /// </summary>
        private readonly Dictionary<DocumentId, IDynamicFileInfoProvider> _documentIdToDynamicFileInfoProvider = new Dictionary<DocumentId, IDynamicFileInfoProvider>();

        /// <summary>
>>>>>>> e95f2423
        /// track whether we have been subscribed to <see cref="IDynamicFileInfoProvider.Updated"/> event
        /// </summary>
        private readonly HashSet<IDynamicFileInfoProvider> _eventSubscriptionTracker = new HashSet<IDynamicFileInfoProvider>();

        private readonly BatchingDocumentCollection _sourceFiles;
        private readonly BatchingDocumentCollection _additionalFiles;

        public ProjectId Id { get; }
        public string Language { get; }

        internal VisualStudioProject(
            VisualStudioWorkspaceImpl workspace,
            ImmutableArray<Lazy<IDynamicFileInfoProvider, FileExtensionsMetadata>> dynamicFileInfoProviders,
            HostDiagnosticUpdateSource hostDiagnosticUpdateSource,
            ProjectId id,
            string projectUniqueName,
            string language,
            string directoryNameOpt)
        {
            _workspace = workspace;
            _dynamicFileInfoProviders = dynamicFileInfoProviders;
            _hostDiagnosticUpdateSource = hostDiagnosticUpdateSource;

            Id = id;
            Language = language;
            _displayName = projectUniqueName;
            _projectUniqueName = projectUniqueName;

            if (directoryNameOpt != null)
            {
                // TODO: use directoryNameOpt to create a directory watcher. For now, there's perf hits due to the flood of events we'll need to sort out later.
                // _documentFileChangeContext = _workspace.FileChangeWatcher.CreateContextForDirectory(directoryNameOpt);
                _documentFileChangeContext = workspace.FileChangeWatcher.CreateContext();
            }
            else
            {
                _documentFileChangeContext = workspace.FileChangeWatcher.CreateContext();
            }

            _documentFileChangeContext.FileChanged += FileChangeContext_FileChanged;

            // TODO: set this to watch the NuGet directory or the reference assemblies directory; since those change rarely and most references
            // will come from them, we can avoid creating a bunch of explicit file watchers.
            _fileReferenceChangeContext = workspace.FileChangeWatcher.CreateContext();

            _sourceFiles = new BatchingDocumentCollection(this, (s, d) => s.ContainsDocument(d), (w, d) => w.OnDocumentAdded(d), (w, documentId) => w.OnDocumentRemoved(documentId));
            _additionalFiles = new BatchingDocumentCollection(this, (s, d) => s.ContainsAdditionalDocument(d), (w, d) => w.OnAdditionalDocumentAdded(d), (w, documentId) => w.OnAdditionalDocumentRemoved(documentId));
        }


        private void ChangeProjectProperty<T>(ref T field, T newValue, Func<Solution, Solution> withNewValue, Action<Workspace> changeValue)
        {
            lock (_gate)
            {
                // If nothing is changing, we can skip entirely
                if (object.Equals(field, newValue))
                {
                    return;
                }

                field = newValue;

                if (_activeBatchScopes > 0)
                {
                    _projectPropertyModificationsInBatch.Add(withNewValue);
                }
                else
                {
                    _workspace.ApplyChangeToWorkspace(changeValue);
                }
            }
        }

        private void ChangeProjectOutputPath(ref string field, string newValue, Func<Solution, Solution> withNewValue, Action<Workspace> changeValue)
        {
            lock (_gate)
            {
                // Skip if nothing changing
                if (field == newValue)
                {
                    return;
                }

                if (field != null)
                {
                    _workspace.RemoveProjectOutputPath(Id, field);
                }

                if (newValue != null)
                {
                    _workspace.AddProjectOutputPath(Id, newValue);
                }

                ChangeProjectProperty(ref field, newValue, withNewValue, changeValue);
            }
        }
        public string AssemblyName
        {
            get => _assemblyName;
            set => ChangeProjectProperty(
                      ref _assemblyName,
                      value,
                       s => s.WithProjectAssemblyName(Id, value),
                       w => w.OnAssemblyNameChanged(Id, value));
        }

        public CompilationOptions CompilationOptions
        {
            get => _compilationOptions;
            set => ChangeProjectProperty(
                       ref _compilationOptions,
                       value,
                       s => s.WithProjectCompilationOptions(Id, value),
                       w => w.OnCompilationOptionsChanged(Id, value));
        }

        public ParseOptions ParseOptions
        {
            get => _parseOptions;
            set => ChangeProjectProperty(
                       ref _parseOptions,
                       value,
                       s => s.WithProjectParseOptions(Id, value),
                       w => w.OnParseOptionsChanged(Id, value));
        }

        /// <summary>
        /// The path to the output in obj.
        /// </summary>
        /// <remarks>This is internal for now, as it's only consumed by <see cref="EditAndContinue.VsENCRebuildableProjectImpl"/>
        /// which directly takes a <see cref="VisualStudioProject"/>.</remarks>
        internal string IntermediateOutputFilePath
        {
            get => _intermediateOutputFilePath;
            set
            {
                // Unlike OutputFilePath and OutputRefFilePath, the intermediate output path isn't represented in the workspace anywhere;
                // thus, we won't mutate the solution. We'll still call ChangeProjectOutputPath so we have the rest of the output path tracking
                // for any P2P reference conversion.
                ChangeProjectOutputPath(ref _intermediateOutputFilePath, value, s => s, w => { });
            }
        }

        public string OutputFilePath
        {
            get => _outputFilePath;
            set => ChangeProjectOutputPath(ref _outputFilePath,
                       value,
                       s => s.WithProjectOutputFilePath(Id, value),
                       w => w.OnOutputFilePathChanged(Id, value));
        }

        public string OutputRefFilePath
        {
            get => _outputRefFilePath;
            set => ChangeProjectOutputPath(ref _outputRefFilePath,
                       value,
                       s => s.WithProjectOutputRefFilePath(Id, value),
                       w => w.OnOutputRefFilePathChanged(Id, value));
        }

        public string FilePath
        {
            get => _filePath;
            set => ChangeProjectProperty(ref _filePath,
                       value,
                       s => s.WithProjectFilePath(Id, value),
                       w => w.OnProjectNameChanged(Id, _displayName, value));
        }

        public string DisplayName
        {
            get => _displayName;
            set => ChangeProjectProperty(ref _displayName,
                       value,
                       s => s.WithProjectName(Id, value),
                       w => w.OnProjectNameChanged(Id, value, _filePath));
        }

        // internal to match the visibility of the Workspace-level API -- this is something
        // we use but we haven't made officially public yet.
        internal bool HasAllInformation
        {
            get => _hasAllInformation;
            set => ChangeProjectProperty(ref _hasAllInformation,
                       value,
                       s => s.WithHasAllInformation(Id, value),
                       w => w.OnHasAllInformationChanged(Id, value));
        }


        #region Batching

        public BatchScope CreateBatchScope()
        {
            lock (_gate)
            {
                _activeBatchScopes++;
                return new BatchScope(this);
            }
        }

        public sealed class BatchScope : IDisposable
        {
            private readonly VisualStudioProject _project;

            /// <summary>
            /// Flag to control if this has already been disposed. Not a boolean only so it can be used with Interlocked.CompareExchange.
            /// </summary>
            private volatile int _disposed = 0;

            internal BatchScope(VisualStudioProject visualStudioProject)
            {
                _project = visualStudioProject;
            }

            public void Dispose()
            {
                if (Interlocked.CompareExchange(ref _disposed, 1, 0) == 0)
                {
                    _project.OnBatchScopeDisposed();
                }
            }
        }

        private void OnBatchScopeDisposed()
        {
            lock (_gate)
            {
                _activeBatchScopes--;

                if (_activeBatchScopes > 0)
                {
                    return;
                }

                var documentFileNamesAdded = ImmutableArray.CreateBuilder<string>();
                var documentsToOpen = new List<(DocumentId, SourceTextContainer)>();

                _workspace.ApplyBatchChangeToProject(Id, solution =>
                {
                    solution = _sourceFiles.UpdateSolutionForBatch(
                        solution,
                        documentFileNamesAdded,
                        documentsToOpen,
                        (s, documents) => solution.AddDocuments(documents),
                        (s, id) =>
                        {
                            // Clear any document-specific data now (like open file trackers, etc.)
                            _workspace.ClearDocumentData(id);
                            return s.RemoveDocument(id);
                        });

                    solution = _additionalFiles.UpdateSolutionForBatch(
                        solution,
                        documentFileNamesAdded,
                        documentsToOpen,
                        (s, documents) =>
                        {
                            foreach (var document in documents)
                            {
                                s = s.AddAdditionalDocument(document);
                            }

                            return s;
                        },
                        (s, id) =>
                        {
                            // Clear any document-specific data now (like open file trackers, etc.)
                            _workspace.ClearDocumentData(id);
                            return s.RemoveAdditionalDocument(id);
                        });

                    // Metadata reference adding...
                    if (_metadataReferencesAddedInBatch.Count > 0)
                    {
                        var projectReferencesCreated = new List<ProjectReference>();
                        var metadataReferencesCreated = new List<MetadataReference>();

                        foreach (var metadataReferenceAddedInBatch in _metadataReferencesAddedInBatch)
                        {
                            var projectReference = _workspace.TryCreateConvertedProjectReference(Id, metadataReferenceAddedInBatch.path, metadataReferenceAddedInBatch.properties);

                            if (projectReference != null)
                            {
                                projectReferencesCreated.Add(projectReference);
                            }
                            else
                            {
                                metadataReferencesCreated.Add(_workspace.CreateMetadataReference(metadataReferenceAddedInBatch.path, metadataReferenceAddedInBatch.properties));
                            }
                        }

                        solution = solution.AddProjectReferences(Id, projectReferencesCreated)
                                           .AddMetadataReferences(Id, metadataReferencesCreated);

                        ClearAndZeroCapacity(_metadataReferencesAddedInBatch);
                    }

                    // Metadata reference removing...
                    foreach (var metadataReferenceRemovedInBatch in _metadataReferencesRemovedInBatch)
                    {
                        var projectReference = _workspace.TryRemoveConvertedProjectReference(Id, metadataReferenceRemovedInBatch.path, metadataReferenceRemovedInBatch.properties);

                        if (projectReference != null)
                        {
                            solution = solution.RemoveProjectReference(Id, projectReference);
                        }
                        else
                        {
                            // TODO: find a cleaner way to fetch this
                            var metadataReference = _workspace.CurrentSolution.GetProject(Id).MetadataReferences.Cast<PortableExecutableReference>()
                                                                                    .Single(m => m.FilePath == metadataReferenceRemovedInBatch.path && m.Properties == metadataReferenceRemovedInBatch.properties);

                            solution = solution.RemoveMetadataReference(Id, metadataReference);
                        }
                    }

                    ClearAndZeroCapacity(_metadataReferencesRemovedInBatch);

                    // Project reference adding...
                    solution = solution.AddProjectReferences(Id, _projectReferencesAddedInBatch);
                    ClearAndZeroCapacity(_projectReferencesAddedInBatch);

                    // Project reference removing...
                    foreach (var projectReference in _projectReferencesRemovedInBatch)
                    {
                        solution = solution.RemoveProjectReference(Id, projectReference);
                    }

                    ClearAndZeroCapacity(_projectReferencesRemovedInBatch);

                    // Analyzer reference adding...
                    solution = solution.AddAnalyzerReferences(Id, _analyzersAddedInBatch.Select(a => a.GetReference()));
                    ClearAndZeroCapacity(_analyzersAddedInBatch);

                    // Analyzer reference removing...
                    foreach (var analyzerReference in _analyzersRemovedInBatch)
                    {
                        solution = solution.RemoveAnalyzerReference(Id, analyzerReference.GetReference());
                    }

                    ClearAndZeroCapacity(_analyzersRemovedInBatch);

                    // Other property modifications...
                    foreach (var propertyModification in _projectPropertyModificationsInBatch)
                    {
                        solution = propertyModification(solution);
                    }

                    ClearAndZeroCapacity(_projectPropertyModificationsInBatch);

                    return solution;
                });

                foreach (var (documentId, textContainer) in documentsToOpen)
                {
                    _workspace.ApplyChangeToWorkspace(w => w.OnDocumentOpened(documentId, textContainer));
                }

                // Check for those files being opened to start wire-up if necessary
                _workspace.CheckForOpenDocuments(documentFileNamesAdded.ToImmutable());
            }
        }

        #endregion

        #region Source File Addition/Removal

        public void AddSourceFile(string fullPath, SourceCodeKind sourceCodeKind = SourceCodeKind.Regular, ImmutableArray<string> folders = default)
        {
            _sourceFiles.AddFile(fullPath, sourceCodeKind, folders);
        }

        public DocumentId AddSourceTextContainer(
            SourceTextContainer textContainer,
            string fullPath,
            SourceCodeKind sourceCodeKind = SourceCodeKind.Regular,
            ImmutableArray<string> folders = default,
            IDocumentServiceProvider documentServiceProvider = null)
        {
            return _sourceFiles.AddTextContainer(textContainer, fullPath, sourceCodeKind, folders, documentServiceProvider);
        }

        public bool ContainsSourceFile(string fullPath)
        {
            return _sourceFiles.ContainsFile(fullPath);
        }

        public void RemoveSourceFile(string fullPath)
        {
            _sourceFiles.RemoveFile(fullPath);
        }

        public void RemoveSourceTextContainer(SourceTextContainer textContainer)
        {
            _sourceFiles.RemoveTextContainer(textContainer);
        }

        #endregion

        #region Additional File Addition/Removal

        // TODO: should AdditionalFiles have source code kinds?
        public void AddAdditionalFile(string fullPath, SourceCodeKind sourceCodeKind = SourceCodeKind.Regular)
        {
            _additionalFiles.AddFile(fullPath, sourceCodeKind, folders: default);
        }

        public bool ContainsAdditionalFile(string fullPath)
        {
            return _additionalFiles.ContainsFile(fullPath);
        }

        public void RemoveAdditionalFile(string fullPath)
        {
            _additionalFiles.RemoveFile(fullPath);
        }

        #endregion

        #region Non Source File Addition/Removal
        public void AddDynamicSourceFile(string filePath, ImmutableArray<string> folders)
        {
            var extension = FileNameUtilities.GetExtension(filePath)?.TrimStart('.');
            if (extension?.Length == 0)
            {
                return;
            }

            foreach (var provider in _dynamicFileInfoProviders)
            {
                // skip unrelated providers
                if (!provider.Metadata.Extensions.Any(e => string.Equals(e, extension, StringComparison.OrdinalIgnoreCase)))
                {
                    continue;
                }

                // don't get confused by _filePath and filePath
                // VisualStudioProject._filePath points to csproj/vbproj of the project
                // and the parameter filePath points to dynamic file such as cshtml and etc
                // 
                // also, provider is free-threaded. so find to call Wait rather than JTF
                var fileInfo = provider.Value.GetDynamicFileInfoAsync(
                    projectId: Id, projectFilePath: _filePath, filePath: filePath, CancellationToken.None).WaitAndGetResult_CanCallOnBackground(CancellationToken.None);

                if (fileInfo == null)
                {
                    continue;
                }

                _sourceFiles.AddDynamicFile(provider.Value, MarkDynamicFilePath(filePath), fileInfo, folders);
                return;
            }
        }

        public void RemoveDynamicSourceFile(string filePath)
        {
            var provider = _sourceFiles.RemoveDynamicFile(MarkDynamicFilePath(filePath));

            // provider is free-threaded. so find to call Wait rather than JTF
            provider.RemoveDynamicFileInfoAsync(
                projectId: Id, projectFilePath: _filePath, filePath: filePath, CancellationToken.None).Wait(CancellationToken.None);
        }

        private void OnDynamicFileInfoUpdated(object sender, string filePath)
        {
            _sourceFiles.ProcessFileChange(filePath, MarkDynamicFilePath(filePath));
        }

        internal static string MarkDynamicFilePath(string filePath)
        {
            // this file path never leaks to Workspace. it only used as a key to distinguish non source files in this type.
            // for now, we do this until we figure out how to deal with Open/Closed contained document issue.
            return filePath + "#Generated#";
        }

        #endregion

        #region Analyzer Addition/Removal

        public void AddAnalyzerReference(string fullPath)
        {
            if (string.IsNullOrEmpty(fullPath))
            {
                throw new ArgumentException("message", nameof(fullPath));
            }

            var visualStudioAnalyzer = new VisualStudioAnalyzer(
                fullPath,
                _hostDiagnosticUpdateSource,
                Id,
                _workspace,
                Language);

            lock (_gate)
            {
                if (_analyzerPathsToAnalyzers.ContainsKey(fullPath))
                {
                    throw new ArgumentException($"'{fullPath}' has already been added to this project.", nameof(fullPath));
                }

                _analyzerPathsToAnalyzers.Add(fullPath, visualStudioAnalyzer);

                if (_activeBatchScopes > 0)
                {
                    _analyzersAddedInBatch.Add(visualStudioAnalyzer);
                }
                else
                {
                    _workspace.ApplyChangeToWorkspace(w => w.OnAnalyzerReferenceAdded(Id, visualStudioAnalyzer.GetReference()));
                }
            }
        }

        public void RemoveAnalyzerReference(string fullPath)
        {
            if (string.IsNullOrEmpty(fullPath))
            {
                throw new ArgumentException("message", nameof(fullPath));
            }

            lock (_gate)
            {
                if (!_analyzerPathsToAnalyzers.TryGetValue(fullPath, out var visualStudioAnalyzer))
                {
                    throw new ArgumentException($"'{fullPath}' is not an analyzer of this project.", nameof(fullPath));
                }

                _analyzerPathsToAnalyzers.Remove(fullPath);

                if (_activeBatchScopes > 0)
                {
                    _analyzersRemovedInBatch.Add(visualStudioAnalyzer);
                }
                else
                {
                    _workspace.ApplyChangeToWorkspace(w => w.OnAnalyzerReferenceRemoved(Id, visualStudioAnalyzer.GetReference()));
                }
            }
        }

        #endregion

        private void FileChangeContext_FileChanged(object sender, string fullFilePath)
        {
            _sourceFiles.ProcessFileChange(fullFilePath);
            _additionalFiles.ProcessFileChange(fullFilePath);
        }

        #region Metadata Reference Addition/Removal

        public void AddMetadataReference(string fullPath, MetadataReferenceProperties properties)
        {
            if (string.IsNullOrEmpty(fullPath))
            {
                throw new ArgumentException($"{nameof(fullPath)} isn't a valid path.", nameof(fullPath));
            }

            lock (_gate)
            {
                if (ContainsMetadataReference(fullPath, properties))
                {
                    throw new InvalidOperationException("The metadata reference has already been added to the project.");
                }

                _allMetadataReferences.MultiAdd(fullPath, properties);

                if (_activeBatchScopes > 0)
                {
                    if (!_metadataReferencesRemovedInBatch.Remove((fullPath, properties)))
                    {
                        _metadataReferencesAddedInBatch.Add((fullPath, properties));
                    }
                }
                else
                {
                    _workspace.ApplyChangeToWorkspace(w =>
                    {
                        var projectReference = _workspace.TryCreateConvertedProjectReference(Id, fullPath, properties);

                        if (projectReference != null)
                        {
                            w.OnProjectReferenceAdded(Id, projectReference);
                        }
                        else
                        {
                            w.OnMetadataReferenceAdded(Id, _workspace.CreateMetadataReference(fullPath, properties));
                        }
                    });
                }

            }
        }

        public bool ContainsMetadataReference(string fullPath, MetadataReferenceProperties properties)
        {
            lock (_gate)
            {
                return GetPropertiesForMetadataReference(fullPath).Contains(properties);
            }
        }

        /// <summary>
        /// Returns the properties being used for the current metadata reference added to this project. May return multiple properties if
        /// the reference has been added multiple times with different properties.
        /// </summary>
        public ImmutableArray<MetadataReferenceProperties> GetPropertiesForMetadataReference(string fullPath)
        {
            lock (_gate)
            {
                _allMetadataReferences.TryGetValue(fullPath, out var list);

                // Note: AsImmutableOrEmpty accepts null recievers and treats that as an empty array
                return list.AsImmutableOrEmpty();
            }
        }

        public void RemoveMetadataReference(string fullPath, MetadataReferenceProperties properties)
        {
            if (string.IsNullOrEmpty(fullPath))
            {
                throw new ArgumentException($"{nameof(fullPath)} isn't a valid path.", nameof(fullPath));
            }

            lock (_gate)
            {
                if (!ContainsMetadataReference(fullPath, properties))
                {
                    throw new InvalidOperationException("The metadata reference does not exist in this project.");
                }

                _allMetadataReferences.MultiRemove(fullPath, properties);

                if (_activeBatchScopes > 0)
                {
                    if (!_metadataReferencesAddedInBatch.Remove((fullPath, properties)))
                    {
                        _metadataReferencesRemovedInBatch.Add((fullPath, properties));
                    }
                }
                else
                {
                    _workspace.ApplyChangeToWorkspace(w =>
                    {
                        var projectReference = _workspace.TryRemoveConvertedProjectReference(Id, fullPath, properties);

                        // If this was converted to a project reference, we have now recorded the removal -- let's remove it here too
                        if (projectReference != null)
                        {
                            w.OnProjectReferenceRemoved(Id, projectReference);
                        }
                        else
                        {
                            // TODO: find a cleaner way to fetch this
                            var metadataReference = w.CurrentSolution.GetProject(Id).MetadataReferences.Cast<PortableExecutableReference>()
                                                                                    .Single(m => m.FilePath == fullPath && m.Properties == properties);

                            w.OnMetadataReferenceRemoved(Id, metadataReference);
                        }
                    });
                }
            }
        }

        #endregion

        #region Project Reference Addition/Removal

        public void AddProjectReference(ProjectReference projectReference)
        {
            if (projectReference == null)
            {
                throw new ArgumentNullException(nameof(projectReference));
            }

            lock (_gate)
            {
                if (ContainsProjectReference(projectReference))
                {
                    throw new ArgumentException("The project reference has already been added to the project.");
                }

                if (_activeBatchScopes > 0)
                {
                    if (!_projectReferencesRemovedInBatch.Remove(projectReference))
                    {
                        _projectReferencesAddedInBatch.Add(projectReference);
                    }
                }
                else
                {
                    _workspace.ApplyChangeToWorkspace(w => w.OnProjectReferenceAdded(Id, projectReference));
                }
            }
        }

        public bool ContainsProjectReference(ProjectReference projectReference)
        {
            if (projectReference == null)
            {
                throw new ArgumentNullException(nameof(projectReference));
            }

            lock (_gate)
            {
                if (_projectReferencesRemovedInBatch.Contains(projectReference))
                {
                    return false;
                }

                if (_projectReferencesAddedInBatch.Contains(projectReference))
                {
                    return true;
                }

                return _workspace.CurrentSolution.GetProject(Id).AllProjectReferences.Contains(projectReference);
            }
        }

        public IReadOnlyList<ProjectReference> GetProjectReferences()
        {
            lock (_gate)
            {
                // If we're not batching, then this is cheap: just fetch from the workspace and we're done
                var projectReferencesInWorkspace = _workspace.CurrentSolution.GetProject(Id).AllProjectReferences;

                if (_activeBatchScopes == 0)
                {
                    return projectReferencesInWorkspace;
                }

                // Not, so we get to compute a new list instead
                var newList = projectReferencesInWorkspace.ToList();
                newList.AddRange(_projectReferencesAddedInBatch);
                newList.RemoveAll(p => _projectReferencesRemovedInBatch.Contains(p));

                return newList;
            }
        }

        public void RemoveProjectReference(ProjectReference projectReference)
        {
            if (projectReference == null)
            {
                throw new ArgumentNullException(nameof(projectReference));
            }

            lock (_gate)
            {
                if (_activeBatchScopes > 0)
                {
                    if (!_projectReferencesAddedInBatch.Remove(projectReference))
                    {
                        _projectReferencesRemovedInBatch.Add(projectReference);
                    }
                }
                else
                {
                    _workspace.ApplyChangeToWorkspace(w => w.OnProjectReferenceRemoved(Id, projectReference));
                }
            }
        }

        #endregion

        public void RemoveFromWorkspace()
        {
            _documentFileChangeContext.Dispose();

            lock (_gate)
            {
                // clear tracking to external components
                foreach (var provider in _eventSubscriptionTracker)
                {
                    provider.Updated -= OnDynamicFileInfoUpdated;
                }

                _eventSubscriptionTracker.Clear();
            }

            _workspace.ApplyChangeToWorkspace(w => w.OnProjectRemoved(Id));
        }

        /// <summary>
        /// Adds an additional output path that can be used for automatic conversion of metadata references to P2P references.
        /// Any projects with metadata references to the path given here will be converted to project-to-project references.
        /// </summary>
        public void AddOutputPath(string outputPath)
        {
            if (string.IsNullOrEmpty(outputPath))
            {
                throw new ArgumentException($"{nameof(outputPath)} isn't a valid path.", nameof(outputPath));
            }

            _workspace.AddProjectOutputPath(Id, outputPath);
        }

        /// <summary>
        /// Removes an additional output path that was added by <see cref="AddOutputPath(string)"/>.
        /// </summary>
        public void RemoveOutputPath(string outputPath)
        {
            if (string.IsNullOrEmpty(outputPath))
            {
                throw new ArgumentException($"{nameof(outputPath)} isn't a valid path.", nameof(outputPath));
            }

            _workspace.RemoveProjectOutputPath(Id, outputPath);
        }

        /// <summary>
        /// Clears a list and zeros out the capacity. The lists we use for batching are likely to get large during an initial load, but after
        /// that point should never get that large again.
        /// </summary>
        private static void ClearAndZeroCapacity<T>(List<T> list)
        {
            list.Clear();
            list.Capacity = 0;
        }

        /// <summary>
        /// Clears a list and zeros out the capacity. The lists we use for batching are likely to get large during an initial load, but after
        /// that point should never get that large again.
        /// </summary>
        private static void ClearAndZeroCapacity<T>(ImmutableArray<T>.Builder list)
        {
            list.Clear();
            list.Capacity = 0;
        }

        /// <summary>
        /// Helper class to manage collections of source-file like things; this exists just to avoid duplicating all the logic for regular source files
        /// and additional files.
        /// </summary>
        /// <remarks>This class should be free-threaded, and any synchronization is done via <see cref="VisualStudioProject._gate"/>.
        /// This class is otehrwise free to operate on private members of <see cref="_project"/> if needed.</remarks>
        private sealed class BatchingDocumentCollection
        {
            private readonly VisualStudioProject _project;

            /// <summary>
            /// The map of file paths to the underlying <see cref="DocumentId"/>. This document may exist in <see cref="_documentsAddedInBatch"/> or has been
            /// pushed to the actual workspace.
            /// </summary>
            private readonly Dictionary<string, DocumentId> _documentPathsToDocumentIds = new Dictionary<string, DocumentId>(StringComparer.OrdinalIgnoreCase);

            /// <summary>
            /// A map of explicitly-added "always open" <see cref="SourceTextContainer"/> and their associated <see cref="DocumentId"/>. This does not contain
            /// any regular files that have been open.
            /// </summary>
            private IBidirectionalMap<SourceTextContainer, DocumentId> _sourceTextContainersToDocumentIds = BidirectionalMap<SourceTextContainer, DocumentId>.Empty;

            /// <summary>
            /// the map of <see cref="DocumentId"/> to <see cref="IDynamicFileInfoProvider"/> whose <see cref="DynamicFileInfo"/> got added into <see cref="Workspace"/>
            /// </summary>
            private readonly Dictionary<DocumentId, IDynamicFileInfoProvider> _documentIdToDynamicFileInfoProvider = new Dictionary<DocumentId, IDynamicFileInfoProvider>();

            /// <summary>
            /// The current list of documents that are to be added in this batch.
            /// </summary>
            private readonly ImmutableArray<DocumentInfo>.Builder _documentsAddedInBatch = ImmutableArray.CreateBuilder<DocumentInfo>();

            /// <summary>
            /// The current list of documents that are being removed in this batch. Once the document is in this list, it is no longer in <see cref="_documentPathsToDocumentIds"/>.
            /// </summary>
            private readonly List<DocumentId> _documentsRemovedInBatch = new List<DocumentId>();

            private readonly Func<Solution, DocumentId, bool> _documentAlreadyInWorkspace;
            private readonly Action<Workspace, DocumentInfo> _documentAddAction;
            private readonly Action<Workspace, DocumentId> _documentRemoveAction;

            public BatchingDocumentCollection(VisualStudioProject project,
                Func<Solution, DocumentId, bool> documentAlreadyInWorkspace,
                Action<Workspace, DocumentInfo> documentAddAction,
                Action<Workspace, DocumentId> documentRemoveAction)
            {
                _project = project;
                _documentAlreadyInWorkspace = documentAlreadyInWorkspace;
                _documentAddAction = documentAddAction;
                _documentRemoveAction = documentRemoveAction;
            }

            public DocumentId AddFile(string fullPath, SourceCodeKind sourceCodeKind, ImmutableArray<string> folders)
            {
                if (string.IsNullOrEmpty(fullPath))
                {
                    throw new ArgumentException($"{nameof(fullPath)} isn't a valid path.", nameof(fullPath));
                }

                var documentId = DocumentId.CreateNewId(_project.Id, fullPath);
                var textLoader = new FileTextLoader(fullPath, defaultEncoding: null);
                var documentInfo = DocumentInfo.Create(
                    documentId,
                    FileNameUtilities.GetFileName(fullPath),
                    folders: folders.IsDefault ? null : (IEnumerable<string>)folders,
                    sourceCodeKind: sourceCodeKind,
                    loader: textLoader,
                    filePath: fullPath,
                    isGenerated: false);

                lock (_project._gate)
                {
                    if (_documentPathsToDocumentIds.ContainsKey(fullPath))
                    {
                        throw new ArgumentException($"'{fullPath}' has already been added to this project.", nameof(fullPath));
                    }

                    _documentPathsToDocumentIds.Add(fullPath, documentId);
                    _project._fileWatchingTokens.Add(documentId, _project._documentFileChangeContext.EnqueueWatchingFile(fullPath));

                    if (_project._activeBatchScopes > 0)
                    {
                        _documentsAddedInBatch.Add(documentInfo);
                    }
                    else
                    {
                        _project._workspace.ApplyChangeToWorkspace(w => _documentAddAction(w, documentInfo));
                        _project._workspace.CheckForOpenDocuments(ImmutableArray.Create(fullPath));
                    }
                }

                return documentId;
            }

            public DocumentId AddTextContainer(SourceTextContainer textContainer, string fullPath, SourceCodeKind sourceCodeKind, ImmutableArray<string> folders, IDocumentServiceProvider documentServiceProvider)
            {
                if (textContainer == null)
                {
                    throw new ArgumentNullException(nameof(textContainer));
                }

                var documentId = DocumentId.CreateNewId(_project.Id, fullPath);
                var textLoader = new SourceTextLoader(textContainer, fullPath);
                var documentInfo = DocumentInfo.Create(
                    documentId,
                    FileNameUtilities.GetFileName(fullPath),
                    folders: folders.IsDefault ? null : (IEnumerable<string>)folders,
                    sourceCodeKind: sourceCodeKind,
                    loader: textLoader,
                    filePath: fullPath,
                    isGenerated: false,
                    documentServiceProvider: documentServiceProvider);

                lock (_project._gate)
                {
                    if (_sourceTextContainersToDocumentIds.ContainsKey(textContainer))
                    {
                        throw new ArgumentException($"{nameof(textContainer)} is already added to this project.", nameof(textContainer));
                    }

                    if (fullPath != null)
                    {
                        if (_documentPathsToDocumentIds.ContainsKey(fullPath))
                        {
                            throw new ArgumentException($"'{fullPath}' has already been added to this project.");
                        }

                        _documentPathsToDocumentIds.Add(fullPath, documentId);
                    }

                    _sourceTextContainersToDocumentIds = _sourceTextContainersToDocumentIds.Add(textContainer, documentInfo.Id);

                    if (_project._activeBatchScopes > 0)
                    {
                        _documentsAddedInBatch.Add(documentInfo);
                    }
                    else
                    {
                        _project._workspace.ApplyChangeToWorkspace(w =>
                        {
                            _project._workspace.AddDocumentToDocumentsNotFromFiles(documentInfo.Id);
                            _documentAddAction(w, documentInfo);
                            w.OnDocumentOpened(documentInfo.Id, textContainer);
                        });
                    }
                }

                return documentId;
            }

            public void AddDynamicFile(IDynamicFileInfoProvider fileInfoProvider, string filePath, DynamicFileInfo fileInfo, ImmutableArray<string> folders)
            {
                var documentInfo = CreateDocumentInfoFromFileInfo(fileInfo, folders.IsDefault ? null : (IEnumerable<string>)folders);
                var documentId = documentInfo.Id;

                lock (_project._gate)
                {
                    if (_documentPathsToDocumentIds.ContainsKey(filePath))
                    {
                        throw new ArgumentException($"'{filePath}' has already been added to this project.", nameof(filePath));
                    }

                    _documentPathsToDocumentIds.Add(filePath, documentId);

                    _documentIdToDynamicFileInfoProvider.Add(documentId, fileInfoProvider);

                    if (_project._eventSubscriptionTracker.Add(fileInfoProvider))
                    {
                        // subscribe to the event when we use this provider the first time
                        fileInfoProvider.Updated += _project.OnDynamicFileInfoUpdated;
                    }

                    if (_project._activeBatchScopes > 0)
                    {
                        _documentsAddedInBatch.Add(documentInfo);
                    }
                    else
                    {
                        // right now, assumption is dynamically generated file can never be opened in editor
                        _project._workspace.ApplyChangeToWorkspace(w => _documentAddAction(w, documentInfo));
                    }
                }
            }

            public IDynamicFileInfoProvider RemoveDynamicFile(string fullPath)
            {
                if (string.IsNullOrEmpty(fullPath))
                {
                    throw new ArgumentException($"{nameof(fullPath)} isn't a valid path.", nameof(fullPath));
                }

                lock (_project._gate)
                {
                    if (!_documentPathsToDocumentIds.TryGetValue(fullPath, out var documentId) ||
                        !_documentIdToDynamicFileInfoProvider.TryGetValue(documentId, out var fileInfoProvider))
                    {
                        throw new ArgumentException($"'{fullPath}' is not a dynamic file of this project.");
                    }

                    _documentIdToDynamicFileInfoProvider.Remove(documentId);

                    RemoveFileInternal(documentId, fullPath);

                    return fileInfoProvider;
                }
            }

            public void RemoveFile(string fullPath)
            {
                if (string.IsNullOrEmpty(fullPath))
                {
                    throw new ArgumentException($"{nameof(fullPath)} isn't a valid path.", nameof(fullPath));
                }

                lock (_project._gate)
                {
                    if (!_documentPathsToDocumentIds.TryGetValue(fullPath, out var documentId))
                    {
                        throw new ArgumentException($"'{fullPath}' is not a source file of this project.");
                    }

                    _project._documentFileChangeContext.StopWatchingFile(_project._fileWatchingTokens[documentId]);
                    _project._fileWatchingTokens.Remove(documentId);

                    RemoveFileInternal(documentId, fullPath);
                }
            }

            private void RemoveFileInternal(DocumentId documentId, string fullPath)
            {
                _documentPathsToDocumentIds.Remove(fullPath);

                // There are two cases:
                // 
                // 1. This file is actually been pushed to the workspace, and we need to remove it (either
                //    as a part of the active batch or immediately)
                // 2. It hasn't been pushed yet, but is contained in _documentsAddedInBatch
                if (_documentAlreadyInWorkspace(_project._workspace.CurrentSolution, documentId))
                {
                    if (_project._activeBatchScopes > 0)
                    {
                        _documentsRemovedInBatch.Add(documentId);
                    }
                    else
                    {
                        _project._workspace.ApplyChangeToWorkspace(w => _documentRemoveAction(w, documentId));
                    }
                }
                else
                {
                    for (int i = 0; i < _documentsAddedInBatch.Count; i++)
                    {
                        if (_documentsAddedInBatch[i].Id == documentId)
                        {
                            _documentsAddedInBatch.RemoveAt(i);
                            break;
                        }
                    }
                }
            }

            public void RemoveTextContainer(SourceTextContainer textContainer)
            {
                if (textContainer == null)
                {
                    throw new ArgumentNullException(nameof(textContainer));
                }

                lock (_project._gate)
                {
                    if (!_sourceTextContainersToDocumentIds.TryGetValue(textContainer, out var documentId))
                    {
                        throw new ArgumentException($"{nameof(textContainer)} is not a text container added to this project.");
                    }

                    _sourceTextContainersToDocumentIds = _sourceTextContainersToDocumentIds.RemoveKey(textContainer);

                    // if the TextContainer had a full path provided, remove it from the map.
                    var entry = _documentPathsToDocumentIds.Where(kv => kv.Value == documentId).FirstOrDefault();
                    if (entry.Key != null)
                    {
                        _documentPathsToDocumentIds.Remove(entry.Key);
                    }

                    // There are two cases:
                    // 
                    // 1. This file is actually been pushed to the workspace, and we need to remove it (either
                    //    as a part of the active batch or immediately)
                    // 2. It hasn't been pushed yet, but is contained in _documentsAddedInBatch
                    if (_project._workspace.CurrentSolution.GetDocument(documentId) != null)
                    {
                        if (_project._activeBatchScopes > 0)
                        {
                            _documentsRemovedInBatch.Add(documentId);
                        }
                        else
                        {
                            _project._workspace.ApplyChangeToWorkspace(w =>
                            {
                                w.OnDocumentClosed(documentId, new SourceTextLoader(textContainer, filePath: null));
                                _documentRemoveAction(w, documentId);
                                _project._workspace.RemoveDocumentToDocumentsNotFromFiles(documentId);
                            });
                        }
                    }
                    else
                    {
                        for (int i = 0; i < _documentsAddedInBatch.Count; i++)
                        {
                            if (_documentsAddedInBatch[i].Id == documentId)
                            {
                                _documentsAddedInBatch.RemoveAt(i);
                                break;
                            }
                        }
                    }
                }
            }

            public bool ContainsFile(string fullPath)
            {
                if (string.IsNullOrEmpty(fullPath))
                {
                    throw new ArgumentException($"{nameof(fullPath)} isn't a valid path.", nameof(fullPath));
                }

                lock (_project._gate)
                {
                    return _documentPathsToDocumentIds.ContainsKey(fullPath);
                }
            }

            public void ProcessFileChange(string filePath)
            {
                ProcessFileChange(filePath, filePath);
            }

            public void ProcessFileChange(string originalFilePath, string documentPathMapKey)
            {
                lock (_project._gate)
                {
                    if (_documentPathsToDocumentIds.TryGetValue(documentPathMapKey, out var documentId))
                    {
                        // We create file watching prior to pushing the file to the workspace in batching, so it's
                        // possible we might see a file change notification early. In this case, toss it out. Since
                        // all adds/removals of documents for this project happen under our lock, it's safe to do this
                        // check without taking the main workspace lock
                        var document = _project._workspace.CurrentSolution.GetDocument(documentId);
                        if (document == null)
                        {
                            return;
                        }

                        _documentIdToDynamicFileInfoProvider.TryGetValue(documentId, out var fileInfoProvider);

                        _project._workspace.ApplyChangeToWorkspace(w =>
                        {
                            if (w.IsDocumentOpen(documentId))
                            {
                                return;
                            }

                            TextLoader textLoader;
                            IDocumentServiceProvider documentServiceProvider;
                            if (fileInfoProvider == null)
                            {
                                textLoader = new FileTextLoader(originalFilePath, defaultEncoding: null);
                                documentServiceProvider = null;
                            }
                            else
                            {
                                // we do not expect JTF to be used around this code path. and contract of fileInfoProvider is it being real free-threaded
                                // meaning it can't use JTF to go back to UI thread.
                                // so, it is okay for us to call regular ".Result" on a task here.
                                var fileInfo = fileInfoProvider.GetDynamicFileInfoAsync(
                                    _project.Id, _project._filePath, originalFilePath, CancellationToken.None).WaitAndGetResult_CanCallOnBackground(CancellationToken.None);

                                textLoader = fileInfo.TextLoader;
                                documentServiceProvider = fileInfo.DocumentServiceProvider;
                            }

                            var documentInfo = DocumentInfo.Create(
                                document.Id,
                                document.Name,
                                document.Folders,
                                document.SourceCodeKind,
                                loader: textLoader,
                                document.FilePath,
                                document.State.Attributes.IsGenerated,
                                documentServiceProvider: documentServiceProvider);

                            w.OnDocumentReloaded(documentInfo);
                        });
                    }
                }
            }

            internal Solution UpdateSolutionForBatch(
                Solution solution,
                ImmutableArray<string>.Builder documentFileNamesAdded,
                List<(DocumentId, SourceTextContainer)> documentsToOpen,
                Func<Solution, ImmutableArray<DocumentInfo>, Solution> addDocuments,
                Func<Solution, DocumentId, Solution> removeDocument)
            {
                // Document adding...
                solution = addDocuments(solution, _documentsAddedInBatch.ToImmutable());

                foreach (var documentInfo in _documentsAddedInBatch)
                {
                    documentFileNamesAdded.Add(documentInfo.FilePath);

                    if (_sourceTextContainersToDocumentIds.TryGetKey(documentInfo.Id, out var textContainer))
                    {
                        documentsToOpen.Add((documentInfo.Id, textContainer));
                    }
                }

                ClearAndZeroCapacity(_documentsAddedInBatch);

                // Document removing...
                foreach (var documentId in _documentsRemovedInBatch)
                {
                    solution = removeDocument(solution, documentId);
                }

                ClearAndZeroCapacity(_documentsRemovedInBatch);

                return solution;
            }

            private DocumentInfo CreateDocumentInfoFromFileInfo(DynamicFileInfo fileInfo, IEnumerable<string> folders)
            {
                // if we want "editorconfig" to work for this file, we might at least want something here? even if
                // the file doesn't actually exist in file system?
                var filePath = fileInfo.FilePath;

                // we don't allow document to have null name
                var name = FileNameUtilities.GetFileName(filePath) ?? "NoName";

                // now, we put these in same project as others, not sure how we can prevent users from
                // changing this file through rename or code fix. I checked things like resource files, and currently
                // we don't block them. so this goes into same bucket until we support modification. untli then,
                // it will get same behavior as other generated files such as resource or xaml files
                var documentId = DocumentId.CreateNewId(_project.Id, filePath);

                var textLoader = fileInfo.TextLoader;
                var documentServiceProvider = fileInfo.DocumentServiceProvider;

                // for now, all users of non source file API, we assume they use it for generated files. in other words, we
                // do not expect the content is changed by users directly. it should be generated by something 
                // possibily due to users changing some other file
                //
                // but we don't mark it as generated file for now. since this file is little bit differnt
                // than our existing generated file concept where generated code is assumbed to not able to be changed 
                // until a tool itself is changed. for this one, user can change generated code directly through projected buffer
                return DocumentInfo.Create(
                    documentId,
                    name,
                    folders: folders,
                    sourceCodeKind: fileInfo.SourceCodeKind,
                    loader: textLoader,
                    filePath: filePath,
                    isGenerated: false,
                    documentServiceProvider: documentServiceProvider);
            }

            private sealed class SourceTextLoader : TextLoader
            {
                private readonly SourceTextContainer _textContainer;
                private readonly string _filePath;

                public SourceTextLoader(SourceTextContainer textContainer, string filePath)
                {
                    _textContainer = textContainer;
                    _filePath = filePath;
                }

                public override Task<TextAndVersion> LoadTextAndVersionAsync(Workspace workspace, DocumentId documentId, CancellationToken cancellationToken)
                {
                    return Task.FromResult(TextAndVersion.Create(_textContainer.CurrentText, VersionStamp.Create(), _filePath));
                }
            }
        }
    }
}<|MERGE_RESOLUTION|>--- conflicted
+++ resolved
@@ -77,14 +77,6 @@
         private readonly FileChangeWatcher.IContext _fileReferenceChangeContext;
 
         /// <summary>
-<<<<<<< HEAD
-=======
-        /// The map of <see cref="DocumentId"/> to <see cref="IDynamicFileInfoProvider"/> whose <see cref="DynamicFileInfo"/> got added into <see cref="Workspace"/>.
-        /// </summary>
-        private readonly Dictionary<DocumentId, IDynamicFileInfoProvider> _documentIdToDynamicFileInfoProvider = new Dictionary<DocumentId, IDynamicFileInfoProvider>();
-
-        /// <summary>
->>>>>>> e95f2423
         /// track whether we have been subscribed to <see cref="IDynamicFileInfoProvider.Updated"/> event
         /// </summary>
         private readonly HashSet<IDynamicFileInfoProvider> _eventSubscriptionTracker = new HashSet<IDynamicFileInfoProvider>();
@@ -939,7 +931,7 @@
             private IBidirectionalMap<SourceTextContainer, DocumentId> _sourceTextContainersToDocumentIds = BidirectionalMap<SourceTextContainer, DocumentId>.Empty;
 
             /// <summary>
-            /// the map of <see cref="DocumentId"/> to <see cref="IDynamicFileInfoProvider"/> whose <see cref="DynamicFileInfo"/> got added into <see cref="Workspace"/>
+            /// The map of <see cref="DocumentId"/> to <see cref="IDynamicFileInfoProvider"/> whose <see cref="DynamicFileInfo"/> got added into <see cref="Workspace"/>
             /// </summary>
             private readonly Dictionary<DocumentId, IDynamicFileInfoProvider> _documentIdToDynamicFileInfoProvider = new Dictionary<DocumentId, IDynamicFileInfoProvider>();
 
