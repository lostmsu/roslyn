--- conflicted
+++ resolved
@@ -152,20 +152,12 @@
 
         [JsonRpcMethod(Methods.TextDocumentCodeActionName, UseSingleObjectParameterDeserialization = true)]
         public Task<VSCodeAction[]> GetTextDocumentCodeActionsAsync(CodeActionParams codeActionParams, CancellationToken cancellationToken)
-<<<<<<< HEAD
-            => _protocol.ExecuteRequestAsync<CodeActionParams, VSCodeAction[]>(Methods.TextDocumentCodeActionName,
-=======
             => _requestHandlerProvider.ExecuteRequestAsync<CodeActionParams, VSCodeAction[]>(Methods.TextDocumentCodeActionName,
->>>>>>> 1d7f0234
                 codeActionParams, _clientCapabilities, _clientName, cancellationToken);
 
         [JsonRpcMethod(MSLSPMethods.TextDocumentCodeActionResolveName, UseSingleObjectParameterDeserialization = true)]
         public Task<VSCodeAction> ResolveCodeActionAsync(VSCodeAction vsCodeAction, CancellationToken cancellationToken)
-<<<<<<< HEAD
-            => _protocol.ExecuteRequestAsync<VSCodeAction, VSCodeAction>(MSLSPMethods.TextDocumentCodeActionResolveName,
-=======
             => _requestHandlerProvider.ExecuteRequestAsync<VSCodeAction, VSCodeAction>(MSLSPMethods.TextDocumentCodeActionResolveName,
->>>>>>> 1d7f0234
                 vsCodeAction, _clientCapabilities, _clientName, cancellationToken);
 
         [JsonRpcMethod(Methods.TextDocumentCompletionName, UseSingleObjectParameterDeserialization = true)]
@@ -221,11 +213,7 @@
 
         [JsonRpcMethod(Methods.WorkspaceExecuteCommandName, UseSingleObjectParameterDeserialization = true)]
         public Task<object> ExecuteWorkspaceCommandAsync(ExecuteCommandParams executeCommandParams, CancellationToken cancellationToken)
-<<<<<<< HEAD
-            => _protocol.ExecuteRequestAsync<ExecuteCommandParams, object>(Methods.WorkspaceExecuteCommandName,
-=======
             => _requestHandlerProvider.ExecuteRequestAsync<ExecuteCommandParams, object>(Methods.WorkspaceExecuteCommandName,
->>>>>>> 1d7f0234
                 executeCommandParams, _clientCapabilities, _clientName, cancellationToken);
 
         [JsonRpcMethod(Methods.WorkspaceSymbolName, UseSingleObjectParameterDeserialization = true)]
