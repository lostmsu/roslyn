--- conflicted
+++ resolved
@@ -80,10 +80,7 @@
         }
 
         [JsonRpcMethod(Methods.InitializedName)]
-<<<<<<< HEAD
-        public Task InitializedAsync() => Task.CompletedTask;
-=======
-        public async Task Initialized()
+        public async Task InitializedAsync()
         {
             // Publish diagnostics for all open documents immediately following initialization.
             var solution = _workspace.CurrentSolution;
@@ -97,7 +94,6 @@
                 }
             }
         }
->>>>>>> 916b15db
 
         [JsonRpcMethod(Methods.ShutdownName)]
         public object? Shutdown(CancellationToken _) => null;
