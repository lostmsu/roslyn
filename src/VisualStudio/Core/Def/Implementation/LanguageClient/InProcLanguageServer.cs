﻿// Licensed to the .NET Foundation under one or more agreements.
// The .NET Foundation licenses this file to you under the MIT license.
// See the LICENSE file in the project root for more information.

#nullable enable

using System;
using System.Collections.Generic;
using System.Collections.Immutable;
using System.IO;
using System.Linq;
using System.Threading;
using System.Threading.Tasks;
using Microsoft.CodeAnalysis;
using Microsoft.CodeAnalysis.Diagnostics;
using Microsoft.CodeAnalysis.ErrorReporting;
using Microsoft.CodeAnalysis.ExternalAccess.Razor.Lsp;
using Microsoft.CodeAnalysis.Host;
using Microsoft.CodeAnalysis.LanguageServer;
using Microsoft.CodeAnalysis.Shared.Extensions;
using Microsoft.CodeAnalysis.Text;
using Microsoft.VisualStudio.LanguageServer.Client;
using Microsoft.VisualStudio.LanguageServer.Protocol;
using Microsoft.VisualStudio.Utilities.Internal;
using Newtonsoft.Json.Linq;
using Roslyn.Utilities;
using StreamJsonRpc;
using LSP = Microsoft.VisualStudio.LanguageServer.Protocol;

namespace Microsoft.VisualStudio.LanguageServices.Implementation.LanguageService
{
    /// <summary>
    /// Defines the language server to be hooked up to an <see cref="ILanguageClient"/> using StreamJsonRpc.
    /// This runs in proc as not all features provided by this server are available out of proc (e.g. some diagnostics).
    /// </summary>
    internal class InProcLanguageServer
    {
        private readonly IDiagnosticService _diagnosticService;
        private readonly string? _clientName;
        private readonly JsonRpc _jsonRpc;
        private readonly LanguageServerProtocol _protocol;
        private readonly CodeAnalysis.Workspace _workspace;
<<<<<<< HEAD

        // The VS LSP client supports streaming using IProgress<T> on various requests.
        // However, this is not yet supported through Live Share, so deserialization fails on the IProgress<T> property.
        // https://devdiv.visualstudio.com/DevDiv/_workitems/edit/1043376 tracks Live Share support for this (committed for 16.6).
        // Additionally, the VS LSP client will be changing the type of 'tagSupport' from bool to an object in future LSP package versions.
        // Since updating our package versions is extraordinarily difficult, add this workaround so we aren't broken when they change the type.
        // https://github.com/dotnet/roslyn/issues/40829 tracks updating our package versions to remove this workaround.
        internal static readonly JsonSerializer JsonSerializer = JsonSerializer.Create(new JsonSerializerSettings
        {
            Error = (sender, args) =>
            {
                if (object.Equals(args.ErrorContext.Member, "partialResultToken")
                    || (object.Equals(args.ErrorContext.Member, "tagSupport") && args.ErrorContext.OriginalObject.GetType() == typeof(PublishDiagnosticsSetting)))
                {
                    args.ErrorContext.Handled = true;
                }
            }
        });
=======
>>>>>>> 9e672772

        private VSClientCapabilities _clientCapabilities;

        public InProcLanguageServer(Stream inputStream, Stream outputStream, LanguageServerProtocol protocol,
            CodeAnalysis.Workspace workspace, IDiagnosticService diagnosticService, string? clientName)
        {
            _protocol = protocol;
            _workspace = workspace;

            _jsonRpc = new JsonRpc(outputStream, inputStream, this);
            _jsonRpc.StartListening();

            _diagnosticService = diagnosticService;
            _clientName = clientName;
            _diagnosticService.DiagnosticsUpdated += DiagnosticService_DiagnosticsUpdated;

            _clientCapabilities = new VSClientCapabilities();
        }

        /// <summary>
        /// Handle the LSP initialize request by storing the client capabilities
        /// and responding with the server capabilities.
        /// The specification assures that the initialize request is sent only once.
        /// </summary>
        [JsonRpcMethod(Methods.InitializeName)]
        public async Task<InitializeResult> InitializeAsync(JToken input, CancellationToken cancellationToken)
        {
            // InitializeParams only references ClientCapabilities, but the VS LSP client
            // sends additional VS specific capabilities, so directly deserialize them into the VSClientCapabilities
            // to avoid losing them.
<<<<<<< HEAD
            _clientCapabilities = input["capabilities"].ToObject<VSClientCapabilities>(JsonSerializer);
            return _protocol.InitializeAsync(_workspace.CurrentSolution, input.ToObject<InitializeParams>(JsonSerializer), _clientCapabilities, cancellationToken);
=======
            _clientCapabilities = input["capabilities"].ToObject<VSClientCapabilities>();
            var serverCapabilities = await _protocol.ExecuteRequestAsync<InitializeParams, InitializeResult>(Methods.InitializeName,
                _workspace.CurrentSolution, input.ToObject<InitializeParams>(), _clientCapabilities, _clientName, cancellationToken).ConfigureAwait(false);
            // As soon as LSP supports classifications in hover, we can remove this and always advertise hover support.
            // For now, just support for the razor lsp client.
            // Tracking - https://devdiv.visualstudio.com/DevDiv/_workitems/edit/918138/
            serverCapabilities.Capabilities.HoverProvider = Equals(_clientName, RazorLanguageClient.ClientName);
            return serverCapabilities;
>>>>>>> 9e672772
        }

        [JsonRpcMethod(Methods.InitializedName)]
        public async Task InitializedAsync()
        {
            // Publish diagnostics for all open documents immediately following initialization.
            var solution = _workspace.CurrentSolution;
            var openDocuments = _workspace.GetOpenDocumentIds();
            foreach (var documentId in openDocuments)
            {
                var document = solution.GetDocument(documentId);
                if (document != null)
                {
                    await PublishDiagnosticsAsync(document).ConfigureAwait(false);
                }
            }
        }

        [JsonRpcMethod(Methods.ShutdownName)]
        public object? Shutdown(CancellationToken _) => null;

        [JsonRpcMethod(Methods.ExitName)]
        public void Exit()
        {
        }

<<<<<<< HEAD
        [JsonRpcMethod(Methods.TextDocumentDefinitionName)]
        public Task<SumType<LSP.Location, LSP.Location[]>?> GetTextDocumentDefinitionAsync(JToken input, CancellationToken cancellationToken)
        {
            var textDocumentPositionParams = input.ToObject<TextDocumentPositionParams>(JsonSerializer);
            return _protocol.GoToDefinitionAsync(_workspace.CurrentSolution, textDocumentPositionParams, _clientCapabilities, cancellationToken);
        }

        [JsonRpcMethod(Methods.TextDocumentRenameName)]
        public Task<WorkspaceEdit> GetTextDocumentRenameAsync(JToken input, CancellationToken cancellationToken)
        {
            var renameParams = input.ToObject<RenameParams>(JsonSerializer);
            return _protocol.RenameAsync(_workspace.CurrentSolution, renameParams, _clientCapabilities, cancellationToken);
        }

        [JsonRpcMethod(Methods.TextDocumentReferencesName)]
        public Task<VSReferenceItem[]> GetTextDocumentReferencesAsync(JToken input, CancellationToken cancellationToken)
        {
            var referencesParams = input.ToObject<ReferenceParams>(JsonSerializer);
            return _protocol.GetDocumentReferencesAsync(_workspace.CurrentSolution, referencesParams, _clientCapabilities, cancellationToken);
        }

        [JsonRpcMethod(Methods.TextDocumentCompletionName)]
        public Task<SumType<CompletionItem[], CompletionList>?> GetTextDocumentCompletionAsync(JToken input, CancellationToken cancellationToken)
        {
            var completionParams = input.ToObject<CompletionParams>(JsonSerializer);
            return _protocol.GetCompletionsAsync(_workspace.CurrentSolution, completionParams, _clientCapabilities, cancellationToken);
        }

        [JsonRpcMethod(Methods.TextDocumentCompletionResolveName)]
        public Task<CompletionItem> ResolveCompletionItemAsync(JToken input, CancellationToken cancellationToken)
        {
            var completionItem = input.ToObject<CompletionItem>(JsonSerializer);
            return _protocol.ResolveCompletionItemAsync(_workspace.CurrentSolution, completionItem, _clientCapabilities, cancellationToken);
        }

        [JsonRpcMethod(Methods.TextDocumentDocumentHighlightName)]
        public Task<DocumentHighlight[]> GetTextDocumentDocumentHighlightsAsync(JToken input, CancellationToken cancellationToken)
        {
            var textDocumentPositionParams = input.ToObject<TextDocumentPositionParams>(JsonSerializer);
            return _protocol.GetDocumentHighlightAsync(_workspace.CurrentSolution, textDocumentPositionParams, _clientCapabilities, cancellationToken);
        }

        [JsonRpcMethod(Methods.TextDocumentDocumentSymbolName)]
        public Task<object[]> GetTextDocumentDocumentSymbolsAsync(JToken input, CancellationToken cancellationToken)
        {
            var documentSymbolParams = input.ToObject<DocumentSymbolParams>(JsonSerializer);
            return _protocol.GetDocumentSymbolsAsync(_workspace.CurrentSolution, documentSymbolParams, _clientCapabilities, cancellationToken);
        }

        [JsonRpcMethod(Methods.TextDocumentFormattingName)]
        public Task<TextEdit[]> GetTextDocumentFormattingAsync(JToken input, CancellationToken cancellationToken)
        {
            var documentFormattingParams = input.ToObject<DocumentFormattingParams>(JsonSerializer);
            return _protocol.FormatDocumentAsync(_workspace.CurrentSolution, documentFormattingParams, _clientCapabilities, cancellationToken);
        }

        [JsonRpcMethod(Methods.TextDocumentOnTypeFormattingName)]
        public Task<TextEdit[]> GetTextDocumentFormattingOnTypeAsync(JToken input, CancellationToken cancellationToken)
        {
            var documentOnTypeFormattingParams = input.ToObject<DocumentOnTypeFormattingParams>(JsonSerializer);
            return _protocol.FormatDocumentOnTypeAsync(_workspace.CurrentSolution, documentOnTypeFormattingParams, _clientCapabilities, cancellationToken);
        }

        [JsonRpcMethod(Methods.TextDocumentImplementationName)]
        public Task<SumType<LSP.Location, LSP.Location[]>?> GetTextDocumentImplementationsAsync(JToken input, CancellationToken cancellationToken)
        {
            var textDocumentPositionParams = input.ToObject<TextDocumentPositionParams>(JsonSerializer);
            return _protocol.FindImplementationsAsync(_workspace.CurrentSolution, textDocumentPositionParams, _clientCapabilities, cancellationToken);
        }

        [JsonRpcMethod(Methods.TextDocumentRangeFormattingName)]
        public Task<TextEdit[]> GetTextDocumentRangeFormattingAsync(JToken input, CancellationToken cancellationToken)
        {
            var documentRangeFormattingParams = input.ToObject<DocumentRangeFormattingParams>(JsonSerializer);
            return _protocol.FormatDocumentRangeAsync(_workspace.CurrentSolution, documentRangeFormattingParams, _clientCapabilities, cancellationToken);
        }

        [JsonRpcMethod(Methods.TextDocumentSignatureHelpName)]
        public async Task<SignatureHelp> GetTextDocumentSignatureHelpAsync(JToken input, CancellationToken cancellationToken)
        {
            var textDocumentPositionParams = input.ToObject<TextDocumentPositionParams>(JsonSerializer);
            return await _protocol.GetSignatureHelpAsync(_workspace.CurrentSolution, textDocumentPositionParams, _clientCapabilities, cancellationToken).ConfigureAwait(false);
        }

        [JsonRpcMethod(Methods.WorkspaceSymbolName)]
        public async Task<SymbolInformation[]> GetWorkspaceSymbolsAsync(JToken input, CancellationToken cancellationToken)
        {
            var workspaceSymbolParams = input.ToObject<WorkspaceSymbolParams>(JsonSerializer);
            return await _protocol.GetWorkspaceSymbolsAsync(_workspace.CurrentSolution, workspaceSymbolParams, _clientCapabilities, cancellationToken).ConfigureAwait(false);
        }
=======
        [JsonRpcMethod(Methods.TextDocumentDefinitionName, UseSingleObjectParameterDeserialization = true)]
        public Task<LSP.Location[]> GetTextDocumentDefinitionAsync(TextDocumentPositionParams textDocumentPositionParams, CancellationToken cancellationToken)
            => _protocol.ExecuteRequestAsync<TextDocumentPositionParams, LSP.Location[]>(Methods.TextDocumentDefinitionName,
                _workspace.CurrentSolution, textDocumentPositionParams, _clientCapabilities, _clientName, cancellationToken);

        [JsonRpcMethod(Methods.TextDocumentRenameName, UseSingleObjectParameterDeserialization = true)]
        public Task<WorkspaceEdit> GetTextDocumentRenameAsync(RenameParams renameParams, CancellationToken cancellationToken)
            => _protocol.ExecuteRequestAsync<RenameParams, WorkspaceEdit>(Methods.TextDocumentRenameName,
                _workspace.CurrentSolution, renameParams, _clientCapabilities, _clientName, cancellationToken);

        [JsonRpcMethod(Methods.TextDocumentReferencesName, UseSingleObjectParameterDeserialization = true)]
        public Task<VSReferenceItem[]> GetTextDocumentReferencesAsync(ReferenceParams referencesParams, CancellationToken cancellationToken)
            => _protocol.ExecuteRequestAsync<ReferenceParams, VSReferenceItem[]>(Methods.TextDocumentReferencesName,
                _workspace.CurrentSolution, referencesParams, _clientCapabilities, _clientName, cancellationToken);

        [JsonRpcMethod(Methods.TextDocumentCompletionName, UseSingleObjectParameterDeserialization = true)]
        public async Task<SumType<CompletionList, CompletionItem[]>> GetTextDocumentCompletionAsync(CompletionParams completionParams, CancellationToken cancellationToken)
            // Convert to sumtype before reporting to work around https://devdiv.visualstudio.com/DevDiv/_workitems/edit/1107698
            => await _protocol.ExecuteRequestAsync<CompletionParams, CompletionItem[]>(Methods.TextDocumentCompletionName,
                _workspace.CurrentSolution, completionParams, _clientCapabilities, _clientName, cancellationToken).ConfigureAwait(false);

        [JsonRpcMethod(Methods.TextDocumentCompletionResolveName, UseSingleObjectParameterDeserialization = true)]
        public Task<CompletionItem> ResolveCompletionItemAsync(CompletionItem completionItem, CancellationToken cancellationToken)
            => _protocol.ExecuteRequestAsync<CompletionItem, CompletionItem>(Methods.TextDocumentCompletionResolveName,
                _workspace.CurrentSolution, completionItem, _clientCapabilities, _clientName, cancellationToken);

        [JsonRpcMethod(Methods.TextDocumentDocumentHighlightName, UseSingleObjectParameterDeserialization = true)]
        public Task<DocumentHighlight[]> GetTextDocumentDocumentHighlightsAsync(TextDocumentPositionParams textDocumentPositionParams, CancellationToken cancellationToken)
            => _protocol.ExecuteRequestAsync<TextDocumentPositionParams, DocumentHighlight[]>(Methods.TextDocumentDocumentHighlightName,
                _workspace.CurrentSolution, textDocumentPositionParams, _clientCapabilities, _clientName, cancellationToken);

        [JsonRpcMethod(Methods.TextDocumentHoverName, UseSingleObjectParameterDeserialization = true)]
        public Task<Hover?> GetTextDocumentDocumentHoverAsync(TextDocumentPositionParams textDocumentPositionParams, CancellationToken cancellationToken)
            => _protocol.ExecuteRequestAsync<TextDocumentPositionParams, Hover?>(Methods.TextDocumentHoverName,
                _workspace.CurrentSolution, textDocumentPositionParams, _clientCapabilities, _clientName, cancellationToken);

        [JsonRpcMethod(Methods.TextDocumentDocumentSymbolName, UseSingleObjectParameterDeserialization = true)]
        public Task<object[]> GetTextDocumentDocumentSymbolsAsync(DocumentSymbolParams documentSymbolParams, CancellationToken cancellationToken)
            => _protocol.ExecuteRequestAsync<DocumentSymbolParams, object[]>(Methods.TextDocumentDocumentSymbolName,
                _workspace.CurrentSolution, documentSymbolParams, _clientCapabilities, _clientName, cancellationToken);

        [JsonRpcMethod(Methods.TextDocumentFormattingName, UseSingleObjectParameterDeserialization = true)]
        public Task<TextEdit[]> GetTextDocumentFormattingAsync(DocumentFormattingParams documentFormattingParams, CancellationToken cancellationToken)
            => _protocol.ExecuteRequestAsync<DocumentFormattingParams, TextEdit[]>(Methods.TextDocumentFormattingName,
                _workspace.CurrentSolution, documentFormattingParams, _clientCapabilities, _clientName, cancellationToken);

        [JsonRpcMethod(Methods.TextDocumentOnTypeFormattingName, UseSingleObjectParameterDeserialization = true)]
        public Task<TextEdit[]> GetTextDocumentFormattingOnTypeAsync(DocumentOnTypeFormattingParams documentOnTypeFormattingParams, CancellationToken cancellationToken)
            => _protocol.ExecuteRequestAsync<DocumentOnTypeFormattingParams, TextEdit[]>(Methods.TextDocumentOnTypeFormattingName,
                _workspace.CurrentSolution, documentOnTypeFormattingParams, _clientCapabilities, _clientName, cancellationToken);

        [JsonRpcMethod(Methods.TextDocumentImplementationName, UseSingleObjectParameterDeserialization = true)]
        public Task<LSP.Location[]> GetTextDocumentImplementationsAsync(TextDocumentPositionParams textDocumentPositionParams, CancellationToken cancellationToken)
            => _protocol.ExecuteRequestAsync<TextDocumentPositionParams, LSP.Location[]>(Methods.TextDocumentImplementationName,
                _workspace.CurrentSolution, textDocumentPositionParams, _clientCapabilities, _clientName, cancellationToken);

        [JsonRpcMethod(Methods.TextDocumentRangeFormattingName, UseSingleObjectParameterDeserialization = true)]
        public Task<TextEdit[]> GetTextDocumentRangeFormattingAsync(DocumentRangeFormattingParams documentRangeFormattingParams, CancellationToken cancellationToken)
            => _protocol.ExecuteRequestAsync<DocumentRangeFormattingParams, TextEdit[]>(Methods.TextDocumentRangeFormattingName,
                _workspace.CurrentSolution, documentRangeFormattingParams, _clientCapabilities, _clientName, cancellationToken);

        [JsonRpcMethod(Methods.TextDocumentSignatureHelpName, UseSingleObjectParameterDeserialization = true)]
        public Task<SignatureHelp> GetTextDocumentSignatureHelpAsync(TextDocumentPositionParams textDocumentPositionParams, CancellationToken cancellationToken)
            => _protocol.ExecuteRequestAsync<TextDocumentPositionParams, SignatureHelp>(Methods.TextDocumentSignatureHelpName,
                _workspace.CurrentSolution, textDocumentPositionParams, _clientCapabilities, _clientName, cancellationToken);

        [JsonRpcMethod(Methods.WorkspaceSymbolName, UseSingleObjectParameterDeserialization = true)]
        public Task<SymbolInformation[]> GetWorkspaceSymbolsAsync(WorkspaceSymbolParams workspaceSymbolParams, CancellationToken cancellationToken)
            => _protocol.ExecuteRequestAsync<WorkspaceSymbolParams, SymbolInformation[]>(Methods.WorkspaceSymbolName,
                _workspace.CurrentSolution, workspaceSymbolParams, _clientCapabilities, _clientName, cancellationToken);
>>>>>>> 9e672772

#pragma warning disable VSTHRD100 // Avoid async void methods
        private async void DiagnosticService_DiagnosticsUpdated(object sender, DiagnosticsUpdatedArgs e)
#pragma warning restore VSTHRD100 // Avoid async void methods
        {
            // Since this is an async void method, exceptions here will crash the host VS. We catch exceptions here to make sure that we don't crash the host since
            // the worst outcome here is that guests may not see all diagnostics.
            try
            {
                // LSP doesnt support diagnostics without a document. So if we get project level diagnostics without a document, ignore them.
                if (e.DocumentId != null && e.Solution != null)
                {
                    var document = e.Solution.GetDocument(e.DocumentId);
                    if (document == null || document.FilePath == null)
                    {
                        return;
                    }

                    // Only publish document diagnostics for the languages this provider supports.
                    if (document.Project.Language != CodeAnalysis.LanguageNames.CSharp && document.Project.Language != CodeAnalysis.LanguageNames.VisualBasic)
                    {
                        return;
                    }

                    // LSP does not currently support publishing diagnostics incrememntally, so we re-publish all diagnostics.
                    await PublishDiagnosticsAsync(document).ConfigureAwait(false);
                }
            }
            catch (Exception ex) when (FatalError.ReportWithoutCrash(ex))
            {
            }
        }

        /// <summary>
        /// Stores the last published LSP diagnostics with the Roslyn document that they came from.
        /// This is useful in the following scenario.  Imagine we have documentA which has contributions to mapped files m1 and m2.
        /// dA -> m1
        /// And m1 has contributions from documentB.
        /// m1 -> dA, dB
        /// When we query for diagnostic on dA, we get a subset of the diagnostics on m1 (missing the contributions from dB)
        /// Since each publish diagnostics notification replaces diagnostics per document,
        /// we must union the diagnostics contribution from dB and dA to produce all diagnostics for m1 and publish all at once.
        ///
        /// This dictionary stores the previously computed diagnostics for the published file so that we can
        /// union the currently computed diagnostics (e.g. for dA) with previously computed diagnostics (e.g. from dB).
        /// </summary>
        private readonly Dictionary<Uri, Dictionary<DocumentId, ImmutableArray<LanguageServer.Protocol.Diagnostic>>> _publishedFileToDiagnostics =
            new Dictionary<Uri, Dictionary<DocumentId, ImmutableArray<LanguageServer.Protocol.Diagnostic>>>();

        /// <summary>
        /// Stores the mapping of a document to the uri(s) of diagnostics previously produced for this document.
        /// When we get empty diagnostics for the document we need to find the uris we previously published for this document.
        /// Then we can publish the updated diagnostics set for those uris (either empty or the diagnostic contributions from other documents).
        /// We use a sorted set to ensure consistency in the order in which we report URIs.
        /// While it's not necessary to publish a document's mapped file diagnostics in a particular order,
        /// it does make it much easier to write tests and debug issues if we have a consistent ordering.
        /// </summary>
        private readonly Dictionary<DocumentId, ImmutableSortedSet<Uri>> _documentsToPublishedUris = new Dictionary<DocumentId, ImmutableSortedSet<Uri>>();

        /// <summary>
        /// Basic comparer for Uris used by <see cref="_documentsToPublishedUris"/> when publishing notifications.
        /// </summary>
        private static readonly Comparer<Uri> s_uriComparer = Comparer<Uri>.Create((uri1, uri2)
            => Uri.Compare(uri1, uri2, UriComponents.AbsoluteUri, UriFormat.SafeUnescaped, StringComparison.OrdinalIgnoreCase));

        internal async Task PublishDiagnosticsAsync(CodeAnalysis.Document document)
        {
            // Retrieve all diagnostics for the current document grouped by their actual file uri.
            var fileUriToDiagnostics = await GetDiagnosticsAsync(document, CancellationToken.None).ConfigureAwait(false);

            // Get the list of file uris with diagnostics (for the document).
            // We need to join the uris from current diagnostics with those previously published
            // so that we clear out any diagnostics in mapped files that are no longer a part
            // of the current diagnostics set (because the diagnostics were fixed).
            // Use sorted set to have consistent publish ordering for tests and debugging.
            var urisForCurrentDocument = _documentsToPublishedUris.GetOrValue(document.Id, ImmutableSortedSet.Create<Uri>(s_uriComparer)).Union(fileUriToDiagnostics.Keys);

            // Update the mapping for this document to be the uris we're about to publish diagnostics for.
            _documentsToPublishedUris[document.Id] = urisForCurrentDocument;

            // Go through each uri and publish the updated set of diagnostics per uri.
            foreach (var fileUri in urisForCurrentDocument)
            {
                // Get the updated diagnostics for a single uri that were contributed by the current document.
                var diagnostics = fileUriToDiagnostics.GetOrValue(fileUri, ImmutableArray<LanguageServer.Protocol.Diagnostic>.Empty);

                if (_publishedFileToDiagnostics.ContainsKey(fileUri))
                {
                    // Get all previously published diagnostics for this uri excluding those that were contributed from the current document.
                    // We don't need those since we just computed the updated values above.
                    var diagnosticsFromOtherDocuments = _publishedFileToDiagnostics[fileUri].Where(kvp => kvp.Key != document.Id).SelectMany(kvp => kvp.Value);

                    // Since diagnostics are replaced per uri, we must publish both contributions from this document and any other document
                    // that has diagnostic contributions to this uri, so union the two sets.
                    diagnostics = diagnostics.AddRange(diagnosticsFromOtherDocuments);
                }

                await SendDiagnosticsNotificationAsync(fileUri, diagnostics).ConfigureAwait(false);

                // There are three cases here ->
                // 1.  There are no diagnostics to publish for this fileUri.  We no longer need to track the fileUri at all.
                // 2.  There are diagnostics from the current document.  Store the diagnostics for the fileUri and document
                //      so they can be published along with contributions to the fileUri from other documents.
                // 3.  There are no diagnostics contributed by this document to the fileUri (could be some from other documents).
                //     We should clear out the diagnostics for this document for the fileUri.
                if (diagnostics.IsEmpty)
                {
                    // We published an empty set of diagnostics for this uri.  We no longer need to keep track of this mapping
                    // since there will be no previous diagnostics that we need to clear out.
                    _documentsToPublishedUris.MultiRemove(document.Id, fileUri);

                    // There are not any diagnostics to keep track of for this file, so we can stop.
                    _publishedFileToDiagnostics.Remove(fileUri);
                }
                else if (fileUriToDiagnostics.ContainsKey(fileUri))
                {
                    // We do have diagnostics from the current document - update the published diagnostics map
                    // to contain the new diagnostics contributed by this document for this uri.
                    var documentsToPublishedDiagnostics = _publishedFileToDiagnostics.GetOrAdd(fileUri, (_) =>
                        new Dictionary<DocumentId, ImmutableArray<LanguageServer.Protocol.Diagnostic>>());
                    documentsToPublishedDiagnostics[document.Id] = fileUriToDiagnostics[fileUri];
                }
                else
                {
                    // There were diagnostics from other documents, but none from the current document.
                    // If we're tracking the current document, we can stop.
                    _publishedFileToDiagnostics.GetOrDefault(fileUri)?.Remove(document.Id);
                    _documentsToPublishedUris.MultiRemove(document.Id, fileUri);
                }
            }
        }

        private async Task SendDiagnosticsNotificationAsync(Uri uri, ImmutableArray<LanguageServer.Protocol.Diagnostic> diagnostics)
        {
            var publishDiagnosticsParams = new PublishDiagnosticParams { Diagnostics = diagnostics.ToArray(), Uri = uri };
            await _jsonRpc.NotifyWithParameterObjectAsync(Methods.TextDocumentPublishDiagnosticsName, publishDiagnosticsParams).ConfigureAwait(false);
        }

        private async Task<Dictionary<Uri, ImmutableArray<LanguageServer.Protocol.Diagnostic>>> GetDiagnosticsAsync(CodeAnalysis.Document document, CancellationToken cancellationToken)
        {
            var diagnostics = _diagnosticService.GetDiagnostics(document.Project.Solution.Workspace, document.Project.Id, document.Id, null, false, cancellationToken)
                                                .Where(IncludeDiagnostic);

            var text = await document.GetTextAsync(cancellationToken).ConfigureAwait(false);

            // Retrieve diagnostics for the document.  These diagnostics could be for the current document, or they could map
            // to a different location in a different file.  We need to publish the diagnostics for the mapped locations as well.
            // An example of this is razor imports where the generated C# document maps to many razor documents.
            // https://docs.microsoft.com/en-us/aspnet/core/mvc/views/layout?view=aspnetcore-3.1#importing-shared-directives
            // https://docs.microsoft.com/en-us/aspnet/core/blazor/layouts?view=aspnetcore-3.1#centralized-layout-selection
            // So we get the diagnostics and group them by the actual mapped path so we can publish notifications
            // for each mapped file's diagnostics.
            var fileUriToDiagnostics = diagnostics.GroupBy(diagnostic => GetDiagnosticUri(document, diagnostic)).ToDictionary(
                group => group.Key,
                group => group.Select(diagnostic => ConvertToLspDiagnostic(diagnostic, text)).ToImmutableArray());
            return fileUriToDiagnostics;

            static Uri GetDiagnosticUri(Document document, DiagnosticData diagnosticData)
            {
                Contract.ThrowIfNull(diagnosticData.DataLocation, "Diagnostic data location should not be null here");

                var filePath = diagnosticData.DataLocation.MappedFilePath ?? diagnosticData.DataLocation.OriginalFilePath;
                return ProtocolConversions.GetUriFromFilePath(filePath);
            }

            static LanguageServer.Protocol.Diagnostic ConvertToLspDiagnostic(DiagnosticData diagnosticData, SourceText text)
            {
                return new LanguageServer.Protocol.Diagnostic
                {
                    Code = diagnosticData.Id,
                    Message = diagnosticData.Message,
                    Severity = ProtocolConversions.DiagnosticSeverityToLspDiagnositcSeverity(diagnosticData.Severity),
                    Range = GetDiagnosticRange(diagnosticData.DataLocation, text),
                    // Only the unnecessary diagnostic tag is currently supported via LSP.
                    Tags = diagnosticData.CustomTags.Contains(WellKnownDiagnosticTags.Unnecessary)
                        ? new DiagnosticTag[] { DiagnosticTag.Unnecessary }
                        : Array.Empty<DiagnosticTag>()
                };
            }
        }

        private bool IncludeDiagnostic(DiagnosticData diagnostic)
        {
            if (!diagnostic.Properties.TryGetValue(nameof(DocumentPropertiesService.DiagnosticsLspClientName), out var diagnosticClientName))
            {
                // This diagnostic is not restricted to a specific LSP client, so just pass it through
                return true;
            }

            // We only include this diagnostic if it directly matches our name.
            return diagnosticClientName == _clientName;
        }

        private static LanguageServer.Protocol.Range? GetDiagnosticRange(DiagnosticDataLocation? diagnosticDataLocation, SourceText text)
        {
            var linePositionSpan = DiagnosticData.GetLinePositionSpan(diagnosticDataLocation, text, useMapped: true);
            return ProtocolConversions.LinePositionToRange(linePositionSpan);
        }

        internal TestAccessor GetTestAccessor() => new TestAccessor(this);

        internal class TestAccessor
        {
            private readonly InProcLanguageServer _server;

            internal TestAccessor(InProcLanguageServer server)
            {
                _server = server;
            }

            internal ImmutableArray<Uri> GetFileUrisInPublishDiagnostics()
                => _server._publishedFileToDiagnostics.Keys.ToImmutableArray();

            internal ImmutableArray<DocumentId> GetDocumentIdsInPublishedUris()
                => _server._documentsToPublishedUris.Keys.ToImmutableArray();

            internal IImmutableSet<Uri> GetFileUrisForDocument(DocumentId documentId)
                => _server._documentsToPublishedUris.GetOrValue(documentId, ImmutableSortedSet<Uri>.Empty);

            internal ImmutableArray<LanguageServer.Protocol.Diagnostic> GetDiagnosticsForUriAndDocument(DocumentId documentId, Uri uri)
            {
                if (_server._publishedFileToDiagnostics.TryGetValue(uri, out var dict) && dict.TryGetValue(documentId, out var diagnostics))
                {
                    return diagnostics;
                }

                return ImmutableArray<LanguageServer.Protocol.Diagnostic>.Empty;
            }
        }
    }
}<|MERGE_RESOLUTION|>--- conflicted
+++ resolved
@@ -40,27 +40,6 @@
         private readonly JsonRpc _jsonRpc;
         private readonly LanguageServerProtocol _protocol;
         private readonly CodeAnalysis.Workspace _workspace;
-<<<<<<< HEAD
-
-        // The VS LSP client supports streaming using IProgress<T> on various requests.
-        // However, this is not yet supported through Live Share, so deserialization fails on the IProgress<T> property.
-        // https://devdiv.visualstudio.com/DevDiv/_workitems/edit/1043376 tracks Live Share support for this (committed for 16.6).
-        // Additionally, the VS LSP client will be changing the type of 'tagSupport' from bool to an object in future LSP package versions.
-        // Since updating our package versions is extraordinarily difficult, add this workaround so we aren't broken when they change the type.
-        // https://github.com/dotnet/roslyn/issues/40829 tracks updating our package versions to remove this workaround.
-        internal static readonly JsonSerializer JsonSerializer = JsonSerializer.Create(new JsonSerializerSettings
-        {
-            Error = (sender, args) =>
-            {
-                if (object.Equals(args.ErrorContext.Member, "partialResultToken")
-                    || (object.Equals(args.ErrorContext.Member, "tagSupport") && args.ErrorContext.OriginalObject.GetType() == typeof(PublishDiagnosticsSetting)))
-                {
-                    args.ErrorContext.Handled = true;
-                }
-            }
-        });
-=======
->>>>>>> 9e672772
 
         private VSClientCapabilities _clientCapabilities;
 
@@ -91,10 +70,6 @@
             // InitializeParams only references ClientCapabilities, but the VS LSP client
             // sends additional VS specific capabilities, so directly deserialize them into the VSClientCapabilities
             // to avoid losing them.
-<<<<<<< HEAD
-            _clientCapabilities = input["capabilities"].ToObject<VSClientCapabilities>(JsonSerializer);
-            return _protocol.InitializeAsync(_workspace.CurrentSolution, input.ToObject<InitializeParams>(JsonSerializer), _clientCapabilities, cancellationToken);
-=======
             _clientCapabilities = input["capabilities"].ToObject<VSClientCapabilities>();
             var serverCapabilities = await _protocol.ExecuteRequestAsync<InitializeParams, InitializeResult>(Methods.InitializeName,
                 _workspace.CurrentSolution, input.ToObject<InitializeParams>(), _clientCapabilities, _clientName, cancellationToken).ConfigureAwait(false);
@@ -103,7 +78,6 @@
             // Tracking - https://devdiv.visualstudio.com/DevDiv/_workitems/edit/918138/
             serverCapabilities.Capabilities.HoverProvider = Equals(_clientName, RazorLanguageClient.ClientName);
             return serverCapabilities;
->>>>>>> 9e672772
         }
 
         [JsonRpcMethod(Methods.InitializedName)]
@@ -130,98 +104,6 @@
         {
         }
 
-<<<<<<< HEAD
-        [JsonRpcMethod(Methods.TextDocumentDefinitionName)]
-        public Task<SumType<LSP.Location, LSP.Location[]>?> GetTextDocumentDefinitionAsync(JToken input, CancellationToken cancellationToken)
-        {
-            var textDocumentPositionParams = input.ToObject<TextDocumentPositionParams>(JsonSerializer);
-            return _protocol.GoToDefinitionAsync(_workspace.CurrentSolution, textDocumentPositionParams, _clientCapabilities, cancellationToken);
-        }
-
-        [JsonRpcMethod(Methods.TextDocumentRenameName)]
-        public Task<WorkspaceEdit> GetTextDocumentRenameAsync(JToken input, CancellationToken cancellationToken)
-        {
-            var renameParams = input.ToObject<RenameParams>(JsonSerializer);
-            return _protocol.RenameAsync(_workspace.CurrentSolution, renameParams, _clientCapabilities, cancellationToken);
-        }
-
-        [JsonRpcMethod(Methods.TextDocumentReferencesName)]
-        public Task<VSReferenceItem[]> GetTextDocumentReferencesAsync(JToken input, CancellationToken cancellationToken)
-        {
-            var referencesParams = input.ToObject<ReferenceParams>(JsonSerializer);
-            return _protocol.GetDocumentReferencesAsync(_workspace.CurrentSolution, referencesParams, _clientCapabilities, cancellationToken);
-        }
-
-        [JsonRpcMethod(Methods.TextDocumentCompletionName)]
-        public Task<SumType<CompletionItem[], CompletionList>?> GetTextDocumentCompletionAsync(JToken input, CancellationToken cancellationToken)
-        {
-            var completionParams = input.ToObject<CompletionParams>(JsonSerializer);
-            return _protocol.GetCompletionsAsync(_workspace.CurrentSolution, completionParams, _clientCapabilities, cancellationToken);
-        }
-
-        [JsonRpcMethod(Methods.TextDocumentCompletionResolveName)]
-        public Task<CompletionItem> ResolveCompletionItemAsync(JToken input, CancellationToken cancellationToken)
-        {
-            var completionItem = input.ToObject<CompletionItem>(JsonSerializer);
-            return _protocol.ResolveCompletionItemAsync(_workspace.CurrentSolution, completionItem, _clientCapabilities, cancellationToken);
-        }
-
-        [JsonRpcMethod(Methods.TextDocumentDocumentHighlightName)]
-        public Task<DocumentHighlight[]> GetTextDocumentDocumentHighlightsAsync(JToken input, CancellationToken cancellationToken)
-        {
-            var textDocumentPositionParams = input.ToObject<TextDocumentPositionParams>(JsonSerializer);
-            return _protocol.GetDocumentHighlightAsync(_workspace.CurrentSolution, textDocumentPositionParams, _clientCapabilities, cancellationToken);
-        }
-
-        [JsonRpcMethod(Methods.TextDocumentDocumentSymbolName)]
-        public Task<object[]> GetTextDocumentDocumentSymbolsAsync(JToken input, CancellationToken cancellationToken)
-        {
-            var documentSymbolParams = input.ToObject<DocumentSymbolParams>(JsonSerializer);
-            return _protocol.GetDocumentSymbolsAsync(_workspace.CurrentSolution, documentSymbolParams, _clientCapabilities, cancellationToken);
-        }
-
-        [JsonRpcMethod(Methods.TextDocumentFormattingName)]
-        public Task<TextEdit[]> GetTextDocumentFormattingAsync(JToken input, CancellationToken cancellationToken)
-        {
-            var documentFormattingParams = input.ToObject<DocumentFormattingParams>(JsonSerializer);
-            return _protocol.FormatDocumentAsync(_workspace.CurrentSolution, documentFormattingParams, _clientCapabilities, cancellationToken);
-        }
-
-        [JsonRpcMethod(Methods.TextDocumentOnTypeFormattingName)]
-        public Task<TextEdit[]> GetTextDocumentFormattingOnTypeAsync(JToken input, CancellationToken cancellationToken)
-        {
-            var documentOnTypeFormattingParams = input.ToObject<DocumentOnTypeFormattingParams>(JsonSerializer);
-            return _protocol.FormatDocumentOnTypeAsync(_workspace.CurrentSolution, documentOnTypeFormattingParams, _clientCapabilities, cancellationToken);
-        }
-
-        [JsonRpcMethod(Methods.TextDocumentImplementationName)]
-        public Task<SumType<LSP.Location, LSP.Location[]>?> GetTextDocumentImplementationsAsync(JToken input, CancellationToken cancellationToken)
-        {
-            var textDocumentPositionParams = input.ToObject<TextDocumentPositionParams>(JsonSerializer);
-            return _protocol.FindImplementationsAsync(_workspace.CurrentSolution, textDocumentPositionParams, _clientCapabilities, cancellationToken);
-        }
-
-        [JsonRpcMethod(Methods.TextDocumentRangeFormattingName)]
-        public Task<TextEdit[]> GetTextDocumentRangeFormattingAsync(JToken input, CancellationToken cancellationToken)
-        {
-            var documentRangeFormattingParams = input.ToObject<DocumentRangeFormattingParams>(JsonSerializer);
-            return _protocol.FormatDocumentRangeAsync(_workspace.CurrentSolution, documentRangeFormattingParams, _clientCapabilities, cancellationToken);
-        }
-
-        [JsonRpcMethod(Methods.TextDocumentSignatureHelpName)]
-        public async Task<SignatureHelp> GetTextDocumentSignatureHelpAsync(JToken input, CancellationToken cancellationToken)
-        {
-            var textDocumentPositionParams = input.ToObject<TextDocumentPositionParams>(JsonSerializer);
-            return await _protocol.GetSignatureHelpAsync(_workspace.CurrentSolution, textDocumentPositionParams, _clientCapabilities, cancellationToken).ConfigureAwait(false);
-        }
-
-        [JsonRpcMethod(Methods.WorkspaceSymbolName)]
-        public async Task<SymbolInformation[]> GetWorkspaceSymbolsAsync(JToken input, CancellationToken cancellationToken)
-        {
-            var workspaceSymbolParams = input.ToObject<WorkspaceSymbolParams>(JsonSerializer);
-            return await _protocol.GetWorkspaceSymbolsAsync(_workspace.CurrentSolution, workspaceSymbolParams, _clientCapabilities, cancellationToken).ConfigureAwait(false);
-        }
-=======
         [JsonRpcMethod(Methods.TextDocumentDefinitionName, UseSingleObjectParameterDeserialization = true)]
         public Task<LSP.Location[]> GetTextDocumentDefinitionAsync(TextDocumentPositionParams textDocumentPositionParams, CancellationToken cancellationToken)
             => _protocol.ExecuteRequestAsync<TextDocumentPositionParams, LSP.Location[]>(Methods.TextDocumentDefinitionName,
@@ -292,7 +174,6 @@
         public Task<SymbolInformation[]> GetWorkspaceSymbolsAsync(WorkspaceSymbolParams workspaceSymbolParams, CancellationToken cancellationToken)
             => _protocol.ExecuteRequestAsync<WorkspaceSymbolParams, SymbolInformation[]>(Methods.WorkspaceSymbolName,
                 _workspace.CurrentSolution, workspaceSymbolParams, _clientCapabilities, _clientName, cancellationToken);
->>>>>>> 9e672772
 
 #pragma warning disable VSTHRD100 // Avoid async void methods
         private async void DiagnosticService_DiagnosticsUpdated(object sender, DiagnosticsUpdatedArgs e)
