--- conflicted
+++ resolved
@@ -62,16 +62,6 @@
         }
 
         internal void SetOption<T>(PerLanguageOption2<T> option, string language, T value)
-<<<<<<< HEAD
-        {
-            _optionSet = _optionSet.WithChangedOption(option, language, value);
-
-            OnOptionChanged(new OptionKey(option, language));
-        }
-
-        public IEnumerable<IOption> GetRegisteredOptions()
-=======
->>>>>>> d73229b4
         {
             _optionSet = _optionSet.WithChangedOption(option, language, value);
 
