--- conflicted
+++ resolved
@@ -400,10 +400,7 @@
         AssetStorage_ForceGC,
         RemoteHost_Bitness,
         Intellisense_Completion,
-<<<<<<< HEAD
-        Experiment_KeybindingsReset
-=======
         MetadataOnlyImage_EmitFailure,
->>>>>>> 9503de74
+        Experiment_KeybindingsReset,
     }
 }