--- conflicted
+++ resolved
@@ -51,17 +51,10 @@
                 public TrackedGeneratorDriver GeneratorDriver { get; }
 
                 /// <summary>
-<<<<<<< HEAD
-                /// Weak table to the assembly and module symbols that this compilation tracker has created.  This can
-                /// be used to determine which project an assembly symbol came from after the fact.  This is needed as
-                /// the compilation an assembly came from can GC'ed and further requests to get that compilation (or any
-                /// of it's assemblies) may produce new assembly symbols.
-=======
                 /// Weak table of the assembly and module symbols that this compilation tracker has created.  This can
                 /// be used to determine which project an assembly symbol came from after the fact.  This is needed as
                 /// the compilation an assembly came from can be GC'ed and further requests to get that compilation (or
                 /// any of it's assemblies) may produce new assembly symbols.
->>>>>>> 9d1bd7c7
                 /// </summary>
                 /// <remarks>
                 /// Ideally this would just be <c>ConditionalWeakSet&lt;ISymbol&gt;</c>.  Effectively we just want to
