﻿// Licensed to the .NET Foundation under one or more agreements.
// The .NET Foundation licenses this file to you under the MIT license.
// See the LICENSE file in the project root for more information.

#nullable enable

using System;
using System.Collections.Generic;
using System.Collections.Immutable;
using System.Diagnostics;
using System.Diagnostics.CodeAnalysis;
using System.Linq;
using System.Threading;
using System.Threading.Tasks;
using Microsoft.CodeAnalysis;
using Microsoft.CodeAnalysis.Diagnostics;
using Microsoft.CodeAnalysis.ErrorReporting;
using Microsoft.CodeAnalysis.Host;
using Microsoft.CodeAnalysis.Internal.Log;
using Microsoft.CodeAnalysis.Logging;
using Microsoft.CodeAnalysis.PooledObjects;
using Roslyn.Utilities;

namespace Microsoft.CodeAnalysis
{
    internal partial class SolutionState
    {
        /// <summary>
        /// Tracks the changes made to a project and provides the facility to get a lazily built
        /// compilation for that project.  As the compilation is being built, the partial results are
        /// stored as well so that they can be used in the 'in progress' workspace snapshot.
        /// </summary>
        private partial class CompilationTracker
        {
            private static readonly Func<ProjectState, string> s_logBuildCompilationAsync =
                state => string.Join(",", state.AssemblyName, state.DocumentIds.Count);

            public ProjectState ProjectState { get; }

            /// <summary>
            /// Access via the <see cref="ReadState"/> and <see cref="WriteState"/> methods.
            /// </summary>
            private State _stateDoNotAccessDirectly;

            // guarantees only one thread is building at a time
            private readonly SemaphoreSlim _buildLock = new SemaphoreSlim(initialCount: 1);

            private CompilationTracker(
                ProjectState project,
                State state)
            {
                Contract.ThrowIfNull(project);

                this.ProjectState = project;
                _stateDoNotAccessDirectly = state;
            }

            /// <summary>
            /// Creates a tracker for the provided project.  The tracker will be in the 'empty' state
            /// and will have no extra information beyond the project itself.
            /// </summary>
            public CompilationTracker(ProjectState project)
                : this(project, State.Empty)
            {
            }

            private State ReadState()
                => Volatile.Read(ref _stateDoNotAccessDirectly);

            private void WriteState(State state, SolutionServices solutionServices)
            {
                if (solutionServices.SupportsCachingRecoverableObjects)
                {
                    // Allow the cache service to create a strong reference to the compilation
                    solutionServices.CacheService.CacheObjectIfCachingEnabledForKey(ProjectState.Id, state, state.Compilation?.GetValueOrNull());
                }

                Volatile.Write(ref _stateDoNotAccessDirectly, state);
            }

            /// <summary>
            /// Returns true if this tracker currently either points to a compilation, has an in-progress
            /// compilation being computed, or has a skeleton reference.  Note: this is simply a weak
            /// statement about the tracker at this exact moment in time.  Immediately after this returns
            /// the tracker might change and may no longer have a final compilation (for example, if the
            /// retainer let go of it) or might not have an in-progress compilation (for example, if the
            /// background compiler finished with it).
            /// 
            /// Because of the above limitations, this should only be used by clients as a weak form of
            /// information about the tracker.  For example, a client may see that a tracker has no
            /// compilation and may choose to throw it away knowing that it could be reconstructed at a
            /// later point if necessary.
            /// </summary>
            public bool HasCompilation
            {
                get
                {
                    var state = this.ReadState();
                    return state.Compilation != null && state.Compilation.TryGetValue(out _) || state.DeclarationOnlyCompilation != null;
                }
            }

            /// <summary>
            /// Creates a new instance of the compilation info, retaining any already built
            /// compilation state as the now 'old' state
            /// </summary>
            public CompilationTracker Fork(
                ProjectState newProject,
                CompilationAndGeneratorDriverTranslationAction? translate = null,
                bool clone = false,
                CancellationToken cancellationToken = default)
            {
                var state = ReadState();

                var baseCompilation = state.Compilation?.GetValueOrNull(cancellationToken);
                if (baseCompilation != null)
                {
                    // We have some pre-calculated state to incrementally update
                    var newInProgressCompilation = clone
                        ? baseCompilation.Clone()
                        : baseCompilation;

                    var intermediateProjects = state is InProgressState inProgressState
                        ? inProgressState.IntermediateProjects
                        : ImmutableArray.Create<(ProjectState, CompilationAndGeneratorDriverTranslationAction)>();

                    var newIntermediateProjects = translate == null
                         ? intermediateProjects
                         : intermediateProjects.Add((ProjectState, translate));

                    var newState = State.Create(newInProgressCompilation, state.GeneratorDriver, newIntermediateProjects);

                    return new CompilationTracker(newProject, newState);
                }

                var declarationOnlyCompilation = state.DeclarationOnlyCompilation;
                if (declarationOnlyCompilation != null)
                {
                    if (translate != null)
                    {
                        var intermediateProjects = ImmutableArray.Create((this.ProjectState, translate));
                        return new CompilationTracker(newProject, new InProgressState(declarationOnlyCompilation, state.GeneratorDriver, intermediateProjects));
                    }

                    return new CompilationTracker(newProject, new LightDeclarationState(declarationOnlyCompilation));
                }

                // We have nothing.  Just make a tracker that only points to the new project.  We'll have
                // to rebuild its compilation from scratch if anyone asks for it.
                return new CompilationTracker(newProject);
            }

            /// <summary>
            /// Creates a fork with the same final project.
            /// </summary>
            public CompilationTracker Clone()
                => this.Fork(this.ProjectState, clone: true);

            public CompilationTracker FreezePartialStateWithTree(SolutionState solution, DocumentState docState, SyntaxTree tree, CancellationToken cancellationToken)
            {
                GetPartialCompilationState(solution, docState.Id, out var inProgressProject, out var inProgressCompilation, cancellationToken);

                if (!inProgressCompilation.SyntaxTrees.Contains(tree))
                {
                    var existingTree = inProgressCompilation.SyntaxTrees.FirstOrDefault(t => t.FilePath == tree.FilePath);
                    if (existingTree != null)
                    {
                        inProgressCompilation = inProgressCompilation.ReplaceSyntaxTree(existingTree, tree);
                        inProgressProject = inProgressProject.UpdateDocument(docState, textChanged: false, recalculateDependentVersions: false);
                    }
                    else
                    {
                        inProgressCompilation = inProgressCompilation.AddSyntaxTrees(tree);
                        Debug.Assert(!inProgressProject.DocumentIds.Contains(docState.Id));
                        inProgressProject = inProgressProject.AddDocuments(ImmutableArray.Create(docState));
                    }
                }

                // The user is asking for an in progress snap.  We don't want to create it and then
                // have the compilation immediately disappear.  So we force it to stay around with a ConstantValueSource.
                // As a policy, all partial-state projects are said to have incomplete references, since the state has no guarantees.
                // We also will drop our generator driver, since the in-progress state will simply have to be whatever we already had and
                // we won't run any generators any further.
                return new CompilationTracker(
                    inProgressProject,
                    new FinalState(
                        new ConstantValueSource<Optional<Compilation>>(inProgressCompilation),
                        new ConstantValueSource<Optional<Compilation>>(inProgressCompilation),
                        inProgressCompilation,
                        generatorDriver: new TrackedGeneratorDriver(null),
                        hasSuccessfullyLoaded: false));
            }

            /// <summary>
            /// Tries to get the latest snapshot of the compilation without waiting for it to be
            /// fully built. This method takes advantage of the progress side-effect produced during
            /// <see cref="BuildCompilationInfoAsync(SolutionState, CancellationToken)"/>. It will either return the already built compilation, any
            /// in-progress compilation or any known old compilation in that order of preference.
            /// The compilation state that is returned will have a compilation that is retained so
            /// that it cannot disappear.
            /// </summary>
            private void GetPartialCompilationState(
                SolutionState solution,
                DocumentId id,
                out ProjectState inProgressProject,
                out Compilation inProgressCompilation,
                CancellationToken cancellationToken)
            {
                var state = ReadState();
                var compilation = state.Compilation?.GetValueOrNull(cancellationToken);

                // check whether we can bail out quickly for typing case
                var inProgressState = state as InProgressState;

                // all changes left for this document is modifying the given document.
                // we can use current state as it is since we will replace the document with latest document anyway.
                if (inProgressState != null &&
                    compilation != null &&
                    inProgressState.IntermediateProjects.All(t => IsTouchDocumentActionForDocument(t.action, id)))
                {
                    inProgressProject = ProjectState;
                    inProgressCompilation = compilation;

                    SolutionLogger.UseExistingPartialProjectState();
                    return;
                }

                inProgressProject = inProgressState != null ? inProgressState.IntermediateProjects.First().state : this.ProjectState;

                // if we already have a final compilation we are done.
                if (compilation != null && state is FinalState)
                {
                    inProgressCompilation = compilation;

                    SolutionLogger.UseExistingFullProjectState();
                    return;
                }

                // 1) if we have an in-progress compilation use it.  
                // 2) If we don't, then create a simple empty compilation/project. 
                // 3) then, make sure that all it's p2p refs and whatnot are correct.
                if (compilation == null)
                {
                    inProgressProject = inProgressProject.RemoveAllDocuments();
                    inProgressCompilation = CreateEmptyCompilation();
                }
                else
                {
                    inProgressCompilation = compilation;
                }

                // Now add in back a consistent set of project references.  For project references
                // try to get either a CompilationReference or a SkeletonReference. This ensures
                // that the in-progress project only reports a reference to another project if it
                // could actually get a reference to that project's metadata.
                var metadataReferences = new List<MetadataReference>();
                var newProjectReferences = new List<ProjectReference>();
                metadataReferences.AddRange(this.ProjectState.MetadataReferences);

                var metadataReferenceToProjectId = new Dictionary<MetadataReference, ProjectId>();

                foreach (var projectReference in this.ProjectState.ProjectReferences)
                {
                    var referencedProject = solution.GetProjectState(projectReference.ProjectId);
                    if (referencedProject != null)
                    {
                        if (referencedProject.IsSubmission)
                        {
                            var previousScriptCompilation = solution.GetCompilationAsync(projectReference.ProjectId, cancellationToken).WaitAndGetResult(cancellationToken);

                            // previous submission project must support compilation:
                            RoslynDebug.Assert(previousScriptCompilation != null);

                            inProgressCompilation = inProgressCompilation.WithScriptCompilationInfo(inProgressCompilation.ScriptCompilationInfo!.WithPreviousScriptCompilation(previousScriptCompilation));
                        }
                        else
                        {
                            // get the latest metadata for the partial compilation of the referenced project.
                            var metadata = solution.GetPartialMetadataReference(projectReference, this.ProjectState);

                            if (metadata == null)
                            {
                                // if we failed to get the metadata, check to see if we previously had existing metadata and reuse it instead.
                                var inProgressCompilationNotRef = inProgressCompilation;
                                metadata = inProgressCompilationNotRef.ExternalReferences.FirstOrDefault(
                                    r => solution.GetProjectState(inProgressCompilationNotRef.GetAssemblyOrModuleSymbol(r) as IAssemblySymbol)?.Id == projectReference.ProjectId);
                            }

                            if (metadata != null)
                            {
                                newProjectReferences.Add(projectReference);
                                metadataReferences.Add(metadata);
                                metadataReferenceToProjectId.Add(metadata, projectReference.ProjectId);
                            }
                        }
                    }
                }

                inProgressProject = inProgressProject.WithProjectReferences(newProjectReferences);
<<<<<<< HEAD
                inProgressCompilation = UpdateCompilationWithNewReferencesAndRecordAssemblySymbols(inProgressCompilation, metadataReferences, metadataReferenceToProjectId);
=======

                if (!Enumerable.SequenceEqual(inProgressCompilation.ExternalReferences, metadataReferences))
                {
                    inProgressCompilation = inProgressCompilation.WithReferences(metadataReferences);
                }

                RecordAssemblySymbols(inProgressCompilation, metadataReferenceToProjectId);
>>>>>>> d73229b4

                SolutionLogger.CreatePartialProjectState();
            }

            private static bool IsTouchDocumentActionForDocument(CompilationAndGeneratorDriverTranslationAction action, DocumentId id)
                => action is CompilationAndGeneratorDriverTranslationAction.TouchDocumentAction touchDocumentAction &&
                   touchDocumentAction.DocumentId == id;

            /// <summary>
            /// Gets the final compilation if it is available.
            /// </summary>
            public bool TryGetCompilation([NotNullWhen(true)]out Compilation? compilation)
            {
                var state = ReadState();
                if (state.FinalCompilation != null && state.FinalCompilation.TryGetValue(out var compilationOpt) && compilationOpt.HasValue)
                {
                    compilation = compilationOpt.Value;
                    return true;
                }

                compilation = null;
                return false;
            }

            public Task<Compilation> GetCompilationAsync(SolutionState solution, CancellationToken cancellationToken)
            {
                if (this.TryGetCompilation(out var compilation))
                {
                    // PERF: This is a hot code path and Task<TResult> isn't cheap,
                    // so cache the completed tasks to reduce allocations. We also
                    // need to avoid keeping a strong reference to the Compilation,
                    // so use a ConditionalWeakTable.
                    return SpecializedTasks.FromResult(compilation);
                }
                else
                {
                    return GetCompilationSlowAsync(solution, cancellationToken);
                }
            }

            private async Task<Compilation> GetCompilationSlowAsync(SolutionState solution, CancellationToken cancellationToken)
            {
                var compilationInfo = await GetOrBuildCompilationInfoAsync(solution, lockGate: true, cancellationToken: cancellationToken).ConfigureAwait(false);
                return compilationInfo.Compilation;
            }

            private async Task<Compilation> GetOrBuildDeclarationCompilationAsync(SolutionServices solutionServices, CancellationToken cancellationToken)
            {
                try
                {
                    cancellationToken.ThrowIfCancellationRequested();

                    using (await _buildLock.DisposableWaitAsync(cancellationToken).ConfigureAwait(false))
                    {
                        var state = ReadState();

                        // we are already in the final stage. just return it.
                        var compilation = state.FinalCompilation?.GetValueOrNull(cancellationToken);
                        if (compilation != null)
                        {
                            return compilation;
                        }

                        compilation = state.Compilation?.GetValueOrNull(cancellationToken);
                        if (compilation == null)
                        {
                            // let's see whether we have declaration only compilation
                            if (state.DeclarationOnlyCompilation != null)
                            {
                                // okay, move to full declaration state. do this so that declaration only compilation never
                                // realize symbols.
                                var declarationOnlyCompilation = state.DeclarationOnlyCompilation.Clone();
                                WriteState(new FullDeclarationState(declarationOnlyCompilation, state.GeneratorDriver), solutionServices);
                                return declarationOnlyCompilation;
                            }

                            // We've got nothing.  Build it from scratch :(
                            return await BuildDeclarationCompilationFromScratchAsync(solutionServices, cancellationToken).ConfigureAwait(false);
                        }

                        if (state is FullDeclarationState)
                        {
                            // we have full declaration, just use it.
                            return compilation;
                        }

                        TrackedGeneratorDriver generatorDriver;
                        (compilation, generatorDriver) = await BuildDeclarationCompilationFromInProgressAsync(solutionServices, (InProgressState)state, compilation, cancellationToken).ConfigureAwait(false);

                        // We must have an in progress compilation. Build off of that.
                        return compilation;
                    }
                }
                catch (Exception e) when (FatalError.ReportUnlessCanceled(e))
                {
                    throw ExceptionUtilities.Unreachable;
                }
            }

            private async Task<CompilationInfo> GetOrBuildCompilationInfoAsync(
                SolutionState solution,
                bool lockGate,
                CancellationToken cancellationToken)
            {
                try
                {
                    using (Logger.LogBlock(FunctionId.Workspace_Project_CompilationTracker_BuildCompilationAsync,
                                           s_logBuildCompilationAsync, ProjectState, cancellationToken))
                    {
                        cancellationToken.ThrowIfCancellationRequested();

                        var state = ReadState();

                        // Try to get the built compilation.  If it exists, then we can just return that.
                        var finalCompilation = state.FinalCompilation?.GetValueOrNull(cancellationToken);
                        if (finalCompilation != null)
                        {
                            RoslynDebug.Assert(state.HasSuccessfullyLoaded.HasValue);
                            return new CompilationInfo(finalCompilation, state.HasSuccessfullyLoaded.Value);
                        }

                        // Otherwise, we actually have to build it.  Ensure that only one thread is trying to
                        // build this compilation at a time.
                        if (lockGate)
                        {
                            using (await _buildLock.DisposableWaitAsync(cancellationToken).ConfigureAwait(false))
                            {
                                return await BuildCompilationInfoAsync(solution, cancellationToken).ConfigureAwait(false);
                            }
                        }
                        else
                        {
                            return await BuildCompilationInfoAsync(solution, cancellationToken).ConfigureAwait(false);
                        }
                    }
                }
                catch (Exception e) when (FatalError.ReportUnlessCanceled(e))
                {
                    throw ExceptionUtilities.Unreachable;
                }
            }

            /// <summary>
            /// Builds the compilation matching the project state. In the process of building, also
            /// produce in progress snapshots that can be accessed from other threads.
            /// </summary>
            private Task<CompilationInfo> BuildCompilationInfoAsync(
                SolutionState solution,
                CancellationToken cancellationToken)
            {
                cancellationToken.ThrowIfCancellationRequested();

                var state = ReadState();

                // if we already have a compilation, we must be already done!  This can happen if two
                // threads were waiting to build, and we came in after the other succeeded.
                var compilation = state.FinalCompilation?.GetValueOrNull(cancellationToken);
                if (compilation != null)
                {
                    RoslynDebug.Assert(state.HasSuccessfullyLoaded.HasValue);
                    return Task.FromResult(new CompilationInfo(compilation, state.HasSuccessfullyLoaded.Value));
                }

                compilation = state.Compilation?.GetValueOrNull(cancellationToken);
                if (compilation == null)
                {
                    // this can happen if compilation is already kicked out from the cache.
                    // check whether the state we have support declaration only compilation
                    if (state.DeclarationOnlyCompilation != null)
                    {
                        // we have declaration only compilation. build final one from it.
                        return FinalizeCompilationAsync(solution, state.DeclarationOnlyCompilation, state.GeneratorDriver, cancellationToken);
                    }

                    // We've got nothing.  Build it from scratch :(
                    return BuildCompilationInfoFromScratchAsync(solution, cancellationToken);
                }

                if (state is FullDeclarationState || state is FinalState)
                {
                    // We have a declaration compilation, use it to reconstruct the final compilation
                    return FinalizeCompilationAsync(solution, compilation, state.GeneratorDriver, cancellationToken);
                }
                else
                {
                    // We must have an in progress compilation. Build off of that.
                    return BuildFinalStateFromInProgressStateAsync(solution, (InProgressState)state, compilation, cancellationToken);
                }
            }

            private async Task<CompilationInfo> BuildCompilationInfoFromScratchAsync(
                SolutionState solution, CancellationToken cancellationToken)
            {
                try
                {
                    var compilation = await BuildDeclarationCompilationFromScratchAsync(solution.Services, cancellationToken).ConfigureAwait(false);

                    // Since we're building one from scratch, we don't have a generator that represents this state; we'll start with
                    // null and then we'll have to create a generator inside the finalization process.
                    return await FinalizeCompilationAsync(solution, compilation, new TrackedGeneratorDriver(null), cancellationToken).ConfigureAwait(false);
                }
                catch (Exception e) when (FatalError.ReportUnlessCanceled(e))
                {
                    throw ExceptionUtilities.Unreachable;
                }
            }

            [PerformanceSensitive(
                "https://github.com/dotnet/roslyn/issues/23582",
                Constraint = "Avoid calling " + nameof(Compilation.AddSyntaxTrees) + " in a loop due to allocation overhead.")]
            private async Task<Compilation> BuildDeclarationCompilationFromScratchAsync(
                SolutionServices solutionServices, CancellationToken cancellationToken)
            {
                try
                {
                    var compilation = CreateEmptyCompilation();

                    var trees = ArrayBuilder<SyntaxTree>.GetInstance(ProjectState.DocumentIds.Count);
                    foreach (var document in ProjectState.OrderedDocumentStates)
                    {
                        cancellationToken.ThrowIfCancellationRequested();
                        // Include the tree even if the content of the document failed to load.
                        trees.Add(await document.GetSyntaxTreeAsync(cancellationToken).ConfigureAwait(false));
                    }

                    compilation = compilation.AddSyntaxTrees(trees);
                    trees.Free();

                    WriteState(new FullDeclarationState(compilation, new TrackedGeneratorDriver(generatorDriver: null)), solutionServices);
                    return compilation;
                }
                catch (Exception e) when (FatalError.ReportUnlessCanceled(e))
                {
                    throw ExceptionUtilities.Unreachable;
                }
            }

            private Compilation CreateEmptyCompilation()
            {
                var compilationFactory = this.ProjectState.LanguageServices.GetRequiredService<ICompilationFactoryService>();

                if (this.ProjectState.IsSubmission)
                {
                    return compilationFactory.CreateSubmissionCompilation(
                        this.ProjectState.AssemblyName,
                        this.ProjectState.CompilationOptions!,
                        this.ProjectState.HostObjectType);
                }
                else
                {
                    return compilationFactory.CreateCompilation(
                        this.ProjectState.AssemblyName,
                        this.ProjectState.CompilationOptions!);
                }
            }

            private async Task<CompilationInfo> BuildFinalStateFromInProgressStateAsync(
                SolutionState solution, InProgressState state, Compilation inProgressCompilation, CancellationToken cancellationToken)
            {
                try
                {
                    var (compilation, generatorDriver) = await BuildDeclarationCompilationFromInProgressAsync(solution.Services, state, inProgressCompilation, cancellationToken).ConfigureAwait(false);
                    return await FinalizeCompilationAsync(solution, compilation, generatorDriver, cancellationToken).ConfigureAwait(false);
                }
                catch (Exception e) when (FatalError.ReportUnlessCanceled(e))
                {
                    throw ExceptionUtilities.Unreachable;
                }
            }

            private async Task<(Compilation, TrackedGeneratorDriver)> BuildDeclarationCompilationFromInProgressAsync(
                SolutionServices solutionServices, InProgressState state, Compilation inProgressCompilation, CancellationToken cancellationToken)
            {
                try
                {
                    var intermediateProjects = state.IntermediateProjects;
                    var inProgressGeneratorDriver = state.GeneratorDriver;

                    while (intermediateProjects.Length > 0)
                    {
                        cancellationToken.ThrowIfCancellationRequested();

                        var compilationTranslationAction = intermediateProjects[0].action;
                        inProgressCompilation = await compilationTranslationAction.TransformCompilationAsync(inProgressCompilation, cancellationToken).ConfigureAwait(false);
                        inProgressGeneratorDriver = compilationTranslationAction.TransformGeneratorDriver(inProgressGeneratorDriver);
                        intermediateProjects = intermediateProjects.RemoveAt(0);

                        this.WriteState(State.Create(inProgressCompilation, inProgressGeneratorDriver, intermediateProjects), solutionServices);
                    }

                    return (inProgressCompilation, inProgressGeneratorDriver);
                }
                catch (Exception e) when (FatalError.ReportUnlessCanceled(e))
                {
                    throw ExceptionUtilities.Unreachable;
                }
            }

            private struct CompilationInfo
            {
                public Compilation Compilation { get; }
                public bool HasSuccessfullyLoaded { get; }

                public CompilationInfo(Compilation compilation, bool hasSuccessfullyLoaded)
                {
                    this.Compilation = compilation;
                    this.HasSuccessfullyLoaded = hasSuccessfullyLoaded;
                }
            }

            /// <summary>
            /// Add all appropriate references to the compilation and set it as our final compilation
            /// state.
            /// </summary>
            private async Task<CompilationInfo> FinalizeCompilationAsync(
                SolutionState solution,
                Compilation compilation,
                TrackedGeneratorDriver generatorDriver,
                CancellationToken cancellationToken)
            {
                try
                {
                    // if HasAllInformation is false, then this project is always not completed.
                    var hasSuccessfullyLoaded = this.ProjectState.HasAllInformation;

                    var newReferences = new List<MetadataReference>();
                    var metadataReferenceToProjectId = new Dictionary<MetadataReference, ProjectId>();
                    newReferences.AddRange(this.ProjectState.MetadataReferences);

                    foreach (var projectReference in this.ProjectState.ProjectReferences)
                    {
                        var referencedProject = solution.GetProjectState(projectReference.ProjectId);

                        // Even though we're creating a final compilation (vs. an in progress compilation),
                        // it's possible that the target project has been removed.
                        if (referencedProject != null)
                        {
                            // If both projects are submissions, we'll count this as a previous submission link
                            // instead of a regular metadata reference
                            if (referencedProject.IsSubmission)
                            {
                                // if the referenced project is a submission project must be a submission as well:
                                Debug.Assert(this.ProjectState.IsSubmission);

                                var previousSubmissionCompilation =
                                    await solution.GetCompilationAsync(projectReference.ProjectId, cancellationToken).ConfigureAwait(false);

                                compilation = compilation.WithScriptCompilationInfo(
                                    compilation.ScriptCompilationInfo!.WithPreviousScriptCompilation(previousSubmissionCompilation!));
                            }
                            else
                            {
                                var metadataReference = await solution.GetMetadataReferenceAsync(
                                    projectReference, this.ProjectState, cancellationToken).ConfigureAwait(false);

                                // A reference can fail to be created if a skeleton assembly could not be constructed.
                                if (metadataReference != null)
                                {
                                    newReferences.Add(metadataReference);
                                    metadataReferenceToProjectId.Add(metadataReference, projectReference.ProjectId);
                                }
                                else
                                {
                                    hasSuccessfullyLoaded = false;
                                }
                            }
                        }
                    }

                    if (!Enumerable.SequenceEqual(compilation.ExternalReferences, newReferences))
                    {
                        compilation = compilation.WithReferences(newReferences);
                    }

                    // Now we run generators; if we don't have a generator driver at all, we must try create one
                    if (generatorDriver.GeneratorDriver == null)
                    {
                        var generators = this.ProjectState.AnalyzerReferences.SelectMany(a => a.GetGenerators()).ToImmutableArray();
                        var additionalTexts = this.ProjectState.AdditionalDocumentStates.Values.SelectAsArray(a => (AdditionalText)new AdditionalTextWithState(a));
                        var compilationFactory = this.ProjectState.LanguageServices.GetRequiredService<ICompilationFactoryService>();

                        generatorDriver = new TrackedGeneratorDriver(
                            compilationFactory.CreateGeneratorDriver(
                                this.ProjectState.ParseOptions!,
                                generators,
                                additionalTexts));
                    }

                    // We will finalize the compilation by adding full contents here.
                    // PROTOTYPE: allow finalize compilation to incrementally update a prior version
                    var compilationWithoutGeneratedFiles = compilation;

                    if (generatorDriver.GeneratorDriver != null)
                    {
                        // PROTOTYPE: make an API to expose these diagnostics
                        generatorDriver = new TrackedGeneratorDriver(generatorDriver.GeneratorDriver.RunFullGeneration(compilation, out compilation, out var diagnostics, cancellationToken));
                    }

                    RecordAssemblySymbols(compilation, metadataReferenceToProjectId);

                    this.WriteState(
                        new FinalState(
                            State.CreateValueSource(compilation, solution.Services),
                            State.CreateValueSource(compilationWithoutGeneratedFiles, solution.Services),
                            compilationWithoutGeneratedFiles,
                            generatorDriver,
                            hasSuccessfullyLoaded),
                        solution.Services);

                    return new CompilationInfo(compilation, hasSuccessfullyLoaded);
                }
                catch (Exception e) when (FatalError.ReportUnlessCanceled(e))
                {
                    throw ExceptionUtilities.Unreachable;
                }
            }

            private void RecordAssemblySymbols(Compilation compilation, Dictionary<MetadataReference, ProjectId> metadataReferenceToProjectId)
            {
                // TODO: Record source assembly to project mapping
                // RecordSourceOfAssemblySymbol(compilation.Assembly, this.ProjectState.Id);

                foreach (var kvp in metadataReferenceToProjectId)
                {
                    var metadataReference = kvp.Key;
                    var projectId = kvp.Value;

                    var symbol = compilation.GetAssemblyOrModuleSymbol(metadataReference);

                    RecordSourceOfAssemblySymbol(symbol, projectId);
                }
            }

            /// <summary>
            /// Get a metadata reference to this compilation info's compilation with respect to
            /// another project. For cross language references produce a skeletal assembly. If the
            /// compilation is not available, it is built. If a skeletal assembly reference is
            /// needed and does not exist, it is also built.
            /// </summary>
            public async Task<MetadataReference> GetMetadataReferenceAsync(
                SolutionState solution,
                ProjectState fromProject,
                ProjectReference projectReference,
                CancellationToken cancellationToken)
            {
                try
                {

                    // if we already have the compilation and its right kind then use it.
                    if (this.ProjectState.LanguageServices == fromProject.LanguageServices
                        && this.TryGetCompilation(out var compilation))
                    {
                        return compilation.ToMetadataReference(projectReference.Aliases, projectReference.EmbedInteropTypes);
                    }

                    // If same language then we can wrap the other project's compilation into a compilation reference
                    if (this.ProjectState.LanguageServices == fromProject.LanguageServices)
                    {
                        // otherwise, base it off the compilation by building it first.
                        compilation = await this.GetCompilationAsync(solution, cancellationToken).ConfigureAwait(false);
                        return compilation.ToMetadataReference(projectReference.Aliases, projectReference.EmbedInteropTypes);
                    }
                    else
                    {
                        // otherwise get a metadata only image reference that is built by emitting the metadata from the referenced project's compilation and re-importing it.
                        return await this.GetMetadataOnlyImageReferenceAsync(solution, projectReference, cancellationToken).ConfigureAwait(false);
                    }
                }
                catch (Exception e) when (FatalError.ReportUnlessCanceled(e))
                {
                    throw ExceptionUtilities.Unreachable;
                }
            }

            /// <summary>
            /// Attempts to get (without waiting) a metadata reference to a possibly in progress
            /// compilation. Only actual compilation references are returned. Could potentially 
            /// return null if nothing can be provided.
            /// </summary>
            public MetadataReference? GetPartialMetadataReference(ProjectState fromProject, ProjectReference projectReference)
            {
                var state = ReadState();

                // get compilation in any state it happens to be in right now.
                if (state.Compilation != null &&
                    state.Compilation.TryGetValue(out var compilationOpt) &&
                    compilationOpt.HasValue &&
                    ProjectState.LanguageServices == fromProject.LanguageServices)
                {
                    // if we have a compilation and its the correct language, use a simple compilation reference
                    return compilationOpt.Value.ToMetadataReference(projectReference.Aliases, projectReference.EmbedInteropTypes);
                }

                return null;
            }

            /// <summary>
            /// Gets a metadata reference to the metadata-only-image corresponding to the compilation.
            /// </summary>
            private async Task<MetadataReference> GetMetadataOnlyImageReferenceAsync(
                SolutionState solution, ProjectReference projectReference, CancellationToken cancellationToken)
            {
                try
                {
                    using (Logger.LogBlock(FunctionId.Workspace_SkeletonAssembly_GetMetadataOnlyImage, cancellationToken))
                    {
                        var version = await this.GetDependentSemanticVersionAsync(solution, cancellationToken).ConfigureAwait(false);

                        // get or build compilation up to declaration state. this compilation will be used to provide live xml doc comment
                        var declarationCompilation = await this.GetOrBuildDeclarationCompilationAsync(solution.Services, cancellationToken: cancellationToken).ConfigureAwait(false);
                        solution.Workspace.LogTestMessage($"Looking for a cached skeleton assembly for {projectReference.ProjectId} before taking the lock...");

                        if (!MetadataOnlyReference.TryGetReference(solution, projectReference, declarationCompilation, version, out var reference))
                        {
                            // using async build lock so we don't get multiple consumers attempting to build metadata-only images for the same compilation.
                            using (await _buildLock.DisposableWaitAsync(cancellationToken).ConfigureAwait(false))
                            {
                                solution.Workspace.LogTestMessage($"Build lock taken for {ProjectState.Id}...");

                                // okay, we still don't have one. bring the compilation to final state since we are going to use it to create skeleton assembly
                                var compilationInfo = await this.GetOrBuildCompilationInfoAsync(solution, lockGate: false, cancellationToken: cancellationToken).ConfigureAwait(false);
                                reference = MetadataOnlyReference.GetOrBuildReference(solution, projectReference, compilationInfo.Compilation, version, cancellationToken);
                            }
                        }
                        else
                        {
                            solution.Workspace.LogTestMessage($"Reusing the already cached skeleton assembly for {projectReference.ProjectId}");
                        }

                        return reference;
                    }
                }
                catch (Exception e) when (FatalError.ReportUnlessCanceled(e))
                {
                    throw ExceptionUtilities.Unreachable;
                }
            }

            /// <summary>
            /// check whether the compilation contains any declaration symbol from syntax trees with
            /// given name
            /// </summary>
            public bool? ContainsSymbolsWithNameFromDeclarationOnlyCompilation(string name, SymbolFilter filter, CancellationToken cancellationToken)
            {
                // DO NOT expose declaration only compilation to outside since it can be held alive long time, we don't want to create any symbol from the declaration only compilation.
                var state = this.ReadState();
                return state.DeclarationOnlyCompilation == null
                    ? (bool?)null
                    : state.DeclarationOnlyCompilation.ContainsSymbolsWithName(name, filter, cancellationToken);
            }

            /// <summary>
            /// check whether the compilation contains any declaration symbol from syntax trees with given name
            /// </summary>
            public bool? ContainsSymbolsWithNameFromDeclarationOnlyCompilation(Func<string, bool> predicate, SymbolFilter filter, CancellationToken cancellationToken)
            {
                // DO NOT expose declaration only compilation to outside since it can be held alive long time, we don't want to create any symbol from the declaration only compilation.
                var state = this.ReadState();
                return state.DeclarationOnlyCompilation == null
                    ? (bool?)null
                    : state.DeclarationOnlyCompilation.ContainsSymbolsWithName(predicate, filter, cancellationToken);
            }

            /// <summary>
            /// get all syntax trees that contain declaration node with the given name
            /// </summary>
            public IEnumerable<SyntaxTree>? GetSyntaxTreesWithNameFromDeclarationOnlyCompilation(Func<string, bool> predicate, SymbolFilter filter, CancellationToken cancellationToken)
            {
                var state = this.ReadState();
                if (state.DeclarationOnlyCompilation == null)
                {
                    return null;
                }

                // DO NOT expose declaration only compilation to outside since it can be held alive long time, we don't want to create any symbol from the declaration only compilation.

                // use cloned compilation since this will cause symbols to be created.
                var clone = state.DeclarationOnlyCompilation.Clone();
                return clone.GetSymbolsWithName(predicate, filter, cancellationToken).SelectMany(s => s.DeclaringSyntaxReferences.Select(r => r.SyntaxTree));
            }

            public Task<bool> HasSuccessfullyLoadedAsync(SolutionState solution, CancellationToken cancellationToken)
            {
                var state = this.ReadState();

                if (state.HasSuccessfullyLoaded.HasValue)
                {
                    return state.HasSuccessfullyLoaded.Value ? SpecializedTasks.True : SpecializedTasks.False;
                }
                else
                {
                    return HasSuccessfullyLoadedSlowAsync(solution, cancellationToken);
                }
            }

            private async Task<bool> HasSuccessfullyLoadedSlowAsync(SolutionState solution, CancellationToken cancellationToken)
            {
                var compilationInfo = await GetOrBuildCompilationInfoAsync(solution, lockGate: true, cancellationToken: cancellationToken).ConfigureAwait(false);
                return compilationInfo.HasSuccessfullyLoaded;
            }

            #region Versions

            // Dependent Versions are stored on compilation tracker so they are more likely to survive when unrelated solution branching occurs.

            private AsyncLazy<VersionStamp>? _lazyDependentVersion;
            private AsyncLazy<VersionStamp>? _lazyDependentSemanticVersion;

            public Task<VersionStamp> GetDependentVersionAsync(SolutionState solution, CancellationToken cancellationToken)
            {
                if (_lazyDependentVersion == null)
                {
                    var tmp = solution; // temp. local to avoid a closure allocation for the fast path
                    // note: solution is captured here, but it will go away once GetValueAsync executes.
                    Interlocked.CompareExchange(ref _lazyDependentVersion, new AsyncLazy<VersionStamp>(c => ComputeDependentVersionAsync(tmp, c), cacheResult: true), null);
                }

                return _lazyDependentVersion.GetValueAsync(cancellationToken);
            }

            private async Task<VersionStamp> ComputeDependentVersionAsync(SolutionState solution, CancellationToken cancellationToken)
            {
                var projectState = this.ProjectState;
                var projVersion = projectState.Version;
                var docVersion = await projectState.GetLatestDocumentVersionAsync(cancellationToken).ConfigureAwait(false);

                var version = docVersion.GetNewerVersion(projVersion);
                foreach (var dependentProjectReference in projectState.ProjectReferences)
                {
                    cancellationToken.ThrowIfCancellationRequested();

                    if (solution.ContainsProject(dependentProjectReference.ProjectId))
                    {
                        var dependentProjectVersion = await solution.GetDependentVersionAsync(dependentProjectReference.ProjectId, cancellationToken).ConfigureAwait(false);
                        version = dependentProjectVersion.GetNewerVersion(version);
                    }
                }

                return version;
            }

            public Task<VersionStamp> GetDependentSemanticVersionAsync(SolutionState solution, CancellationToken cancellationToken)
            {
                if (_lazyDependentSemanticVersion == null)
                {
                    var tmp = solution; // temp. local to avoid a closure allocation for the fast path
                    // note: solution is captured here, but it will go away once GetValueAsync executes.
                    Interlocked.CompareExchange(ref _lazyDependentSemanticVersion, new AsyncLazy<VersionStamp>(c => ComputeDependentSemanticVersionAsync(tmp, c), cacheResult: true), null);
                }

                return _lazyDependentSemanticVersion.GetValueAsync(cancellationToken);
            }

            private async Task<VersionStamp> ComputeDependentSemanticVersionAsync(SolutionState solution, CancellationToken cancellationToken)
            {
                var projectState = this.ProjectState;
                var version = await projectState.GetSemanticVersionAsync(cancellationToken).ConfigureAwait(false);

                foreach (var dependentProjectReference in projectState.ProjectReferences)
                {
                    cancellationToken.ThrowIfCancellationRequested();

                    if (solution.ContainsProject(dependentProjectReference.ProjectId))
                    {
                        var dependentProjectVersion = await solution.GetDependentSemanticVersionAsync(dependentProjectReference.ProjectId, cancellationToken).ConfigureAwait(false);
                        version = dependentProjectVersion.GetNewerVersion(version);
                    }
                }

                return version;
            }
            #endregion
        }
    }
}<|MERGE_RESOLUTION|>--- conflicted
+++ resolved
@@ -297,9 +297,6 @@
                 }
 
                 inProgressProject = inProgressProject.WithProjectReferences(newProjectReferences);
-<<<<<<< HEAD
-                inProgressCompilation = UpdateCompilationWithNewReferencesAndRecordAssemblySymbols(inProgressCompilation, metadataReferences, metadataReferenceToProjectId);
-=======
 
                 if (!Enumerable.SequenceEqual(inProgressCompilation.ExternalReferences, metadataReferences))
                 {
@@ -307,7 +304,6 @@
                 }
 
                 RecordAssemblySymbols(inProgressCompilation, metadataReferenceToProjectId);
->>>>>>> d73229b4
 
                 SolutionLogger.CreatePartialProjectState();
             }
