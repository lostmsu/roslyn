﻿// Copyright (c) Microsoft.  All Rights Reserved.  Licensed under the Apache License, Version 2.0.  See License.txt in the project root for license information.

<<<<<<< HEAD
using System.Collections.Immutable;
using System.Diagnostics;
using System.Linq;
=======
#nullable enable

>>>>>>> 4d749695
using System.Threading;
using System.Threading.Tasks;
using Microsoft.CodeAnalysis.Text;
using Roslyn.Utilities;

namespace Microsoft.CodeAnalysis.Shared.Extensions
{
    internal static class ProjectExtensions
    {
        public static bool IsFromPrimaryBranch(this Project project)
        {
            return project.Solution.BranchId == project.Solution.Workspace.PrimaryBranchId;
        }

        public static async Task<bool> IsForkedProjectWithSemanticChangesAsync(this Project project, CancellationToken cancellationToken)
        {
            if (project.IsFromPrimaryBranch())
            {
                return false;
            }

            var currentProject = project.Solution.Workspace.CurrentSolution.GetProject(project.Id);
            if (currentProject == null)
            {
                return true;
            }

            var semanticVersion = await project.GetSemanticVersionAsync(cancellationToken).ConfigureAwait(false);
            var currentSemanticVersion = await currentProject.GetSemanticVersionAsync(cancellationToken).ConfigureAwait(false);

            return !semanticVersion.Equals(currentSemanticVersion);
        }

        public static async Task<VersionStamp> GetVersionAsync(this Project project, CancellationToken cancellationToken)
        {
            var version = project.Version;
            var latestVersion = await project.GetLatestDocumentVersionAsync(cancellationToken).ConfigureAwait(false);

            return version.GetNewerVersion(latestVersion);
        }

        public static string TryGetAnalyzerConfigPathForProjectConfiguration(this Project project)
            => TryGetAnalyzerConfigPathForProjectOrDiagnosticConfiguration(project, diagnosticOpt: null);

        public static string TryGetAnalyzerConfigPathForDiagnosticConfiguration(this Project project, Diagnostic diagnostic)
        {
            Debug.Assert(diagnostic != null);
            return TryGetAnalyzerConfigPathForProjectOrDiagnosticConfiguration(project, diagnostic);
        }

        private static string TryGetAnalyzerConfigPathForProjectOrDiagnosticConfiguration(Project project, Diagnostic diagnosticOpt)
        {
            if (project.AnalyzerConfigDocuments.Any())
            {
                var diagnosticFilePath = PathUtilities.GetDirectoryName(diagnosticOpt?.Location.SourceTree?.FilePath ?? project.FilePath);
                if (!PathUtilities.IsAbsolute(diagnosticFilePath))
                {
                    return null;
                }

                // Currently, we use a simple heuristic to find existing .editorconfig file.
                // We start from the directory of the source file where the diagnostic was reported and walk up
                // the directory tree to find an .editorconfig file.
                // In future, we might change this algorithm, or allow end users to customize it based on options.

                var bestPath = string.Empty;
                AnalyzerConfigDocument bestAnalyzerConfigDocument = null;
                foreach (var analyzerConfigDocument in project.AnalyzerConfigDocuments)
                {
                    var analyzerConfigDirectory = PathUtilities.GetDirectoryName(analyzerConfigDocument.FilePath);
                    if (diagnosticFilePath.StartsWith(analyzerConfigDirectory) &&
                        analyzerConfigDirectory.Length > bestPath.Length)
                    {
                        bestPath = analyzerConfigDirectory;
                        bestAnalyzerConfigDocument = analyzerConfigDocument;
                    }
                }

                if (bestAnalyzerConfigDocument != null)
                {
                    return bestAnalyzerConfigDocument.FilePath;
                }
            }

            // Did not find any existing .editorconfig, so create one at root of the project.
            if (!PathUtilities.IsAbsolute(project.FilePath))
            {
                return null;
            }

            var projectFilePath = PathUtilities.GetDirectoryName(project.FilePath);
            return PathUtilities.CombineAbsoluteAndRelativePaths(projectFilePath, ".editorconfig");
        }

        public static AnalyzerConfigDocument TryGetExistingAnalyzerConfigDocumentAtPath(this Project project, string analyzerConfigPath)
        {
            Debug.Assert(analyzerConfigPath != null);
            Debug.Assert(PathUtilities.IsAbsolute(analyzerConfigPath));

            return project.AnalyzerConfigDocuments.FirstOrDefault(d => d.FilePath == analyzerConfigPath);
        }

        public static AnalyzerConfigDocument GetOrCreateAnalyzerConfigDocument(this Project project, string analyzerConfigPath)
        {
            var existingAnalyzerConfigDocument = project.TryGetExistingAnalyzerConfigDocumentAtPath(analyzerConfigPath);
            if (existingAnalyzerConfigDocument != null)
            {
                return existingAnalyzerConfigDocument;
            }

            var id = DocumentId.CreateNewId(project.Id);
            var documentInfo = DocumentInfo.Create(id, ".editorconfig", filePath: analyzerConfigPath);
            var newSolution = project.Solution.AddAnalyzerConfigDocuments(ImmutableArray.Create(documentInfo));
            return newSolution.GetProject(project.Id).GetAnalyzerConfigDocument(id);
        }
    }
}<|MERGE_RESOLUTION|>--- conflicted
+++ resolved
@@ -1,13 +1,10 @@
 ﻿// Copyright (c) Microsoft.  All Rights Reserved.  Licensed under the Apache License, Version 2.0.  See License.txt in the project root for license information.
 
-<<<<<<< HEAD
+#nullable enable
+
 using System.Collections.Immutable;
 using System.Diagnostics;
 using System.Linq;
-=======
-#nullable enable
-
->>>>>>> 4d749695
 using System.Threading;
 using System.Threading.Tasks;
 using Microsoft.CodeAnalysis.Text;
@@ -49,20 +46,20 @@
             return version.GetNewerVersion(latestVersion);
         }
 
-        public static string TryGetAnalyzerConfigPathForProjectConfiguration(this Project project)
-            => TryGetAnalyzerConfigPathForProjectOrDiagnosticConfiguration(project, diagnosticOpt: null);
+        public static string? TryGetAnalyzerConfigPathForProjectConfiguration(this Project project)
+            => TryGetAnalyzerConfigPathForProjectOrDiagnosticConfiguration(project, diagnostic: null);
 
-        public static string TryGetAnalyzerConfigPathForDiagnosticConfiguration(this Project project, Diagnostic diagnostic)
+        public static string? TryGetAnalyzerConfigPathForDiagnosticConfiguration(this Project project, Diagnostic diagnostic)
         {
             Debug.Assert(diagnostic != null);
             return TryGetAnalyzerConfigPathForProjectOrDiagnosticConfiguration(project, diagnostic);
         }
 
-        private static string TryGetAnalyzerConfigPathForProjectOrDiagnosticConfiguration(Project project, Diagnostic diagnosticOpt)
+        private static string? TryGetAnalyzerConfigPathForProjectOrDiagnosticConfiguration(Project project, Diagnostic? diagnostic)
         {
             if (project.AnalyzerConfigDocuments.Any())
             {
-                var diagnosticFilePath = PathUtilities.GetDirectoryName(diagnosticOpt?.Location.SourceTree?.FilePath ?? project.FilePath);
+                var diagnosticFilePath = PathUtilities.GetDirectoryName(diagnostic?.Location.SourceTree?.FilePath ?? project.FilePath);
                 if (!PathUtilities.IsAbsolute(diagnosticFilePath))
                 {
                     return null;
@@ -102,7 +99,7 @@
             return PathUtilities.CombineAbsoluteAndRelativePaths(projectFilePath, ".editorconfig");
         }
 
-        public static AnalyzerConfigDocument TryGetExistingAnalyzerConfigDocumentAtPath(this Project project, string analyzerConfigPath)
+        public static AnalyzerConfigDocument? TryGetExistingAnalyzerConfigDocumentAtPath(this Project project, string analyzerConfigPath)
         {
             Debug.Assert(analyzerConfigPath != null);
             Debug.Assert(PathUtilities.IsAbsolute(analyzerConfigPath));
