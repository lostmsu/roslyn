--- conflicted
+++ resolved
@@ -77,31 +77,6 @@
             // thread for this queue+key, and a TaskCompletionSource we can use to let
             // other threads know about our own progress writing any new writes in this queue.
             var (previousWritesTask, taskCompletionSource) = await GetWriteTaskAsync().ConfigureAwait(false);
-<<<<<<< HEAD
-
-            // Wait for all previous writes to be flushed.
-            await previousWritesTask.ConfigureAwait(false);
-
-            if (writesToProcess.Count == 0)
-            {
-                // No additional writes for us to flush.  We can immediately bail out.
-                Debug.Assert(taskCompletionSource == null);
-                return;
-            }
-
-            // Now, if we have writes of our own, do them on this thread.
-            // 
-            // Note: this flushing is not cancellable.  We've already removed the
-            // writes from the write queue.  If we were not to write them out we
-            // would be losing data.
-            Debug.Assert(taskCompletionSource != null);
-
-            ProcessWriteQueue(connection, writesToProcess);
-
-            // Mark our TCS as completed.  Any other threads waiting on us will now be able
-            // to proceed.
-            taskCompletionSource.TrySetResult(0);
-=======
             try
             {
                 // Wait for all previous writes to be flushed.
@@ -137,7 +112,6 @@
                 // to proceed.
                 taskCompletionSource?.TrySetResult(0);
             }
->>>>>>> 8262112e
 
             return;
 
