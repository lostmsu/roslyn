﻿// Copyright (c) Microsoft.  All Rights Reserved.  Licensed under the Apache License, Version 2.0.  See License.txt in the project root for license information.

using System;
using System.Threading;
using System.Threading.Tasks;
<<<<<<< HEAD
using Microsoft.CodeAnalysis.NavigateTo;
=======
>>>>>>> 9c6b6181
using Roslyn.Utilities;

namespace Microsoft.CodeAnalysis.Remote
{
    /// <summary>
    /// Provide solution from given checksum
    /// 
    /// TODO: change this to workspace service
    /// </summary>
    internal class SolutionService : ISolutionController
    {
        private static readonly SemaphoreSlim s_gate = new SemaphoreSlim(initialCount: 1);
        private static readonly RemoteWorkspace s_primaryWorkspace = new RemoteWorkspace();

        private readonly AssetService _assetService;

        // this simple cache hold onto the last and primary solution created
        private volatile static Tuple<Checksum, Solution> s_primarySolution;
        private volatile static Tuple<Checksum, Solution> s_lastSolution;

        public SolutionService(AssetService assetService)
        {
            _assetService = assetService;
        }

        public Task<Solution> GetSolutionAsync(Checksum solutionChecksum, CancellationToken cancellationToken)
        {
<<<<<<< HEAD
            return GetSolutionAsync(solutionChecksum, primary: false, cancellationToken: cancellationToken);
        }

        /// <summary>
        /// This should be only consumed by engine, not by user.
        /// </summary>
        public async Task<Solution> GetSolutionAsync(Checksum solutionChecksum, bool primary, CancellationToken cancellationToken)
=======
            // this method is called by users which means we don't know whether the solution is from primary branch or not.
            // so we will be conservative and assume it is not. meaning it won't update any internal caches but only consume cache if possible.
            return GetSolutionInternalAsync(solutionChecksum, fromPrimaryBranch: false, cancellationToken: cancellationToken);
        }

        private async Task<Solution> GetSolutionInternalAsync(Checksum solutionChecksum, bool fromPrimaryBranch, CancellationToken cancellationToken)
>>>>>>> 9c6b6181
        {
            var currentSolution = GetAvailableSolution(solutionChecksum);
            if (currentSolution != null)
            {
                return currentSolution;
            }

            // make sure there is always only one that creates a new solution
            using (await s_gate.DisposableWaitAsync(cancellationToken).ConfigureAwait(false))
            {
                currentSolution = GetAvailableSolution(solutionChecksum);
                if (currentSolution != null)
                {
                    return currentSolution;
                }

<<<<<<< HEAD
                var beforeCreate = DateTime.Now;
                var solution = await CreateSolution_NoLockAsync(solutionChecksum, primary, s_primaryWorkspace.CurrentSolution, cancellationToken).ConfigureAwait(false);
                var afterCreate = DateTime.Now;
=======
                var solution = await CreateSolution_NoLockAsync(solutionChecksum, fromPrimaryBranch, s_primaryWorkspace.CurrentSolution, cancellationToken).ConfigureAwait(false);
                s_lastSolution = Tuple.Create(solutionChecksum, solution);
>>>>>>> 9c6b6181

                s_lastSolution = Tuple.Create(solutionChecksum, solution);
                AbstractNavigateToSearchService.Log("Solution create time: " + (afterCreate - beforeCreate));
                return solution;
            }
        }

        /// <summary>
<<<<<<< HEAD
        /// This should be only consumed by engine, not by user.
        /// </summary>
        public async Task UpdatePrimaryWorkspaceAsync(Checksum solutionChecksum, CancellationToken cancellationToken)
=======
        /// SolutionService is designed to be stateless. if someone asks a solution (through solution checksum), 
        /// it will create one and return the solution. the engine takes care of synching required data and creating a solution
        /// correspoing to the given checksum.
        /// 
        /// but doing that from scratch all the time wil be expansive in terms of synching data, compilation being cached, file being parsed
        /// and etc. so even if the service itself is stateless, internally it has several caches to improve perf of various parts.
        /// 
        /// first, it holds onto last solution got built. this will take care of common cases where multiple services running off same solution.
        /// second, it uses assets cache to hold onto data just synched (within 3 min) so that if it requires to build new solution, 
        ///         it can save some time to re-sync data which might just used by other solution.
        /// third, it holds onto solution from primary branch from Host. and it will try to see whether it can build new solution off the
        ///        primary solution it is holding onto. this will make many solution level cache to be re-used.
        ///
        /// the primary solution can be updated in 2 ways.
        /// first, host will keep track of primary solution changes in host, and call OOP to synch to latest time to time.
        /// second, engine keeps track of whether a certain request is for primary solution or not, and if it is, 
        ///         it let that request to update primary solution cache to latest.
        /// 
        /// these 2 are complimentary to each other. #1 makes OOP's primary solution to be ready for next call (push), #2 makes OOP's primary
        /// solution be not stale as much as possible. (pull)
        /// </summary>
        private async Task<Solution> CreateSolution_NoLockAsync(Checksum solutionChecksum, bool fromPrimaryBranch, Solution baseSolution, CancellationToken cancellationToken)
>>>>>>> 9c6b6181
        {
            var updater = new SolutionCreator(_assetService, baseSolution, cancellationToken);

            // check whether solution is update to the given base solution
            if (await updater.IsIncrementalUpdateAsync(solutionChecksum).ConfigureAwait(false))
            {
<<<<<<< HEAD
                return;
            }

            using (await s_gate.DisposableWaitAsync(cancellationToken).ConfigureAwait(false))
            {
                var primary = true;
                var solution = await CreateSolution_NoLockAsync(solutionChecksum, primary, currentSolution, cancellationToken).ConfigureAwait(false);
                s_primarySolution = Tuple.Create(solutionChecksum, solution);
=======
                // create updated solution off the baseSolution
                var solution = await updater.CreateSolutionAsync(solutionChecksum).ConfigureAwait(false);

                if (fromPrimaryBranch)
                {
                    // if the solutionChecksum is for primary branch, update primary workspace cache with the solution
                    s_primaryWorkspace.UpdateSolution(solution);
                    return s_primaryWorkspace.CurrentSolution;
                }

                // otherwise, just return the solution
                return solution;
>>>>>>> 9c6b6181
            }

<<<<<<< HEAD
        private async Task<Solution> CreateSolution_NoLockAsync(Checksum solutionChecksum, bool primary, Solution baseSolution, CancellationToken cancellationToken)
        {
            var updater = new SolutionCreator(_assetService, baseSolution, cancellationToken);
=======
            // we need new solution. bulk sync all asset for the solution first.
            await _assetService.SynchronizeSolutionAssetsAsync(solutionChecksum, cancellationToken).ConfigureAwait(false);
>>>>>>> 9c6b6181

            // get new solution info
            var solutionInfo = await updater.CreateSolutionInfoAsync(solutionChecksum).ConfigureAwait(false);

            if (fromPrimaryBranch)
            {
<<<<<<< HEAD
                // solution has updated
                if (primary)
                {
                    s_primaryWorkspace.UpdateSolution(await updater.CreateSolutionAsync(solutionChecksum).ConfigureAwait(false));
                    return s_primaryWorkspace.CurrentSolution;
                }

                return await updater.CreateSolutionAsync(solutionChecksum).ConfigureAwait(false);
            }
=======
                // if the solutionChecksum is for primary branch, update primary workspace cache with new solution
                s_primaryWorkspace.ClearSolution();
                s_primaryWorkspace.AddSolution(solutionInfo);
>>>>>>> 9c6b6181

                return s_primaryWorkspace.CurrentSolution;
            }

<<<<<<< HEAD
            if (primary)
            {
                s_primaryWorkspace.ClearSolution();
                s_primaryWorkspace.AddSolution(await updater.CreateSolutionInfoAsync(solutionChecksum).ConfigureAwait(false));
=======
            // otherwise, just return new solution
            var workspace = new TemporaryWorkspace(await updater.CreateSolutionInfoAsync(solutionChecksum).ConfigureAwait(false));
            return workspace.CurrentSolution;
        }

        async Task<Solution> ISolutionController.GetSolutionAsync(Checksum solutionChecksum, bool primary, CancellationToken cancellationToken)
        {
            return await GetSolutionInternalAsync(solutionChecksum, primary, cancellationToken).ConfigureAwait(false);
        }

        async Task ISolutionController.UpdatePrimaryWorkspaceAsync(Checksum solutionChecksum, CancellationToken cancellationToken)
        {
            var currentSolution = s_primaryWorkspace.CurrentSolution;
>>>>>>> 9c6b6181

            var primarySolutionChecksum = await currentSolution.State.GetChecksumAsync(cancellationToken).ConfigureAwait(false);
            if (primarySolutionChecksum == solutionChecksum)
            {
                return;
            }

<<<<<<< HEAD
            var workspace = new TemporaryWorkspace(await updater.CreateSolutionInfoAsync(solutionChecksum).ConfigureAwait(false));
            return workspace.CurrentSolution;
=======
            using (await s_gate.DisposableWaitAsync(cancellationToken).ConfigureAwait(false))
            {
                var primary = true;
                var solution = await CreateSolution_NoLockAsync(solutionChecksum, primary, currentSolution, cancellationToken).ConfigureAwait(false);
                s_primarySolution = Tuple.Create(solutionChecksum, solution);
            }
>>>>>>> 9c6b6181
        }

        private static Solution GetAvailableSolution(Checksum solutionChecksum)
        {
            var currentSolution = s_primarySolution;
            if (currentSolution?.Item1 == solutionChecksum)
            {
                // asked about primary solution
                return currentSolution.Item2;
            }

            var lastSolution = s_lastSolution;
            if (lastSolution?.Item1 == solutionChecksum)
            {
                // asked about last solution
                return lastSolution.Item2;
            }

            return null;
        }
    }
}<|MERGE_RESOLUTION|>--- conflicted
+++ resolved
@@ -3,10 +3,7 @@
 using System;
 using System.Threading;
 using System.Threading.Tasks;
-<<<<<<< HEAD
 using Microsoft.CodeAnalysis.NavigateTo;
-=======
->>>>>>> 9c6b6181
 using Roslyn.Utilities;
 
 namespace Microsoft.CodeAnalysis.Remote
@@ -34,22 +31,12 @@
 
         public Task<Solution> GetSolutionAsync(Checksum solutionChecksum, CancellationToken cancellationToken)
         {
-<<<<<<< HEAD
-            return GetSolutionAsync(solutionChecksum, primary: false, cancellationToken: cancellationToken);
-        }
-
-        /// <summary>
-        /// This should be only consumed by engine, not by user.
-        /// </summary>
-        public async Task<Solution> GetSolutionAsync(Checksum solutionChecksum, bool primary, CancellationToken cancellationToken)
-=======
             // this method is called by users which means we don't know whether the solution is from primary branch or not.
             // so we will be conservative and assume it is not. meaning it won't update any internal caches but only consume cache if possible.
             return GetSolutionInternalAsync(solutionChecksum, fromPrimaryBranch: false, cancellationToken: cancellationToken);
         }
 
         private async Task<Solution> GetSolutionInternalAsync(Checksum solutionChecksum, bool fromPrimaryBranch, CancellationToken cancellationToken)
->>>>>>> 9c6b6181
         {
             var currentSolution = GetAvailableSolution(solutionChecksum);
             if (currentSolution != null)
@@ -66,14 +53,9 @@
                     return currentSolution;
                 }
 
-<<<<<<< HEAD
                 var beforeCreate = DateTime.Now;
-                var solution = await CreateSolution_NoLockAsync(solutionChecksum, primary, s_primaryWorkspace.CurrentSolution, cancellationToken).ConfigureAwait(false);
+                var solution = await CreateSolution_NoLockAsync(solutionChecksum, fromPrimaryBranch, s_primaryWorkspace.CurrentSolution, cancellationToken).ConfigureAwait(false);
                 var afterCreate = DateTime.Now;
-=======
-                var solution = await CreateSolution_NoLockAsync(solutionChecksum, fromPrimaryBranch, s_primaryWorkspace.CurrentSolution, cancellationToken).ConfigureAwait(false);
-                s_lastSolution = Tuple.Create(solutionChecksum, solution);
->>>>>>> 9c6b6181
 
                 s_lastSolution = Tuple.Create(solutionChecksum, solution);
                 AbstractNavigateToSearchService.Log("Solution create time: " + (afterCreate - beforeCreate));
@@ -82,11 +64,6 @@
         }
 
         /// <summary>
-<<<<<<< HEAD
-        /// This should be only consumed by engine, not by user.
-        /// </summary>
-        public async Task UpdatePrimaryWorkspaceAsync(Checksum solutionChecksum, CancellationToken cancellationToken)
-=======
         /// SolutionService is designed to be stateless. if someone asks a solution (through solution checksum), 
         /// it will create one and return the solution. the engine takes care of synching required data and creating a solution
         /// correspoing to the given checksum.
@@ -109,23 +86,12 @@
         /// solution be not stale as much as possible. (pull)
         /// </summary>
         private async Task<Solution> CreateSolution_NoLockAsync(Checksum solutionChecksum, bool fromPrimaryBranch, Solution baseSolution, CancellationToken cancellationToken)
->>>>>>> 9c6b6181
         {
             var updater = new SolutionCreator(_assetService, baseSolution, cancellationToken);
 
             // check whether solution is update to the given base solution
             if (await updater.IsIncrementalUpdateAsync(solutionChecksum).ConfigureAwait(false))
             {
-<<<<<<< HEAD
-                return;
-            }
-
-            using (await s_gate.DisposableWaitAsync(cancellationToken).ConfigureAwait(false))
-            {
-                var primary = true;
-                var solution = await CreateSolution_NoLockAsync(solutionChecksum, primary, currentSolution, cancellationToken).ConfigureAwait(false);
-                s_primarySolution = Tuple.Create(solutionChecksum, solution);
-=======
                 // create updated solution off the baseSolution
                 var solution = await updater.CreateSolutionAsync(solutionChecksum).ConfigureAwait(false);
 
@@ -138,48 +104,23 @@
 
                 // otherwise, just return the solution
                 return solution;
->>>>>>> 9c6b6181
             }
 
-<<<<<<< HEAD
-        private async Task<Solution> CreateSolution_NoLockAsync(Checksum solutionChecksum, bool primary, Solution baseSolution, CancellationToken cancellationToken)
-        {
-            var updater = new SolutionCreator(_assetService, baseSolution, cancellationToken);
-=======
             // we need new solution. bulk sync all asset for the solution first.
             await _assetService.SynchronizeSolutionAssetsAsync(solutionChecksum, cancellationToken).ConfigureAwait(false);
->>>>>>> 9c6b6181
 
             // get new solution info
             var solutionInfo = await updater.CreateSolutionInfoAsync(solutionChecksum).ConfigureAwait(false);
 
             if (fromPrimaryBranch)
             {
-<<<<<<< HEAD
-                // solution has updated
-                if (primary)
-                {
-                    s_primaryWorkspace.UpdateSolution(await updater.CreateSolutionAsync(solutionChecksum).ConfigureAwait(false));
-                    return s_primaryWorkspace.CurrentSolution;
-                }
-
-                return await updater.CreateSolutionAsync(solutionChecksum).ConfigureAwait(false);
-            }
-=======
                 // if the solutionChecksum is for primary branch, update primary workspace cache with new solution
                 s_primaryWorkspace.ClearSolution();
                 s_primaryWorkspace.AddSolution(solutionInfo);
->>>>>>> 9c6b6181
 
                 return s_primaryWorkspace.CurrentSolution;
             }
 
-<<<<<<< HEAD
-            if (primary)
-            {
-                s_primaryWorkspace.ClearSolution();
-                s_primaryWorkspace.AddSolution(await updater.CreateSolutionInfoAsync(solutionChecksum).ConfigureAwait(false));
-=======
             // otherwise, just return new solution
             var workspace = new TemporaryWorkspace(await updater.CreateSolutionInfoAsync(solutionChecksum).ConfigureAwait(false));
             return workspace.CurrentSolution;
@@ -193,7 +134,6 @@
         async Task ISolutionController.UpdatePrimaryWorkspaceAsync(Checksum solutionChecksum, CancellationToken cancellationToken)
         {
             var currentSolution = s_primaryWorkspace.CurrentSolution;
->>>>>>> 9c6b6181
 
             var primarySolutionChecksum = await currentSolution.State.GetChecksumAsync(cancellationToken).ConfigureAwait(false);
             if (primarySolutionChecksum == solutionChecksum)
@@ -201,17 +141,12 @@
                 return;
             }
 
-<<<<<<< HEAD
-            var workspace = new TemporaryWorkspace(await updater.CreateSolutionInfoAsync(solutionChecksum).ConfigureAwait(false));
-            return workspace.CurrentSolution;
-=======
             using (await s_gate.DisposableWaitAsync(cancellationToken).ConfigureAwait(false))
             {
                 var primary = true;
                 var solution = await CreateSolution_NoLockAsync(solutionChecksum, primary, currentSolution, cancellationToken).ConfigureAwait(false);
                 s_primarySolution = Tuple.Create(solutionChecksum, solution);
             }
->>>>>>> 9c6b6181
         }
 
         private static Solution GetAvailableSolution(Checksum solutionChecksum)
