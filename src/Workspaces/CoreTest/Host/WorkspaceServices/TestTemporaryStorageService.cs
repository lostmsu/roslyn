--- conflicted
+++ resolved
@@ -16,16 +16,12 @@
     [ExportWorkspaceService(typeof(ITemporaryStorageService), "NotKeptAlive"), Shared]
     internal sealed class TestTemporaryStorageService : ITemporaryStorageService
     {
-<<<<<<< HEAD
-        public ITemporaryStreamStorage CreateTemporaryStreamStorage(CancellationToken cancellationToken = default)
-=======
         [ImportingConstructor]
         public TestTemporaryStorageService()
         {
         }
 
-        public ITemporaryStreamStorage CreateTemporaryStreamStorage(CancellationToken cancellationToken = default(CancellationToken))
->>>>>>> f5af4fb3
+        public ITemporaryStreamStorage CreateTemporaryStreamStorage(CancellationToken cancellationToken = default)
         {
             return new StreamStorage();
         }
