﻿// Copyright (c) Microsoft.  All Rights Reserved.  Licensed under the Apache License, Version 2.0.  See License.txt in the project root for license information.

using System;
using System.Collections.Immutable;
using System.Reflection;
using System.Threading;
using System.Threading.Tasks;
using Microsoft.CodeAnalysis.Diagnostics;
using Microsoft.CodeAnalysis.Execution;
using Microsoft.CodeAnalysis.Host;
using Microsoft.CodeAnalysis.Serialization;
using Microsoft.CodeAnalysis.Text;
using Microsoft.CodeAnalysis.UnitTests.Execution;
using Xunit;

namespace Microsoft.CodeAnalysis.UnitTests
{
    public class SnapshotSerializationTestBase
    {
        internal static Solution CreateFullSolution(HostServices hostServices = null)
        {
            var solution = new AdhocWorkspace(hostServices ?? Host.Mef.MefHostServices.DefaultHost).CurrentSolution;
            var csCode = "class A { }";
            var project1 = solution.AddProject("Project", "Project.dll", LanguageNames.CSharp);
            var document1 = project1.AddDocument("Document1", SourceText.From(csCode));

            var vbCode = "Class B\r\nEnd Class";
            var project2 = document1.Project.Solution.AddProject("Project2", "Project2.dll", LanguageNames.VisualBasic);
            var document2 = project2.AddDocument("Document2", SourceText.From(vbCode));

            project1 = document2.Project.Solution.GetProject(project1.Id).AddProjectReference(new ProjectReference(project2.Id, ImmutableArray.Create("test")));
            project1 = project1.AddMetadataReference(MetadataReference.CreateFromFile(typeof(object).Assembly.Location));
            project1 = project1.AddAnalyzerReference(new AnalyzerFileReference(typeof(object).Assembly.Location, new TestAnalyzerAssemblyLoader()));

            var textDocument1 = project1.AddAdditionalDocument("Additional", SourceText.From("hello"), ImmutableArray.Create("test"), @".\Add");
            return textDocument1.Project.Solution;
        }

        internal static async Task VerifyAssetAsync(ISolutionSynchronizationService service, SolutionStateChecksums solutionObject)
        {
            await VerifyAssetSerializationAsync<SolutionInfo.SolutionAttributes>(
                service, solutionObject.Info, WellKnownSynchronizationKind.SolutionAttributes,
                (v, k, s) => SolutionAsset.Create(s.CreateChecksum(v, CancellationToken.None), v, s)).ConfigureAwait(false);

            foreach (var projectChecksum in solutionObject.Projects)
            {
                var projectObject = await service.GetValueAsync<ProjectStateChecksums>(projectChecksum).ConfigureAwait(false);
                await VerifyAssetAsync(service, projectObject).ConfigureAwait(false);
            }
        }

        internal static async Task VerifyAssetAsync(ISolutionSynchronizationService service, ProjectStateChecksums projectObject)
        {
            var info = await VerifyAssetSerializationAsync<ProjectInfo.ProjectAttributes>(
                service, projectObject.Info, WellKnownSynchronizationKind.ProjectAttributes,
                (v, k, s) => SolutionAsset.Create(s.CreateChecksum(v, CancellationToken.None), v, s)).ConfigureAwait(false);

            await VerifyAssetSerializationAsync<CompilationOptions>(
                service, projectObject.CompilationOptions, WellKnownSynchronizationKind.CompilationOptions,
                (v, k, s) => SolutionAsset.Create(s.CreateChecksum(v, CancellationToken.None), v, s));

            await VerifyAssetSerializationAsync<ParseOptions>(
                service, projectObject.ParseOptions, WellKnownSynchronizationKind.ParseOptions,
                (v, k, s) => SolutionAsset.Create(s.CreateChecksum(v, CancellationToken.None), v, s));

            foreach (var checksum in projectObject.Documents)
            {
                var documentObject = await service.GetValueAsync<DocumentStateChecksums>(checksum).ConfigureAwait(false);
                await VerifyAssetAsync(service, documentObject).ConfigureAwait(false);
            }

            foreach (var checksum in projectObject.ProjectReferences)
            {
                await VerifyAssetSerializationAsync<ProjectReference>(
                    service, checksum, WellKnownSynchronizationKind.ProjectReference,
                    (v, k, s) => SolutionAsset.Create(s.CreateChecksum(v, CancellationToken.None), v, s));
            }

            foreach (var checksum in projectObject.MetadataReferences)
            {
                await VerifyAssetSerializationAsync<MetadataReference>(
                    service, checksum, WellKnownSynchronizationKind.MetadataReference,
                    (v, k, s) => SolutionAsset.Create(s.CreateChecksum(v, CancellationToken.None), v, s));
            }

            foreach (var checksum in projectObject.AnalyzerReferences)
            {
                await VerifyAssetSerializationAsync<AnalyzerReference>(
                    service, checksum, WellKnownSynchronizationKind.AnalyzerReference,
                    (v, k, s) => SolutionAsset.Create(s.CreateChecksum(v, CancellationToken.None), v, s));
            }

            foreach (var checksum in projectObject.AdditionalDocuments)
            {
                var documentObject = await service.GetValueAsync<DocumentStateChecksums>(checksum).ConfigureAwait(false);
                await VerifyAssetAsync(service, documentObject).ConfigureAwait(false);
            }
        }

        internal static async Task VerifyAssetAsync(ISolutionSynchronizationService service, DocumentStateChecksums documentObject)
        {
            var info = await VerifyAssetSerializationAsync<DocumentInfo.DocumentAttributes>(
                service, documentObject.Info, WellKnownSynchronizationKind.DocumentAttributes,
                (v, k, s) => SolutionAsset.Create(s.CreateChecksum(v, CancellationToken.None), v, s)).ConfigureAwait(false);

            await VerifyAssetSerializationAsync<SourceText>(
                service, documentObject.Text, WellKnownSynchronizationKind.SourceText,
                (v, k, s) => SolutionAsset.Create(s.CreateChecksum(v, CancellationToken.None), v, s));
        }

        internal static async Task<T> VerifyAssetSerializationAsync<T>(
            ISolutionSynchronizationService service,
            Checksum checksum,
<<<<<<< HEAD
            WellKnownSynchronizationKinds kind,
            Func<T, WellKnownSynchronizationKinds, Serializer, RemotableData> assetGetter)
=======
            WellKnownSynchronizationKind kind,
            Func<T, WellKnownSynchronizationKind, Serializer, RemotableData> assetGetter)
>>>>>>> 8262112e
        {
            // re-create asset from object
            var syncService = (SolutionSynchronizationServiceFactory.Service)service;
            var syncObject = service.GetRemotableData(checksum, CancellationToken.None);

            var recoveredValue = await service.GetValueAsync<T>(checksum);
            var recreatedSyncObject = assetGetter(recoveredValue, kind, syncService.Serializer_TestOnly);

            // make sure original object and re-created object are same.
            SynchronizationObjectEqual(syncObject, recreatedSyncObject);

            return recoveredValue;
        }

        internal static async Task VerifySolutionStateSerializationAsync(ISolutionSynchronizationService service, Solution solution, Checksum solutionChecksum)
        {
            var solutionObjectFromSyncObject = await service.GetValueAsync<SolutionStateChecksums>(solutionChecksum);
            Assert.True(solution.State.TryGetStateChecksums(out var solutionObjectFromSolution));

            SolutionStateEqual(service, solutionObjectFromSolution, solutionObjectFromSyncObject);
        }

        internal static void SolutionStateEqual(ISolutionSynchronizationService service, SolutionStateChecksums solutionObject1, SolutionStateChecksums solutionObject2)
        {
            ChecksumWithChildrenEqual(solutionObject1, solutionObject2);

            ProjectStatesEqual(service, solutionObject1.Projects.ToProjectObjects(service), solutionObject2.Projects.ToProjectObjects(service));
        }

        internal static void ProjectStateEqual(ISolutionSynchronizationService service, ProjectStateChecksums projectObjects1, ProjectStateChecksums projectObjects2)
        {
            ChecksumWithChildrenEqual(projectObjects1, projectObjects2);

            ChecksumWithChildrenEqual(projectObjects1.Documents.ToDocumentObjects(service), projectObjects2.Documents.ToDocumentObjects(service));
            ChecksumWithChildrenEqual(projectObjects1.AdditionalDocuments.ToDocumentObjects(service), projectObjects2.AdditionalDocuments.ToDocumentObjects(service));
        }

        internal static void ProjectStatesEqual(ISolutionSynchronizationService service, ChecksumObjectCollection<ProjectStateChecksums> projectObjects1, ChecksumObjectCollection<ProjectStateChecksums> projectObjects2)
        {
            SynchronizationObjectEqual(projectObjects1, projectObjects2);

            Assert.Equal(projectObjects1.Count, projectObjects2.Count);

            for (var i = 0; i < projectObjects1.Count; i++)
            {
                ProjectStateEqual(service, projectObjects1[i], projectObjects2[i]);
            }
        }

        internal static void ChecksumWithChildrenEqual<T>(ChecksumObjectCollection<T> checksums1, ChecksumObjectCollection<T> checksums2) where T : ChecksumWithChildren
        {
            SynchronizationObjectEqual(checksums1, checksums2);

            Assert.Equal(checksums1.Count, checksums2.Count);

            for (var i = 0; i < checksums1.Count; i++)
            {
                ChecksumWithChildrenEqual(checksums1[i], checksums2[i]);
            }
        }

        internal static void ChecksumWithChildrenEqual(ChecksumWithChildren checksums1, ChecksumWithChildren checksums2)
        {
            Assert.Equal(checksums1.Checksum, checksums2.Checksum);
            Assert.Equal(checksums1.Children.Count, checksums2.Children.Count);

            for (var i = 0; i < checksums1.Children.Count; i++)
            {
                var child1 = checksums1.Children[i];
                var child2 = checksums2.Children[i];

                Assert.Equal(child1.GetType(), child2.GetType());

                if (child1 is Checksum)
                {
                    Assert.Equal((Checksum)child1, (Checksum)child2);
                    continue;
                }

                ChecksumWithChildrenEqual((ChecksumCollection)child1, (ChecksumCollection)child2);
            }
        }

        internal static void VerifySnapshotInService(
            ISolutionSynchronizationService snapshotService,
            ProjectStateChecksums projectObject,
            int expectedDocumentCount,
            int expectedProjectReferenceCount,
            int expectedMetadataReferenceCount,
            int expectedAnalyzerReferenceCount,
            int expectedAdditionalDocumentCount)
        {
            VerifyChecksumInService(snapshotService, projectObject.Checksum, projectObject.GetWellKnownSynchronizationKind());
            VerifyChecksumInService(snapshotService, projectObject.Info, WellKnownSynchronizationKind.ProjectAttributes);
            VerifyChecksumInService(snapshotService, projectObject.CompilationOptions, WellKnownSynchronizationKind.CompilationOptions);
            VerifyChecksumInService(snapshotService, projectObject.ParseOptions, WellKnownSynchronizationKind.ParseOptions);

            VerifyCollectionInService(snapshotService, projectObject.Documents.ToDocumentObjects(snapshotService), expectedDocumentCount);

            VerifyCollectionInService(snapshotService, projectObject.ProjectReferences, expectedProjectReferenceCount, WellKnownSynchronizationKind.ProjectReference);
            VerifyCollectionInService(snapshotService, projectObject.MetadataReferences, expectedMetadataReferenceCount, WellKnownSynchronizationKind.MetadataReference);
            VerifyCollectionInService(snapshotService, projectObject.AnalyzerReferences, expectedAnalyzerReferenceCount, WellKnownSynchronizationKind.AnalyzerReference);

            VerifyCollectionInService(snapshotService, projectObject.AdditionalDocuments.ToDocumentObjects(snapshotService), expectedAdditionalDocumentCount);
        }

<<<<<<< HEAD
        internal static void VerifyCollectionInService(ISolutionSynchronizationService snapshotService, ChecksumCollection checksums, int expectedCount, WellKnownSynchronizationKinds expectedItemKind)
=======
        internal static void VerifyCollectionInService(ISolutionSynchronizationService snapshotService, ChecksumCollection checksums, int expectedCount, WellKnownSynchronizationKind expectedItemKind)
>>>>>>> 8262112e
        {
            VerifyChecksumInService(snapshotService, checksums.Checksum, checksums.GetWellKnownSynchronizationKind());
            Assert.Equal(checksums.Count, expectedCount);

            foreach (var checksum in checksums)
            {
                VerifyChecksumInService(snapshotService, checksum, expectedItemKind);
            }
        }

        internal static void VerifyCollectionInService(ISolutionSynchronizationService snapshotService, ChecksumObjectCollection<DocumentStateChecksums> documents, int expectedCount)
        {
            VerifySynchronizationObjectInService(snapshotService, documents);
            Assert.Equal(documents.Count, expectedCount);

            foreach (var documentId in documents)
            {
                VerifySnapshotInService(snapshotService, documentId);
            }
        }

        internal static void VerifySnapshotInService(ISolutionSynchronizationService snapshotService, DocumentStateChecksums documentObject)
        {
            VerifyChecksumInService(snapshotService, documentObject.Checksum, documentObject.GetWellKnownSynchronizationKind());
            VerifyChecksumInService(snapshotService, documentObject.Info, WellKnownSynchronizationKind.DocumentAttributes);
            VerifyChecksumInService(snapshotService, documentObject.Text, WellKnownSynchronizationKind.SourceText);
        }

        internal static void VerifySynchronizationObjectInService<T>(ISolutionSynchronizationService snapshotService, T syncObject) where T : RemotableData
        {
            VerifyChecksumInService(snapshotService, syncObject.Checksum, syncObject.Kind);
        }

<<<<<<< HEAD
        internal static void VerifyChecksumInService(ISolutionSynchronizationService snapshotService, Checksum checksum, WellKnownSynchronizationKinds kind)
=======
        internal static void VerifyChecksumInService(ISolutionSynchronizationService snapshotService, Checksum checksum, WellKnownSynchronizationKind kind)
>>>>>>> 8262112e
        {
            Assert.NotNull(checksum);
            var otherObject = snapshotService.GetRemotableData(checksum, CancellationToken.None);

            ChecksumEqual(checksum, kind, otherObject.Checksum, otherObject.Kind);
        }

        internal static void SynchronizationObjectEqual<T>(T checksumObject1, T checksumObject2) where T : RemotableData
        {
            ChecksumEqual(checksumObject1.Checksum, checksumObject1.Kind, checksumObject2.Checksum, checksumObject2.Kind);
        }

<<<<<<< HEAD
        internal static void ChecksumEqual(Checksum checksum1, WellKnownSynchronizationKinds kind1, Checksum checksum2, WellKnownSynchronizationKinds kind2)
=======
        internal static void ChecksumEqual(Checksum checksum1, WellKnownSynchronizationKind kind1, Checksum checksum2, WellKnownSynchronizationKind kind2)
>>>>>>> 8262112e
        {
            Assert.Equal(checksum1, checksum2);
            Assert.Equal(kind1, kind2);
        }

        private class TestAnalyzerAssemblyLoader : IAnalyzerAssemblyLoader
        {
            public void AddDependencyLocation(string fullPath)
            {
            }

            public Assembly LoadFromPath(string fullPath)
            {
                return Assembly.LoadFrom(fullPath);
            }
        }
    }
}<|MERGE_RESOLUTION|>--- conflicted
+++ resolved
@@ -111,13 +111,8 @@
         internal static async Task<T> VerifyAssetSerializationAsync<T>(
             ISolutionSynchronizationService service,
             Checksum checksum,
-<<<<<<< HEAD
-            WellKnownSynchronizationKinds kind,
-            Func<T, WellKnownSynchronizationKinds, Serializer, RemotableData> assetGetter)
-=======
             WellKnownSynchronizationKind kind,
             Func<T, WellKnownSynchronizationKind, Serializer, RemotableData> assetGetter)
->>>>>>> 8262112e
         {
             // re-create asset from object
             var syncService = (SolutionSynchronizationServiceFactory.Service)service;
@@ -224,11 +219,7 @@
             VerifyCollectionInService(snapshotService, projectObject.AdditionalDocuments.ToDocumentObjects(snapshotService), expectedAdditionalDocumentCount);
         }
 
-<<<<<<< HEAD
-        internal static void VerifyCollectionInService(ISolutionSynchronizationService snapshotService, ChecksumCollection checksums, int expectedCount, WellKnownSynchronizationKinds expectedItemKind)
-=======
         internal static void VerifyCollectionInService(ISolutionSynchronizationService snapshotService, ChecksumCollection checksums, int expectedCount, WellKnownSynchronizationKind expectedItemKind)
->>>>>>> 8262112e
         {
             VerifyChecksumInService(snapshotService, checksums.Checksum, checksums.GetWellKnownSynchronizationKind());
             Assert.Equal(checksums.Count, expectedCount);
@@ -262,11 +253,7 @@
             VerifyChecksumInService(snapshotService, syncObject.Checksum, syncObject.Kind);
         }
 
-<<<<<<< HEAD
-        internal static void VerifyChecksumInService(ISolutionSynchronizationService snapshotService, Checksum checksum, WellKnownSynchronizationKinds kind)
-=======
         internal static void VerifyChecksumInService(ISolutionSynchronizationService snapshotService, Checksum checksum, WellKnownSynchronizationKind kind)
->>>>>>> 8262112e
         {
             Assert.NotNull(checksum);
             var otherObject = snapshotService.GetRemotableData(checksum, CancellationToken.None);
@@ -279,11 +266,7 @@
             ChecksumEqual(checksumObject1.Checksum, checksumObject1.Kind, checksumObject2.Checksum, checksumObject2.Kind);
         }
 
-<<<<<<< HEAD
-        internal static void ChecksumEqual(Checksum checksum1, WellKnownSynchronizationKinds kind1, Checksum checksum2, WellKnownSynchronizationKinds kind2)
-=======
         internal static void ChecksumEqual(Checksum checksum1, WellKnownSynchronizationKind kind1, Checksum checksum2, WellKnownSynchronizationKind kind2)
->>>>>>> 8262112e
         {
             Assert.Equal(checksum1, checksum2);
             Assert.Equal(kind1, kind2);
