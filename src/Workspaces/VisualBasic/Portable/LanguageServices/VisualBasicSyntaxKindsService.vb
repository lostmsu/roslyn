﻿' Copyright (c) Microsoft.  All Rights Reserved.  Licensed under the Apache License, Version 2.0.  See License.txt in the project root for license information.

Imports Microsoft.CodeAnalysis.LanguageServices

Namespace Microsoft.CodeAnalysis.VisualBasic.LanguageServices
    Friend NotInheritable Class VisualBasicSyntaxKindsService
        Inherits AbstractSyntaxKindsService

<<<<<<< HEAD
        Public Shared ReadOnly Instance As New VisualBasicSyntaxKindsService()

        Private Sub New()
        End Sub

        Public Overrides ReadOnly Property DotToken As Integer = SyntaxKind.DotToken
        Public Overrides ReadOnly Property QuestionToken As Integer = SyntaxKind.QuestionToken

        Public Overrides ReadOnly Property IfKeyword As Integer = SyntaxKind.IfKeyword

        Public Overrides ReadOnly Property LogicalAndExpression As Integer = SyntaxKind.AndAlsoExpression
        Public Overrides ReadOnly Property LogicalOrExpression As Integer = SyntaxKind.OrElseExpression
=======
        <ImportingConstructor>
        Public Sub New()
        End Sub

        Public ReadOnly Property IfKeyword As Integer = SyntaxKind.IfKeyword Implements ISyntaxKindsService.IfKeyword
        Public ReadOnly Property LogicalAndExpression As Integer = SyntaxKind.AndAlsoExpression Implements ISyntaxKindsService.LogicalAndExpression
        Public ReadOnly Property LogicalOrExpression As Integer = SyntaxKind.OrElseExpression Implements ISyntaxKindsService.LogicalOrExpression
>>>>>>> f5af4fb3
    End Class
End Namespace<|MERGE_RESOLUTION|>--- conflicted
+++ resolved
@@ -1,15 +1,16 @@
 ﻿' Copyright (c) Microsoft.  All Rights Reserved.  Licensed under the Apache License, Version 2.0.  See License.txt in the project root for license information.
 
+Imports System.Composition
 Imports Microsoft.CodeAnalysis.LanguageServices
 
 Namespace Microsoft.CodeAnalysis.VisualBasic.LanguageServices
     Friend NotInheritable Class VisualBasicSyntaxKindsService
         Inherits AbstractSyntaxKindsService
 
-<<<<<<< HEAD
         Public Shared ReadOnly Instance As New VisualBasicSyntaxKindsService()
 
-        Private Sub New()
+        <ImportingConstructor>
+        Public Sub New()
         End Sub
 
         Public Overrides ReadOnly Property DotToken As Integer = SyntaxKind.DotToken
@@ -19,14 +20,5 @@
 
         Public Overrides ReadOnly Property LogicalAndExpression As Integer = SyntaxKind.AndAlsoExpression
         Public Overrides ReadOnly Property LogicalOrExpression As Integer = SyntaxKind.OrElseExpression
-=======
-        <ImportingConstructor>
-        Public Sub New()
-        End Sub
-
-        Public ReadOnly Property IfKeyword As Integer = SyntaxKind.IfKeyword Implements ISyntaxKindsService.IfKeyword
-        Public ReadOnly Property LogicalAndExpression As Integer = SyntaxKind.AndAlsoExpression Implements ISyntaxKindsService.LogicalAndExpression
-        Public ReadOnly Property LogicalOrExpression As Integer = SyntaxKind.OrElseExpression Implements ISyntaxKindsService.LogicalOrExpression
->>>>>>> f5af4fb3
     End Class
 End Namespace