﻿// Copyright (c) Microsoft.  All Rights Reserved.  Licensed under the Apache License, Version 2.0.  See License.txt in the project root for license information.

using System.Collections.Generic;
using System.Collections.Immutable;
using System.Linq;
using Microsoft.CodeAnalysis.CodeStyle;
using Microsoft.CodeAnalysis.Options;

namespace Microsoft.CodeAnalysis.CSharp.CodeStyle
{
    internal static partial class CSharpCodeStyleOptions
    {
        private static readonly ImmutableArray<IOption>.Builder s_allOptionsBuilder = ImmutableArray.CreateBuilder<IOption>();

        internal static ImmutableArray<IOption> AllOptions { get; }

        private static Option<T> CreateOption<T>(OptionGroup group, string name, T defaultValue, params OptionStorageLocation[] storageLocations)
            => CodeStyleHelpers.CreateOption(group, nameof(CSharpCodeStyleOptions), name, defaultValue, s_allOptionsBuilder, storageLocations);

        public static readonly Option<CodeStyleOption<bool>> UseImplicitTypeForIntrinsicTypes = CreateOption(
            CSharpCodeStyleOptionGroups.VarPreferences, nameof(UseImplicitTypeForIntrinsicTypes),
            defaultValue: CodeStyleOption<bool>.Default,
            storageLocations: new OptionStorageLocation[] {
                EditorConfigStorageLocation.ForBoolCodeStyleOption("csharp_style_var_for_built_in_types"),
                new RoamingProfileStorageLocation("TextEditor.CSharp.Specific.UseImplicitTypeForIntrinsicTypes")});

        public static readonly Option<CodeStyleOption<bool>> UseImplicitTypeWhereApparent = CreateOption(
            CSharpCodeStyleOptionGroups.VarPreferences, nameof(UseImplicitTypeWhereApparent),
            defaultValue: CodeStyleOption<bool>.Default,
            storageLocations: new OptionStorageLocation[] {
                EditorConfigStorageLocation.ForBoolCodeStyleOption("csharp_style_var_when_type_is_apparent"),
                new RoamingProfileStorageLocation("TextEditor.CSharp.Specific.UseImplicitTypeWhereApparent")});

        public static readonly Option<CodeStyleOption<bool>> UseImplicitTypeWherePossible = CreateOption(
            CSharpCodeStyleOptionGroups.VarPreferences, nameof(UseImplicitTypeWherePossible),
            defaultValue: CodeStyleOption<bool>.Default,
            storageLocations: new OptionStorageLocation[] {
                EditorConfigStorageLocation.ForBoolCodeStyleOption("csharp_style_var_elsewhere"),
                new RoamingProfileStorageLocation("TextEditor.CSharp.Specific.UseImplicitTypeWherePossible")});

        public static readonly Option<CodeStyleOption<bool>> PreferConditionalDelegateCall = CreateOption(
            CSharpCodeStyleOptionGroups.NullCheckingPreferences, nameof(PreferConditionalDelegateCall),
            defaultValue: CodeStyleOptions.TrueWithSuggestionEnforcement,
            storageLocations: new OptionStorageLocation[] {
                EditorConfigStorageLocation.ForBoolCodeStyleOption("csharp_style_conditional_delegate_call"),
                new RoamingProfileStorageLocation("TextEditor.CSharp.Specific.PreferConditionalDelegateCall")});

        public static readonly Option<CodeStyleOption<bool>> PreferPatternMatchingOverAsWithNullCheck = CreateOption(
            CSharpCodeStyleOptionGroups.PatternMatching, nameof(PreferPatternMatchingOverAsWithNullCheck), defaultValue: CodeStyleOptions.TrueWithSuggestionEnforcement,
            storageLocations: new OptionStorageLocation[] {
                EditorConfigStorageLocation.ForBoolCodeStyleOption("csharp_style_pattern_matching_over_as_with_null_check"),
                new RoamingProfileStorageLocation($"TextEditor.CSharp.Specific.{nameof(PreferPatternMatchingOverAsWithNullCheck)}")});

        public static readonly Option<CodeStyleOption<bool>> PreferPatternMatchingOverIsWithCastCheck = CreateOption(
            CSharpCodeStyleOptionGroups.PatternMatching, nameof(PreferPatternMatchingOverIsWithCastCheck), defaultValue: CodeStyleOptions.TrueWithSuggestionEnforcement,
            storageLocations: new OptionStorageLocation[] {
                EditorConfigStorageLocation.ForBoolCodeStyleOption("csharp_style_pattern_matching_over_is_with_cast_check"),
                new RoamingProfileStorageLocation($"TextEditor.CSharp.Specific.{nameof(PreferPatternMatchingOverIsWithCastCheck)}")});

        public static readonly Option<CodeStyleOption<bool>> PreferIndexOperator = CreateOption(
            CSharpCodeStyleOptionGroups.ExpressionLevelPreferences, nameof(PreferIndexOperator),
            defaultValue: CodeStyleOptions.TrueWithSuggestionEnforcement,
            storageLocations: new OptionStorageLocation[] {
                EditorConfigStorageLocation.ForBoolCodeStyleOption("csharp_style_prefer_index_operator"),
                new RoamingProfileStorageLocation("TextEditor.CSharp.Specific.PreferIndexOperator")});

        public static readonly Option<CodeStyleOption<bool>> PreferRangeOperator = CreateOption(
            CSharpCodeStyleOptionGroups.ExpressionLevelPreferences, nameof(PreferRangeOperator),
            defaultValue: CodeStyleOptions.TrueWithSuggestionEnforcement,
            storageLocations: new OptionStorageLocation[] {
                EditorConfigStorageLocation.ForBoolCodeStyleOption("csharp_style_prefer_range_operator"),
                new RoamingProfileStorageLocation("TextEditor.CSharp.Specific.PreferRangeOperator")});

        public static readonly CodeStyleOption<ExpressionBodyPreference> NeverWithSilentEnforcement =
            new CodeStyleOption<ExpressionBodyPreference>(ExpressionBodyPreference.Never, NotificationOption.Silent);

        public static readonly CodeStyleOption<ExpressionBodyPreference> NeverWithSuggestionEnforcement =
            new CodeStyleOption<ExpressionBodyPreference>(ExpressionBodyPreference.Never, NotificationOption.Suggestion);

        public static readonly CodeStyleOption<ExpressionBodyPreference> WhenPossibleWithSilentEnforcement =
            new CodeStyleOption<ExpressionBodyPreference>(ExpressionBodyPreference.WhenPossible, NotificationOption.Silent);

        public static readonly CodeStyleOption<ExpressionBodyPreference> WhenPossibleWithSuggestionEnforcement =
            new CodeStyleOption<ExpressionBodyPreference>(ExpressionBodyPreference.WhenPossible, NotificationOption.Suggestion);

        public static readonly CodeStyleOption<ExpressionBodyPreference> WhenOnSingleLineWithSilentEnforcement =
            new CodeStyleOption<ExpressionBodyPreference>(ExpressionBodyPreference.WhenOnSingleLine, NotificationOption.Silent);

        public static readonly CodeStyleOption<PreferBracesPreference> UseBracesWithSilentEnforcement =
            new CodeStyleOption<PreferBracesPreference>(PreferBracesPreference.Always, NotificationOption.Silent);

        public static readonly Option<CodeStyleOption<ExpressionBodyPreference>> PreferExpressionBodiedConstructors = CreateOption(
            CSharpCodeStyleOptionGroups.ExpressionBodiedMembers, nameof(PreferExpressionBodiedConstructors),
            defaultValue: NeverWithSilentEnforcement,
            storageLocations: new OptionStorageLocation[] {
                new EditorConfigStorageLocation<CodeStyleOption<ExpressionBodyPreference>>(
                    "csharp_style_expression_bodied_constructors",
                    s => ParseExpressionBodyPreference(s, NeverWithSilentEnforcement),
                    GetExpressionBodyPreferenceEditorConfigString),
                new RoamingProfileStorageLocation($"TextEditor.CSharp.Specific.{nameof(PreferExpressionBodiedConstructors)}")});

        public static readonly Option<CodeStyleOption<ExpressionBodyPreference>> PreferExpressionBodiedMethods = CreateOption(
            CSharpCodeStyleOptionGroups.ExpressionBodiedMembers, nameof(PreferExpressionBodiedMethods),
            defaultValue: NeverWithSilentEnforcement,
            storageLocations: new OptionStorageLocation[] {
                new EditorConfigStorageLocation<CodeStyleOption<ExpressionBodyPreference>>(
                    "csharp_style_expression_bodied_methods",
                    s => ParseExpressionBodyPreference(s, NeverWithSilentEnforcement),
                    GetExpressionBodyPreferenceEditorConfigString),
                new RoamingProfileStorageLocation($"TextEditor.CSharp.Specific.{nameof(PreferExpressionBodiedMethods)}")});

        public static readonly Option<CodeStyleOption<ExpressionBodyPreference>> PreferExpressionBodiedOperators = CreateOption(
            CSharpCodeStyleOptionGroups.ExpressionBodiedMembers, nameof(PreferExpressionBodiedOperators),
            defaultValue: NeverWithSilentEnforcement,
            storageLocations: new OptionStorageLocation[] {
                new EditorConfigStorageLocation<CodeStyleOption<ExpressionBodyPreference>>(
                    "csharp_style_expression_bodied_operators",
                    s => ParseExpressionBodyPreference(s, NeverWithSilentEnforcement),
                    GetExpressionBodyPreferenceEditorConfigString),
                new RoamingProfileStorageLocation($"TextEditor.CSharp.Specific.{nameof(PreferExpressionBodiedOperators)}")});

        public static readonly Option<CodeStyleOption<ExpressionBodyPreference>> PreferExpressionBodiedProperties = CreateOption(
            CSharpCodeStyleOptionGroups.ExpressionBodiedMembers, nameof(PreferExpressionBodiedProperties),
            defaultValue: WhenPossibleWithSilentEnforcement,
            storageLocations: new OptionStorageLocation[] {
                new EditorConfigStorageLocation<CodeStyleOption<ExpressionBodyPreference>>(
                    "csharp_style_expression_bodied_properties",
                    s => ParseExpressionBodyPreference(s, WhenPossibleWithSilentEnforcement),
                    GetExpressionBodyPreferenceEditorConfigString),
                new RoamingProfileStorageLocation($"TextEditor.CSharp.Specific.{nameof(PreferExpressionBodiedProperties)}")});

        public static readonly Option<CodeStyleOption<ExpressionBodyPreference>> PreferExpressionBodiedIndexers = CreateOption(
            CSharpCodeStyleOptionGroups.ExpressionBodiedMembers, nameof(PreferExpressionBodiedIndexers),
            defaultValue: WhenPossibleWithSilentEnforcement,
            storageLocations: new OptionStorageLocation[] {
                new EditorConfigStorageLocation<CodeStyleOption<ExpressionBodyPreference>>(
                    "csharp_style_expression_bodied_indexers",
                    s => ParseExpressionBodyPreference(s, WhenPossibleWithSilentEnforcement),
                    GetExpressionBodyPreferenceEditorConfigString),
                new RoamingProfileStorageLocation($"TextEditor.CSharp.Specific.{nameof(PreferExpressionBodiedIndexers)}")});

        public static readonly Option<CodeStyleOption<ExpressionBodyPreference>> PreferExpressionBodiedAccessors = CreateOption(
            CSharpCodeStyleOptionGroups.ExpressionBodiedMembers, nameof(PreferExpressionBodiedAccessors),
            defaultValue: WhenPossibleWithSilentEnforcement,
            storageLocations: new OptionStorageLocation[] {
                new EditorConfigStorageLocation<CodeStyleOption<ExpressionBodyPreference>>(
                    "csharp_style_expression_bodied_accessors",
                    s => ParseExpressionBodyPreference(s, WhenPossibleWithSilentEnforcement),
                    GetExpressionBodyPreferenceEditorConfigString),
                new RoamingProfileStorageLocation($"TextEditor.CSharp.Specific.{nameof(PreferExpressionBodiedAccessors)}")});

        public static readonly Option<CodeStyleOption<ExpressionBodyPreference>> PreferExpressionBodiedLambdas = CreateOption(
            CSharpCodeStyleOptionGroups.ExpressionBodiedMembers, nameof(PreferExpressionBodiedLambdas),
            defaultValue: WhenPossibleWithSilentEnforcement,
            storageLocations: new OptionStorageLocation[] {
                new EditorConfigStorageLocation<CodeStyleOption<ExpressionBodyPreference>>(
                    "csharp_style_expression_bodied_lambdas",
                    s => ParseExpressionBodyPreference(s, WhenPossibleWithSilentEnforcement),
                    GetExpressionBodyPreferenceEditorConfigString),
                new RoamingProfileStorageLocation($"TextEditor.CSharp.Specific.{nameof(PreferExpressionBodiedLambdas)}")});

        public static readonly Option<CodeStyleOption<ExpressionBodyPreference>> PreferExpressionBodiedLocalFunctions = CreateOption(
            CSharpCodeStyleOptionGroups.ExpressionBodiedMembers, nameof(PreferExpressionBodiedLocalFunctions),
            defaultValue: NeverWithSilentEnforcement,
            storageLocations: new OptionStorageLocation[] {
                new EditorConfigStorageLocation<CodeStyleOption<ExpressionBodyPreference>>(
                    "csharp_style_expression_bodied_local_functions",
                    s => ParseExpressionBodyPreference(s, NeverWithSilentEnforcement),
                    GetExpressionBodyPreferenceEditorConfigString),
                new RoamingProfileStorageLocation($"TextEditor.CSharp.Specific.{nameof(PreferExpressionBodiedLocalFunctions)}")});

        public static readonly Option<CodeStyleOption<PreferBracesPreference>> PreferBraces = CreateOption(
            CSharpCodeStyleOptionGroups.CodeBlockPreferences, nameof(PreferBraces),
            defaultValue: UseBracesWithSilentEnforcement,
            storageLocations: new OptionStorageLocation[] {
                new EditorConfigStorageLocation<CodeStyleOption<PreferBracesPreference>>(
                    "csharp_prefer_braces",
                    s => ParsePreferBracesPreference(s, UseBracesWithSilentEnforcement),
                    GetPreferBracesPreferenceEditorConfigString),
                new RoamingProfileStorageLocation($"TextEditor.CSharp.Specific.{nameof(PreferBraces)}")});

        public static readonly Option<CodeStyleOption<bool>> PreferSimpleDefaultExpression = CreateOption(
            CSharpCodeStyleOptionGroups.ExpressionLevelPreferences, nameof(PreferSimpleDefaultExpression),
            defaultValue: CodeStyleOptions.TrueWithSuggestionEnforcement,
            storageLocations: new OptionStorageLocation[] {
                EditorConfigStorageLocation.ForBoolCodeStyleOption("csharp_prefer_simple_default_expression"),
                new RoamingProfileStorageLocation($"TextEditor.CSharp.Specific.{nameof(PreferSimpleDefaultExpression)}")});

        private static readonly SyntaxKind[] s_preferredModifierOrderDefault =
            {
                SyntaxKind.PublicKeyword, SyntaxKind.PrivateKeyword, SyntaxKind.ProtectedKeyword, SyntaxKind.InternalKeyword,
                SyntaxKind.StaticKeyword,
                SyntaxKind.ExternKeyword,
                SyntaxKind.NewKeyword,
                SyntaxKind.VirtualKeyword, SyntaxKind.AbstractKeyword, SyntaxKind.SealedKeyword, SyntaxKind.OverrideKeyword,
                SyntaxKind.ReadOnlyKeyword,
                SyntaxKind.UnsafeKeyword,
                SyntaxKind.VolatileKeyword,
                SyntaxKind.AsyncKeyword
            };

        public static readonly Option<CodeStyleOption<string>> PreferredModifierOrder = CreateOption(
            CSharpCodeStyleOptionGroups.Modifier, nameof(PreferredModifierOrder),
            defaultValue: new CodeStyleOption<string>(string.Join(",", s_preferredModifierOrderDefault.Select(SyntaxFacts.GetText)), NotificationOption.Silent),
            storageLocations: new OptionStorageLocation[] {
                EditorConfigStorageLocation.ForStringCodeStyleOption("csharp_preferred_modifier_order"),
                new RoamingProfileStorageLocation($"TextEditor.CSharp.Specific.{nameof(PreferredModifierOrder)}")});

        public static readonly Option<CodeStyleOption<bool>> PreferStaticLocalFunction = CreateOption(
            CSharpCodeStyleOptionGroups.Modifier, nameof(PreferStaticLocalFunction),
            defaultValue: CodeStyleOptions.TrueWithSuggestionEnforcement,
            storageLocations: new OptionStorageLocation[] {
                EditorConfigStorageLocation.ForBoolCodeStyleOption("csharp_prefer_static_local_function"),
                new RoamingProfileStorageLocation($"TextEditor.CSharp.Specific.{nameof(PreferStaticLocalFunction)}")});

        public static readonly Option<CodeStyleOption<bool>> PreferSimpleUsingStatement = CreateOption(
            CSharpCodeStyleOptionGroups.CodeBlockPreferences, nameof(PreferSimpleUsingStatement),
            defaultValue: CodeStyleOptions.TrueWithSuggestionEnforcement,
            storageLocations: new OptionStorageLocation[] {
                EditorConfigStorageLocation.ForBoolCodeStyleOption("csharp_prefer_simple_using_statement"),
                new RoamingProfileStorageLocation($"TextEditor.CSharp.Specific.{nameof(PreferSimpleUsingStatement)}")});

        public static readonly Option<CodeStyleOption<bool>> PreferLocalOverAnonymousFunction = CreateOption(
            CSharpCodeStyleOptionGroups.ExpressionLevelPreferences, nameof(PreferLocalOverAnonymousFunction),
            defaultValue: CodeStyleOptions.TrueWithSuggestionEnforcement,
            storageLocations: new OptionStorageLocation[] {
                EditorConfigStorageLocation.ForBoolCodeStyleOption("csharp_style_pattern_local_over_anonymous_function"),
                new RoamingProfileStorageLocation($"TextEditor.CSharp.Specific.{nameof(PreferLocalOverAnonymousFunction)}")});

<<<<<<< HEAD
        public static readonly CodeStyleOption<UsingDirectivesPlacement> PreservePlacementWithSilentEnforcement =
            new CodeStyleOption<UsingDirectivesPlacement>(UsingDirectivesPlacement.Preserve, NotificationOption.Silent);

        public static readonly Option<CodeStyleOption<UsingDirectivesPlacement>> PreferredUsingDirectivesPlacement = CreateOption(
            CSharpCodeStyleOptionGroups.UsingPreferences, nameof(PreferredUsingDirectivesPlacement),
            defaultValue: PreservePlacementWithSilentEnforcement,
            storageLocations: new OptionStorageLocation[]{
                new EditorConfigStorageLocation<CodeStyleOption<UsingDirectivesPlacement>>(
                    "csharp_using_directive_placement",
                    s => ParseUsingDirectivesPlacement(s, PreservePlacementWithSilentEnforcement),
                    GetUsingDirectivesPlacementEditorConfigString),
                new RoamingProfileStorageLocation($"TextEditor.CSharp.Specific.{nameof(PreferredUsingDirectivesPlacement)}") });
=======
        internal static readonly Option<CodeStyleOption<UnusedValuePreference>> UnusedValueExpressionStatement =
            CodeStyleHelpers.CreateUnusedExpressionAssignmentOption(
                CSharpCodeStyleOptionGroups.ExpressionLevelPreferences,
                feature: nameof(CSharpCodeStyleOptions),
                name: nameof(UnusedValueExpressionStatement),
                editorConfigName: "csharp_style_unused_value_expression_statement_preference",
                defaultValue: new CodeStyleOption<UnusedValuePreference>(UnusedValuePreference.DiscardVariable, NotificationOption.Silent),
                s_allOptionsBuilder);

        internal static readonly Option<CodeStyleOption<UnusedValuePreference>> UnusedValueAssignment =
            CodeStyleHelpers.CreateUnusedExpressionAssignmentOption(
                CSharpCodeStyleOptionGroups.ExpressionLevelPreferences,
                feature: nameof(CSharpCodeStyleOptions),
                name: nameof(UnusedValueAssignment),
                editorConfigName: "csharp_style_unused_value_assignment_preference",
                defaultValue: new CodeStyleOption<UnusedValuePreference>(UnusedValuePreference.DiscardVariable, NotificationOption.Suggestion),
                s_allOptionsBuilder);
>>>>>>> 45aa7a2d

        static CSharpCodeStyleOptions()
        {
            // Note that the static constructor executes after all the static field initializers for the options have executed,
            // and each field initializer adds the created option to s_allOptionsBuilder.
            AllOptions = s_allOptionsBuilder.ToImmutable();
        }

        public static IEnumerable<Option<CodeStyleOption<bool>>> GetCodeStyleOptions()
        {
            yield return UseImplicitTypeForIntrinsicTypes;
            yield return UseImplicitTypeWhereApparent;
            yield return UseImplicitTypeWherePossible;
            yield return PreferConditionalDelegateCall;
            yield return PreferPatternMatchingOverAsWithNullCheck;
            yield return PreferPatternMatchingOverIsWithCastCheck;
            yield return PreferSimpleDefaultExpression;
            yield return PreferLocalOverAnonymousFunction;
            yield return PreferIndexOperator;
            yield return PreferRangeOperator;
        }

        public static IEnumerable<Option<CodeStyleOption<ExpressionBodyPreference>>> GetExpressionBodyOptions()
        {
            yield return PreferExpressionBodiedConstructors;
            yield return PreferExpressionBodiedMethods;
            yield return PreferExpressionBodiedOperators;
            yield return PreferExpressionBodiedProperties;
            yield return PreferExpressionBodiedIndexers;
            yield return PreferExpressionBodiedAccessors;
            yield return PreferExpressionBodiedLambdas;
        }
    }

    internal static class CSharpCodeStyleOptionGroups
    {
        public static readonly OptionGroup VarPreferences = new OptionGroup(CSharpWorkspaceResources.var_preferences, priority: 1);
        public static readonly OptionGroup ExpressionBodiedMembers = new OptionGroup(CSharpWorkspaceResources.Expression_bodied_members, priority: 2);
        public static readonly OptionGroup PatternMatching = new OptionGroup(CSharpWorkspaceResources.Pattern_matching_preferences, priority: 3);
        public static readonly OptionGroup NullCheckingPreferences = new OptionGroup(CSharpWorkspaceResources.Null_checking_preferences, priority: 4);
        public static readonly OptionGroup Modifier = new OptionGroup(WorkspacesResources.Modifier_preferences, priority: 5);
        public static readonly OptionGroup CodeBlockPreferences = new OptionGroup(CSharpWorkspaceResources.Code_block_preferences, priority: 6);
        public static readonly OptionGroup ExpressionLevelPreferences = new OptionGroup(WorkspacesResources.Expression_level_preferences, priority: 7);
        public static readonly OptionGroup UsingPreferences = new OptionGroup(CSharpWorkspaceResources.using_preferences, priority: 8);
    }
}<|MERGE_RESOLUTION|>--- conflicted
+++ resolved
@@ -227,7 +227,6 @@
                 EditorConfigStorageLocation.ForBoolCodeStyleOption("csharp_style_pattern_local_over_anonymous_function"),
                 new RoamingProfileStorageLocation($"TextEditor.CSharp.Specific.{nameof(PreferLocalOverAnonymousFunction)}")});
 
-<<<<<<< HEAD
         public static readonly CodeStyleOption<UsingDirectivesPlacement> PreservePlacementWithSilentEnforcement =
             new CodeStyleOption<UsingDirectivesPlacement>(UsingDirectivesPlacement.Preserve, NotificationOption.Silent);
 
@@ -240,7 +239,7 @@
                     s => ParseUsingDirectivesPlacement(s, PreservePlacementWithSilentEnforcement),
                     GetUsingDirectivesPlacementEditorConfigString),
                 new RoamingProfileStorageLocation($"TextEditor.CSharp.Specific.{nameof(PreferredUsingDirectivesPlacement)}") });
-=======
+
         internal static readonly Option<CodeStyleOption<UnusedValuePreference>> UnusedValueExpressionStatement =
             CodeStyleHelpers.CreateUnusedExpressionAssignmentOption(
                 CSharpCodeStyleOptionGroups.ExpressionLevelPreferences,
@@ -258,7 +257,6 @@
                 editorConfigName: "csharp_style_unused_value_assignment_preference",
                 defaultValue: new CodeStyleOption<UnusedValuePreference>(UnusedValuePreference.DiscardVariable, NotificationOption.Suggestion),
                 s_allOptionsBuilder);
->>>>>>> 45aa7a2d
 
         static CSharpCodeStyleOptions()
         {
