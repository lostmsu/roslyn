--- conflicted
+++ resolved
@@ -115,11 +115,7 @@
 
             ' If not all of the names have been used, the metadata is bad
 
-<<<<<<< HEAD
-            If metadataType.GetUseSiteInfo().DiagnosticInfo IsNot Nothing Then
-=======
             If decoder._foundUsableErrorType Then
->>>>>>> 27b21d2e
                 Return metadataType
             End If
 
