--- conflicted
+++ resolved
@@ -729,6 +729,10 @@
             End Get
         End Property
 
+        ''' <summary>
+        ''' Raw assembly version as specified in the AssemblyVersionAttribute, or Nothing if none specified.
+        ''' If the string passed to AssemblyVersionAttribute contains * the version build and/or revision numbers are set to <see cref="UShort.MaxValue"/>.
+        ''' </summary>
         Private ReadOnly Property AssemblyVersionAttributeSetting As Version
             Get
                 Dim defaultValue As Version = Nothing
@@ -747,6 +751,13 @@
                 End If
 
                 Return fieldValue
+            End Get
+        End Property
+
+        Public Overrides ReadOnly Property AssemblyVersionPattern As Version
+            Get
+                Dim attributeValue = AssemblyVersionAttributeSetting
+                Return If(attributeValue Is Nothing OrElse (attributeValue.Build <> UShort.MaxValue AndAlso attributeValue.Revision <> UShort.MaxValue), Nothing, attributeValue)
             End Get
         End Property
 
@@ -1640,11 +1651,7 @@
             EnsureAttributesAreBound()
 
             Return New AssemblyIdentity(_assemblySimpleName,
-<<<<<<< HEAD
-                                        Me.AssemblyVersionAttributeSetting,
-=======
                                         VersionHelper.GenerateVersionFromPatternAndCurrentTime(_compilation.Options.CurrentLocalTime, AssemblyVersionAttributeSetting),
->>>>>>> e4981ac8
                                         Me.AssemblyCultureAttributeSetting,
                                         StrongNameKeys.PublicKey,
                                         hasPublicKey:=Not StrongNameKeys.PublicKey.IsDefault)
