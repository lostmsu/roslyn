' Copyright (c) Microsoft.  All Rights Reserved.  Licensed under the Apache License, Version 2.0.  See License.txt in the project root for license information.

Imports Microsoft.CodeAnalysis.Semantics
Imports Microsoft.CodeAnalysis.Test.Utilities
Imports Microsoft.CodeAnalysis.VisualBasic.Syntax
Imports Roslyn.Test.Utilities

Namespace Microsoft.CodeAnalysis.VisualBasic.UnitTests.Semantics

    Partial Public Class IOperationTests
        Inherits SemanticModelTestBase
        <CompilerTrait(CompilerFeature.IOperation)>
        <Fact(), WorkItem(17602, "https://github.com/dotnet/roslyn/issues/17602")>
        Public Sub IWhileUntilLoopStatement_DoWhileLoopsTest()
            Dim source = <![CDATA[
Class Program
    Private Shared Sub Main()
        Dim ids As Integer() = New Integer() {6, 7, 8, 10}
        Dim sum As Integer = 0
        Dim i As Integer = 0
        Do'BIND:"Do"
            sum += ids(i)
            i += 1
        Loop While i < 4

        System.Console.WriteLine(sum)
    End Sub
End Class

    ]]>.Value

            Dim expectedOperationTree = <![CDATA[
IDoLoopStatement (DoLoopKind: DoWhileBottomLoop) (LoopKind.Do) (OperationKind.LoopStatement) (Syntax: 'Do'BIND:"Do ... While i < 4')
  Condition: IBinaryOperatorExpression (BinaryOperatorKind.LessThan, Checked) (OperationKind.BinaryOperatorExpression, Type: System.Boolean) (Syntax: 'i < 4')
      Left: ILocalReferenceExpression: i (OperationKind.LocalReferenceExpression, Type: System.Int32) (Syntax: 'i')
      Right: ILiteralExpression (OperationKind.LiteralExpression, Type: System.Int32, Constant: 4) (Syntax: '4')
  InvalidCondition: null
  Body: IBlockStatement (2 statements) (OperationKind.BlockStatement) (Syntax: 'Do'BIND:"Do ... While i < 4')
      IExpressionStatement (OperationKind.ExpressionStatement) (Syntax: 'sum += ids(i)')
        Expression: ICompoundAssignmentExpression (BinaryOperatorKind.Add, Checked) (OperationKind.CompoundAssignmentExpression, Type: System.Int32) (Syntax: 'sum += ids(i)')
            Left: ILocalReferenceExpression: sum (OperationKind.LocalReferenceExpression, Type: System.Int32) (Syntax: 'sum')
            Right: IArrayElementReferenceExpression (OperationKind.ArrayElementReferenceExpression, Type: System.Int32) (Syntax: 'ids(i)')
                Array reference: ILocalReferenceExpression: ids (OperationKind.LocalReferenceExpression, Type: System.Int32()) (Syntax: 'ids')
                Indices(1):
                    ILocalReferenceExpression: i (OperationKind.LocalReferenceExpression, Type: System.Int32) (Syntax: 'i')
      IExpressionStatement (OperationKind.ExpressionStatement) (Syntax: 'i += 1')
        Expression: ICompoundAssignmentExpression (BinaryOperatorKind.Add, Checked) (OperationKind.CompoundAssignmentExpression, Type: System.Int32) (Syntax: 'i += 1')
            Left: ILocalReferenceExpression: i (OperationKind.LocalReferenceExpression, Type: System.Int32) (Syntax: 'i')
            Right: ILiteralExpression (OperationKind.LiteralExpression, Type: System.Int32, Constant: 1) (Syntax: '1')
]]>.Value

            VerifyOperationTreeForTest(Of DoLoopBlockSyntax)(source, expectedOperationTree)
        End Sub

        <CompilerTrait(CompilerFeature.IOperation)>
        <Fact(), WorkItem(17602, "https://github.com/dotnet/roslyn/issues/17602")>
        Public Sub IWhileUntilLoopStatement_DoUntilLoopTest()
            Dim source = <![CDATA[
Class C
    Private X As Integer = 10
    Sub M(c As C)
        Do Until X < 0'BIND:"Do Until X < 0"
            X = X - 1
        Loop
    End Sub
End Class]]>.Value

            Dim expectedOperationTree = <![CDATA[
IDoLoopStatement (DoLoopKind: DoUntilTopLoop) (LoopKind.Do) (OperationKind.LoopStatement) (Syntax: 'Do Until X  ... Loop')
  Condition: IBinaryOperatorExpression (BinaryOperatorKind.LessThan, Checked) (OperationKind.BinaryOperatorExpression, Type: System.Boolean) (Syntax: 'X < 0')
      Left: IFieldReferenceExpression: C.X As System.Int32 (OperationKind.FieldReferenceExpression, Type: System.Int32) (Syntax: 'X')
          Instance Receiver: IInstanceReferenceExpression (OperationKind.InstanceReferenceExpression, Type: C) (Syntax: 'X')
      Right: ILiteralExpression (OperationKind.LiteralExpression, Type: System.Int32, Constant: 0) (Syntax: '0')
  InvalidCondition: null
  Body: IBlockStatement (1 statements) (OperationKind.BlockStatement) (Syntax: 'Do Until X  ... Loop')
      IExpressionStatement (OperationKind.ExpressionStatement) (Syntax: 'X = X - 1')
        Expression: ISimpleAssignmentExpression (OperationKind.SimpleAssignmentExpression, Type: System.Int32) (Syntax: 'X = X - 1')
            Left: IFieldReferenceExpression: C.X As System.Int32 (OperationKind.FieldReferenceExpression, Type: System.Int32) (Syntax: 'X')
                Instance Receiver: IInstanceReferenceExpression (OperationKind.InstanceReferenceExpression, Type: C) (Syntax: 'X')
            Right: IBinaryOperatorExpression (BinaryOperatorKind.Subtract, Checked) (OperationKind.BinaryOperatorExpression, Type: System.Int32) (Syntax: 'X - 1')
                Left: IFieldReferenceExpression: C.X As System.Int32 (OperationKind.FieldReferenceExpression, Type: System.Int32) (Syntax: 'X')
                    Instance Receiver: IInstanceReferenceExpression (OperationKind.InstanceReferenceExpression, Type: C) (Syntax: 'X')
                Right: ILiteralExpression (OperationKind.LiteralExpression, Type: System.Int32, Constant: 1) (Syntax: '1')
]]>.Value

            Dim expectedDiagnostics = String.Empty

            VerifyOperationTreeAndDiagnosticsForTest(Of DoLoopBlockSyntax)(source, expectedOperationTree, expectedDiagnostics)
        End Sub

        <CompilerTrait(CompilerFeature.IOperation)>
        <Fact(), WorkItem(17602, "https://github.com/dotnet/roslyn/issues/17602")>
        Public Sub IWhileUntilLoopStatement_WhileConditionTrue()
            Dim source = <![CDATA[
Class Program
    Private Shared Sub Main()
        Dim index As Integer = 0
        Dim condition As Boolean = True
        While condition'BIND:"While condition"
            Dim value As Integer = System.Threading.Interlocked.Increment(index)
            If value > 10 Then
                condition = False
            End If
        End While
    End Sub
End Class
    ]]>.Value

            Dim expectedOperationTree = <![CDATA[
IWhileLoopStatement (LoopKind.While) (OperationKind.LoopStatement) (Syntax: 'While condi ... End While')
  Condition: ILocalReferenceExpression: condition (OperationKind.LocalReferenceExpression, Type: System.Boolean) (Syntax: 'condition')
  Body: IBlockStatement (2 statements, 1 locals) (OperationKind.BlockStatement) (Syntax: 'While condi ... End While')
      Locals: Local_1: value As System.Int32
      IVariableDeclarationStatement (1 declarations) (OperationKind.VariableDeclarationStatement) (Syntax: 'Dim value A ... ment(index)')
        IVariableDeclaration (1 variables) (OperationKind.VariableDeclaration) (Syntax: 'value')
          Variables: Local_1: value As System.Int32
          Initializer: IInvocationExpression (Function System.Threading.Interlocked.Increment(ByRef location As System.Int32) As System.Int32) (OperationKind.InvocationExpression, Type: System.Int32) (Syntax: 'System.Thre ... ment(index)')
              Instance Receiver: null
              Arguments(1):
                  IArgument (ArgumentKind.Explicit, Matching Parameter: location) (OperationKind.Argument) (Syntax: 'index')
                    ILocalReferenceExpression: index (OperationKind.LocalReferenceExpression, Type: System.Int32) (Syntax: 'index')
                    InConversion: null
                    OutConversion: null
      IIfStatement (OperationKind.IfStatement) (Syntax: 'If value >  ... End If')
        Condition: IBinaryOperatorExpression (BinaryOperatorKind.GreaterThan, Checked) (OperationKind.BinaryOperatorExpression, Type: System.Boolean) (Syntax: 'value > 10')
            Left: ILocalReferenceExpression: value (OperationKind.LocalReferenceExpression, Type: System.Int32) (Syntax: 'value')
            Right: ILiteralExpression (OperationKind.LiteralExpression, Type: System.Int32, Constant: 10) (Syntax: '10')
        IfTrue: IBlockStatement (1 statements) (OperationKind.BlockStatement) (Syntax: 'If value >  ... End If')
            IExpressionStatement (OperationKind.ExpressionStatement) (Syntax: 'condition = False')
              Expression: ISimpleAssignmentExpression (OperationKind.SimpleAssignmentExpression, Type: System.Boolean) (Syntax: 'condition = False')
                  Left: ILocalReferenceExpression: condition (OperationKind.LocalReferenceExpression, Type: System.Boolean) (Syntax: 'condition')
                  Right: ILiteralExpression (OperationKind.LiteralExpression, Type: System.Boolean, Constant: False) (Syntax: 'False')
        IfFalse: null
]]>.Value

            VerifyOperationTreeForTest(Of WhileBlockSyntax)(source, expectedOperationTree)
        End Sub

        <CompilerTrait(CompilerFeature.IOperation)>
        <Fact(), WorkItem(17602, "https://github.com/dotnet/roslyn/issues/17602")>
        Public Sub IWhileUntilLoopStatement_WhileLoopsTest()
            Dim source = <![CDATA[
Class Program
    Private Shared Function SumWhile() As Integer
        '
        ' Sum numbers 0 .. 4
        '
        Dim sum As Integer = 0
        Dim i As Integer = 0
        While i < 5'BIND:"While i < 5"
            sum += i
            i += 1
        End While
        Return sum
    End Function
End Class
    ]]>.Value

            Dim expectedOperationTree = <![CDATA[
IWhileLoopStatement (LoopKind.While) (OperationKind.LoopStatement) (Syntax: 'While i < 5 ... End While')
  Condition: IBinaryOperatorExpression (BinaryOperatorKind.LessThan, Checked) (OperationKind.BinaryOperatorExpression, Type: System.Boolean) (Syntax: 'i < 5')
      Left: ILocalReferenceExpression: i (OperationKind.LocalReferenceExpression, Type: System.Int32) (Syntax: 'i')
      Right: ILiteralExpression (OperationKind.LiteralExpression, Type: System.Int32, Constant: 5) (Syntax: '5')
  Body: IBlockStatement (2 statements) (OperationKind.BlockStatement) (Syntax: 'While i < 5 ... End While')
      IExpressionStatement (OperationKind.ExpressionStatement) (Syntax: 'sum += i')
        Expression: ICompoundAssignmentExpression (BinaryOperatorKind.Add, Checked) (OperationKind.CompoundAssignmentExpression, Type: System.Int32) (Syntax: 'sum += i')
            Left: ILocalReferenceExpression: sum (OperationKind.LocalReferenceExpression, Type: System.Int32) (Syntax: 'sum')
            Right: ILocalReferenceExpression: i (OperationKind.LocalReferenceExpression, Type: System.Int32) (Syntax: 'i')
      IExpressionStatement (OperationKind.ExpressionStatement) (Syntax: 'i += 1')
        Expression: ICompoundAssignmentExpression (BinaryOperatorKind.Add, Checked) (OperationKind.CompoundAssignmentExpression, Type: System.Int32) (Syntax: 'i += 1')
            Left: ILocalReferenceExpression: i (OperationKind.LocalReferenceExpression, Type: System.Int32) (Syntax: 'i')
            Right: ILiteralExpression (OperationKind.LiteralExpression, Type: System.Int32, Constant: 1) (Syntax: '1')
]]>.Value

            VerifyOperationTreeForTest(Of WhileBlockSyntax)(source, expectedOperationTree)
        End Sub

        <CompilerTrait(CompilerFeature.IOperation)>
        <Fact(), WorkItem(17602, "https://github.com/dotnet/roslyn/issues/17602")>
        Public Sub IWhileUntilLoopStatement_WhileWithBreak()
            Dim source = <![CDATA[
Class Program
    Private Shared Sub Main()
        Dim index As Integer = 0
        While True'BIND:"While True"
            Dim value As Integer = System.Threading.Interlocked.Increment(index)
            If value > 5 Then
                System.Console.WriteLine("While-loop break")
                Exit While
            End If
            System.Console.WriteLine("While-loop statement")
        End While
    End Sub
End Class
    ]]>.Value

            Dim expectedOperationTree = <![CDATA[
IWhileLoopStatement (LoopKind.While) (OperationKind.LoopStatement) (Syntax: 'While True' ... End While')
  Condition: ILiteralExpression (OperationKind.LiteralExpression, Type: System.Boolean, Constant: True) (Syntax: 'True')
  Body: IBlockStatement (3 statements, 1 locals) (OperationKind.BlockStatement) (Syntax: 'While True' ... End While')
      Locals: Local_1: value As System.Int32
      IVariableDeclarationStatement (1 declarations) (OperationKind.VariableDeclarationStatement) (Syntax: 'Dim value A ... ment(index)')
        IVariableDeclaration (1 variables) (OperationKind.VariableDeclaration) (Syntax: 'value')
          Variables: Local_1: value As System.Int32
          Initializer: IInvocationExpression (Function System.Threading.Interlocked.Increment(ByRef location As System.Int32) As System.Int32) (OperationKind.InvocationExpression, Type: System.Int32) (Syntax: 'System.Thre ... ment(index)')
              Instance Receiver: null
              Arguments(1):
                  IArgument (ArgumentKind.Explicit, Matching Parameter: location) (OperationKind.Argument) (Syntax: 'index')
                    ILocalReferenceExpression: index (OperationKind.LocalReferenceExpression, Type: System.Int32) (Syntax: 'index')
                    InConversion: null
                    OutConversion: null
      IIfStatement (OperationKind.IfStatement) (Syntax: 'If value >  ... End If')
        Condition: IBinaryOperatorExpression (BinaryOperatorKind.GreaterThan, Checked) (OperationKind.BinaryOperatorExpression, Type: System.Boolean) (Syntax: 'value > 5')
            Left: ILocalReferenceExpression: value (OperationKind.LocalReferenceExpression, Type: System.Int32) (Syntax: 'value')
            Right: ILiteralExpression (OperationKind.LiteralExpression, Type: System.Int32, Constant: 5) (Syntax: '5')
        IfTrue: IBlockStatement (2 statements) (OperationKind.BlockStatement) (Syntax: 'If value >  ... End If')
            IExpressionStatement (OperationKind.ExpressionStatement) (Syntax: 'System.Cons ... oop break")')
              Expression: IInvocationExpression (Sub System.Console.WriteLine(value As System.String)) (OperationKind.InvocationExpression, Type: System.Void) (Syntax: 'System.Cons ... oop break")')
                  Instance Receiver: null
                  Arguments(1):
                      IArgument (ArgumentKind.Explicit, Matching Parameter: value) (OperationKind.Argument) (Syntax: '"While-loop break"')
                        ILiteralExpression (OperationKind.LiteralExpression, Type: System.String, Constant: "While-loop break") (Syntax: '"While-loop break"')
                        InConversion: null
                        OutConversion: null
            IBranchStatement (BranchKind.Break, Label: exit) (OperationKind.BranchStatement) (Syntax: 'Exit While')
        IfFalse: null
      IExpressionStatement (OperationKind.ExpressionStatement) (Syntax: 'System.Cons ... statement")')
        Expression: IInvocationExpression (Sub System.Console.WriteLine(value As System.String)) (OperationKind.InvocationExpression, Type: System.Void) (Syntax: 'System.Cons ... statement")')
            Instance Receiver: null
            Arguments(1):
                IArgument (ArgumentKind.Explicit, Matching Parameter: value) (OperationKind.Argument) (Syntax: '"While-loop statement"')
                  ILiteralExpression (OperationKind.LiteralExpression, Type: System.String, Constant: "While-loop statement") (Syntax: '"While-loop statement"')
                  InConversion: null
                  OutConversion: null
]]>.Value

            VerifyOperationTreeForTest(Of WhileBlockSyntax)(source, expectedOperationTree)
        End Sub

        <CompilerTrait(CompilerFeature.IOperation)>
        <Fact(), WorkItem(17602, "https://github.com/dotnet/roslyn/issues/17602")>
        Public Sub IWhileUntilLoopStatement_WhileWithThrow()
            Dim source = <![CDATA[
Class Program
    Private Shared Sub Main()
        Dim index As Integer = 0
        While True'BIND:"While True"
            Dim value As Integer = System.Threading.Interlocked.Increment(index)
            If value > 100 Then
                Throw New System.Exception("An exception has occurred.")
            End If
            System.Console.WriteLine("While-loop statement")
        End While
    End Sub
End Class
    ]]>.Value

            Dim expectedOperationTree = <![CDATA[
IWhileLoopStatement (LoopKind.While) (OperationKind.LoopStatement) (Syntax: 'While True' ... End While')
  Condition: ILiteralExpression (OperationKind.LiteralExpression, Type: System.Boolean, Constant: True) (Syntax: 'True')
  Body: IBlockStatement (3 statements, 1 locals) (OperationKind.BlockStatement) (Syntax: 'While True' ... End While')
      Locals: Local_1: value As System.Int32
      IVariableDeclarationStatement (1 declarations) (OperationKind.VariableDeclarationStatement) (Syntax: 'Dim value A ... ment(index)')
        IVariableDeclaration (1 variables) (OperationKind.VariableDeclaration) (Syntax: 'value')
          Variables: Local_1: value As System.Int32
          Initializer: IInvocationExpression (Function System.Threading.Interlocked.Increment(ByRef location As System.Int32) As System.Int32) (OperationKind.InvocationExpression, Type: System.Int32) (Syntax: 'System.Thre ... ment(index)')
              Instance Receiver: null
              Arguments(1):
                  IArgument (ArgumentKind.Explicit, Matching Parameter: location) (OperationKind.Argument) (Syntax: 'index')
                    ILocalReferenceExpression: index (OperationKind.LocalReferenceExpression, Type: System.Int32) (Syntax: 'index')
                    InConversion: null
                    OutConversion: null
      IIfStatement (OperationKind.IfStatement) (Syntax: 'If value >  ... End If')
        Condition: IBinaryOperatorExpression (BinaryOperatorKind.GreaterThan, Checked) (OperationKind.BinaryOperatorExpression, Type: System.Boolean) (Syntax: 'value > 100')
            Left: ILocalReferenceExpression: value (OperationKind.LocalReferenceExpression, Type: System.Int32) (Syntax: 'value')
            Right: ILiteralExpression (OperationKind.LiteralExpression, Type: System.Int32, Constant: 100) (Syntax: '100')
        IfTrue: IBlockStatement (1 statements) (OperationKind.BlockStatement) (Syntax: 'If value >  ... End If')
            IExpressionStatement (OperationKind.ExpressionStatement) (Syntax: 'Throw New S ... occurred.")')
              Expression: IThrowExpression (OperationKind.ThrowExpression, Type: System.Exception) (Syntax: 'Throw New S ... occurred.")')
                  IObjectCreationExpression (Constructor: Sub System.Exception..ctor(message As System.String)) (OperationKind.ObjectCreationExpression, Type: System.Exception) (Syntax: 'New System. ... occurred.")')
                    Arguments(1):
                        IArgument (ArgumentKind.Explicit, Matching Parameter: message) (OperationKind.Argument) (Syntax: '"An excepti ...  occurred."')
                          ILiteralExpression (OperationKind.LiteralExpression, Type: System.String, Constant: "An exception has occurred.") (Syntax: '"An excepti ...  occurred."')
                          InConversion: null
                          OutConversion: null
                    Initializer: null
        IfFalse: null
      IExpressionStatement (OperationKind.ExpressionStatement) (Syntax: 'System.Cons ... statement")')
        Expression: IInvocationExpression (Sub System.Console.WriteLine(value As System.String)) (OperationKind.InvocationExpression, Type: System.Void) (Syntax: 'System.Cons ... statement")')
            Instance Receiver: null
            Arguments(1):
                IArgument (ArgumentKind.Explicit, Matching Parameter: value) (OperationKind.Argument) (Syntax: '"While-loop statement"')
                  ILiteralExpression (OperationKind.LiteralExpression, Type: System.String, Constant: "While-loop statement") (Syntax: '"While-loop statement"')
                  InConversion: null
                  OutConversion: null
]]>.Value

            VerifyOperationTreeForTest(Of WhileBlockSyntax)(source, expectedOperationTree)
        End Sub

        <CompilerTrait(CompilerFeature.IOperation)>
        <Fact(), WorkItem(17602, "https://github.com/dotnet/roslyn/issues/17602")>
        Public Sub IWhileUntilLoopStatement_WhileWithAssignment()
            Dim source = <![CDATA[
Class Program
    Private Shared Sub Main()
        Dim value As Integer = 4
        Dim i As Integer
        While (InlineAssignHelper(i, value)) >= 0'BIND:"While (InlineAssignHelper(i, value)) >= 0"
            System.Console.WriteLine("While {0} {1}", i, value)
            value -= 1
        End While
    End Sub
    Private Shared Function InlineAssignHelper(Of T)(ByRef target As T, value As T) As T
        target = value
        Return value
    End Function
End Class
    ]]>.Value

            Dim expectedOperationTree = <![CDATA[
IWhileLoopStatement (LoopKind.While) (OperationKind.LoopStatement) (Syntax: 'While (Inli ... End While')
  Condition: IBinaryOperatorExpression (BinaryOperatorKind.GreaterThanOrEqual, Checked) (OperationKind.BinaryOperatorExpression, Type: System.Boolean) (Syntax: '(InlineAssi ... alue)) >= 0')
      Left: IParenthesizedExpression (OperationKind.ParenthesizedExpression, Type: System.Int32) (Syntax: '(InlineAssi ... (i, value))')
          Operand: IInvocationExpression (Function Program.InlineAssignHelper(Of System.Int32)(ByRef target As System.Int32, value As System.Int32) As System.Int32) (OperationKind.InvocationExpression, Type: System.Int32) (Syntax: 'InlineAssig ... r(i, value)')
              Instance Receiver: null
              Arguments(2):
                  IArgument (ArgumentKind.Explicit, Matching Parameter: target) (OperationKind.Argument) (Syntax: 'i')
                    ILocalReferenceExpression: i (OperationKind.LocalReferenceExpression, Type: System.Int32) (Syntax: 'i')
                    InConversion: null
                    OutConversion: null
                  IArgument (ArgumentKind.Explicit, Matching Parameter: value) (OperationKind.Argument) (Syntax: 'value')
                    ILocalReferenceExpression: value (OperationKind.LocalReferenceExpression, Type: System.Int32) (Syntax: 'value')
                    InConversion: null
                    OutConversion: null
      Right: ILiteralExpression (OperationKind.LiteralExpression, Type: System.Int32, Constant: 0) (Syntax: '0')
  Body: IBlockStatement (2 statements) (OperationKind.BlockStatement) (Syntax: 'While (Inli ... End While')
      IExpressionStatement (OperationKind.ExpressionStatement) (Syntax: 'System.Cons ... , i, value)')
        Expression: IInvocationExpression (Sub System.Console.WriteLine(format As System.String, arg0 As System.Object, arg1 As System.Object)) (OperationKind.InvocationExpression, Type: System.Void) (Syntax: 'System.Cons ... , i, value)')
            Instance Receiver: null
            Arguments(3):
                IArgument (ArgumentKind.Explicit, Matching Parameter: format) (OperationKind.Argument) (Syntax: '"While {0} {1}"')
                  ILiteralExpression (OperationKind.LiteralExpression, Type: System.String, Constant: "While {0} {1}") (Syntax: '"While {0} {1}"')
                  InConversion: null
                  OutConversion: null
                IArgument (ArgumentKind.Explicit, Matching Parameter: arg0) (OperationKind.Argument) (Syntax: 'i')
                  IConversionExpression (Implicit, TryCast: False, Unchecked) (OperationKind.ConversionExpression, Type: System.Object) (Syntax: 'i')
                    Conversion: CommonConversion (Exists: True, IsIdentity: False, IsNumeric: False, IsReference: False, IsUserDefined: False) (MethodSymbol: null)
                    Operand: ILocalReferenceExpression: i (OperationKind.LocalReferenceExpression, Type: System.Int32) (Syntax: 'i')
                  InConversion: null
                  OutConversion: null
                IArgument (ArgumentKind.Explicit, Matching Parameter: arg1) (OperationKind.Argument) (Syntax: 'value')
                  IConversionExpression (Implicit, TryCast: False, Unchecked) (OperationKind.ConversionExpression, Type: System.Object) (Syntax: 'value')
                    Conversion: CommonConversion (Exists: True, IsIdentity: False, IsNumeric: False, IsReference: False, IsUserDefined: False) (MethodSymbol: null)
                    Operand: ILocalReferenceExpression: value (OperationKind.LocalReferenceExpression, Type: System.Int32) (Syntax: 'value')
                  InConversion: null
                  OutConversion: null
      IExpressionStatement (OperationKind.ExpressionStatement) (Syntax: 'value -= 1')
        Expression: ICompoundAssignmentExpression (BinaryOperatorKind.Subtract, Checked) (OperationKind.CompoundAssignmentExpression, Type: System.Int32) (Syntax: 'value -= 1')
            Left: ILocalReferenceExpression: value (OperationKind.LocalReferenceExpression, Type: System.Int32) (Syntax: 'value')
            Right: ILiteralExpression (OperationKind.LiteralExpression, Type: System.Int32, Constant: 1) (Syntax: '1')
]]>.Value

            VerifyOperationTreeForTest(Of WhileBlockSyntax)(source, expectedOperationTree)
        End Sub

        <CompilerTrait(CompilerFeature.IOperation)>
        <Fact(), WorkItem(17602, "https://github.com/dotnet/roslyn/issues/17602")>
        Public Sub IWhileUntilLoopStatement_WhileImplicit()
            Dim source = <![CDATA[
Class Program
    Private Shared Sub Main()
        Dim number As Integer = 10
        While number'BIND:"While number"
        End While
    End Sub
End Class
    ]]>.Value

            Dim expectedOperationTree = <![CDATA[
IWhileLoopStatement (LoopKind.While) (OperationKind.LoopStatement) (Syntax: 'While numbe ... End While')
  Condition: IConversionExpression (Implicit, TryCast: False, Unchecked) (OperationKind.ConversionExpression, Type: System.Boolean) (Syntax: 'number')
      Conversion: CommonConversion (Exists: True, IsIdentity: False, IsNumeric: False, IsReference: False, IsUserDefined: False) (MethodSymbol: null)
      Operand: ILocalReferenceExpression: number (OperationKind.LocalReferenceExpression, Type: System.Int32) (Syntax: 'number')
  Body: IBlockStatement (0 statements) (OperationKind.BlockStatement) (Syntax: 'While numbe ... End While')
]]>.Value

            VerifyOperationTreeForTest(Of WhileBlockSyntax)(source, expectedOperationTree)
        End Sub

        <CompilerTrait(CompilerFeature.IOperation)>
        <Fact(), WorkItem(17602, "https://github.com/dotnet/roslyn/issues/17602")>
        Public Sub IWhileUntilLoopStatement_WhileWithReturn()
            Dim source = <![CDATA[
Class Program
    Private Shared Sub Main()
        System.Console.WriteLine(GetFirstEvenNumber(33))
    End Sub
    Public Shared Function GetFirstEvenNumber(number As Integer) As Integer
        While True'BIND:"While True"
            If (number Mod 2) = 0 Then
                Return number
            End If

            number += 1
        End While
    End Function
End Class
    ]]>.Value

            Dim expectedOperationTree = <![CDATA[
IWhileLoopStatement (LoopKind.While) (OperationKind.LoopStatement) (Syntax: 'While True' ... End While')
  Condition: ILiteralExpression (OperationKind.LiteralExpression, Type: System.Boolean, Constant: True) (Syntax: 'True')
  Body: IBlockStatement (2 statements) (OperationKind.BlockStatement) (Syntax: 'While True' ... End While')
      IIfStatement (OperationKind.IfStatement) (Syntax: 'If (number  ... End If')
        Condition: IBinaryOperatorExpression (BinaryOperatorKind.Equals, Checked) (OperationKind.BinaryOperatorExpression, Type: System.Boolean) (Syntax: '(number Mod 2) = 0')
            Left: IParenthesizedExpression (OperationKind.ParenthesizedExpression, Type: System.Int32) (Syntax: '(number Mod 2)')
                Operand: IBinaryOperatorExpression (BinaryOperatorKind.Remainder, Checked) (OperationKind.BinaryOperatorExpression, Type: System.Int32) (Syntax: 'number Mod 2')
                    Left: IParameterReferenceExpression: number (OperationKind.ParameterReferenceExpression, Type: System.Int32) (Syntax: 'number')
                    Right: ILiteralExpression (OperationKind.LiteralExpression, Type: System.Int32, Constant: 2) (Syntax: '2')
            Right: ILiteralExpression (OperationKind.LiteralExpression, Type: System.Int32, Constant: 0) (Syntax: '0')
        IfTrue: IBlockStatement (1 statements) (OperationKind.BlockStatement) (Syntax: 'If (number  ... End If')
            IReturnStatement (OperationKind.ReturnStatement) (Syntax: 'Return number')
              ReturnedValue: IParameterReferenceExpression: number (OperationKind.ParameterReferenceExpression, Type: System.Int32) (Syntax: 'number')
        IfFalse: null
      IExpressionStatement (OperationKind.ExpressionStatement) (Syntax: 'number += 1')
        Expression: ICompoundAssignmentExpression (BinaryOperatorKind.Add, Checked) (OperationKind.CompoundAssignmentExpression, Type: System.Int32) (Syntax: 'number += 1')
            Left: IParameterReferenceExpression: number (OperationKind.ParameterReferenceExpression, Type: System.Int32) (Syntax: 'number')
            Right: ILiteralExpression (OperationKind.LiteralExpression, Type: System.Int32, Constant: 1) (Syntax: '1')
]]>.Value

            VerifyOperationTreeForTest(Of WhileBlockSyntax)(source, expectedOperationTree)
        End Sub

        <CompilerTrait(CompilerFeature.IOperation)>
        <Fact(), WorkItem(17602, "https://github.com/dotnet/roslyn/issues/17602")>
        Public Sub IWhileUntilLoopStatement_WhileWithGoto()
            Dim source = <![CDATA[
Class Program
    Private Shared Sub Main()
        System.Console.WriteLine(GetFirstEvenNumber(33))
    End Sub
    Public Shared Function GetFirstEvenNumber(number As Integer) As Integer
        While True'BIND:"While True"
            If (number Mod 2) = 0 Then
                GoTo Even
            End If
            number += 1
Even:
            Return number
        End While
    End Function
End Class
    ]]>.Value

            Dim expectedOperationTree = <![CDATA[
IWhileLoopStatement (LoopKind.While) (OperationKind.LoopStatement) (Syntax: 'While True' ... End While')
  Condition: ILiteralExpression (OperationKind.LiteralExpression, Type: System.Boolean, Constant: True) (Syntax: 'True')
  Body: IBlockStatement (4 statements) (OperationKind.BlockStatement) (Syntax: 'While True' ... End While')
      IIfStatement (OperationKind.IfStatement) (Syntax: 'If (number  ... End If')
        Condition: IBinaryOperatorExpression (BinaryOperatorKind.Equals, Checked) (OperationKind.BinaryOperatorExpression, Type: System.Boolean) (Syntax: '(number Mod 2) = 0')
            Left: IParenthesizedExpression (OperationKind.ParenthesizedExpression, Type: System.Int32) (Syntax: '(number Mod 2)')
                Operand: IBinaryOperatorExpression (BinaryOperatorKind.Remainder, Checked) (OperationKind.BinaryOperatorExpression, Type: System.Int32) (Syntax: 'number Mod 2')
                    Left: IParameterReferenceExpression: number (OperationKind.ParameterReferenceExpression, Type: System.Int32) (Syntax: 'number')
                    Right: ILiteralExpression (OperationKind.LiteralExpression, Type: System.Int32, Constant: 2) (Syntax: '2')
            Right: ILiteralExpression (OperationKind.LiteralExpression, Type: System.Int32, Constant: 0) (Syntax: '0')
        IfTrue: IBlockStatement (1 statements) (OperationKind.BlockStatement) (Syntax: 'If (number  ... End If')
            IBranchStatement (BranchKind.GoTo, Label: Even) (OperationKind.BranchStatement) (Syntax: 'GoTo Even')
        IfFalse: null
      IExpressionStatement (OperationKind.ExpressionStatement) (Syntax: 'number += 1')
        Expression: ICompoundAssignmentExpression (BinaryOperatorKind.Add, Checked) (OperationKind.CompoundAssignmentExpression, Type: System.Int32) (Syntax: 'number += 1')
            Left: IParameterReferenceExpression: number (OperationKind.ParameterReferenceExpression, Type: System.Int32) (Syntax: 'number')
            Right: ILiteralExpression (OperationKind.LiteralExpression, Type: System.Int32, Constant: 1) (Syntax: '1')
      ILabeledStatement (Label: Even) (OperationKind.LabeledStatement) (Syntax: 'Even:')
        Statement: null
      IReturnStatement (OperationKind.ReturnStatement) (Syntax: 'Return number')
        ReturnedValue: IParameterReferenceExpression: number (OperationKind.ParameterReferenceExpression, Type: System.Int32) (Syntax: 'number')
]]>.Value

            VerifyOperationTreeForTest(Of WhileBlockSyntax)(source, expectedOperationTree)
        End Sub

        <CompilerTrait(CompilerFeature.IOperation)>
        <Fact(), WorkItem(17602, "https://github.com/dotnet/roslyn/issues/17602")>
        Public Sub IWhileUntilLoopStatement_WhileMissingCondition()
            Dim source = <![CDATA[
Class Program
    Private Shared Sub Main()
        Dim index As Integer = 0
        Dim condition As Boolean = True
        While 'BIND:"While "
            Dim value As Integer = System.Threading.Interlocked.Increment(index)
            If value > 100 Then
                condition = False
            End If
        End While
    End Sub
End Class
    ]]>.Value

            Dim expectedOperationTree = <![CDATA[
<<<<<<< HEAD
IWhileLoopStatement (LoopKind.While) (OperationKind.LoopStatement, IsInvalid) (Syntax: 'While 'BIND ... End While')
  Condition: IConversionExpression (Implicit, TryCast: False, Unchecked) (OperationKind.ConversionExpression, Type: System.Boolean, IsInvalid) (Syntax: '')
      Conversion: CommonConversion (Exists: False, IsIdentity: False, IsNumeric: False, IsReference: False, IsUserDefined: False) (MethodSymbol: null)
      Operand: IInvalidExpression (OperationKind.InvalidExpression, Type: ?, IsInvalid) (Syntax: '')
          Children(0)
=======
IWhileUntilLoopStatement (IsTopTest: True, IsWhile: True) (LoopKind.WhileUntil) (OperationKind.LoopStatement, IsInvalid) (Syntax: 'While 'BIND ... End While')
  Condition: IInvalidExpression (OperationKind.InvalidExpression, Type: null, IsInvalid) (Syntax: '')
      Children(0)
>>>>>>> 1f6ae4ab
  Body: IBlockStatement (2 statements, 1 locals) (OperationKind.BlockStatement, IsInvalid) (Syntax: 'While 'BIND ... End While')
      Locals: Local_1: value As System.Int32
      IVariableDeclarationStatement (1 declarations) (OperationKind.VariableDeclarationStatement) (Syntax: 'Dim value A ... ment(index)')
        IVariableDeclaration (1 variables) (OperationKind.VariableDeclaration) (Syntax: 'value')
          Variables: Local_1: value As System.Int32
          Initializer: IInvocationExpression (Function System.Threading.Interlocked.Increment(ByRef location As System.Int32) As System.Int32) (OperationKind.InvocationExpression, Type: System.Int32) (Syntax: 'System.Thre ... ment(index)')
              Instance Receiver: null
              Arguments(1):
                  IArgument (ArgumentKind.Explicit, Matching Parameter: location) (OperationKind.Argument) (Syntax: 'index')
                    ILocalReferenceExpression: index (OperationKind.LocalReferenceExpression, Type: System.Int32) (Syntax: 'index')
                    InConversion: null
                    OutConversion: null
      IIfStatement (OperationKind.IfStatement) (Syntax: 'If value >  ... End If')
        Condition: IBinaryOperatorExpression (BinaryOperatorKind.GreaterThan, Checked) (OperationKind.BinaryOperatorExpression, Type: System.Boolean) (Syntax: 'value > 100')
            Left: ILocalReferenceExpression: value (OperationKind.LocalReferenceExpression, Type: System.Int32) (Syntax: 'value')
            Right: ILiteralExpression (OperationKind.LiteralExpression, Type: System.Int32, Constant: 100) (Syntax: '100')
        IfTrue: IBlockStatement (1 statements) (OperationKind.BlockStatement) (Syntax: 'If value >  ... End If')
            IExpressionStatement (OperationKind.ExpressionStatement) (Syntax: 'condition = False')
              Expression: ISimpleAssignmentExpression (OperationKind.SimpleAssignmentExpression, Type: System.Boolean) (Syntax: 'condition = False')
                  Left: ILocalReferenceExpression: condition (OperationKind.LocalReferenceExpression, Type: System.Boolean) (Syntax: 'condition')
                  Right: ILiteralExpression (OperationKind.LiteralExpression, Type: System.Boolean, Constant: False) (Syntax: 'False')
        IfFalse: null
]]>.Value

            VerifyOperationTreeForTest(Of WhileBlockSyntax)(source, expectedOperationTree)
        End Sub

        <CompilerTrait(CompilerFeature.IOperation)>
        <Fact(), WorkItem(17602, "https://github.com/dotnet/roslyn/issues/17602")>
        Public Sub IWhileUntilLoopStatement_WhileMissingStatement()
            Dim source = <![CDATA[
Class Program
    Private Shared Sub Main()
        Dim index As Integer = 0
        Dim condition As Boolean = True
        While (condition)'BIND:"While (condition)"
        End While
    End Sub
End Class

    ]]>.Value

            Dim expectedOperationTree = <![CDATA[
IWhileLoopStatement (LoopKind.While) (OperationKind.LoopStatement) (Syntax: 'While (cond ... End While')
  Condition: IParenthesizedExpression (OperationKind.ParenthesizedExpression, Type: System.Boolean) (Syntax: '(condition)')
      Operand: ILocalReferenceExpression: condition (OperationKind.LocalReferenceExpression, Type: System.Boolean) (Syntax: 'condition')
  Body: IBlockStatement (0 statements) (OperationKind.BlockStatement) (Syntax: 'While (cond ... End While')
]]>.Value

            VerifyOperationTreeForTest(Of WhileBlockSyntax)(source, expectedOperationTree)
        End Sub

        <CompilerTrait(CompilerFeature.IOperation)>
        <Fact(), WorkItem(17602, "https://github.com/dotnet/roslyn/issues/17602")>
        Public Sub IWhileUntilLoopStatement_WhileWithContinue()
            Dim source = <![CDATA[
Class ContinueTest
    Private Shared Sub Main()
        Dim i As Integer = 0
        While i <= 10'BIND:"While i <= 10"
            i += 1
            If i < 9 Then
                Continue While
            End If
            System.Console.WriteLine(i)
        End While
    End Sub
End Class
    ]]>.Value

            Dim expectedOperationTree = <![CDATA[
IWhileLoopStatement (LoopKind.While) (OperationKind.LoopStatement) (Syntax: 'While i <=  ... End While')
  Condition: IBinaryOperatorExpression (BinaryOperatorKind.LessThanOrEqual, Checked) (OperationKind.BinaryOperatorExpression, Type: System.Boolean) (Syntax: 'i <= 10')
      Left: ILocalReferenceExpression: i (OperationKind.LocalReferenceExpression, Type: System.Int32) (Syntax: 'i')
      Right: ILiteralExpression (OperationKind.LiteralExpression, Type: System.Int32, Constant: 10) (Syntax: '10')
  Body: IBlockStatement (3 statements) (OperationKind.BlockStatement) (Syntax: 'While i <=  ... End While')
      IExpressionStatement (OperationKind.ExpressionStatement) (Syntax: 'i += 1')
        Expression: ICompoundAssignmentExpression (BinaryOperatorKind.Add, Checked) (OperationKind.CompoundAssignmentExpression, Type: System.Int32) (Syntax: 'i += 1')
            Left: ILocalReferenceExpression: i (OperationKind.LocalReferenceExpression, Type: System.Int32) (Syntax: 'i')
            Right: ILiteralExpression (OperationKind.LiteralExpression, Type: System.Int32, Constant: 1) (Syntax: '1')
      IIfStatement (OperationKind.IfStatement) (Syntax: 'If i < 9 Th ... End If')
        Condition: IBinaryOperatorExpression (BinaryOperatorKind.LessThan, Checked) (OperationKind.BinaryOperatorExpression, Type: System.Boolean) (Syntax: 'i < 9')
            Left: ILocalReferenceExpression: i (OperationKind.LocalReferenceExpression, Type: System.Int32) (Syntax: 'i')
            Right: ILiteralExpression (OperationKind.LiteralExpression, Type: System.Int32, Constant: 9) (Syntax: '9')
        IfTrue: IBlockStatement (1 statements) (OperationKind.BlockStatement) (Syntax: 'If i < 9 Th ... End If')
            IBranchStatement (BranchKind.Continue, Label: continue) (OperationKind.BranchStatement) (Syntax: 'Continue While')
        IfFalse: null
      IExpressionStatement (OperationKind.ExpressionStatement) (Syntax: 'System.Cons ... riteLine(i)')
        Expression: IInvocationExpression (Sub System.Console.WriteLine(value As System.Int32)) (OperationKind.InvocationExpression, Type: System.Void) (Syntax: 'System.Cons ... riteLine(i)')
            Instance Receiver: null
            Arguments(1):
                IArgument (ArgumentKind.Explicit, Matching Parameter: value) (OperationKind.Argument) (Syntax: 'i')
                  ILocalReferenceExpression: i (OperationKind.LocalReferenceExpression, Type: System.Int32) (Syntax: 'i')
                  InConversion: null
                  OutConversion: null
]]>.Value

            VerifyOperationTreeForTest(Of WhileBlockSyntax)(source, expectedOperationTree)
        End Sub

        <CompilerTrait(CompilerFeature.IOperation)>
        <Fact(), WorkItem(17602, "https://github.com/dotnet/roslyn/issues/17602")>
        Public Sub IWhileUntilLoopStatement_WhileConditionInvocationExpression()
            Dim source = <![CDATA[
Class ContinueTest
    Private Shared Sub Main()
        Dim i As Integer = 0
        While IsTrue(i)'BIND:"While IsTrue(i)"
            i += 1
            System.Console.WriteLine(i)
        End While
    End Sub
    Private Shared Function IsTrue(i As Integer) As Boolean
        If i < 9 Then
            Return True
        Else
            Return False
        End If
    End Function
End Class
    ]]>.Value

            Dim expectedOperationTree = <![CDATA[
IWhileLoopStatement (LoopKind.While) (OperationKind.LoopStatement) (Syntax: 'While IsTru ... End While')
  Condition: IInvocationExpression (Function ContinueTest.IsTrue(i As System.Int32) As System.Boolean) (OperationKind.InvocationExpression, Type: System.Boolean) (Syntax: 'IsTrue(i)')
      Instance Receiver: null
      Arguments(1):
          IArgument (ArgumentKind.Explicit, Matching Parameter: i) (OperationKind.Argument) (Syntax: 'i')
            ILocalReferenceExpression: i (OperationKind.LocalReferenceExpression, Type: System.Int32) (Syntax: 'i')
            InConversion: null
            OutConversion: null
  Body: IBlockStatement (2 statements) (OperationKind.BlockStatement) (Syntax: 'While IsTru ... End While')
      IExpressionStatement (OperationKind.ExpressionStatement) (Syntax: 'i += 1')
        Expression: ICompoundAssignmentExpression (BinaryOperatorKind.Add, Checked) (OperationKind.CompoundAssignmentExpression, Type: System.Int32) (Syntax: 'i += 1')
            Left: ILocalReferenceExpression: i (OperationKind.LocalReferenceExpression, Type: System.Int32) (Syntax: 'i')
            Right: ILiteralExpression (OperationKind.LiteralExpression, Type: System.Int32, Constant: 1) (Syntax: '1')
      IExpressionStatement (OperationKind.ExpressionStatement) (Syntax: 'System.Cons ... riteLine(i)')
        Expression: IInvocationExpression (Sub System.Console.WriteLine(value As System.Int32)) (OperationKind.InvocationExpression, Type: System.Void) (Syntax: 'System.Cons ... riteLine(i)')
            Instance Receiver: null
            Arguments(1):
                IArgument (ArgumentKind.Explicit, Matching Parameter: value) (OperationKind.Argument) (Syntax: 'i')
                  ILocalReferenceExpression: i (OperationKind.LocalReferenceExpression, Type: System.Int32) (Syntax: 'i')
                  InConversion: null
                  OutConversion: null
]]>.Value

            VerifyOperationTreeForTest(Of WhileBlockSyntax)(source, expectedOperationTree)
        End Sub

        <CompilerTrait(CompilerFeature.IOperation)>
        <Fact(), WorkItem(17602, "https://github.com/dotnet/roslyn/issues/17602")>
        Public Sub IWhileUntilLoopStatement_WhileNested()
            Dim source = <![CDATA[
Class Test
    Private Shared Sub Main()
        Dim i As Integer = 0
        While i < 10'BIND:"While i < 10"
            i += 1
            Dim j As Integer = 0
            While j < 10
                j += 1
                System.Console.WriteLine(j)
            End While
            System.Console.WriteLine(i)
        End While
    End Sub
End Class
    ]]>.Value

            Dim expectedOperationTree = <![CDATA[
IWhileLoopStatement (LoopKind.While) (OperationKind.LoopStatement) (Syntax: 'While i < 1 ... End While')
  Condition: IBinaryOperatorExpression (BinaryOperatorKind.LessThan, Checked) (OperationKind.BinaryOperatorExpression, Type: System.Boolean) (Syntax: 'i < 10')
      Left: ILocalReferenceExpression: i (OperationKind.LocalReferenceExpression, Type: System.Int32) (Syntax: 'i')
      Right: ILiteralExpression (OperationKind.LiteralExpression, Type: System.Int32, Constant: 10) (Syntax: '10')
  Body: IBlockStatement (4 statements, 1 locals) (OperationKind.BlockStatement) (Syntax: 'While i < 1 ... End While')
      Locals: Local_1: j As System.Int32
      IExpressionStatement (OperationKind.ExpressionStatement) (Syntax: 'i += 1')
        Expression: ICompoundAssignmentExpression (BinaryOperatorKind.Add, Checked) (OperationKind.CompoundAssignmentExpression, Type: System.Int32) (Syntax: 'i += 1')
            Left: ILocalReferenceExpression: i (OperationKind.LocalReferenceExpression, Type: System.Int32) (Syntax: 'i')
            Right: ILiteralExpression (OperationKind.LiteralExpression, Type: System.Int32, Constant: 1) (Syntax: '1')
      IVariableDeclarationStatement (1 declarations) (OperationKind.VariableDeclarationStatement) (Syntax: 'Dim j As Integer = 0')
        IVariableDeclaration (1 variables) (OperationKind.VariableDeclaration) (Syntax: 'j')
          Variables: Local_1: j As System.Int32
          Initializer: ILiteralExpression (OperationKind.LiteralExpression, Type: System.Int32, Constant: 0) (Syntax: '0')
      IWhileLoopStatement (LoopKind.While) (OperationKind.LoopStatement) (Syntax: 'While j < 1 ... End While')
        Condition: IBinaryOperatorExpression (BinaryOperatorKind.LessThan, Checked) (OperationKind.BinaryOperatorExpression, Type: System.Boolean) (Syntax: 'j < 10')
            Left: ILocalReferenceExpression: j (OperationKind.LocalReferenceExpression, Type: System.Int32) (Syntax: 'j')
            Right: ILiteralExpression (OperationKind.LiteralExpression, Type: System.Int32, Constant: 10) (Syntax: '10')
        Body: IBlockStatement (2 statements) (OperationKind.BlockStatement) (Syntax: 'While j < 1 ... End While')
            IExpressionStatement (OperationKind.ExpressionStatement) (Syntax: 'j += 1')
              Expression: ICompoundAssignmentExpression (BinaryOperatorKind.Add, Checked) (OperationKind.CompoundAssignmentExpression, Type: System.Int32) (Syntax: 'j += 1')
                  Left: ILocalReferenceExpression: j (OperationKind.LocalReferenceExpression, Type: System.Int32) (Syntax: 'j')
                  Right: ILiteralExpression (OperationKind.LiteralExpression, Type: System.Int32, Constant: 1) (Syntax: '1')
            IExpressionStatement (OperationKind.ExpressionStatement) (Syntax: 'System.Cons ... riteLine(j)')
              Expression: IInvocationExpression (Sub System.Console.WriteLine(value As System.Int32)) (OperationKind.InvocationExpression, Type: System.Void) (Syntax: 'System.Cons ... riteLine(j)')
                  Instance Receiver: null
                  Arguments(1):
                      IArgument (ArgumentKind.Explicit, Matching Parameter: value) (OperationKind.Argument) (Syntax: 'j')
                        ILocalReferenceExpression: j (OperationKind.LocalReferenceExpression, Type: System.Int32) (Syntax: 'j')
                        InConversion: null
                        OutConversion: null
      IExpressionStatement (OperationKind.ExpressionStatement) (Syntax: 'System.Cons ... riteLine(i)')
        Expression: IInvocationExpression (Sub System.Console.WriteLine(value As System.Int32)) (OperationKind.InvocationExpression, Type: System.Void) (Syntax: 'System.Cons ... riteLine(i)')
            Instance Receiver: null
            Arguments(1):
                IArgument (ArgumentKind.Explicit, Matching Parameter: value) (OperationKind.Argument) (Syntax: 'i')
                  ILocalReferenceExpression: i (OperationKind.LocalReferenceExpression, Type: System.Int32) (Syntax: 'i')
                  InConversion: null
                  OutConversion: null
]]>.Value

            VerifyOperationTreeForTest(Of WhileBlockSyntax)(source, expectedOperationTree)
        End Sub

        <CompilerTrait(CompilerFeature.IOperation)>
        <Fact(), WorkItem(17602, "https://github.com/dotnet/roslyn/issues/17602")>
        Public Sub IWhileUntilLoopStatement_WhileChangeOuterInnerValue()
            Dim source = <![CDATA[
Class Test
    Private Shared Sub Main()
        Dim i As Integer = 0
        While i < 10'BIND:"While i < 10"
            i += 1
            Dim j As Integer = 0
            While j < 10
                j += 1
                i = i + j
                System.Console.WriteLine(j)
            End While
            System.Console.WriteLine(i)
        End While
    End Sub
End Class
    ]]>.Value

            Dim expectedOperationTree = <![CDATA[
IWhileLoopStatement (LoopKind.While) (OperationKind.LoopStatement) (Syntax: 'While i < 1 ... End While')
  Condition: IBinaryOperatorExpression (BinaryOperatorKind.LessThan, Checked) (OperationKind.BinaryOperatorExpression, Type: System.Boolean) (Syntax: 'i < 10')
      Left: ILocalReferenceExpression: i (OperationKind.LocalReferenceExpression, Type: System.Int32) (Syntax: 'i')
      Right: ILiteralExpression (OperationKind.LiteralExpression, Type: System.Int32, Constant: 10) (Syntax: '10')
  Body: IBlockStatement (4 statements, 1 locals) (OperationKind.BlockStatement) (Syntax: 'While i < 1 ... End While')
      Locals: Local_1: j As System.Int32
      IExpressionStatement (OperationKind.ExpressionStatement) (Syntax: 'i += 1')
        Expression: ICompoundAssignmentExpression (BinaryOperatorKind.Add, Checked) (OperationKind.CompoundAssignmentExpression, Type: System.Int32) (Syntax: 'i += 1')
            Left: ILocalReferenceExpression: i (OperationKind.LocalReferenceExpression, Type: System.Int32) (Syntax: 'i')
            Right: ILiteralExpression (OperationKind.LiteralExpression, Type: System.Int32, Constant: 1) (Syntax: '1')
      IVariableDeclarationStatement (1 declarations) (OperationKind.VariableDeclarationStatement) (Syntax: 'Dim j As Integer = 0')
        IVariableDeclaration (1 variables) (OperationKind.VariableDeclaration) (Syntax: 'j')
          Variables: Local_1: j As System.Int32
          Initializer: ILiteralExpression (OperationKind.LiteralExpression, Type: System.Int32, Constant: 0) (Syntax: '0')
      IWhileLoopStatement (LoopKind.While) (OperationKind.LoopStatement) (Syntax: 'While j < 1 ... End While')
        Condition: IBinaryOperatorExpression (BinaryOperatorKind.LessThan, Checked) (OperationKind.BinaryOperatorExpression, Type: System.Boolean) (Syntax: 'j < 10')
            Left: ILocalReferenceExpression: j (OperationKind.LocalReferenceExpression, Type: System.Int32) (Syntax: 'j')
            Right: ILiteralExpression (OperationKind.LiteralExpression, Type: System.Int32, Constant: 10) (Syntax: '10')
        Body: IBlockStatement (3 statements) (OperationKind.BlockStatement) (Syntax: 'While j < 1 ... End While')
            IExpressionStatement (OperationKind.ExpressionStatement) (Syntax: 'j += 1')
              Expression: ICompoundAssignmentExpression (BinaryOperatorKind.Add, Checked) (OperationKind.CompoundAssignmentExpression, Type: System.Int32) (Syntax: 'j += 1')
                  Left: ILocalReferenceExpression: j (OperationKind.LocalReferenceExpression, Type: System.Int32) (Syntax: 'j')
                  Right: ILiteralExpression (OperationKind.LiteralExpression, Type: System.Int32, Constant: 1) (Syntax: '1')
            IExpressionStatement (OperationKind.ExpressionStatement) (Syntax: 'i = i + j')
              Expression: ISimpleAssignmentExpression (OperationKind.SimpleAssignmentExpression, Type: System.Int32) (Syntax: 'i = i + j')
                  Left: ILocalReferenceExpression: i (OperationKind.LocalReferenceExpression, Type: System.Int32) (Syntax: 'i')
                  Right: IBinaryOperatorExpression (BinaryOperatorKind.Add, Checked) (OperationKind.BinaryOperatorExpression, Type: System.Int32) (Syntax: 'i + j')
                      Left: ILocalReferenceExpression: i (OperationKind.LocalReferenceExpression, Type: System.Int32) (Syntax: 'i')
                      Right: ILocalReferenceExpression: j (OperationKind.LocalReferenceExpression, Type: System.Int32) (Syntax: 'j')
            IExpressionStatement (OperationKind.ExpressionStatement) (Syntax: 'System.Cons ... riteLine(j)')
              Expression: IInvocationExpression (Sub System.Console.WriteLine(value As System.Int32)) (OperationKind.InvocationExpression, Type: System.Void) (Syntax: 'System.Cons ... riteLine(j)')
                  Instance Receiver: null
                  Arguments(1):
                      IArgument (ArgumentKind.Explicit, Matching Parameter: value) (OperationKind.Argument) (Syntax: 'j')
                        ILocalReferenceExpression: j (OperationKind.LocalReferenceExpression, Type: System.Int32) (Syntax: 'j')
                        InConversion: null
                        OutConversion: null
      IExpressionStatement (OperationKind.ExpressionStatement) (Syntax: 'System.Cons ... riteLine(i)')
        Expression: IInvocationExpression (Sub System.Console.WriteLine(value As System.Int32)) (OperationKind.InvocationExpression, Type: System.Void) (Syntax: 'System.Cons ... riteLine(i)')
            Instance Receiver: null
            Arguments(1):
                IArgument (ArgumentKind.Explicit, Matching Parameter: value) (OperationKind.Argument) (Syntax: 'i')
                  ILocalReferenceExpression: i (OperationKind.LocalReferenceExpression, Type: System.Int32) (Syntax: 'i')
                  InConversion: null
                  OutConversion: null
]]>.Value

            VerifyOperationTreeForTest(Of WhileBlockSyntax)(source, expectedOperationTree)
        End Sub

        <CompilerTrait(CompilerFeature.IOperation)>
        <Fact(), WorkItem(17602, "https://github.com/dotnet/roslyn/issues/17602")>
        Public Sub IWhileUntilLoopStatement_WhileIncrementInCondition()
            Dim source = <![CDATA[
Class Program
    Private Shared Sub Main(args As String())
        Dim i As Integer = 0
        While System.Threading.Interlocked.Increment(i) < 5'BIND:"While System.Threading.Interlocked.Increment(i) < 5"
            System.Console.WriteLine(i)
        End While
    End Sub
End Class
    ]]>.Value

            Dim expectedOperationTree = <![CDATA[
IWhileLoopStatement (LoopKind.While) (OperationKind.LoopStatement) (Syntax: 'While Syste ... End While')
  Condition: IBinaryOperatorExpression (BinaryOperatorKind.LessThan, Checked) (OperationKind.BinaryOperatorExpression, Type: System.Boolean) (Syntax: 'System.Thre ... ment(i) < 5')
      Left: IInvocationExpression (Function System.Threading.Interlocked.Increment(ByRef location As System.Int32) As System.Int32) (OperationKind.InvocationExpression, Type: System.Int32) (Syntax: 'System.Thre ... ncrement(i)')
          Instance Receiver: null
          Arguments(1):
              IArgument (ArgumentKind.Explicit, Matching Parameter: location) (OperationKind.Argument) (Syntax: 'i')
                ILocalReferenceExpression: i (OperationKind.LocalReferenceExpression, Type: System.Int32) (Syntax: 'i')
                InConversion: null
                OutConversion: null
      Right: ILiteralExpression (OperationKind.LiteralExpression, Type: System.Int32, Constant: 5) (Syntax: '5')
  Body: IBlockStatement (1 statements) (OperationKind.BlockStatement) (Syntax: 'While Syste ... End While')
      IExpressionStatement (OperationKind.ExpressionStatement) (Syntax: 'System.Cons ... riteLine(i)')
        Expression: IInvocationExpression (Sub System.Console.WriteLine(value As System.Int32)) (OperationKind.InvocationExpression, Type: System.Void) (Syntax: 'System.Cons ... riteLine(i)')
            Instance Receiver: null
            Arguments(1):
                IArgument (ArgumentKind.Explicit, Matching Parameter: value) (OperationKind.Argument) (Syntax: 'i')
                  ILocalReferenceExpression: i (OperationKind.LocalReferenceExpression, Type: System.Int32) (Syntax: 'i')
                  InConversion: null
                  OutConversion: null
]]>.Value

            VerifyOperationTreeForTest(Of WhileBlockSyntax)(source, expectedOperationTree)
        End Sub

        <CompilerTrait(CompilerFeature.IOperation)>
        <Fact(), WorkItem(17602, "https://github.com/dotnet/roslyn/issues/17602")>
        Public Sub IWhileUntilLoopStatement_WhileInfiniteLoop()
            Dim source = <![CDATA[
Class C
    Private Shared Sub Main(args As String())
        Dim i As Integer = 1
        While i > 0'BIND:"While i > 0"
            i += 1
        End While
    End Sub
End Class

    ]]>.Value

            Dim expectedOperationTree = <![CDATA[
IWhileLoopStatement (LoopKind.While) (OperationKind.LoopStatement) (Syntax: 'While i > 0 ... End While')
  Condition: IBinaryOperatorExpression (BinaryOperatorKind.GreaterThan, Checked) (OperationKind.BinaryOperatorExpression, Type: System.Boolean) (Syntax: 'i > 0')
      Left: ILocalReferenceExpression: i (OperationKind.LocalReferenceExpression, Type: System.Int32) (Syntax: 'i')
      Right: ILiteralExpression (OperationKind.LiteralExpression, Type: System.Int32, Constant: 0) (Syntax: '0')
  Body: IBlockStatement (1 statements) (OperationKind.BlockStatement) (Syntax: 'While i > 0 ... End While')
      IExpressionStatement (OperationKind.ExpressionStatement) (Syntax: 'i += 1')
        Expression: ICompoundAssignmentExpression (BinaryOperatorKind.Add, Checked) (OperationKind.CompoundAssignmentExpression, Type: System.Int32) (Syntax: 'i += 1')
            Left: ILocalReferenceExpression: i (OperationKind.LocalReferenceExpression, Type: System.Int32) (Syntax: 'i')
            Right: ILiteralExpression (OperationKind.LiteralExpression, Type: System.Int32, Constant: 1) (Syntax: '1')
]]>.Value

            VerifyOperationTreeForTest(Of WhileBlockSyntax)(source, expectedOperationTree)
        End Sub

        <CompilerTrait(CompilerFeature.IOperation)>
        <Fact(), WorkItem(17602, "https://github.com/dotnet/roslyn/issues/17602")>
        Public Sub IWhileUntilLoopStatement_WhileConstantCheck()
            Dim source = <![CDATA[
Class Program
    Private Function foo() As Boolean
        Const b As Boolean = True
        While b = b'BIND:"While b = b"
            Return b
        End While
    End Function

End Class
    ]]>.Value

            Dim expectedOperationTree = <![CDATA[
IWhileLoopStatement (LoopKind.While) (OperationKind.LoopStatement) (Syntax: 'While b = b ... End While')
  Condition: IBinaryOperatorExpression (BinaryOperatorKind.Equals, Checked) (OperationKind.BinaryOperatorExpression, Type: System.Boolean, Constant: True) (Syntax: 'b = b')
      Left: ILocalReferenceExpression: b (OperationKind.LocalReferenceExpression, Type: System.Boolean, Constant: True) (Syntax: 'b')
      Right: ILocalReferenceExpression: b (OperationKind.LocalReferenceExpression, Type: System.Boolean, Constant: True) (Syntax: 'b')
  Body: IBlockStatement (1 statements) (OperationKind.BlockStatement) (Syntax: 'While b = b ... End While')
      IReturnStatement (OperationKind.ReturnStatement) (Syntax: 'Return b')
        ReturnedValue: ILocalReferenceExpression: b (OperationKind.LocalReferenceExpression, Type: System.Boolean, Constant: True) (Syntax: 'b')
]]>.Value

            VerifyOperationTreeForTest(Of WhileBlockSyntax)(source, expectedOperationTree)
        End Sub

        <CompilerTrait(CompilerFeature.IOperation)>
        <Fact(), WorkItem(17602, "https://github.com/dotnet/roslyn/issues/17602")>
        Public Sub IWhileUntilLoopStatement_WhileWithTryCatch()
            Dim source = <![CDATA[
Public Class TryCatchFinally
    Public Sub TryMethod()
        Dim x As SByte = 111, y As SByte
        While System.Math.Max(System.Threading.Interlocked.Decrement(x), x + 1) > 0'BIND:"While System.Math.Max(System.Threading.Interlocked.Decrement(x), x + 1) > 0"
            Try
                y = CSByte(x / 2)
            Finally
                Throw New System.Exception()
            End Try
        End While

    End Sub
End Class
    ]]>.Value

            Dim expectedOperationTree = <![CDATA[
IWhileLoopStatement (LoopKind.While) (OperationKind.LoopStatement, IsInvalid) (Syntax: 'While Syste ... End While')
  Condition: IConversionExpression (Implicit, TryCast: False, Unchecked) (OperationKind.ConversionExpression, Type: System.Boolean, IsInvalid) (Syntax: 'System.Math ...  x + 1) > 0')
      Conversion: CommonConversion (Exists: False, IsIdentity: False, IsNumeric: False, IsReference: False, IsUserDefined: False) (MethodSymbol: null)
      Operand: IBinaryOperatorExpression (BinaryOperatorKind.GreaterThan, Checked) (OperationKind.BinaryOperatorExpression, Type: ?, IsInvalid) (Syntax: 'System.Math ...  x + 1) > 0')
          Left: IInvalidExpression (OperationKind.InvalidExpression, Type: ?, IsInvalid) (Syntax: 'System.Math ... (x), x + 1)')
              Children(3):
                  IOperation:  (OperationKind.None) (Syntax: 'System.Math.Max')
                  IInvalidExpression (OperationKind.InvalidExpression, Type: ?, IsInvalid) (Syntax: 'System.Thre ... ecrement(x)')
                    Children(2):
                        IOperation:  (OperationKind.None, IsInvalid) (Syntax: 'System.Thre ... d.Decrement')
                        ILocalReferenceExpression: x (OperationKind.LocalReferenceExpression, Type: System.SByte) (Syntax: 'x')
                  IBinaryOperatorExpression (BinaryOperatorKind.Add, Checked) (OperationKind.BinaryOperatorExpression, Type: System.Int32) (Syntax: 'x + 1')
                    Left: IConversionExpression (Implicit, TryCast: False, Unchecked) (OperationKind.ConversionExpression, Type: System.Int32) (Syntax: 'x')
                        Conversion: CommonConversion (Exists: True, IsIdentity: False, IsNumeric: True, IsReference: False, IsUserDefined: False) (MethodSymbol: null)
                        Operand: ILocalReferenceExpression: x (OperationKind.LocalReferenceExpression, Type: System.SByte) (Syntax: 'x')
                    Right: ILiteralExpression (OperationKind.LiteralExpression, Type: System.Int32, Constant: 1) (Syntax: '1')
          Right: ILiteralExpression (OperationKind.LiteralExpression, Type: System.Int32, Constant: 0) (Syntax: '0')
  Body: IBlockStatement (1 statements) (OperationKind.BlockStatement, IsInvalid) (Syntax: 'While Syste ... End While')
      ITryStatement (OperationKind.TryStatement) (Syntax: 'Try ... End Try')
        Body: IBlockStatement (1 statements) (OperationKind.BlockStatement) (Syntax: 'Try ... End Try')
            IExpressionStatement (OperationKind.ExpressionStatement) (Syntax: 'y = CSByte(x / 2)')
              Expression: ISimpleAssignmentExpression (OperationKind.SimpleAssignmentExpression, Type: System.SByte) (Syntax: 'y = CSByte(x / 2)')
                  Left: ILocalReferenceExpression: y (OperationKind.LocalReferenceExpression, Type: System.SByte) (Syntax: 'y')
                  Right: IConversionExpression (Explicit, TryCast: False, Unchecked) (OperationKind.ConversionExpression, Type: System.SByte) (Syntax: 'CSByte(x / 2)')
                      Conversion: CommonConversion (Exists: True, IsIdentity: False, IsNumeric: True, IsReference: False, IsUserDefined: False) (MethodSymbol: null)
                      Operand: IBinaryOperatorExpression (BinaryOperatorKind.Divide, Checked) (OperationKind.BinaryOperatorExpression, Type: System.Double) (Syntax: 'x / 2')
                          Left: IConversionExpression (Implicit, TryCast: False, Unchecked) (OperationKind.ConversionExpression, Type: System.Double) (Syntax: 'x')
                              Conversion: CommonConversion (Exists: True, IsIdentity: False, IsNumeric: True, IsReference: False, IsUserDefined: False) (MethodSymbol: null)
                              Operand: ILocalReferenceExpression: x (OperationKind.LocalReferenceExpression, Type: System.SByte) (Syntax: 'x')
                          Right: IConversionExpression (Implicit, TryCast: False, Unchecked) (OperationKind.ConversionExpression, Type: System.Double, Constant: 2) (Syntax: '2')
                              Conversion: CommonConversion (Exists: True, IsIdentity: False, IsNumeric: True, IsReference: False, IsUserDefined: False) (MethodSymbol: null)
                              Operand: ILiteralExpression (OperationKind.LiteralExpression, Type: System.Int32, Constant: 2) (Syntax: '2')
        Catch clauses(0)
        Finally: IBlockStatement (1 statements) (OperationKind.BlockStatement) (Syntax: 'Finally ... Exception()')
            IExpressionStatement (OperationKind.ExpressionStatement) (Syntax: 'Throw New S ... Exception()')
              Expression: IThrowExpression (OperationKind.ThrowExpression, Type: System.Exception) (Syntax: 'Throw New S ... Exception()')
                  IObjectCreationExpression (Constructor: Sub System.Exception..ctor()) (OperationKind.ObjectCreationExpression, Type: System.Exception) (Syntax: 'New System.Exception()')
                    Arguments(0)
                    Initializer: null
]]>.Value

            VerifyOperationTreeForTest(Of WhileBlockSyntax)(source, expectedOperationTree)
        End Sub

        <CompilerTrait(CompilerFeature.IOperation)>
        <Fact(), WorkItem(17602, "https://github.com/dotnet/roslyn/issues/17602")>
        Public Sub IWhileUntilLoopStatement_DoWhileFuncCall()
            Dim source = <![CDATA[
Imports System

Class C
    Sub F()
        Do While G()'BIND:"Do While G()"
            Console.WriteLine(1)
        Loop
    End Sub

    Function G() As Boolean
        Return False
    End Function
End Class
    ]]>.Value

            Dim expectedOperationTree = <![CDATA[
IDoLoopStatement (DoLoopKind: DoWhileTopLoop) (LoopKind.Do) (OperationKind.LoopStatement) (Syntax: 'Do While G( ... Loop')
  Condition: IInvocationExpression ( Function C.G() As System.Boolean) (OperationKind.InvocationExpression, Type: System.Boolean) (Syntax: 'G()')
      Instance Receiver: IInstanceReferenceExpression (OperationKind.InstanceReferenceExpression, Type: C) (Syntax: 'G')
      Arguments(0)
  InvalidCondition: null
  Body: IBlockStatement (1 statements) (OperationKind.BlockStatement) (Syntax: 'Do While G( ... Loop')
      IExpressionStatement (OperationKind.ExpressionStatement) (Syntax: 'Console.WriteLine(1)')
        Expression: IInvocationExpression (Sub System.Console.WriteLine(value As System.Int32)) (OperationKind.InvocationExpression, Type: System.Void) (Syntax: 'Console.WriteLine(1)')
            Instance Receiver: null
            Arguments(1):
                IArgument (ArgumentKind.Explicit, Matching Parameter: value) (OperationKind.Argument) (Syntax: '1')
                  ILiteralExpression (OperationKind.LiteralExpression, Type: System.Int32, Constant: 1) (Syntax: '1')
                  InConversion: null
                  OutConversion: null
]]>.Value

            VerifyOperationTreeForTest(Of DoLoopBlockSyntax)(source, expectedOperationTree)
        End Sub

        <CompilerTrait(CompilerFeature.IOperation)>
        <Fact(), WorkItem(17602, "https://github.com/dotnet/roslyn/issues/17602")>
        Public Sub IWhileUntilLoopStatement_DoLoopWhileStatement()
            Dim source = <![CDATA[
Imports System

Class C
    Sub F()
        Do'BIND:"Do"
            Console.WriteLine(1)
        Loop While G()
    End Sub

    Function G() As Boolean
        Return False
    End Function
End Class
    ]]>.Value

            Dim expectedOperationTree = <![CDATA[
IDoLoopStatement (DoLoopKind: DoWhileBottomLoop) (LoopKind.Do) (OperationKind.LoopStatement) (Syntax: 'Do'BIND:"Do ... p While G()')
  Condition: IInvocationExpression ( Function C.G() As System.Boolean) (OperationKind.InvocationExpression, Type: System.Boolean) (Syntax: 'G()')
      Instance Receiver: IInstanceReferenceExpression (OperationKind.InstanceReferenceExpression, Type: C) (Syntax: 'G')
      Arguments(0)
  InvalidCondition: null
  Body: IBlockStatement (1 statements) (OperationKind.BlockStatement) (Syntax: 'Do'BIND:"Do ... p While G()')
      IExpressionStatement (OperationKind.ExpressionStatement) (Syntax: 'Console.WriteLine(1)')
        Expression: IInvocationExpression (Sub System.Console.WriteLine(value As System.Int32)) (OperationKind.InvocationExpression, Type: System.Void) (Syntax: 'Console.WriteLine(1)')
            Instance Receiver: null
            Arguments(1):
                IArgument (ArgumentKind.Explicit, Matching Parameter: value) (OperationKind.Argument) (Syntax: '1')
                  ILiteralExpression (OperationKind.LiteralExpression, Type: System.Int32, Constant: 1) (Syntax: '1')
                  InConversion: null
                  OutConversion: null
]]>.Value

            VerifyOperationTreeForTest(Of DoLoopBlockSyntax)(source, expectedOperationTree)
        End Sub

        <CompilerTrait(CompilerFeature.IOperation)>
        <Fact(), WorkItem(17602, "https://github.com/dotnet/roslyn/issues/17602")>
        Public Sub IWhileUntilLoopStatement_DoLoopUntilStatement()
            Dim source = <![CDATA[
Class C
    Private X As Integer = 10
    Sub M(c As C)
        Do'BIND:"Do"
            X = X - 1
        Loop Until X < 0
    End Sub
End Class]]>.Value

            Dim expectedOperationTree = <![CDATA[
IDoLoopStatement (DoLoopKind: DoUntilBottomLoop) (LoopKind.Do) (OperationKind.LoopStatement) (Syntax: 'Do'BIND:"Do ... Until X < 0')
  Condition: IBinaryOperatorExpression (BinaryOperatorKind.LessThan, Checked) (OperationKind.BinaryOperatorExpression, Type: System.Boolean) (Syntax: 'X < 0')
      Left: IFieldReferenceExpression: C.X As System.Int32 (OperationKind.FieldReferenceExpression, Type: System.Int32) (Syntax: 'X')
          Instance Receiver: IInstanceReferenceExpression (OperationKind.InstanceReferenceExpression, Type: C) (Syntax: 'X')
      Right: ILiteralExpression (OperationKind.LiteralExpression, Type: System.Int32, Constant: 0) (Syntax: '0')
  InvalidCondition: null
  Body: IBlockStatement (1 statements) (OperationKind.BlockStatement) (Syntax: 'Do'BIND:"Do ... Until X < 0')
      IExpressionStatement (OperationKind.ExpressionStatement) (Syntax: 'X = X - 1')
        Expression: ISimpleAssignmentExpression (OperationKind.SimpleAssignmentExpression, Type: System.Int32) (Syntax: 'X = X - 1')
            Left: IFieldReferenceExpression: C.X As System.Int32 (OperationKind.FieldReferenceExpression, Type: System.Int32) (Syntax: 'X')
                Instance Receiver: IInstanceReferenceExpression (OperationKind.InstanceReferenceExpression, Type: C) (Syntax: 'X')
            Right: IBinaryOperatorExpression (BinaryOperatorKind.Subtract, Checked) (OperationKind.BinaryOperatorExpression, Type: System.Int32) (Syntax: 'X - 1')
                Left: IFieldReferenceExpression: C.X As System.Int32 (OperationKind.FieldReferenceExpression, Type: System.Int32) (Syntax: 'X')
                    Instance Receiver: IInstanceReferenceExpression (OperationKind.InstanceReferenceExpression, Type: C) (Syntax: 'X')
                Right: ILiteralExpression (OperationKind.LiteralExpression, Type: System.Int32, Constant: 1) (Syntax: '1')
]]>.Value

            Dim expectedDiagnostics = String.Empty

            VerifyOperationTreeAndDiagnosticsForTest(Of DoLoopBlockSyntax)(source, expectedOperationTree, expectedDiagnostics)
        End Sub

        <CompilerTrait(CompilerFeature.IOperation)>
        <Fact(), WorkItem(17602, "https://github.com/dotnet/roslyn/issues/17602")>
        Public Sub IWhileUntilLoopStatement_WhileWithNot()
            Dim source = <![CDATA[
Imports System
Module M1
    Sub Main()
        Dim x As Integer
        Dim breakLoop As Boolean
        x = 1
        breakLoop = False
        While Not breakLoop'BIND:"While Not breakLoop"
            Console.WriteLine("Iterate {0}", x)
            breakLoop = True
        End While
    End Sub
End Module

    ]]>.Value

            Dim expectedOperationTree = <![CDATA[
IWhileLoopStatement (LoopKind.While) (OperationKind.LoopStatement) (Syntax: 'While Not b ... End While')
  Condition: IUnaryOperatorExpression (UnaryOperatorKind.Not, Checked) (OperationKind.UnaryOperatorExpression, Type: System.Boolean) (Syntax: 'Not breakLoop')
      Operand: ILocalReferenceExpression: breakLoop (OperationKind.LocalReferenceExpression, Type: System.Boolean) (Syntax: 'breakLoop')
  Body: IBlockStatement (2 statements) (OperationKind.BlockStatement) (Syntax: 'While Not b ... End While')
      IExpressionStatement (OperationKind.ExpressionStatement) (Syntax: 'Console.Wri ... te {0}", x)')
        Expression: IInvocationExpression (Sub System.Console.WriteLine(format As System.String, arg0 As System.Object)) (OperationKind.InvocationExpression, Type: System.Void) (Syntax: 'Console.Wri ... te {0}", x)')
            Instance Receiver: null
            Arguments(2):
                IArgument (ArgumentKind.Explicit, Matching Parameter: format) (OperationKind.Argument) (Syntax: '"Iterate {0}"')
                  ILiteralExpression (OperationKind.LiteralExpression, Type: System.String, Constant: "Iterate {0}") (Syntax: '"Iterate {0}"')
                  InConversion: null
                  OutConversion: null
                IArgument (ArgumentKind.Explicit, Matching Parameter: arg0) (OperationKind.Argument) (Syntax: 'x')
                  IConversionExpression (Implicit, TryCast: False, Unchecked) (OperationKind.ConversionExpression, Type: System.Object) (Syntax: 'x')
                    Conversion: CommonConversion (Exists: True, IsIdentity: False, IsNumeric: False, IsReference: False, IsUserDefined: False) (MethodSymbol: null)
                    Operand: ILocalReferenceExpression: x (OperationKind.LocalReferenceExpression, Type: System.Int32) (Syntax: 'x')
                  InConversion: null
                  OutConversion: null
      IExpressionStatement (OperationKind.ExpressionStatement) (Syntax: 'breakLoop = True')
        Expression: ISimpleAssignmentExpression (OperationKind.SimpleAssignmentExpression, Type: System.Boolean) (Syntax: 'breakLoop = True')
            Left: ILocalReferenceExpression: breakLoop (OperationKind.LocalReferenceExpression, Type: System.Boolean) (Syntax: 'breakLoop')
            Right: ILiteralExpression (OperationKind.LiteralExpression, Type: System.Boolean, Constant: True) (Syntax: 'True')
]]>.Value
            VerifyOperationTreeForTest(Of WhileBlockSyntax)(source, expectedOperationTree)
        End Sub

        <CompilerTrait(CompilerFeature.IOperation)>
        <Fact(), WorkItem(17602, "https://github.com/dotnet/roslyn/issues/17602")>
        Public Sub IWhileUntilLoopStatement_DoWhileWithTopAndBottomCondition()
            Dim source = <![CDATA[
Class C
    Sub M(i As Integer)
        Do While i > 0'BIND:"Do While i > 0"
            i = i + 1
        Loop Until i <= 0

    End Sub
End Class]]>.Value

            Dim expectedOperationTree = <![CDATA[
IDoLoopStatement (DoLoopKind: Invalid) (LoopKind.Do) (OperationKind.LoopStatement, IsInvalid) (Syntax: 'Do While i  ... ntil i <= 0')
  Condition: IBinaryOperatorExpression (BinaryOperatorKind.GreaterThan, Checked) (OperationKind.BinaryOperatorExpression, Type: System.Boolean) (Syntax: 'i > 0')
      Left: IParameterReferenceExpression: i (OperationKind.ParameterReferenceExpression, Type: System.Int32) (Syntax: 'i')
      Right: ILiteralExpression (OperationKind.LiteralExpression, Type: System.Int32, Constant: 0) (Syntax: '0')
  InvalidCondition: IBinaryOperatorExpression (BinaryOperatorKind.LessThanOrEqual, Checked) (OperationKind.BinaryOperatorExpression, Type: System.Boolean) (Syntax: 'i <= 0')
      Left: IParameterReferenceExpression: i (OperationKind.ParameterReferenceExpression, Type: System.Int32) (Syntax: 'i')
      Right: ILiteralExpression (OperationKind.LiteralExpression, Type: System.Int32, Constant: 0) (Syntax: '0')
  Body: IBlockStatement (1 statements) (OperationKind.BlockStatement, IsInvalid) (Syntax: 'Do While i  ... ntil i <= 0')
      IExpressionStatement (OperationKind.ExpressionStatement) (Syntax: 'i = i + 1')
        Expression: ISimpleAssignmentExpression (OperationKind.SimpleAssignmentExpression, Type: System.Int32) (Syntax: 'i = i + 1')
            Left: IParameterReferenceExpression: i (OperationKind.ParameterReferenceExpression, Type: System.Int32) (Syntax: 'i')
            Right: IBinaryOperatorExpression (BinaryOperatorKind.Add, Checked) (OperationKind.BinaryOperatorExpression, Type: System.Int32) (Syntax: 'i + 1')
                Left: IParameterReferenceExpression: i (OperationKind.ParameterReferenceExpression, Type: System.Int32) (Syntax: 'i')
                Right: ILiteralExpression (OperationKind.LiteralExpression, Type: System.Int32, Constant: 1) (Syntax: '1')
]]>.Value

            Dim expectedDiagnostics = <![CDATA[
BC30238: 'Loop' cannot have a condition if matching 'Do' has one.
        Loop Until i <= 0
             ~~~~~
]]>.Value

            VerifyOperationTreeAndDiagnosticsForTest(Of DoLoopBlockSyntax)(source, expectedOperationTree, expectedDiagnostics)
        End Sub
    End Class
End Namespace<|MERGE_RESOLUTION|>--- conflicted
+++ resolved
@@ -499,17 +499,9 @@
     ]]>.Value
 
             Dim expectedOperationTree = <![CDATA[
-<<<<<<< HEAD
 IWhileLoopStatement (LoopKind.While) (OperationKind.LoopStatement, IsInvalid) (Syntax: 'While 'BIND ... End While')
-  Condition: IConversionExpression (Implicit, TryCast: False, Unchecked) (OperationKind.ConversionExpression, Type: System.Boolean, IsInvalid) (Syntax: '')
-      Conversion: CommonConversion (Exists: False, IsIdentity: False, IsNumeric: False, IsReference: False, IsUserDefined: False) (MethodSymbol: null)
-      Operand: IInvalidExpression (OperationKind.InvalidExpression, Type: ?, IsInvalid) (Syntax: '')
-          Children(0)
-=======
-IWhileUntilLoopStatement (IsTopTest: True, IsWhile: True) (LoopKind.WhileUntil) (OperationKind.LoopStatement, IsInvalid) (Syntax: 'While 'BIND ... End While')
   Condition: IInvalidExpression (OperationKind.InvalidExpression, Type: null, IsInvalid) (Syntax: '')
       Children(0)
->>>>>>> 1f6ae4ab
   Body: IBlockStatement (2 statements, 1 locals) (OperationKind.BlockStatement, IsInvalid) (Syntax: 'While 'BIND ... End While')
       Locals: Local_1: value As System.Int32
       IVariableDeclarationStatement (1 declarations) (OperationKind.VariableDeclarationStatement) (Syntax: 'Dim value A ... ment(index)')
