--- conflicted
+++ resolved
@@ -426,15 +426,9 @@
       IExpressionStatement (OperationKind.ExpressionStatement) (Syntax: 'number += 1')
         Expression: ICompoundAssignmentExpression (BinaryOperationKind.IntegerAdd) (OperationKind.CompoundAssignmentExpression, Type: System.Int32) (Syntax: 'number += 1')
             Left: IParameterReferenceExpression: number (OperationKind.ParameterReferenceExpression, Type: System.Int32) (Syntax: 'number')
-<<<<<<< HEAD
-            Right: ILiteralExpression (Text: 1) (OperationKind.LiteralExpression, Type: System.Int32, Constant: 1) (Syntax: '1')
+            Right: ILiteralExpression (OperationKind.LiteralExpression, Type: System.Int32, Constant: 1) (Syntax: '1')
       ILabeledStatement (Label: Even) (OperationKind.LabeledStatement) (Syntax: 'Even:')
         Statement: null
-=======
-            Right: ILiteralExpression (OperationKind.LiteralExpression, Type: System.Int32, Constant: 1) (Syntax: '1')
-      ILabelStatement (Label: Even) (OperationKind.LabelStatement) (Syntax: 'Even:')
-        LabeledStatement: null
->>>>>>> 2c9472dc
       IReturnStatement (OperationKind.ReturnStatement) (Syntax: 'Return number')
         ReturnedValue: IParameterReferenceExpression: number (OperationKind.ParameterReferenceExpression, Type: System.Int32) (Syntax: 'number')]]>.Value
 
