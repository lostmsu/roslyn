--- conflicted
+++ resolved
@@ -21,64 +21,39 @@
 End Module]]>.Value
 
             Dim expectedOperationTree = <![CDATA[
-<<<<<<< HEAD
 IAnonymousObjectCreationExpression (OperationKind.AnonymousObjectCreationExpression, Type: <anonymous type: a As System.Int32, b As System.Int32, c As System.Int32>) (Syntax: 'New With {. ...  = .b + .a}')
   Initializers(3):
       ISimpleAssignmentExpression (OperationKind.SimpleAssignmentExpression, Type: System.Int32, Constant: 1) (Syntax: '.a = 1')
-        Left: IPropertyReferenceExpression: Property <anonymous type: a As System.Int32, b As System.Int32, c As System.Int32>.a As System.Int32 (Static) (OperationKind.PropertyReferenceExpression, Type: System.Int32) (Syntax: 'a')
-            Instance Receiver: null
-        Right: ILiteralExpression (OperationKind.LiteralExpression, Type: System.Int32, Constant: 1) (Syntax: '1')
+        Left:
+          IPropertyReferenceExpression: Property <anonymous type: a As System.Int32, b As System.Int32, c As System.Int32>.a As System.Int32 (Static) (OperationKind.PropertyReferenceExpression, Type: System.Int32) (Syntax: 'a')
+            Instance Receiver:
+              null
+        Right:
+          ILiteralExpression (OperationKind.LiteralExpression, Type: System.Int32, Constant: 1) (Syntax: '1')
       ISimpleAssignmentExpression (OperationKind.SimpleAssignmentExpression, Type: System.Int32) (Syntax: '.b = .a')
-        Left: IPropertyReferenceExpression: Property <anonymous type: a As System.Int32, b As System.Int32, c As System.Int32>.b As System.Int32 (Static) (OperationKind.PropertyReferenceExpression, Type: System.Int32) (Syntax: 'b')
-            Instance Receiver: null
-        Right: IPropertyReferenceExpression: Property <anonymous type: a As System.Int32, b As System.Int32, c As System.Int32>.a As System.Int32 (Static) (OperationKind.PropertyReferenceExpression, Type: System.Int32) (Syntax: '.a')
-            Instance Receiver: null
+        Left:
+          IPropertyReferenceExpression: Property <anonymous type: a As System.Int32, b As System.Int32, c As System.Int32>.b As System.Int32 (Static) (OperationKind.PropertyReferenceExpression, Type: System.Int32) (Syntax: 'b')
+            Instance Receiver:
+              null
+        Right:
+          IPropertyReferenceExpression: Property <anonymous type: a As System.Int32, b As System.Int32, c As System.Int32>.a As System.Int32 (Static) (OperationKind.PropertyReferenceExpression, Type: System.Int32) (Syntax: '.a')
+            Instance Receiver:
+              null
       ISimpleAssignmentExpression (OperationKind.SimpleAssignmentExpression, Type: System.Int32) (Syntax: '.c = .b + .a')
-        Left: IPropertyReferenceExpression: Property <anonymous type: a As System.Int32, b As System.Int32, c As System.Int32>.c As System.Int32 (Static) (OperationKind.PropertyReferenceExpression, Type: System.Int32) (Syntax: 'c')
-            Instance Receiver: null
-        Right: IBinaryOperatorExpression (BinaryOperatorKind.Add, Checked) (OperationKind.BinaryOperatorExpression, Type: System.Int32) (Syntax: '.b + .a')
-            Left: IPropertyReferenceExpression: Property <anonymous type: a As System.Int32, b As System.Int32, c As System.Int32>.b As System.Int32 (Static) (OperationKind.PropertyReferenceExpression, Type: System.Int32) (Syntax: '.b')
-                Instance Receiver: null
-            Right: IPropertyReferenceExpression: Property <anonymous type: a As System.Int32, b As System.Int32, c As System.Int32>.a As System.Int32 (Static) (OperationKind.PropertyReferenceExpression, Type: System.Int32) (Syntax: '.a')
-                Instance Receiver: null
-=======
-IConversionExpression (Implicit, TryCast: False, Unchecked) (OperationKind.ConversionExpression, Type: System.Object) (Syntax: 'New With {. ...  = .b + .a}')
-  Conversion: CommonConversion (Exists: True, IsIdentity: False, IsNumeric: False, IsReference: True, IsUserDefined: False) (MethodSymbol: null)
-  Operand: 
-    IAnonymousObjectCreationExpression (OperationKind.AnonymousObjectCreationExpression, Type: <anonymous type: a As System.Int32, b As System.Int32, c As System.Int32>) (Syntax: 'New With {. ...  = .b + .a}')
-      Initializers(3):
-          ISimpleAssignmentExpression (OperationKind.SimpleAssignmentExpression, Type: System.Int32, Constant: 1) (Syntax: '.a = 1')
-            Left: 
-              IPropertyReferenceExpression: Property <anonymous type: a As System.Int32, b As System.Int32, c As System.Int32>.a As System.Int32 (Static) (OperationKind.PropertyReferenceExpression, Type: System.Int32) (Syntax: 'a')
-                Instance Receiver: 
+        Left:
+          IPropertyReferenceExpression: Property <anonymous type: a As System.Int32, b As System.Int32, c As System.Int32>.c As System.Int32 (Static) (OperationKind.PropertyReferenceExpression, Type: System.Int32) (Syntax: 'c')
+            Instance Receiver:
+              null
+        Right:
+          IBinaryOperatorExpression (BinaryOperatorKind.Add, Checked) (OperationKind.BinaryOperatorExpression, Type: System.Int32) (Syntax: '.b + .a')
+            Left:
+              IPropertyReferenceExpression: Property <anonymous type: a As System.Int32, b As System.Int32, c As System.Int32>.b As System.Int32 (Static) (OperationKind.PropertyReferenceExpression, Type: System.Int32) (Syntax: '.b')
+                Instance Receiver:
                   null
-            Right: 
-              ILiteralExpression (OperationKind.LiteralExpression, Type: System.Int32, Constant: 1) (Syntax: '1')
-          ISimpleAssignmentExpression (OperationKind.SimpleAssignmentExpression, Type: System.Int32) (Syntax: '.b = .a')
-            Left: 
-              IPropertyReferenceExpression: Property <anonymous type: a As System.Int32, b As System.Int32, c As System.Int32>.b As System.Int32 (Static) (OperationKind.PropertyReferenceExpression, Type: System.Int32) (Syntax: 'b')
-                Instance Receiver: 
+            Right:
+              IPropertyReferenceExpression: Property <anonymous type: a As System.Int32, b As System.Int32, c As System.Int32>.a As System.Int32 (Static) (OperationKind.PropertyReferenceExpression, Type: System.Int32) (Syntax: '.a')
+                Instance Receiver:
                   null
-            Right: 
-              IPropertyReferenceExpression: Property <anonymous type: a As System.Int32, b As System.Int32, c As System.Int32>.a As System.Int32 (Static) (OperationKind.PropertyReferenceExpression, Type: System.Int32) (Syntax: '.a')
-                Instance Receiver: 
-                  null
-          ISimpleAssignmentExpression (OperationKind.SimpleAssignmentExpression, Type: System.Int32) (Syntax: '.c = .b + .a')
-            Left: 
-              IPropertyReferenceExpression: Property <anonymous type: a As System.Int32, b As System.Int32, c As System.Int32>.c As System.Int32 (Static) (OperationKind.PropertyReferenceExpression, Type: System.Int32) (Syntax: 'c')
-                Instance Receiver: 
-                  null
-            Right: 
-              IBinaryOperatorExpression (BinaryOperatorKind.Add, Checked) (OperationKind.BinaryOperatorExpression, Type: System.Int32) (Syntax: '.b + .a')
-                Left: 
-                  IPropertyReferenceExpression: Property <anonymous type: a As System.Int32, b As System.Int32, c As System.Int32>.b As System.Int32 (Static) (OperationKind.PropertyReferenceExpression, Type: System.Int32) (Syntax: '.b')
-                    Instance Receiver: 
-                      null
-                Right: 
-                  IPropertyReferenceExpression: Property <anonymous type: a As System.Int32, b As System.Int32, c As System.Int32>.a As System.Int32 (Static) (OperationKind.PropertyReferenceExpression, Type: System.Int32) (Syntax: '.a')
-                    Instance Receiver: 
-                      null
->>>>>>> 4b021d7e
 ]]>.Value
 
             Dim expectedDiagnostics = String.Empty
@@ -97,43 +72,25 @@
 End Module]]>.Value
 
             Dim expectedOperationTree = <![CDATA[
-<<<<<<< HEAD
 IAnonymousObjectCreationExpression (OperationKind.AnonymousObjectCreationExpression, Type: <anonymous type: a As ?, b As ?>, IsInvalid) (Syntax: 'New With {. ... s, .b = .a}')
   Initializers(2):
       ISimpleAssignmentExpression (OperationKind.SimpleAssignmentExpression, Type: ?, IsInvalid) (Syntax: '.a = sss')
-        Left: IPropertyReferenceExpression: Property <anonymous type: a As ?, b As ?>.a As ? (Static) (OperationKind.PropertyReferenceExpression, Type: ?) (Syntax: 'a')
-            Instance Receiver: null
-        Right: IInvalidExpression (OperationKind.InvalidExpression, Type: ?, IsInvalid) (Syntax: 'sss')
+        Left:
+          IPropertyReferenceExpression: Property <anonymous type: a As ?, b As ?>.a As ? (Static) (OperationKind.PropertyReferenceExpression, Type: ?) (Syntax: 'a')
+            Instance Receiver:
+              null
+        Right:
+          IInvalidExpression (OperationKind.InvalidExpression, Type: ?, IsInvalid) (Syntax: 'sss')
             Children(0)
       ISimpleAssignmentExpression (OperationKind.SimpleAssignmentExpression, Type: ?) (Syntax: '.b = .a')
-        Left: IPropertyReferenceExpression: Property <anonymous type: a As ?, b As ?>.b As ? (Static) (OperationKind.PropertyReferenceExpression, Type: ?) (Syntax: 'b')
-            Instance Receiver: null
-        Right: IPropertyReferenceExpression: Property <anonymous type: a As ?, b As ?>.a As ? (Static) (OperationKind.PropertyReferenceExpression, Type: ?) (Syntax: '.a')
-            Instance Receiver: null
-=======
-IConversionExpression (Implicit, TryCast: False, Unchecked) (OperationKind.ConversionExpression, Type: System.Object, IsInvalid) (Syntax: 'New With {. ... s, .b = .a}')
-  Conversion: CommonConversion (Exists: True, IsIdentity: False, IsNumeric: False, IsReference: True, IsUserDefined: False) (MethodSymbol: null)
-  Operand: 
-    IAnonymousObjectCreationExpression (OperationKind.AnonymousObjectCreationExpression, Type: <anonymous type: a As ?, b As ?>, IsInvalid) (Syntax: 'New With {. ... s, .b = .a}')
-      Initializers(2):
-          ISimpleAssignmentExpression (OperationKind.SimpleAssignmentExpression, Type: ?, IsInvalid) (Syntax: '.a = sss')
-            Left: 
-              IPropertyReferenceExpression: Property <anonymous type: a As ?, b As ?>.a As ? (Static) (OperationKind.PropertyReferenceExpression, Type: ?) (Syntax: 'a')
-                Instance Receiver: 
-                  null
-            Right: 
-              IInvalidExpression (OperationKind.InvalidExpression, Type: ?, IsInvalid) (Syntax: 'sss')
-                Children(0)
-          ISimpleAssignmentExpression (OperationKind.SimpleAssignmentExpression, Type: ?) (Syntax: '.b = .a')
-            Left: 
-              IPropertyReferenceExpression: Property <anonymous type: a As ?, b As ?>.b As ? (Static) (OperationKind.PropertyReferenceExpression, Type: ?) (Syntax: 'b')
-                Instance Receiver: 
-                  null
-            Right: 
-              IPropertyReferenceExpression: Property <anonymous type: a As ?, b As ?>.a As ? (Static) (OperationKind.PropertyReferenceExpression, Type: ?) (Syntax: '.a')
-                Instance Receiver: 
-                  null
->>>>>>> 4b021d7e
+        Left:
+          IPropertyReferenceExpression: Property <anonymous type: a As ?, b As ?>.b As ? (Static) (OperationKind.PropertyReferenceExpression, Type: ?) (Syntax: 'b')
+            Instance Receiver:
+              null
+        Right:
+          IPropertyReferenceExpression: Property <anonymous type: a As ?, b As ?>.a As ? (Static) (OperationKind.PropertyReferenceExpression, Type: ?) (Syntax: '.a')
+            Instance Receiver:
+              null
 ]]>.Value
 
             Dim expectedDiagnostics = <![CDATA[
@@ -163,49 +120,49 @@
   IVariableDeclarationStatement (1 declarations) (OperationKind.VariableDeclarationStatement, IsInvalid) (Syntax: 'Dim v1 As O ... h {.a = tr}')
     IVariableDeclaration (1 variables) (OperationKind.VariableDeclaration) (Syntax: 'v1')
       Variables: Local_1: v1 As System.Object
-      Initializer: 
-        IConversionExpression (Implicit, TryCast: False, Unchecked) (OperationKind.ConversionExpression, Type: System.Object, IsInvalid) (Syntax: 'New With {.a = tr}')
+      Initializer:
+        IConversionExpression (Implicit, TryCast: False, Unchecked) (OperationKind.ConversionExpression, Type: System.Object, IsInvalid, IsImplicit) (Syntax: 'New With {.a = tr}')
           Conversion: CommonConversion (Exists: True, IsIdentity: False, IsNumeric: False, IsReference: True, IsUserDefined: False) (MethodSymbol: null)
-          Operand: 
+          Operand:
             IAnonymousObjectCreationExpression (OperationKind.AnonymousObjectCreationExpression, Type: <anonymous type: a As System.TypedReference>, IsInvalid) (Syntax: 'New With {.a = tr}')
               Initializers(1):
                   ISimpleAssignmentExpression (OperationKind.SimpleAssignmentExpression, Type: System.TypedReference, IsInvalid) (Syntax: '.a = tr')
-                    Left: 
+                    Left:
                       IPropertyReferenceExpression: Property <anonymous type: a As System.TypedReference>.a As System.TypedReference (Static) (OperationKind.PropertyReferenceExpression, Type: System.TypedReference) (Syntax: 'a')
-                        Instance Receiver: 
+                        Instance Receiver:
                           null
-                    Right: 
+                    Right:
                       IParameterReferenceExpression: tr (OperationKind.ParameterReferenceExpression, Type: System.TypedReference, IsInvalid) (Syntax: 'tr')
   IVariableDeclarationStatement (1 declarations) (OperationKind.VariableDeclarationStatement, IsInvalid) (Syntax: 'Dim v2 As O ... a = {{tr}}}')
     IVariableDeclaration (1 variables) (OperationKind.VariableDeclaration) (Syntax: 'v2')
       Variables: Local_1: v2 As System.Object
-      Initializer: 
-        IConversionExpression (Implicit, TryCast: False, Unchecked) (OperationKind.ConversionExpression, Type: System.Object, IsInvalid) (Syntax: 'New With {.a = {{tr}}}')
+      Initializer:
+        IConversionExpression (Implicit, TryCast: False, Unchecked) (OperationKind.ConversionExpression, Type: System.Object, IsInvalid, IsImplicit) (Syntax: 'New With {.a = {{tr}}}')
           Conversion: CommonConversion (Exists: True, IsIdentity: False, IsNumeric: False, IsReference: True, IsUserDefined: False) (MethodSymbol: null)
-          Operand: 
+          Operand:
             IAnonymousObjectCreationExpression (OperationKind.AnonymousObjectCreationExpression, Type: <anonymous type: a As System.TypedReference(,)>, IsInvalid) (Syntax: 'New With {.a = {{tr}}}')
               Initializers(1):
                   ISimpleAssignmentExpression (OperationKind.SimpleAssignmentExpression, Type: System.TypedReference(,), IsInvalid) (Syntax: '.a = {{tr}}')
-                    Left: 
+                    Left:
                       IPropertyReferenceExpression: Property <anonymous type: a As System.TypedReference(,)>.a As System.TypedReference(,) (Static) (OperationKind.PropertyReferenceExpression, Type: System.TypedReference(,)) (Syntax: 'a')
-                        Instance Receiver: 
+                        Instance Receiver:
                           null
-                    Right: 
+                    Right:
                       IArrayCreationExpression (OperationKind.ArrayCreationExpression, Type: System.TypedReference(,), IsInvalid) (Syntax: '{{tr}}')
                         Dimension Sizes(2):
                             ILiteralExpression (OperationKind.LiteralExpression, Type: System.Int32, Constant: 1, IsInvalid, IsImplicit) (Syntax: '{{tr}}')
                             ILiteralExpression (OperationKind.LiteralExpression, Type: System.Int32, Constant: 1, IsInvalid, IsImplicit) (Syntax: '{{tr}}')
-                        Initializer: 
+                        Initializer:
                           IArrayInitializer (1 elements) (OperationKind.ArrayInitializer, IsInvalid, IsImplicit) (Syntax: '{{tr}}')
                             Element Values(1):
                                 IArrayInitializer (1 elements) (OperationKind.ArrayInitializer, IsInvalid) (Syntax: '{tr}')
                                   Element Values(1):
                                       IParameterReferenceExpression: tr (OperationKind.ParameterReferenceExpression, Type: System.TypedReference, IsInvalid) (Syntax: 'tr')
   ILabeledStatement (Label: exit) (OperationKind.LabeledStatement) (Syntax: 'End Sub')
-    Statement: 
+    Statement:
       null
   IReturnStatement (OperationKind.ReturnStatement) (Syntax: 'End Sub')
-    ReturnedValue: 
+    ReturnedValue:
       null
 ]]>.Value
 
@@ -282,43 +239,25 @@
 End Module]]>.Value
 
             Dim expectedOperationTree = <![CDATA[
-<<<<<<< HEAD
 IAnonymousObjectCreationExpression (OperationKind.AnonymousObjectCreationExpression, Type: <anonymous type: b As ?, c As ?>, IsInvalid) (Syntax: 'New With {. ... c, .c = .b}')
   Initializers(2):
       ISimpleAssignmentExpression (OperationKind.SimpleAssignmentExpression, Type: ?, IsInvalid) (Syntax: '.b = .c')
-        Left: IPropertyReferenceExpression: Property <anonymous type: b As ?, c As ?>.b As ? (Static) (OperationKind.PropertyReferenceExpression, Type: ?) (Syntax: 'b')
-            Instance Receiver: null
-        Right: IInvalidExpression (OperationKind.InvalidExpression, Type: ?, IsInvalid) (Syntax: '.c')
+        Left:
+          IPropertyReferenceExpression: Property <anonymous type: b As ?, c As ?>.b As ? (Static) (OperationKind.PropertyReferenceExpression, Type: ?) (Syntax: 'b')
+            Instance Receiver:
+              null
+        Right:
+          IInvalidExpression (OperationKind.InvalidExpression, Type: ?, IsInvalid) (Syntax: '.c')
             Children(0)
       ISimpleAssignmentExpression (OperationKind.SimpleAssignmentExpression, Type: ?) (Syntax: '.c = .b')
-        Left: IPropertyReferenceExpression: Property <anonymous type: b As ?, c As ?>.c As ? (Static) (OperationKind.PropertyReferenceExpression, Type: ?) (Syntax: 'c')
-            Instance Receiver: null
-        Right: IPropertyReferenceExpression: Property <anonymous type: b As ?, c As ?>.b As ? (Static) (OperationKind.PropertyReferenceExpression, Type: ?) (Syntax: '.b')
-            Instance Receiver: null
-=======
-IConversionExpression (Implicit, TryCast: False, Unchecked) (OperationKind.ConversionExpression, Type: System.Object, IsInvalid) (Syntax: 'New With {. ... c, .c = .b}')
-  Conversion: CommonConversion (Exists: True, IsIdentity: False, IsNumeric: False, IsReference: True, IsUserDefined: False) (MethodSymbol: null)
-  Operand: 
-    IAnonymousObjectCreationExpression (OperationKind.AnonymousObjectCreationExpression, Type: <anonymous type: b As ?, c As ?>, IsInvalid) (Syntax: 'New With {. ... c, .c = .b}')
-      Initializers(2):
-          ISimpleAssignmentExpression (OperationKind.SimpleAssignmentExpression, Type: ?, IsInvalid) (Syntax: '.b = .c')
-            Left: 
-              IPropertyReferenceExpression: Property <anonymous type: b As ?, c As ?>.b As ? (Static) (OperationKind.PropertyReferenceExpression, Type: ?) (Syntax: 'b')
-                Instance Receiver: 
-                  null
-            Right: 
-              IInvalidExpression (OperationKind.InvalidExpression, Type: ?, IsInvalid) (Syntax: '.c')
-                Children(0)
-          ISimpleAssignmentExpression (OperationKind.SimpleAssignmentExpression, Type: ?) (Syntax: '.c = .b')
-            Left: 
-              IPropertyReferenceExpression: Property <anonymous type: b As ?, c As ?>.c As ? (Static) (OperationKind.PropertyReferenceExpression, Type: ?) (Syntax: 'c')
-                Instance Receiver: 
-                  null
-            Right: 
-              IPropertyReferenceExpression: Property <anonymous type: b As ?, c As ?>.b As ? (Static) (OperationKind.PropertyReferenceExpression, Type: ?) (Syntax: '.b')
-                Instance Receiver: 
-                  null
->>>>>>> 4b021d7e
+        Left:
+          IPropertyReferenceExpression: Property <anonymous type: b As ?, c As ?>.c As ? (Static) (OperationKind.PropertyReferenceExpression, Type: ?) (Syntax: 'c')
+            Instance Receiver:
+              null
+        Right:
+          IPropertyReferenceExpression: Property <anonymous type: b As ?, c As ?>.b As ? (Static) (OperationKind.PropertyReferenceExpression, Type: ?) (Syntax: '.b')
+            Instance Receiver:
+              null
 ]]>.Value
 
             Dim expectedDiagnostics = <![CDATA[
@@ -341,40 +280,23 @@
 End Module]]>.Value
 
             Dim expectedOperationTree = <![CDATA[
-<<<<<<< HEAD
 IAnonymousObjectCreationExpression (OperationKind.AnonymousObjectCreationExpression, Type: <anonymous type: b As ?, c As System.Int32>, IsInvalid) (Syntax: 'New With {. ... .c, .c = 1}')
   Initializers(2):
       ISimpleAssignmentExpression (OperationKind.SimpleAssignmentExpression, Type: ?, IsInvalid) (Syntax: '.b = .c')
-        Left: IPropertyReferenceExpression: Property <anonymous type: b As ?, c As System.Int32>.b As ? (Static) (OperationKind.PropertyReferenceExpression, Type: ?) (Syntax: 'b')
-            Instance Receiver: null
-        Right: IInvalidExpression (OperationKind.InvalidExpression, Type: ?, IsInvalid) (Syntax: '.c')
+        Left:
+          IPropertyReferenceExpression: Property <anonymous type: b As ?, c As System.Int32>.b As ? (Static) (OperationKind.PropertyReferenceExpression, Type: ?) (Syntax: 'b')
+            Instance Receiver:
+              null
+        Right:
+          IInvalidExpression (OperationKind.InvalidExpression, Type: ?, IsInvalid) (Syntax: '.c')
             Children(0)
       ISimpleAssignmentExpression (OperationKind.SimpleAssignmentExpression, Type: System.Int32, Constant: 1) (Syntax: '.c = 1')
-        Left: IPropertyReferenceExpression: Property <anonymous type: b As ?, c As System.Int32>.c As System.Int32 (Static) (OperationKind.PropertyReferenceExpression, Type: System.Int32) (Syntax: 'c')
-            Instance Receiver: null
-        Right: ILiteralExpression (OperationKind.LiteralExpression, Type: System.Int32, Constant: 1) (Syntax: '1')
-=======
-IConversionExpression (Implicit, TryCast: False, Unchecked) (OperationKind.ConversionExpression, Type: System.Object, IsInvalid) (Syntax: 'New With {. ... .c, .c = 1}')
-  Conversion: CommonConversion (Exists: True, IsIdentity: False, IsNumeric: False, IsReference: True, IsUserDefined: False) (MethodSymbol: null)
-  Operand: 
-    IAnonymousObjectCreationExpression (OperationKind.AnonymousObjectCreationExpression, Type: <anonymous type: b As ?, c As System.Int32>, IsInvalid) (Syntax: 'New With {. ... .c, .c = 1}')
-      Initializers(2):
-          ISimpleAssignmentExpression (OperationKind.SimpleAssignmentExpression, Type: ?, IsInvalid) (Syntax: '.b = .c')
-            Left: 
-              IPropertyReferenceExpression: Property <anonymous type: b As ?, c As System.Int32>.b As ? (Static) (OperationKind.PropertyReferenceExpression, Type: ?) (Syntax: 'b')
-                Instance Receiver: 
-                  null
-            Right: 
-              IInvalidExpression (OperationKind.InvalidExpression, Type: ?, IsInvalid) (Syntax: '.c')
-                Children(0)
-          ISimpleAssignmentExpression (OperationKind.SimpleAssignmentExpression, Type: System.Int32, Constant: 1) (Syntax: '.c = 1')
-            Left: 
-              IPropertyReferenceExpression: Property <anonymous type: b As ?, c As System.Int32>.c As System.Int32 (Static) (OperationKind.PropertyReferenceExpression, Type: System.Int32) (Syntax: 'c')
-                Instance Receiver: 
-                  null
-            Right: 
-              ILiteralExpression (OperationKind.LiteralExpression, Type: System.Int32, Constant: 1) (Syntax: '1')
->>>>>>> 4b021d7e
+        Left:
+          IPropertyReferenceExpression: Property <anonymous type: b As ?, c As System.Int32>.c As System.Int32 (Static) (OperationKind.PropertyReferenceExpression, Type: System.Int32) (Syntax: 'c')
+            Instance Receiver:
+              null
+        Right:
+          ILiteralExpression (OperationKind.LiteralExpression, Type: System.Int32, Constant: 1) (Syntax: '1')
 ]]>.Value
 
             Dim expectedDiagnostics = <![CDATA[
@@ -652,15 +574,15 @@
             Dim expectedOperationTree = <![CDATA[
 IAnonymousObjectCreationExpression (OperationKind.AnonymousObjectCreationExpression, Type: <anonymous type: a As System.Object>) (Syntax: 'New With {.a = Nothing}')
   Initializers(1):
-      ISimpleAssignmentExpression (OperationKind.SimpleAssignmentExpression, Type: System.Object, Constant: null) (Syntax: '.a = Nothing')
-        Left: 
+      ISimpleAssignmentExpression (OperationKind.SimpleAssignmentExpression, Type: System.Object, Constant: null, IsImplicit) (Syntax: '.a = Nothing')
+        Left:
           IPropertyReferenceExpression: Property <anonymous type: a As System.Object>.a As System.Object (Static) (OperationKind.PropertyReferenceExpression, Type: System.Object) (Syntax: 'a')
-            Instance Receiver: 
-              null
-        Right: 
-          IConversionExpression (Implicit, TryCast: False, Unchecked) (OperationKind.ConversionExpression, Type: System.Object, Constant: null) (Syntax: 'Nothing')
+            Instance Receiver:
+              null
+        Right:
+          IConversionExpression (Implicit, TryCast: False, Unchecked) (OperationKind.ConversionExpression, Type: System.Object, Constant: null, IsImplicit) (Syntax: 'Nothing')
             Conversion: CommonConversion (Exists: True, IsIdentity: False, IsNumeric: False, IsReference: False, IsUserDefined: False) (MethodSymbol: null)
-            Operand: 
+            Operand:
               ILiteralExpression (OperationKind.LiteralExpression, Type: null, Constant: null) (Syntax: 'Nothing')
 ]]>.Value
 
@@ -1024,48 +946,38 @@
 IAnonymousObjectCreationExpression (OperationKind.AnonymousObjectCreationExpression, Type: <anonymous type: Key x As System.String, Key a As System.String>, IsInvalid) (Syntax: 'New With {' ... ).Invoke()}')
   Initializers(2):
       ISimpleAssignmentExpression (OperationKind.SimpleAssignmentExpression, Type: System.String, Constant: "--value--") (Syntax: 'Key .x = "--value--"')
-        Left: 
+        Left:
           IPropertyReferenceExpression: ReadOnly Property <anonymous type: Key x As System.String, Key a As System.String>.x As System.String (Static) (OperationKind.PropertyReferenceExpression, Type: System.String) (Syntax: 'x')
-            Instance Receiver: 
-              null
-        Right: 
+            Instance Receiver:
+              null
+        Right:
           ILiteralExpression (OperationKind.LiteralExpression, Type: System.String, Constant: "--value--") (Syntax: '"--value--"')
       ISimpleAssignmentExpression (OperationKind.SimpleAssignmentExpression, Type: System.String, IsInvalid) (Syntax: 'Key .a = Di ... )).Invoke()')
-<<<<<<< HEAD
-        Left: IPropertyReferenceExpression: ReadOnly Property <anonymous type: Key x As System.String, Key a As System.String>.a As System.String (Static) (OperationKind.PropertyReferenceExpression, Type: System.String) (Syntax: 'a')
-            Instance Receiver: null
-        Right: IInvocationExpression (virtual Function System.Func(Of System.String).Invoke() As System.String) (OperationKind.InvocationExpression, Type: System.String, IsInvalid) (Syntax: 'DirectCast( ... )).Invoke()')
-            Instance Receiver: IDelegateCreationExpression (OperationKind.DelegateCreationExpression, Type: System.Func(Of System.String), IsInvalid) (Syntax: 'DirectCast( ... Of String))')
-                Target: IAnonymousFunctionExpression (Symbol: Function () As System.String) (OperationKind.AnonymousFunctionExpression, Type: null, IsInvalid) (Syntax: 'Function()  ... nd Function')
-                    IBlockStatement (3 statements, 1 locals) (OperationKind.BlockStatement, IsInvalid) (Syntax: 'Function()  ... nd Function')
-=======
-        Left: 
+        Left:
           IPropertyReferenceExpression: ReadOnly Property <anonymous type: Key x As System.String, Key a As System.String>.a As System.String (Static) (OperationKind.PropertyReferenceExpression, Type: System.String) (Syntax: 'a')
-            Instance Receiver: 
-              null
-        Right: 
+            Instance Receiver:
+              null
+        Right:
           IInvocationExpression (virtual Function System.Func(Of System.String).Invoke() As System.String) (OperationKind.InvocationExpression, Type: System.String, IsInvalid) (Syntax: 'DirectCast( ... )).Invoke()')
-            Instance Receiver: 
-              IConversionExpression (Explicit, TryCast: False, Unchecked) (OperationKind.ConversionExpression, Type: System.Func(Of System.String), IsInvalid) (Syntax: 'DirectCast( ... Of String))')
-                Conversion: CommonConversion (Exists: False, IsIdentity: False, IsNumeric: False, IsReference: False, IsUserDefined: False) (MethodSymbol: null)
-                Operand: 
+            Instance Receiver:
+              IDelegateCreationExpression (OperationKind.DelegateCreationExpression, Type: System.Func(Of System.String), IsInvalid) (Syntax: 'DirectCast( ... Of String))')
+                Target:
                   IAnonymousFunctionExpression (Symbol: Function () As System.String) (OperationKind.AnonymousFunctionExpression, Type: null, IsInvalid) (Syntax: 'Function()  ... nd Function')
                     IBlockStatement (3 statements, 1 locals) (OperationKind.BlockStatement, IsInvalid, IsImplicit) (Syntax: 'Function()  ... nd Function')
->>>>>>> 4b021d7e
                       Locals: Local_1: <anonymous local> As System.String
                       IReturnStatement (OperationKind.ReturnStatement, IsInvalid) (Syntax: 'Return .x.ToString()')
-                        ReturnedValue: 
+                        ReturnedValue:
                           IInvocationExpression (virtual Function System.String.ToString() As System.String) (OperationKind.InvocationExpression, Type: System.String, IsInvalid) (Syntax: '.x.ToString()')
-                            Instance Receiver: 
+                            Instance Receiver:
                               IPropertyReferenceExpression: ReadOnly Property <anonymous type: Key x As System.String, Key a As System.String>.x As System.String (Static) (OperationKind.PropertyReferenceExpression, Type: System.String, IsInvalid) (Syntax: '.x')
-                                Instance Receiver: 
+                                Instance Receiver:
                                   null
                             Arguments(0)
                       ILabeledStatement (Label: exit) (OperationKind.LabeledStatement) (Syntax: 'End Function')
-                        Statement: 
+                        Statement:
                           null
                       IReturnStatement (OperationKind.ReturnStatement) (Syntax: 'End Function')
-                        ReturnedValue: 
+                        ReturnedValue:
                           ILocalReferenceExpression:  (OperationKind.LocalReferenceExpression, Type: System.String) (Syntax: 'End Function')
             Arguments(0)
 ]]>.Value
@@ -1099,33 +1011,23 @@
 IAnonymousObjectCreationExpression (OperationKind.AnonymousObjectCreationExpression, Type: <anonymous type: Key a As System.String>, IsInvalid) (Syntax: 'New With {' ... ).Invoke()}')
   Initializers(1):
       ISimpleAssignmentExpression (OperationKind.SimpleAssignmentExpression, Type: System.String, IsInvalid) (Syntax: 'Key .a = Di ... )).Invoke()')
-<<<<<<< HEAD
-        Left: IPropertyReferenceExpression: ReadOnly Property <anonymous type: Key a As System.String>.a As System.String (Static) (OperationKind.PropertyReferenceExpression, Type: System.String) (Syntax: 'a')
-            Instance Receiver: null
-        Right: IInvocationExpression (virtual Function System.Func(Of System.String).Invoke() As System.String) (OperationKind.InvocationExpression, Type: System.String, IsInvalid) (Syntax: 'DirectCast( ... )).Invoke()')
-            Instance Receiver: IDelegateCreationExpression (OperationKind.DelegateCreationExpression, Type: System.Func(Of System.String), IsInvalid) (Syntax: 'DirectCast( ... Of String))')
-                Target: IAnonymousFunctionExpression (Symbol: Function () As System.String) (OperationKind.AnonymousFunctionExpression, Type: null, IsInvalid) (Syntax: 'Function()  ... nd Function')
-                    IBlockStatement (3 statements, 1 locals) (OperationKind.BlockStatement, IsInvalid) (Syntax: 'Function()  ... nd Function')
-=======
-        Left: 
+        Left:
           IPropertyReferenceExpression: ReadOnly Property <anonymous type: Key a As System.String>.a As System.String (Static) (OperationKind.PropertyReferenceExpression, Type: System.String) (Syntax: 'a')
-            Instance Receiver: 
-              null
-        Right: 
+            Instance Receiver:
+              null
+        Right:
           IInvocationExpression (virtual Function System.Func(Of System.String).Invoke() As System.String) (OperationKind.InvocationExpression, Type: System.String, IsInvalid) (Syntax: 'DirectCast( ... )).Invoke()')
-            Instance Receiver: 
-              IConversionExpression (Explicit, TryCast: False, Unchecked) (OperationKind.ConversionExpression, Type: System.Func(Of System.String), IsInvalid) (Syntax: 'DirectCast( ... Of String))')
-                Conversion: CommonConversion (Exists: False, IsIdentity: False, IsNumeric: False, IsReference: False, IsUserDefined: False) (MethodSymbol: null)
-                Operand: 
+            Instance Receiver:
+              IDelegateCreationExpression (OperationKind.DelegateCreationExpression, Type: System.Func(Of System.String), IsInvalid) (Syntax: 'DirectCast( ... Of String))')
+                Target:
                   IAnonymousFunctionExpression (Symbol: Function () As System.String) (OperationKind.AnonymousFunctionExpression, Type: null, IsInvalid) (Syntax: 'Function()  ... nd Function')
                     IBlockStatement (3 statements, 1 locals) (OperationKind.BlockStatement, IsInvalid, IsImplicit) (Syntax: 'Function()  ... nd Function')
->>>>>>> 4b021d7e
                       Locals: Local_1: <anonymous local> As System.String
                       IReturnStatement (OperationKind.ReturnStatement, IsInvalid) (Syntax: 'Return .a.ToString()')
-                        ReturnedValue: 
-                          IConversionExpression (Implicit, TryCast: False, Unchecked) (OperationKind.ConversionExpression, Type: System.String, IsInvalid) (Syntax: '.a.ToString()')
+                        ReturnedValue:
+                          IConversionExpression (Implicit, TryCast: False, Unchecked) (OperationKind.ConversionExpression, Type: System.String, IsInvalid, IsImplicit) (Syntax: '.a.ToString()')
                             Conversion: CommonConversion (Exists: False, IsIdentity: False, IsNumeric: False, IsReference: False, IsUserDefined: False) (MethodSymbol: null)
-                            Operand: 
+                            Operand:
                               IInvalidExpression (OperationKind.InvalidExpression, Type: ?, IsInvalid) (Syntax: '.a.ToString()')
                                 Children(1):
                                     IInvalidExpression (OperationKind.InvalidExpression, Type: ?, IsInvalid, IsImplicit) (Syntax: '.a.ToString')
@@ -1135,10 +1037,10 @@
                                                 IInvalidExpression (OperationKind.InvalidExpression, Type: ?, IsInvalid) (Syntax: '.a')
                                                   Children(0)
                       ILabeledStatement (Label: exit) (OperationKind.LabeledStatement) (Syntax: 'End Function')
-                        Statement: 
+                        Statement:
                           null
                       IReturnStatement (OperationKind.ReturnStatement) (Syntax: 'End Function')
-                        ReturnedValue: 
+                        ReturnedValue:
                           ILocalReferenceExpression:  (OperationKind.LocalReferenceExpression, Type: System.String) (Syntax: 'End Function')
             Arguments(0)
 ]]>.Value
@@ -1172,33 +1074,23 @@
 IAnonymousObjectCreationExpression (OperationKind.AnonymousObjectCreationExpression, Type: <anonymous type: Key a As System.String>, IsInvalid) (Syntax: 'New With {' ... ).Invoke()}')
   Initializers(1):
       ISimpleAssignmentExpression (OperationKind.SimpleAssignmentExpression, Type: System.String, IsInvalid) (Syntax: 'Key .a = Di ... )).Invoke()')
-<<<<<<< HEAD
-        Left: IPropertyReferenceExpression: ReadOnly Property <anonymous type: Key a As System.String>.a As System.String (Static) (OperationKind.PropertyReferenceExpression, Type: System.String) (Syntax: 'a')
-            Instance Receiver: null
-        Right: IInvocationExpression (virtual Function System.Func(Of System.String).Invoke() As System.String) (OperationKind.InvocationExpression, Type: System.String, IsInvalid) (Syntax: 'DirectCast( ... )).Invoke()')
-            Instance Receiver: IDelegateCreationExpression (OperationKind.DelegateCreationExpression, Type: System.Func(Of System.String), IsInvalid) (Syntax: 'DirectCast( ... Of String))')
-                Target: IAnonymousFunctionExpression (Symbol: Function () As System.String) (OperationKind.AnonymousFunctionExpression, Type: null, IsInvalid) (Syntax: 'Function()  ... nd Function')
-                    IBlockStatement (3 statements, 1 locals) (OperationKind.BlockStatement, IsInvalid) (Syntax: 'Function()  ... nd Function')
-=======
-        Left: 
+        Left:
           IPropertyReferenceExpression: ReadOnly Property <anonymous type: Key a As System.String>.a As System.String (Static) (OperationKind.PropertyReferenceExpression, Type: System.String) (Syntax: 'a')
-            Instance Receiver: 
-              null
-        Right: 
+            Instance Receiver:
+              null
+        Right:
           IInvocationExpression (virtual Function System.Func(Of System.String).Invoke() As System.String) (OperationKind.InvocationExpression, Type: System.String, IsInvalid) (Syntax: 'DirectCast( ... )).Invoke()')
-            Instance Receiver: 
-              IConversionExpression (Explicit, TryCast: False, Unchecked) (OperationKind.ConversionExpression, Type: System.Func(Of System.String), IsInvalid) (Syntax: 'DirectCast( ... Of String))')
-                Conversion: CommonConversion (Exists: False, IsIdentity: False, IsNumeric: False, IsReference: False, IsUserDefined: False) (MethodSymbol: null)
-                Operand: 
+            Instance Receiver:
+              IDelegateCreationExpression (OperationKind.DelegateCreationExpression, Type: System.Func(Of System.String), IsInvalid) (Syntax: 'DirectCast( ... Of String))')
+                Target:
                   IAnonymousFunctionExpression (Symbol: Function () As System.String) (OperationKind.AnonymousFunctionExpression, Type: null, IsInvalid) (Syntax: 'Function()  ... nd Function')
                     IBlockStatement (3 statements, 1 locals) (OperationKind.BlockStatement, IsInvalid, IsImplicit) (Syntax: 'Function()  ... nd Function')
->>>>>>> 4b021d7e
                       Locals: Local_1: <anonymous local> As System.String
                       IReturnStatement (OperationKind.ReturnStatement, IsInvalid) (Syntax: 'Return .x.ToString()')
-                        ReturnedValue: 
-                          IConversionExpression (Implicit, TryCast: False, Unchecked) (OperationKind.ConversionExpression, Type: System.String, IsInvalid) (Syntax: '.x.ToString()')
+                        ReturnedValue:
+                          IConversionExpression (Implicit, TryCast: False, Unchecked) (OperationKind.ConversionExpression, Type: System.String, IsInvalid, IsImplicit) (Syntax: '.x.ToString()')
                             Conversion: CommonConversion (Exists: False, IsIdentity: False, IsNumeric: False, IsReference: False, IsUserDefined: False) (MethodSymbol: null)
-                            Operand: 
+                            Operand:
                               IInvalidExpression (OperationKind.InvalidExpression, Type: ?, IsInvalid) (Syntax: '.x.ToString()')
                                 Children(1):
                                     IInvalidExpression (OperationKind.InvalidExpression, Type: ?, IsInvalid, IsImplicit) (Syntax: '.x.ToString')
@@ -1208,10 +1100,10 @@
                                                 IInvalidExpression (OperationKind.InvalidExpression, Type: ?, IsInvalid) (Syntax: '.x')
                                                   Children(0)
                       ILabeledStatement (Label: exit) (OperationKind.LabeledStatement) (Syntax: 'End Function')
-                        Statement: 
+                        Statement:
                           null
                       IReturnStatement (OperationKind.ReturnStatement) (Syntax: 'End Function')
-                        ReturnedValue: 
+                        ReturnedValue:
                           ILocalReferenceExpression:  (OperationKind.LocalReferenceExpression, Type: System.String) (Syntax: 'End Function')
             Arguments(0)
 ]]>.Value
@@ -1247,49 +1139,32 @@
 IAnonymousObjectCreationExpression (OperationKind.AnonymousObjectCreationExpression, Type: <anonymous type: Key a As System.String>, IsInvalid) (Syntax: 'New With {' ... ).Invoke()}')
   Initializers(1):
       ISimpleAssignmentExpression (OperationKind.SimpleAssignmentExpression, Type: System.String, IsInvalid) (Syntax: 'Key .a = Di ... )).Invoke()')
-<<<<<<< HEAD
-        Left: IPropertyReferenceExpression: ReadOnly Property <anonymous type: Key a As System.String>.a As System.String (Static) (OperationKind.PropertyReferenceExpression, Type: System.String) (Syntax: 'a')
-            Instance Receiver: null
-        Right: IInvocationExpression (virtual Function System.Func(Of System.String).Invoke() As System.String) (OperationKind.InvocationExpression, Type: System.String, IsInvalid) (Syntax: 'DirectCast( ... )).Invoke()')
-            Instance Receiver: IDelegateCreationExpression (OperationKind.DelegateCreationExpression, Type: System.Func(Of System.String), IsInvalid) (Syntax: 'DirectCast( ... Of String))')
-                Target: IAnonymousFunctionExpression (Symbol: Function () As System.String) (OperationKind.AnonymousFunctionExpression, Type: null, IsInvalid) (Syntax: 'Function()  ... nd Function')
-                    IBlockStatement (3 statements, 1 locals) (OperationKind.BlockStatement, IsInvalid) (Syntax: 'Function()  ... nd Function')
-                      Locals: Local_1: <anonymous local> As System.String
-                      IReturnStatement (OperationKind.ReturnStatement, IsInvalid) (Syntax: 'Return Dire ... )).Invoke()')
-                        ReturnedValue: IInvocationExpression (virtual Function System.Func(Of System.String).Invoke() As System.String) (OperationKind.InvocationExpression, Type: System.String, IsInvalid) (Syntax: 'DirectCast( ... )).Invoke()')
-                            Instance Receiver: IDelegateCreationExpression (OperationKind.DelegateCreationExpression, Type: System.Func(Of System.String), IsInvalid) (Syntax: 'DirectCast( ... Of String))')
-                                Target: IAnonymousFunctionExpression (Symbol: Function () As System.String) (OperationKind.AnonymousFunctionExpression, Type: null, IsInvalid) (Syntax: 'Function()  ... nd Function')
-                                    IBlockStatement (3 statements, 1 locals) (OperationKind.BlockStatement, IsInvalid) (Syntax: 'Function()  ... nd Function')
-=======
-        Left: 
+        Left:
           IPropertyReferenceExpression: ReadOnly Property <anonymous type: Key a As System.String>.a As System.String (Static) (OperationKind.PropertyReferenceExpression, Type: System.String) (Syntax: 'a')
-            Instance Receiver: 
-              null
-        Right: 
+            Instance Receiver:
+              null
+        Right:
           IInvocationExpression (virtual Function System.Func(Of System.String).Invoke() As System.String) (OperationKind.InvocationExpression, Type: System.String, IsInvalid) (Syntax: 'DirectCast( ... )).Invoke()')
-            Instance Receiver: 
-              IConversionExpression (Explicit, TryCast: False, Unchecked) (OperationKind.ConversionExpression, Type: System.Func(Of System.String), IsInvalid) (Syntax: 'DirectCast( ... Of String))')
-                Conversion: CommonConversion (Exists: False, IsIdentity: False, IsNumeric: False, IsReference: False, IsUserDefined: False) (MethodSymbol: null)
-                Operand: 
+            Instance Receiver:
+              IDelegateCreationExpression (OperationKind.DelegateCreationExpression, Type: System.Func(Of System.String), IsInvalid) (Syntax: 'DirectCast( ... Of String))')
+                Target:
                   IAnonymousFunctionExpression (Symbol: Function () As System.String) (OperationKind.AnonymousFunctionExpression, Type: null, IsInvalid) (Syntax: 'Function()  ... nd Function')
                     IBlockStatement (3 statements, 1 locals) (OperationKind.BlockStatement, IsInvalid, IsImplicit) (Syntax: 'Function()  ... nd Function')
                       Locals: Local_1: <anonymous local> As System.String
                       IReturnStatement (OperationKind.ReturnStatement, IsInvalid) (Syntax: 'Return Dire ... )).Invoke()')
-                        ReturnedValue: 
+                        ReturnedValue:
                           IInvocationExpression (virtual Function System.Func(Of System.String).Invoke() As System.String) (OperationKind.InvocationExpression, Type: System.String, IsInvalid) (Syntax: 'DirectCast( ... )).Invoke()')
-                            Instance Receiver: 
-                              IConversionExpression (Explicit, TryCast: False, Unchecked) (OperationKind.ConversionExpression, Type: System.Func(Of System.String), IsInvalid) (Syntax: 'DirectCast( ... Of String))')
-                                Conversion: CommonConversion (Exists: False, IsIdentity: False, IsNumeric: False, IsReference: False, IsUserDefined: False) (MethodSymbol: null)
-                                Operand: 
+                            Instance Receiver:
+                              IDelegateCreationExpression (OperationKind.DelegateCreationExpression, Type: System.Func(Of System.String), IsInvalid) (Syntax: 'DirectCast( ... Of String))')
+                                Target:
                                   IAnonymousFunctionExpression (Symbol: Function () As System.String) (OperationKind.AnonymousFunctionExpression, Type: null, IsInvalid) (Syntax: 'Function()  ... nd Function')
                                     IBlockStatement (3 statements, 1 locals) (OperationKind.BlockStatement, IsInvalid, IsImplicit) (Syntax: 'Function()  ... nd Function')
->>>>>>> 4b021d7e
                                       Locals: Local_1: <anonymous local> As System.String
                                       IReturnStatement (OperationKind.ReturnStatement, IsInvalid) (Syntax: 'Return .x.ToString()')
-                                        ReturnedValue: 
-                                          IConversionExpression (Implicit, TryCast: False, Unchecked) (OperationKind.ConversionExpression, Type: System.String, IsInvalid) (Syntax: '.x.ToString()')
+                                        ReturnedValue:
+                                          IConversionExpression (Implicit, TryCast: False, Unchecked) (OperationKind.ConversionExpression, Type: System.String, IsInvalid, IsImplicit) (Syntax: '.x.ToString()')
                                             Conversion: CommonConversion (Exists: False, IsIdentity: False, IsNumeric: False, IsReference: False, IsUserDefined: False) (MethodSymbol: null)
-                                            Operand: 
+                                            Operand:
                                               IInvalidExpression (OperationKind.InvalidExpression, Type: ?, IsInvalid) (Syntax: '.x.ToString()')
                                                 Children(1):
                                                     IInvalidExpression (OperationKind.InvalidExpression, Type: ?, IsInvalid, IsImplicit) (Syntax: '.x.ToString')
@@ -1299,17 +1174,17 @@
                                                                 IInvalidExpression (OperationKind.InvalidExpression, Type: ?, IsInvalid) (Syntax: '.x')
                                                                   Children(0)
                                       ILabeledStatement (Label: exit) (OperationKind.LabeledStatement) (Syntax: 'End Function')
-                                        Statement: 
+                                        Statement:
                                           null
                                       IReturnStatement (OperationKind.ReturnStatement) (Syntax: 'End Function')
-                                        ReturnedValue: 
+                                        ReturnedValue:
                                           ILocalReferenceExpression:  (OperationKind.LocalReferenceExpression, Type: System.String) (Syntax: 'End Function')
                             Arguments(0)
                       ILabeledStatement (Label: exit) (OperationKind.LabeledStatement) (Syntax: 'End Function')
-                        Statement: 
+                        Statement:
                           null
                       IReturnStatement (OperationKind.ReturnStatement) (Syntax: 'End Function')
-                        ReturnedValue: 
+                        ReturnedValue:
                           ILocalReferenceExpression:  (OperationKind.LocalReferenceExpression, Type: System.String) (Syntax: 'End Function')
             Arguments(0)
 ]]>.Value
@@ -1400,18 +1275,9 @@
 End Module]]>.Value
 
             Dim expectedOperationTree = <![CDATA[
-<<<<<<< HEAD
 IAnonymousObjectCreationExpression (OperationKind.AnonymousObjectCreationExpression, Type: <anonymous type: x2 As T>) (Syntax: 'New With {x2}')
   Initializers(1):
       ILocalReferenceExpression: x2 (OperationKind.LocalReferenceExpression, Type: T) (Syntax: 'x2')
-=======
-IConversionExpression (Implicit, TryCast: False, Unchecked) (OperationKind.ConversionExpression, Type: System.Object) (Syntax: 'New With {x2}')
-  Conversion: CommonConversion (Exists: True, IsIdentity: False, IsNumeric: False, IsReference: True, IsUserDefined: False) (MethodSymbol: null)
-  Operand: 
-    IAnonymousObjectCreationExpression (OperationKind.AnonymousObjectCreationExpression, Type: <anonymous type: x2 As T>) (Syntax: 'New With {x2}')
-      Initializers(1):
-          ILocalReferenceExpression: x2 (OperationKind.LocalReferenceExpression, Type: T) (Syntax: 'x2')
->>>>>>> 4b021d7e
 ]]>.Value
 
             Dim expectedDiagnostics = String.Empty
