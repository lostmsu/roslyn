﻿' Copyright (c) Microsoft.  All Rights Reserved.  Licensed under the Apache License, Version 2.0.  See License.txt in the project root for license information.

Imports System.Linq
Imports System.Text
Imports Microsoft.CodeAnalysis.Test.Utilities
Imports Microsoft.CodeAnalysis.Text
Imports Microsoft.CodeAnalysis.VisualBasic.Symbols
Imports Microsoft.CodeAnalysis.VisualBasic.Syntax
Imports Roslyn.Test.Utilities
Imports Xunit

Namespace Microsoft.CodeAnalysis.VisualBasic.UnitTests.Emit

    Public Class FieldInitializerTests
        Inherits BasicTestBase

        <Fact>
        Public Sub TestFieldInitializer()
            Dim source =
<compilation>
    <file name="a.vb">
Option strict on
imports system

class c2
  public field as integer

  public sub new(p as integer)
    field = p
  end sub
end class

Class C1
    Public field1 as integer = 42
    Public Shared field2 as integer = 23
    Public field3 as new C2(12)
    Public field4, field5 as new C2(42)
    Public field6 as integer = C1.Goo()
    Public field7 as integer = Goo
    Public field8 as C2 = New C2(20120421)

    Public Shared Function Goo() as Integer
        return 2
    End Function

    Public sub DumpFields()
        Console.WriteLine(field1)
        Console.WriteLine(field2)
        Console.Writeline(field3.field)
        Console.Writeline(field4.field)
        Console.Writeline(field5.field)
        Console.WriteLine(field6)
        Console.WriteLine(field7)

        if field4 isnot field5 then
            console.writeline("Using AsNew Initialization with multiple names creates different instances.")
        end if

        Console.WriteLine(field8.field)
    End Sub

    Public shared Sub Main(args() as string)
        Dim c as C1 =  new C1()
        c.DumpFields()
    End sub
End Class
    </file>
</compilation>

            CompileAndVerify(source,
                             expectedOutput:=<![CDATA[
42
23
12
42
42
2
2
Using AsNew Initialization with multiple names creates different instances.
20120421
]]>)
        End Sub

        <Fact>
        Public Sub TestFieldsOfDelegates()
            Dim source =
<compilation>
    <file name="a.vb">
Option strict on
imports system

Class C1
    Public Delegate Sub SubDel(p as integer)
    
    Public Shared Sub goo(p as Integer)
        Console.WriteLine("DelegateField works :) " + p.ToString())
    End Sub

    Public delfield1 as SubDel = AddressOf C1.goo

    Public sub DumpFields()
        delfield1(23)
    End Sub

    Public shared Sub Main(args() as string)
        Dim c as new C1
        c.DumpFields()
    End sub
End Class
    </file>
</compilation>

            CompileAndVerify(source,
                             expectedOutput:=<![CDATA[
DelegateField works :) 23
]]>)
        End Sub

        <Fact>
        Public Sub TestFieldsConst()
            Dim source =
<compilation>
    <file name="a.vb">
Option strict on
imports system

Class C1
    private const f1 as integer = 22
    private f2 as integer = Me.f1 + 1

    Public sub DumpFields()
        Console.WriteLine(f2)
    End Sub

    Public shared Sub Main(args() as string)
        Dim c as new C1
        c.DumpFields()
    End sub
End Class
    </file>
</compilation>

            CompileAndVerify(source,
                             expectedOutput:=<![CDATA[
23
]]>)
        End Sub

        <Fact>
        Public Sub TestFieldsUsingMe()
            Dim source =
<compilation>
    <file name="a.vb">
Option strict on
imports system

class c2
    public sub New(p as integer)
        console.writeLine("new c2 with " &amp; p)
    end sub
end class

Class C1
    private f1 as integer = 21
    private f2 as integer = Me.f1 + 1
    private f3, f4 as new C2(Me.f1)
    private f5, f6 as new C2(goo)
    private f7, f8 as new C2(prop)

    Public ReadOnly Property prop As Integer
        Get
            f1 = f1 + 1
            return f1
        End Get
    End Property


    public function goo() as Integer
        return 12
    end function

    public Sub New()
    me.f2 = me.f2 + 1
    end sub

    public Sub New(starter as integer)
    me.f2 = me.f2 + starter
    end sub

    Public sub DumpFields()
        Console.WriteLine(f2)
    End Sub

    Public shared Sub Main(args() as string)
        Dim c as new C1
        c.DumpFields()

        Dim c2 as new C1(20)
        c2.DumpFields()

    End sub
End Class
    </file>
</compilation>

            CompileAndVerify(source,
                             expectedOutput:=<![CDATA[
new c2 with 21
new c2 with 21
new c2 with 12
new c2 with 12
new c2 with 22
new c2 with 23
23
new c2 with 21
new c2 with 21
new c2 with 12
new c2 with 12
new c2 with 22
new c2 with 23
42
]]>)
        End Sub

        <Fact>
        Public Sub TestConstFields_Misc()
            Dim source =
<compilation>
    <file name="a.vb">
Option strict on
Option Infer On
imports system

Class C1
    private const c1s = "goo"
    Private const c2 as object = 1
    Private const c3 = c2 
    private shared c4 as integer = 1 + cint(c2) + cint(c3)
    private const c5 as object = nothing

    Public Delegate Sub SubDel(p as integer)
    
    Public Shared Sub goo(p as Integer)
        Console.writeline(c1s)
        Console.WriteLine("DelegateField works :) " + c1s + p.ToString() + " " + c4.ToString())
    End Sub

    Public delfield1 as SubDel = AddressOf C1.goo

    Public sub DumpFields()
        delfield1(23)
    End Sub

    Public shared Sub Main(args() as string)
        Dim c as new C1
        c.DumpFields()
    End sub
End Class
    </file>
</compilation>

            CompileAndVerify(source,
                             expectedOutput:=<![CDATA[
goo
DelegateField works :) goo23 3
]]>)
        End Sub

        <Fact>
        Public Sub TestFieldInitializersFromDifferentSyntaxTreesWithInitialBindErrors()
            Dim source =
<compilation>
    <file name="a.vb">
Option strict on
imports system

partial Class C1
    public x55555 as string = System

    Public sub DumpFields()
        Console.WriteLine(x1)
    End Sub

    Public shared Sub Main(args() as string)
        Dim c as new C1
        c.DumpFields()
    End sub
End Class
    </file>

    <file name="b.vb">
Option strict on
imports system

partial Class C1

    public x1 as string = System

End Class
    </file>


</compilation>

            Dim c1 = CompilationUtils.CreateCompilationWithMscorlib40(source)
            AssertTheseDiagnostics(c1,
<expected>
BC30112: 'System' is a namespace and cannot be used as an expression.
    public x55555 as string = System
                              ~~~~~~
BC30112: 'System' is a namespace and cannot be used as an expression.
    public x1 as string = System
                          ~~~~~~
</expected>)
        End Sub

        <Fact>
        Public Sub TestFieldInitializersFromDifferentSyntaxTrees()
            Dim source =
<compilation>
    <file name="a.vb">
Option strict on
imports system

partial Class C1


    Public sub DumpFields()
        Console.WriteLine(x1)
    End Sub

    Public shared Sub Main(args() as string)
        Dim c as new C1
        c.DumpFields()
    End sub
End Class
    </file>

    <file name="b.vb">
Option strict on

partial Class C1

    public x1 as string = 33 &amp; 2.34 'No inference here

End Class
    </file>


</compilation>

            ' not referencing vb runtime to get an error in the synthesized assignments
            ' coming from the field initializers
            Dim compilation = CompilationUtils.CreateCompilationWithMscorlib40(
                source,
                options:=TestOptions.ReleaseExe.WithOverflowChecks(True))

            AssertTheseEmitDiagnostics(compilation,
<expected>
BC35000: Requested operation is not available because the runtime library function 'Microsoft.VisualBasic.CompilerServices.Conversions.ToString' is not defined.
    public x1 as string = 33 &amp; 2.34 'No inference here
                          ~~
BC35000: Requested operation is not available because the runtime library function 'Microsoft.VisualBasic.CompilerServices.Conversions.ToString' is not defined.
    public x1 as string = 33 &amp; 2.34 'No inference here
                               ~~~~    
</expected>)
        End Sub

        ' Me.New
        <Fact>
        Public Sub TestFieldInitializersNotInChainedConstructor()
            Dim source =
<compilation>
    <file name="a.vb">
Option strict on
imports system

public Class C1

    Public a As Integer = "123".Length

    Public sub New(p as Integer)
    End Sub

    Public sub New(p as String)
        Me.New(23)
    End Sub

    Public sub New(p as Date)
        MyClass.New(23)
    End Sub
End Class
    </file>
</compilation>

            ' todo update IL to check if there are no synthesized assignments in New(p as String)
            CompileAndVerify(source).
                VerifyIL("C1..ctor(Integer)",
            <![CDATA[
{
  // Code size       23 (0x17)
  .maxstack  2
  IL_0000:  ldarg.0
  IL_0001:  call       "Sub Object..ctor()"
  IL_0006:  ldarg.0
  IL_0007:  ldstr      "123"
  IL_000c:  call       "Function String.get_Length() As Integer"
  IL_0011:  stfld      "C1.a As Integer"
  IL_0016:  ret
}
]]>).
                VerifyIL("C1..ctor(String)",
            <![CDATA[
{
  // Code size        9 (0x9)
  .maxstack  2
  IL_0000:  ldarg.0
  IL_0001:  ldc.i4.s   23
  IL_0003:  call       "Sub C1..ctor(Integer)"
  IL_0008:  ret
}
]]>).
                VerifyIL("C1..ctor(Date)",
            <![CDATA[
{
  // Code size        9 (0x9)
  .maxstack  2
  IL_0000:  ldarg.0
  IL_0001:  ldc.i4.s   23
  IL_0003:  call       "Sub C1..ctor(Integer)"
  IL_0008:  ret
}
]]>)
        End Sub

        <Fact>
        Public Sub TestFieldsConst2()
            Dim source =
<compilation>
    <file name="a.vb">
Option strict on
Option Infer On

imports system
imports system.reflection

Class C1
    private const f1 = 23
    private const f2 = #11/04/2008#
    private const f3 = -42.00000000000000000000000@
    private const f4 = (#11/04/2008#)
    private const f5 = ((-42.00000000000000000000000@))


    Public shared sub DumpFields()
        Console.WriteLine(f1)
        Console.WriteLine(f2.ToString("M/d/yyyy h:mm:ss tt", System.Globalization.CultureInfo.InvariantCulture))
        Console.WriteLine(f3.ToString(System.Globalization.CultureInfo.InvariantCulture))
    End Sub

    Public Shared Sub DumpFieldsWithReflection()
        DumpFieldWithReflection("f1")
        DumpFieldWithReflection("f2")
        DumpFieldWithReflection("f3")
    End Sub
Shared cul As System.Globalization.CultureInfo = System.Globalization.CultureInfo.InvariantCulture
    Public Shared Sub DumpFieldWithReflection(name As String)
        Dim instance As C1 = New C1()
        Dim ty As Type = instance.GetType()
        Dim field As FieldInfo = ty.GetField(name, BindingFlags.Static Or BindingFlags.NonPublic)
        Dim val = field.GetValue(instance)
        Dim vType = val.GetType()
        If vType Is GetType(DateTime) Then
            Console.WriteLine(DirectCast(val, DateTime).ToString("M/d/yyyy h:mm:ss tt", cul))
        ElseIf vType Is GetType(Single) Then
            Console.WriteLine(DirectCast(val, Single).ToString(cul))
        ElseIf vType Is GetType(Double) Then
            Console.WriteLine(DirectCast(val, Double).ToString(cul))
        ElseIf vType Is GetType(Decimal) Then
            Console.WriteLine(DirectCast(val, Decimal).ToString(cul))
        Else
            Console.WriteLine(val)
        End If
    End Sub

    Public shared Sub Main(args() as string)
        C1.DumpFields()
        C1.DumpFieldsWithReflection()
    End sub
End Class
    </file>
</compilation>

            CompileAndVerify(source,
                             expectedOutput:=<![CDATA[
23
11/4/2008 12:00:00 AM
-42.00000000000000000000000
23
11/4/2008 12:00:00 AM
-42.00000000000000000000000
]]>)
        End Sub


        <Fact>
        Public Sub OptionInferConstTypeInference_1()

            Dim alloptions = {({"On", "On"}), ({"Off", "On"}), ({"Off", "Off"})}
            For Each options In alloptions
                Dim strict = options(0)
                Dim infer = options(1)

                Dim source =
        <compilation>
            <file name="a.vb">
        Option strict <%= strict %>
option infer <%= infer %>

imports system

        Class C1
            Public Const f1 = "goo"
            Public Const f2 As Object = "goo"
            Public Const f3 = 23
            Public Const f4 As Object = 42
            public const f5 as integer = nothing


            Public Shared Sub Main(args() As String)
                console.writeline(f1)
                console.writeline(f2)
                console.writeline(f3)
                console.writeline(f4)
                console.writeline(f5)
            End Sub
        End Class
                </file>
        </compilation>

                CompileAndVerify(source,
                                 expectedOutput:=<![CDATA[
goo
goo
23
42
0
        ]]>)

            Next
        End Sub

        <Fact>
        Public Sub ConstFieldNotAsNew()
            Dim source =
<compilation>
    <file name="a.vb">
Option strict on
Imports system

Public Class C1
    Public Const goo as New C1()
    
    ' make sure you only get error message about wrong type, NOT about wrong parameters
    Public Const goo2 as New C1(23,23)

    Public shared Sub Main(args() as string)
    End sub
End Class
    </file>
</compilation>

            Dim c1 = CompilationUtils.CreateCompilationWithMscorlib40AndVBRuntime(source)

            AssertTheseDiagnostics(c1,
<expected>
BC30424: Constants must be of an intrinsic or enumerated type, not a class, structure, type parameter, or array type.
    Public Const goo as New C1()
                            ~~
BC30424: Constants must be of an intrinsic or enumerated type, not a class, structure, type parameter, or array type.
    Public Const goo2 as New C1(23,23)
                             ~~
</expected>)
        End Sub

<<<<<<< HEAD
#If NOT NETCOREAPP2_1 Then
=======
#If NET472 Then
>>>>>>> 87302cec
        <Fact>
        Public Sub ChrChrWAscAscWAreConst()
            Dim source =
<compilation>
    <file name="a.vb">
Option strict on
imports system
imports microsoft.visualbasic.strings
Imports System.Text

Class C1
    ' Asc for Chars in 0 to 127 are const
    private const f01 as Integer = Asc("A"c)
    private const f02 as Integer = Asc("A")
    private const f03 as Integer = Asc("ABC")
    private const f04 as Integer = Asc(Chr(0))
    private const f05 as Integer = Asc(Chr(127))

    ' AscW for all chars are constant
    private const f06 as Integer = AscW("A"c)
    private const f07 as Integer = AscW("A")
    private const f08 as Integer = AscW("ABC")
    private const f09 as Integer = AscW(ChrW(0))
    private const f10 as Integer = AscW(ChrW(127))
    private const f11 as Integer = AscW(ChrW(255))
    private const f12 as Integer = AscW(ChrW(-32768)) ' same as 32768 (!)
    private const f13 as Integer = AscW(ChrW(32767))
    private const f14 as Integer = AscW(ChrW(65535))
    private const f15 as Integer = AscW("\uffff")
    private const f16 as Integer = Ascw(nothing) ' defaults to Char=0

    private const f17 as char = Chr(0)
    private const f18 as char = Chr(127)

    private const f19 as Char = ChrW(0)
    private const f20 as Char = ChrW(127)
    private const f21 as Char = ChrW(255)
    private const f22 as Char = ChrW(-32768) ' same as 32768 (!)
    private const f23 as Char = ChrW(-1) ' same as 1 (!)
    private const f24 as Char = ChrW(32767)    
    private const f25 as Char = ChrW(32768)
    private const f26 as Char = ChrW(65535)

    ' some value ranges can not be made const ...
    private shared f27 as Integer = Asc(ChrW(255))
    private shared f28 as Char = Chr(128)
    private shared f29 as Char = Chr(255)

    Public shared Sub Main(args() as string)
        console.writeline("Asc:")
        console.writeline(f01)
        console.writeline(f02)
        console.writeline(f03)
        console.writeline(f04)
        console.writeline(f05)

        console.writeline("AscW:")
        console.writeline(f06)
        console.writeline(f07)
        console.writeline(f08)
        console.writeline(f09)
        console.writeline(f10)
        console.writeline(f10)
        console.writeline(f11)
        console.writeline(f12)
        console.writeline(f13)
        console.writeline(f14)
        console.writeline(f15)
        console.writeline(f16)

        console.writeline("Chr:")
        console.writeline(Asc(f17))
        console.writeline(Asc(f18))

        console.writeline("ChrW:")
        console.writeline(AscW(f19))
        console.writeline(AscW(f20)) 
        console.writeline(AscW(f21))
        console.writeline(AscW(f22))
        console.writeline(AscW(f23))
        console.writeline(AscW(f24))
        console.writeline(AscW(f25))
        console.writeline(AscW(f26)) 

        console.writeline("Asc:")
        console.writeline(f27)

        console.writeline("Chr:")
        console.writeline(Asc(f28))
        console.writeline(Asc(f29))

    End sub
End Class
    </file>
</compilation>

            Dim expectedOutput = <![CDATA[
Asc:
65
65
65
0
127
AscW:
65
65
65
0
127
127
255
32768
32767
65535
92
0
Chr:
0
127
ChrW:
0
127
255
32768
65535
32767
32768
65535
Asc:
{0}
Chr:
{1}
{2}
]]>
            Dim localeDependentValues = Encoding.Default.GetBytes({ChrW(255), Chr(128), Chr(255)})
            expectedOutput.Value = String.Format(expectedOutput.Value, localeDependentValues(0), localeDependentValues(1), localeDependentValues(2))
            CompileAndVerify(source, expectedOutput).VerifyIL("C1..cctor", <![CDATA[
{
    // Code size       46 (0x2e)
    .maxstack  1
    IL_0000:  ldc.i4     0xff
    IL_0005:  call       "Function Microsoft.VisualBasic.Strings.Asc(Char) As Integer"
    IL_000a:  stsfld     "C1.f27 As Integer"
    IL_000f:  ldc.i4     0x80
    IL_0014:  call       "Function Microsoft.VisualBasic.Strings.Chr(Integer) As Char"
    IL_0019:  stsfld     "C1.f28 As Char"
    IL_001e:  ldc.i4     0xff
    IL_0023:  call       "Function Microsoft.VisualBasic.Strings.Chr(Integer) As Char"
    IL_0028:  stsfld     "C1.f29 As Char"
    IL_002d:  ret
}    ]]>)
        End Sub
#End If

        <Fact>
        Public Sub TestFieldsConstInStructures()
            Dim source =
<compilation>
    <file name="a.vb">
Option Strict On
Option Infer On

imports system
imports system.reflection

Structure S1
    private const f1 = 23
    private shared f2 as Integer = 42

    Public shared sub DumpFields()
        Console.WriteLine(f1)
        Console.WriteLine(f2)
    End Sub

    Public shared Sub Main(args() as string)
        s1.DumpFields()
        s2.DumpFields()
    End sub
End Structure

Structure S2
    private const f1 = #06/07/2010#
    private const f2 as Decimal = ((-42.00000000000000000000000@))

    Public shared sub DumpFields()
        Console.WriteLine(f1.ToString("M/d/yyyy h:mm:ss tt", System.Globalization.CultureInfo.InvariantCulture))
        Console.WriteLine(f2.ToString(System.Globalization.CultureInfo.InvariantCulture))
    End Sub
End Structure

    </file>
</compilation>

            CompileAndVerify(source,
                             expectedOutput:=<![CDATA[
23
42
6/7/2010 12:00:00 AM
-42.00000000000000000000000
]]>)
            Dim compilation = CompilationUtils.CreateCompilationWithMscorlib40(source)
            Dim globalNS = compilation.SourceModule.GlobalNamespace
            ' test that shared fields add a shared constructor to members list
            Dim type = DirectCast(globalNS.GetTypeMembers("S1").Single(), NamedTypeSymbol)
            ' 2 fields + Dump + Main + cctor + implied ctor
            Assert.Equal(6, type.GetMembers().Length)

            ' const field of type date or decimal don't add shared constructor
            type = DirectCast(globalNS.GetTypeMembers("S2").Single(), NamedTypeSymbol)
            ' 2 fields + Dump + implied ctor (no cctor)
            Assert.Equal(4, type.GetMembers().Length)
        End Sub

        <Fact>
        Public Sub AsNewAnonymousTypes()
            Dim source =
<compilation>
    <file name="a.vb">
Option strict on
Class C1
    Public f1 As New With { .Name = "John Smith", .Age = 34 }
    Public Property goo As New With { .Name2 = "John Smith", .Age2 = 34 }

    public shared sub main()
    end sub
End Class
    </file>
</compilation>

            Dim c1 = CompilationUtils.CreateCompilationWithMscorlib40AndVBRuntime(source)

            AssertTheseDiagnostics(c1,
<expected>
BC30180: Keyword does not name a type.
    Public f1 As New With { .Name = "John Smith", .Age = 34 }
                     ~~~~
BC30180: Keyword does not name a type.
    Public Property goo As New With { .Name2 = "John Smith", .Age2 = 34 }
                               ~~~~
</expected>)
        End Sub

        <WorkItem(541266, "http://vstfdevdiv:8080/DevDiv2/DevDiv/_workitems/edit/541266")>
        <Fact>
        Public Sub AsNewMissingType()
            Dim source =
<compilation>
    <file name="a.vb">
Option strict on
Class C1
    Public f1 As New 
    Public Property goo As New 

    public shared sub main()
    end sub
End Class
    </file>
</compilation>

            Dim c1 = CompilationUtils.CreateCompilationWithMscorlib40AndVBRuntime(source)

            AssertTheseDiagnostics(c1,
<expected>
BC30182: Type expected.
    Public f1 As New 
                     ~
BC30182: Type expected.
    Public Property goo As New 
                               ~    
</expected>)
        End Sub

        ''' Bug 7629
        <Fact>
        Public Sub Bug_7629()
            Dim source =
<compilation>
    <file name="a.vb">
Imports System

Class Base
End Class

Class Derived
End Class

Module Program
    Sub Main(args As String())
        Console.WriteLine(f1)
        Console.WriteLine(f2)
        Console.WriteLine(f3)
        Console.WriteLine(f4)
        Console.WriteLine(f5)
        'Console.WriteLine(f6)

        Console.WriteLine(p1)
        Console.WriteLine(p2)
        Console.WriteLine(p3)

    End Sub

    Dim derived = New Derived()
    Dim base = New Base()

    Dim f1 As Integer = PassByRef(f2)
    Dim f2 As Byte
    Dim f3 As Integer = PassByRef(41)
    Dim f4 As Integer = if(f1 &lt; f2, 11, 4)
    Dim f5 As Base = if(base, derived)
    
    'Dim f6 As Integer = (Function() 2010).Invoke

    Property p1 As Byte = 2
    Property p2 As Integer = PassByRef(p1)
    Property p3 As Integer = PassByRef(22)


    Function PassByRef(ByRef x As Integer) As Integer
        Return x + 1
    End Function
End Module
    </file>
</compilation>

            CompileAndVerify(source,
                             expectedOutput:=<![CDATA[
1
0
42
4
Base
2
3
23
]]>)
        End Sub

        <Fact>
        Public Sub ArrayFieldWithInitializer()
            Dim compilation = CompileAndVerify(
<compilation>
    <file name="a.vb">
Imports System
Module M
    Sub Main()
        Dim x As C = New C()
        Console.Write("{0}, {1}", C.F(1), x.G(2))
    End Sub
End Module
Class C
    Public Shared F() As Integer = New Integer(2) {1, 2, 3}
    Public G() As Integer = New Integer(2) {1, 2, 3}
End Class
    </file>
</compilation>,
                expectedOutput:=<![CDATA[2, 3]]>)
        End Sub

        <WorkItem(541398, "http://vstfdevdiv:8080/DevDiv2/DevDiv/_workitems/edit/541398")>
        <Fact>
        Public Sub ArrayFieldWithoutInitializer()
            Dim compilation = CompileAndVerify(
<compilation>
    <file name="a.vb">
Imports System
Module M
    Sub Main()
        Dim x As C = New C()
        Console.WriteLine("{0}, {1}", C.F3(1), x.G3(2))
        Console.WriteLine("{0}, {1}, {2}", C.F1 Is Nothing, C.F2 Is Nothing, C.F3 Is Nothing)
        Console.WriteLine("{0}, {1}, {2}", x.G1 Is Nothing, x.G2 Is Nothing, x.G3 Is Nothing)
        Console.WriteLine("{0}, {1}, {2}", x.H1 Is Nothing, x.H3 Is Nothing, x.H4 Is Nothing)
    End Sub
End Module
Class C
    Friend Shared F1 As Integer()
    Friend Shared F2() As Integer
    Friend Shared F3(2) As Integer
    Friend G1 As Integer()
    Friend G2() As Integer
    Friend G3(2) As Integer
    Friend H1(), H2 As Integer
    Friend H3(1), H4(2)
    Shared Sub New()
        F3(1) = 2
    End Sub
    Public Sub New()
        G3(2) = 3
    End Sub
End Class
    </file>
</compilation>,
                expectedOutput:=<![CDATA[2, 3
True, True, False
True, True, False
True, False, False]]>)
            compilation.VerifyIL("C..cctor",
            <![CDATA[
{
  // Code size       20 (0x14)
  .maxstack  3
  IL_0000:  ldc.i4.3
  IL_0001:  newarr     "Integer"
  IL_0006:  stsfld     "C.F3 As Integer()"
  IL_000b:  ldsfld     "C.F3 As Integer()"
  IL_0010:  ldc.i4.1
  IL_0011:  ldc.i4.2
  IL_0012:  stelem.i4
  IL_0013:  ret
}
]]>)
            compilation.VerifyIL("C..ctor",
            <![CDATA[
{
  // Code size       52 (0x34)
  .maxstack  3
  IL_0000:  ldarg.0
  IL_0001:  call       "Sub Object..ctor()"
  IL_0006:  ldarg.0
  IL_0007:  ldc.i4.3
  IL_0008:  newarr     "Integer"
  IL_000d:  stfld      "C.G3 As Integer()"
  IL_0012:  ldarg.0
  IL_0013:  ldc.i4.2
  IL_0014:  newarr     "Object"
  IL_0019:  stfld      "C.H3 As Object()"
  IL_001e:  ldarg.0
  IL_001f:  ldc.i4.3
  IL_0020:  newarr     "Object"
  IL_0025:  stfld      "C.H4 As Object()"
  IL_002a:  ldarg.0
  IL_002b:  ldfld      "C.G3 As Integer()"
  IL_0030:  ldc.i4.2
  IL_0031:  ldc.i4.3
  IL_0032:  stelem.i4
  IL_0033:  ret
}
]]>)
        End Sub

        <Fact>
        Public Sub ConstArrayField()
            Dim source =
<compilation>
    <file name="a.vb">
Class C
    Public Const F1(2) As Integer
    Public Const F2() As Integer = New Integer(2) {1, 2, 3}
    Friend Const F3 As Integer()
    Friend Const F4() As Integer
    Public Const F5()
    Public Const F6(2)
End Class
    </file>
</compilation>
            Dim compilation = CompilationUtils.CreateCompilationWithMscorlib40AndVBRuntime(source)
            AssertTheseDiagnostics(compilation,
<expected>
BC30424: Constants must be of an intrinsic or enumerated type, not a class, structure, type parameter, or array type.
    Public Const F1(2) As Integer
                 ~~
BC30424: Constants must be of an intrinsic or enumerated type, not a class, structure, type parameter, or array type.
    Public Const F2() As Integer = New Integer(2) {1, 2, 3}
                 ~~
BC30424: Constants must be of an intrinsic or enumerated type, not a class, structure, type parameter, or array type.
    Friend Const F3 As Integer()
                 ~~
BC30424: Constants must be of an intrinsic or enumerated type, not a class, structure, type parameter, or array type.
    Friend Const F4() As Integer
                 ~~
BC30424: Constants must be of an intrinsic or enumerated type, not a class, structure, type parameter, or array type.
    Public Const F5()
                 ~~
BC30424: Constants must be of an intrinsic or enumerated type, not a class, structure, type parameter, or array type.
    Public Const F6(2)
                 ~~
</expected>)
        End Sub

        <Fact>
        Public Sub ErrorArrayField()
            Dim source =
<compilation>
    <file name="a.vb">
Class C
    Private F(2) As A
    Private G() As B = New B(0) {Nothing}
End Class
    </file>
</compilation>
            Dim compilation = CompilationUtils.CreateCompilationWithMscorlib40AndVBRuntime(source)
            AssertTheseDiagnostics(compilation,
<expected>
BC30002: Type 'A' is not defined.
    Private F(2) As A
                    ~
BC30002: Type 'B' is not defined.
    Private G() As B = New B(0) {Nothing}
                   ~
BC30002: Type 'B' is not defined.
    Private G() As B = New B(0) {Nothing}
                           ~
</expected>)
        End Sub
    End Class
End Namespace<|MERGE_RESOLUTION|>--- conflicted
+++ resolved
@@ -583,11 +583,7 @@
 </expected>)
         End Sub
 
-<<<<<<< HEAD
-#If NOT NETCOREAPP2_1 Then
-=======
 #If NET472 Then
->>>>>>> 87302cec
         <Fact>
         Public Sub ChrChrWAscAscWAreConst()
             Dim source =
