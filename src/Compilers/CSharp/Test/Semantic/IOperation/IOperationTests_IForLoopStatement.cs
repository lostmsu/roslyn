--- conflicted
+++ resolved
@@ -1,4 +1,4 @@
-﻿// Copyright (c) Microsoft.  All Rights Reserved.  Licensed under the Apache License, Version 2.0.  See License.txt in the project root for license information.
+// Copyright (c) Microsoft.  All Rights Reserved.  Licensed under the Apache License, Version 2.0.  See License.txt in the project root for license information.
 
 using Microsoft.CodeAnalysis.CSharp.Syntax;
 using Microsoft.CodeAnalysis.Test.Utilities;
@@ -1104,13 +1104,8 @@
 IForLoopStatement (LoopKind.For) (OperationKind.LoopStatement) (Syntax: 'for (int i  ... }')
   Condition: IBinaryOperatorExpression (BinaryOperatorKind.LessThan) (OperationKind.BinaryOperatorExpression, Type: System.Boolean) (Syntax: 'i < 50 - x')
       Left: ILocalReferenceExpression: i (OperationKind.LocalReferenceExpression, Type: System.Int32) (Syntax: 'i')
-<<<<<<< HEAD
       Right: IBinaryOperatorExpression (BinaryOperatorKind.Subtract) (OperationKind.BinaryOperatorExpression, Type: System.Int32) (Syntax: '50 - x')
-          Left: ILiteralExpression (Text: 50) (OperationKind.LiteralExpression, Type: System.Int32, Constant: 50) (Syntax: '50')
-=======
-      Right: IBinaryOperatorExpression (BinaryOperationKind.IntegerSubtract) (OperationKind.BinaryOperatorExpression, Type: System.Int32) (Syntax: '50 - x')
           Left: ILiteralExpression (OperationKind.LiteralExpression, Type: System.Int32, Constant: 50) (Syntax: '50')
->>>>>>> 5d2d334b
           Right: ILocalReferenceExpression: x (OperationKind.LocalReferenceExpression, Type: System.Int32) (Syntax: 'x')
   Locals: Local_1: System.Int32 i
   Before:
@@ -1228,11 +1223,7 @@
             Right: IBinaryOperatorExpression (BinaryOperatorKind.Add) (OperationKind.BinaryOperatorExpression, Type: System.Int32) (Syntax: 'f.i + 1')
                 Left: IFieldReferenceExpression: System.Int32 F.i (OperationKind.FieldReferenceExpression, Type: System.Int32) (Syntax: 'f.i')
                     Instance Receiver: ILocalReferenceExpression: f (OperationKind.LocalReferenceExpression, Type: F) (Syntax: 'f')
-<<<<<<< HEAD
-                Right: ILiteralExpression (Text: 1) (OperationKind.LiteralExpression, Type: System.Int32, Constant: 1) (Syntax: '1')
-=======
-                Right: ILiteralExpression (OperationKind.LiteralExpression, Type: System.Int32, Constant: 1) (Syntax: '1')
->>>>>>> 5d2d334b
+                Right: ILiteralExpression (OperationKind.LiteralExpression, Type: System.Int32, Constant: 1) (Syntax: '1')
   Body: IBlockStatement (0 statements) (OperationKind.BlockStatement) (Syntax: '{ ... }')
 ";
             VerifyOperationTreeForTest<ForStatementSyntax>(source, expectedOperationTree);
@@ -1892,17 +1883,10 @@
 ";
             string expectedOperationTree = @"
 IForLoopStatement (LoopKind.For) (OperationKind.LoopStatement) (Syntax: 'for (int i  ... }')
-<<<<<<< HEAD
   Condition: IBinaryOperatorExpression (BinaryOperatorKind.LessThan) (OperationKind.BinaryOperatorExpression, Type: System.Boolean) (Syntax: '++i < 5')
       Left: IIncrementExpression (PrefixIncrement) (OperationKind.IncrementExpression, Type: System.Int32) (Syntax: '++i')
           Target: ILocalReferenceExpression: i (OperationKind.LocalReferenceExpression, Type: System.Int32) (Syntax: 'i')
-      Right: ILiteralExpression (Text: 5) (OperationKind.LiteralExpression, Type: System.Int32, Constant: 5) (Syntax: '5')
-=======
-  Condition: IBinaryOperatorExpression (BinaryOperationKind.IntegerLessThan) (OperationKind.BinaryOperatorExpression, Type: System.Boolean) (Syntax: '++i < 5')
-      Left: IIncrementExpression (UnaryOperandKind.IntegerPrefixIncrement) (OperationKind.IncrementExpression, Type: System.Int32) (Syntax: '++i')
-          Left: ILocalReferenceExpression: i (OperationKind.LocalReferenceExpression, Type: System.Int32) (Syntax: 'i')
       Right: ILiteralExpression (OperationKind.LiteralExpression, Type: System.Int32, Constant: 5) (Syntax: '5')
->>>>>>> 5d2d334b
   Locals: Local_1: System.Int32 i
   Before:
       IVariableDeclarationStatement (1 declarations) (OperationKind.VariableDeclarationStatement) (Syntax: 'i = 0')
@@ -1955,13 +1939,8 @@
                   Target: ILocalReferenceExpression: i (OperationKind.LocalReferenceExpression, Type: System.Int32) (Syntax: 'i')
                 InConversion: null
                 OutConversion: null
-<<<<<<< HEAD
       Right: IUnaryOperatorExpression (UnaryOperatorKind.Minus) (OperationKind.UnaryOperatorExpression, Type: System.Int32, Constant: -5) (Syntax: '-5')
-          Operand: ILiteralExpression (Text: 5) (OperationKind.LiteralExpression, Type: System.Int32, Constant: 5) (Syntax: '5')
-=======
-      Right: IUnaryOperatorExpression (UnaryOperationKind.IntegerMinus) (OperationKind.UnaryOperatorExpression, Type: System.Int32, Constant: -5) (Syntax: '-5')
           Operand: ILiteralExpression (OperationKind.LiteralExpression, Type: System.Int32, Constant: 5) (Syntax: '5')
->>>>>>> 5d2d334b
   Locals: Local_1: System.Int32 i
   Before:
       IVariableDeclarationStatement (1 declarations) (OperationKind.VariableDeclarationStatement) (Syntax: 'i = 0')
