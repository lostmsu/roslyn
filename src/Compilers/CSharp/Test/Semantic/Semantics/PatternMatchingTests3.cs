--- conflicted
+++ resolved
@@ -2917,12 +2917,8 @@
             }
         }
 
-<<<<<<< HEAD
-        [ConditionalFact(typeof(NoUsedAssembliesValidation))] // The test hook is blocked by https://github.com/dotnet/roslyn/issues/44657
+        [ConditionalTheory(typeof(NoUsedAssembliesValidation))] // The test hook is blocked by https://github.com/dotnet/roslyn/issues/44657
         [WorkItem(44657, "https://github.com/dotnet/roslyn/issues/44657")]
-        public void Relational_SignedEnumExhaustive()
-=======
-        [Theory]
         [InlineData("sbyte", true)]
         [InlineData("short", true)]
         [InlineData("int", true)]
@@ -2932,7 +2928,6 @@
         [InlineData("int", false)]
         [InlineData("long", false)]
         public void Relational_SignedEnumExhaustive(string typeName, bool withExhaustive)
->>>>>>> 29542b0a
         {
             var source = @"
 enum E : " + typeName + @"
