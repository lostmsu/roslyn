{
  "locked": false,
  "version": 1,
  "targets": {
    ".NETPlatform,Version=v5.4": {
      "Microsoft.CSharp/4.0.0": {
        "dependencies": {
          "System.Collections": "4.0.10",
          "System.Diagnostics.Debug": "4.0.10",
          "System.Dynamic.Runtime": "4.0.0",
          "System.Globalization": "4.0.10",
          "System.Linq": "4.0.0",
          "System.Linq.Expressions": "4.0.0",
          "System.ObjectModel": "4.0.10",
          "System.Reflection": "4.0.10",
          "System.Reflection.Extensions": "4.0.0",
          "System.Reflection.Primitives": "4.0.0",
          "System.Reflection.TypeExtensions": "4.0.0",
          "System.Resources.ResourceManager": "4.0.0",
          "System.Runtime": "4.0.20",
          "System.Runtime.Extensions": "4.0.10",
          "System.Runtime.InteropServices": "4.0.20",
          "System.Threading": "4.0.10"
        },
        "compile": {
          "ref/dotnet/Microsoft.CSharp.dll": {}
        },
        "runtime": {
          "lib/dotnet/Microsoft.CSharp.dll": {}
        }
      },
      "Microsoft.DiaSymReader/1.0.7": {
        "compile": {
          "lib/portable-net45+win8/Microsoft.DiaSymReader.dll": {}
        },
        "runtime": {
          "lib/portable-net45+win8/Microsoft.DiaSymReader.dll": {}
        }
      },
      "Microsoft.DiaSymReader.Native/1.3.3": {},
      "Microsoft.NETCore.Platforms/1.0.0": {},
      "Microsoft.NETCore.Portable.Compatibility/1.0.1-beta-23504": {
        "compile": {
          "ref/dotnet/System.ComponentModel.DataAnnotations.dll": {},
          "ref/dotnet/System.Core.dll": {},
          "ref/dotnet/System.Net.dll": {},
          "ref/dotnet/System.Numerics.dll": {},
          "ref/dotnet/System.Runtime.Serialization.dll": {},
          "ref/dotnet/System.ServiceModel.Web.dll": {},
          "ref/dotnet/System.ServiceModel.dll": {},
          "ref/dotnet/System.Windows.dll": {},
          "ref/dotnet/System.Xml.Linq.dll": {},
          "ref/dotnet/System.Xml.Serialization.dll": {},
          "ref/dotnet/System.Xml.dll": {},
          "ref/dotnet/System.dll": {},
          "ref/dotnet/mscorlib.dll": {}
        }
      },
      "System.Collections/4.0.10": {
        "dependencies": {
          "System.Runtime": "4.0.0"
        },
        "compile": {
          "ref/dotnet/System.Collections.dll": {}
        }
      },
      "System.Collections.Concurrent/4.0.10": {
        "dependencies": {
          "System.Collections": "4.0.10",
          "System.Diagnostics.Debug": "4.0.10",
          "System.Diagnostics.Tracing": "4.0.20",
          "System.Globalization": "4.0.10",
          "System.Resources.ResourceManager": "4.0.0",
          "System.Runtime": "4.0.20",
          "System.Runtime.Extensions": "4.0.10",
          "System.Threading": "4.0.10",
          "System.Threading.Tasks": "4.0.10"
        },
        "compile": {
          "ref/dotnet/System.Collections.Concurrent.dll": {}
        },
        "runtime": {
          "lib/dotnet/System.Collections.Concurrent.dll": {}
        }
      },
      "System.Collections.Immutable/1.1.37": {
        "dependencies": {
          "System.Collections": "4.0.0",
          "System.Diagnostics.Debug": "4.0.0",
          "System.Globalization": "4.0.0",
          "System.Linq": "4.0.0",
          "System.Resources.ResourceManager": "4.0.0",
          "System.Runtime": "4.0.0",
          "System.Runtime.Extensions": "4.0.0",
          "System.Threading": "4.0.0"
        },
        "compile": {
          "lib/dotnet/System.Collections.Immutable.dll": {}
        },
        "runtime": {
          "lib/dotnet/System.Collections.Immutable.dll": {}
        }
      },
      "System.Console/4.0.0-beta-23504": {
        "dependencies": {
          "System.IO": "4.0.0",
          "System.Runtime": "4.0.0"
        },
        "compile": {
          "ref/dotnet5.4/System.Console.dll": {}
        }
      },
      "System.Diagnostics.Debug/4.0.10": {
        "dependencies": {
          "System.Runtime": "4.0.0"
        },
        "compile": {
          "ref/dotnet/System.Diagnostics.Debug.dll": {}
        }
      },
      "System.Diagnostics.Tools/4.0.0": {
        "dependencies": {
          "System.Runtime": "4.0.0"
        },
        "compile": {
          "ref/dotnet/System.Diagnostics.Tools.dll": {}
        }
      },
<<<<<<< HEAD
      "System.Diagnostics.Tracing/4.0.20": {
        "dependencies": {
          "System.Runtime": "4.0.0"
        },
        "compile": {
          "ref/dotnet/System.Diagnostics.Tracing.dll": {}
=======
      "System.Reflection.Metadata/1.2.0": {
        "dependencies": {
          "System.Collections.Immutable": "1.1.37"
        },
        "compile": {
          "lib/portable-net45+win8/System.Reflection.Metadata.dll": {}
        },
        "runtime": {
          "lib/portable-net45+win8/System.Reflection.Metadata.dll": {}
>>>>>>> 6049f4f0
        }
      },
      "System.Dynamic.Runtime/4.0.0": {
        "dependencies": {
          "System.Linq.Expressions": "4.0.0",
          "System.ObjectModel": "4.0.0",
          "System.Reflection": "4.0.0",
          "System.Runtime": "4.0.0"
        },
        "compile": {
          "ref/dotnet/System.Dynamic.Runtime.dll": {}
        }
      },
      "System.Globalization/4.0.10": {
        "dependencies": {
          "System.Runtime": "4.0.0"
        },
        "compile": {
          "ref/dotnet/System.Globalization.dll": {}
        }
      },
      "System.IO/4.0.10": {
        "dependencies": {
          "System.Runtime": "4.0.20",
          "System.Text.Encoding": "4.0.0",
          "System.Threading.Tasks": "4.0.0"
        },
        "compile": {
          "ref/dotnet/System.IO.dll": {}
        }
      },
      "System.IO.FileSystem/4.0.0": {
        "dependencies": {
          "System.IO": "4.0.0",
          "System.IO.FileSystem.Primitives": "4.0.0",
          "System.Runtime": "4.0.0",
          "System.Runtime.Handles": "4.0.0",
          "System.Text.Encoding": "4.0.0",
          "System.Threading.Tasks": "4.0.0"
        },
        "compile": {
          "ref/dotnet/System.IO.FileSystem.dll": {}
        }
      },
      "System.IO.FileSystem.Primitives/4.0.0": {
        "dependencies": {
          "System.Runtime": "4.0.20"
        },
        "compile": {
          "ref/dotnet/System.IO.FileSystem.Primitives.dll": {}
        },
        "runtime": {
          "lib/dotnet/System.IO.FileSystem.Primitives.dll": {}
        }
      },
      "System.Linq/4.0.0": {
        "dependencies": {
          "System.Collections": "4.0.10",
          "System.Diagnostics.Debug": "4.0.10",
          "System.Resources.ResourceManager": "4.0.0",
          "System.Runtime": "4.0.20",
          "System.Runtime.Extensions": "4.0.10"
        },
        "compile": {
          "ref/dotnet/System.Linq.dll": {}
        },
        "runtime": {
          "lib/dotnet/System.Linq.dll": {}
        }
      },
      "System.Linq.Expressions/4.0.0": {
        "dependencies": {
<<<<<<< HEAD
          "System.Reflection": "4.0.0",
          "System.Runtime": "4.0.0"
        },
        "compile": {
          "ref/dotnet/System.Linq.Expressions.dll": {}
=======
          "xunit.assert": "[2.1.0]",
          "xunit.core": "[2.1.0]"
>>>>>>> 6049f4f0
        }
      },
      "System.ObjectModel/4.0.10": {
        "dependencies": {
          "System.Collections": "4.0.10",
          "System.Diagnostics.Debug": "4.0.10",
          "System.Resources.ResourceManager": "4.0.0",
          "System.Runtime": "4.0.20",
          "System.Threading": "4.0.10"
        },
        "compile": {
          "ref/dotnet/System.ObjectModel.dll": {}
        },
        "runtime": {
          "lib/dotnet/System.ObjectModel.dll": {}
        }
      },
      "System.Reflection/4.0.10": {
        "dependencies": {
          "System.IO": "4.0.0",
          "System.Reflection.Primitives": "4.0.0",
          "System.Runtime": "4.0.20"
        },
        "compile": {
          "ref/dotnet/System.Reflection.dll": {}
        }
      },
      "System.Reflection.Extensions/4.0.0": {
        "dependencies": {
<<<<<<< HEAD
          "System.Reflection": "4.0.0",
          "System.Runtime": "4.0.0"
        },
        "compile": {
          "ref/dotnet/System.Reflection.Extensions.dll": {}
=======
          "xunit.extensibility.core": "[2.1.0]",
          "xunit.extensibility.execution": "[2.1.0]"
>>>>>>> 6049f4f0
        }
      },
      "System.Reflection.Metadata/1.2.0": {
        "dependencies": {
<<<<<<< HEAD
          "System.Collections.Immutable": "1.1.37"
=======
          "xunit.abstractions": "[2.0.0]"
>>>>>>> 6049f4f0
        },
        "compile": {
          "lib/portable-net45+win8/System.Reflection.Metadata.dll": {}
        },
        "runtime": {
          "lib/portable-net45+win8/System.Reflection.Metadata.dll": {}
        }
      },
      "System.Reflection.Primitives/4.0.0": {
        "dependencies": {
<<<<<<< HEAD
          "System.Runtime": "4.0.0"
=======
          "xunit.extensibility.core": "[2.1.0]"
>>>>>>> 6049f4f0
        },
        "compile": {
          "ref/dotnet/System.Reflection.Primitives.dll": {}
        }
      },
      "System.Reflection.TypeExtensions/4.0.0": {
        "dependencies": {
          "System.Reflection": "4.0.0",
          "System.Runtime": "4.0.0"
        },
        "compile": {
          "ref/dotnet/System.Reflection.TypeExtensions.dll": {}
        }
      },
      "System.Resources.ResourceManager/4.0.0": {
        "dependencies": {
          "System.Globalization": "4.0.0",
          "System.Reflection": "4.0.0",
          "System.Runtime": "4.0.0"
        },
        "compile": {
          "ref/dotnet/System.Resources.ResourceManager.dll": {}
        }
      },
      "System.Runtime/4.0.20": {
        "compile": {
          "ref/dotnet/System.Runtime.dll": {}
        }
      },
      "System.Runtime.Extensions/4.0.10": {
        "dependencies": {
<<<<<<< HEAD
          "System.Runtime": "4.0.20"
=======
          "System.Collections": "4.0.0",
          "System.Diagnostics.Debug": "4.0.0",
          "System.Globalization": "4.0.0",
          "System.Linq": "4.0.0",
          "System.Resources.ResourceManager": "4.0.0",
          "System.Runtime": "4.0.0",
          "System.Runtime.Extensions": "4.0.0",
          "System.Threading": "4.0.0"
>>>>>>> 6049f4f0
        },
        "compile": {
          "ref/dotnet/System.Runtime.Extensions.dll": {}
        }
      },
      "System.Runtime.Handles/4.0.0": {
        "dependencies": {
          "System.Runtime": "4.0.0"
        },
        "compile": {
          "ref/dotnet/System.Runtime.Handles.dll": {}
        }
      },
      "System.Runtime.InteropServices/4.0.20": {
        "dependencies": {
          "System.Reflection": "4.0.0",
          "System.Reflection.Primitives": "4.0.0",
          "System.Runtime": "4.0.0",
          "System.Runtime.Handles": "4.0.0"
        },
        "compile": {
          "ref/dotnet/System.Runtime.InteropServices.dll": {}
        }
      },
      "System.Text.Encoding/4.0.10": {
        "dependencies": {
          "System.Runtime": "4.0.0"
        },
        "compile": {
          "ref/dotnet/System.Text.Encoding.dll": {}
        }
      },
      "System.Text.Encoding.Extensions/4.0.10": {
        "dependencies": {
          "System.Runtime": "4.0.0",
          "System.Text.Encoding": "4.0.10"
        },
        "compile": {
          "ref/dotnet/System.Text.Encoding.Extensions.dll": {}
        }
      },
      "System.Text.RegularExpressions/4.0.10": {
        "dependencies": {
          "System.Collections": "4.0.10",
          "System.Globalization": "4.0.10",
          "System.Resources.ResourceManager": "4.0.0",
          "System.Runtime": "4.0.20",
          "System.Runtime.Extensions": "4.0.10",
          "System.Threading": "4.0.10"
        },
        "compile": {
          "ref/dotnet/System.Text.RegularExpressions.dll": {}
        },
        "runtime": {
          "lib/dotnet/System.Text.RegularExpressions.dll": {}
        }
      },
<<<<<<< HEAD
      "System.Threading/4.0.10": {
        "dependencies": {
          "System.Runtime": "4.0.0",
          "System.Threading.Tasks": "4.0.0"
        },
        "compile": {
          "ref/dotnet/System.Threading.dll": {}
=======
      "System.Reflection.Metadata/1.2.0": {
        "dependencies": {
          "System.Collections.Immutable": "1.1.37"
        },
        "compile": {
          "lib/portable-net45+win8/System.Reflection.Metadata.dll": {}
        },
        "runtime": {
          "lib/portable-net45+win8/System.Reflection.Metadata.dll": {}
>>>>>>> 6049f4f0
        }
      },
      "System.Threading.Tasks/4.0.10": {
        "dependencies": {
          "System.Runtime": "4.0.0"
        },
        "compile": {
          "ref/dotnet/System.Threading.Tasks.dll": {}
        }
      },
      "System.Threading.Thread/4.0.0-beta-23504": {
        "dependencies": {
          "System.Runtime": "4.0.0"
        },
        "compile": {
          "ref/dotnet5.4/System.Threading.Thread.dll": {}
        }
      },
      "System.Xml.ReaderWriter/4.0.10": {
        "dependencies": {
          "System.Collections": "4.0.10",
          "System.Diagnostics.Debug": "4.0.10",
          "System.Globalization": "4.0.10",
          "System.IO": "4.0.10",
          "System.IO.FileSystem": "4.0.0",
          "System.IO.FileSystem.Primitives": "4.0.0",
          "System.Resources.ResourceManager": "4.0.0",
          "System.Runtime": "4.0.20",
          "System.Runtime.Extensions": "4.0.10",
          "System.Runtime.InteropServices": "4.0.20",
          "System.Text.Encoding": "4.0.10",
          "System.Text.Encoding.Extensions": "4.0.10",
          "System.Text.RegularExpressions": "4.0.10",
          "System.Threading.Tasks": "4.0.10"
        },
        "compile": {
          "ref/dotnet/System.Xml.ReaderWriter.dll": {}
        },
        "runtime": {
          "lib/dotnet/System.Xml.ReaderWriter.dll": {}
        }
      },
      "System.Xml.XDocument/4.0.10": {
        "dependencies": {
          "System.Collections": "4.0.10",
          "System.Diagnostics.Debug": "4.0.10",
          "System.Globalization": "4.0.10",
          "System.IO": "4.0.10",
          "System.Reflection": "4.0.10",
          "System.Resources.ResourceManager": "4.0.0",
          "System.Runtime": "4.0.20",
          "System.Runtime.Extensions": "4.0.10",
          "System.Text.Encoding": "4.0.10",
          "System.Threading": "4.0.10",
          "System.Xml.ReaderWriter": "4.0.10"
        },
        "compile": {
          "ref/dotnet/System.Xml.XDocument.dll": {}
        },
        "runtime": {
          "lib/dotnet/System.Xml.XDocument.dll": {}
        }
      },
      "System.Xml.XmlDocument/4.0.0": {
        "dependencies": {
          "System.Collections": "4.0.10",
          "System.Diagnostics.Debug": "4.0.10",
          "System.Globalization": "4.0.10",
          "System.IO": "4.0.10",
          "System.Resources.ResourceManager": "4.0.0",
          "System.Runtime": "4.0.20",
          "System.Runtime.Extensions": "4.0.10",
          "System.Text.Encoding": "4.0.10",
          "System.Threading": "4.0.10",
          "System.Xml.ReaderWriter": "4.0.10"
        },
        "compile": {
          "ref/dotnet/System.Xml.XmlDocument.dll": {}
        },
        "runtime": {
          "lib/dotnet/System.Xml.XmlDocument.dll": {}
        }
      },
      "xunit/2.1.0": {
        "dependencies": {
          "xunit.assert": "[2.1.0]",
          "xunit.core": "[2.1.0]"
        }
      },
      "xunit.abstractions/2.0.0": {
        "compile": {
          "lib/portable-net45+win+wpa81+wp80+monotouch+monoandroid+Xamarin.iOS/xunit.abstractions.dll": {}
        },
        "runtime": {
          "lib/portable-net45+win+wpa81+wp80+monotouch+monoandroid+Xamarin.iOS/xunit.abstractions.dll": {}
        }
      },
      "xunit.assert/2.1.0": {
        "dependencies": {
          "System.Collections": "4.0.0",
          "System.Diagnostics.Debug": "4.0.0",
          "System.Globalization": "4.0.0",
          "System.Linq": "4.0.0",
          "System.ObjectModel": "4.0.0",
          "System.Reflection": "4.0.0",
          "System.Reflection.Extensions": "4.0.0",
          "System.Runtime": "4.0.0",
          "System.Runtime.Extensions": "4.0.0",
          "System.Text.RegularExpressions": "4.0.0",
          "System.Threading.Tasks": "4.0.0"
        },
        "compile": {
          "lib/dotnet/xunit.assert.dll": {}
        },
        "runtime": {
          "lib/dotnet/xunit.assert.dll": {}
        }
      },
      "xunit.core/2.1.0": {
        "dependencies": {
<<<<<<< HEAD
          "System.Collections": "4.0.0",
          "System.Diagnostics.Debug": "4.0.0",
          "System.Globalization": "4.0.0",
          "System.Linq": "4.0.0",
          "System.Reflection": "4.0.0",
          "System.Reflection.Extensions": "4.0.0",
          "System.Runtime": "4.0.0",
          "System.Runtime.Extensions": "4.0.0",
          "System.Threading.Tasks": "4.0.0",
          "xunit.abstractions": "2.0.0",
=======
>>>>>>> 6049f4f0
          "xunit.extensibility.core": "[2.1.0]",
          "xunit.extensibility.execution": "[2.1.0]"
        }
      },
      "xunit.extensibility.core/2.1.0": {
        "dependencies": {
          "xunit.abstractions": "[2.0.0]"
        },
        "compile": {
          "lib/dotnet/xunit.core.dll": {}
        },
        "runtime": {
          "lib/dotnet/xunit.core.dll": {}
        }
      },
      "xunit.extensibility.execution/2.1.0": {
        "dependencies": {
<<<<<<< HEAD
          "System.Collections": "4.0.0",
          "System.Diagnostics.Debug": "4.0.0",
          "System.Globalization": "4.0.0",
          "System.IO": "4.0.0",
          "System.Linq": "4.0.0",
          "System.Linq.Expressions": "4.0.0",
          "System.Reflection": "4.0.0",
          "System.Reflection.Extensions": "4.0.0",
          "System.Runtime": "4.0.0",
          "System.Runtime.Extensions": "4.0.0",
          "System.Text.Encoding": "4.0.0",
          "System.Threading": "4.0.0",
          "System.Threading.Tasks": "4.0.0",
          "xunit.abstractions": "2.0.0",
=======
>>>>>>> 6049f4f0
          "xunit.extensibility.core": "[2.1.0]"
        },
        "compile": {
          "lib/dotnet/xunit.execution.dotnet.dll": {}
        },
        "runtime": {
          "lib/dotnet/xunit.execution.dotnet.dll": {}
        }
      }
    }
  },
  "libraries": {
    "Microsoft.CSharp/4.0.0": {
      "sha512": "oWqeKUxHXdK6dL2CFjgMcaBISbkk+AqEg+yvJHE4DElNzS4QaTsCflgkkqZwVlWby1Dg9zo9n+iCAMFefFdJ/A==",
      "type": "package",
      "files": [
<<<<<<< HEAD
        "Microsoft.CSharp.4.0.0.nupkg.sha512",
        "Microsoft.CSharp.nuspec",
        "lib/MonoAndroid10/_._",
        "lib/MonoTouch10/_._",
        "lib/dotnet/Microsoft.CSharp.dll",
        "lib/net45/_._",
        "lib/netcore50/Microsoft.CSharp.dll",
        "lib/win8/_._",
        "lib/wp80/_._",
        "lib/wpa81/_._",
        "lib/xamarinios10/_._",
        "lib/xamarinmac20/_._",
        "ref/MonoAndroid10/_._",
        "ref/MonoTouch10/_._",
        "ref/dotnet/Microsoft.CSharp.dll",
        "ref/dotnet/Microsoft.CSharp.xml",
        "ref/dotnet/de/Microsoft.CSharp.xml",
        "ref/dotnet/es/Microsoft.CSharp.xml",
        "ref/dotnet/fr/Microsoft.CSharp.xml",
        "ref/dotnet/it/Microsoft.CSharp.xml",
        "ref/dotnet/ja/Microsoft.CSharp.xml",
        "ref/dotnet/ko/Microsoft.CSharp.xml",
        "ref/dotnet/ru/Microsoft.CSharp.xml",
        "ref/dotnet/zh-hans/Microsoft.CSharp.xml",
        "ref/dotnet/zh-hant/Microsoft.CSharp.xml",
        "ref/net45/_._",
        "ref/netcore50/Microsoft.CSharp.dll",
        "ref/netcore50/Microsoft.CSharp.xml",
        "ref/win8/_._",
        "ref/wp80/_._",
        "ref/wpa81/_._",
        "ref/xamarinios10/_._",
        "ref/xamarinmac20/_._"
=======
        "Microsoft.CodeAnalysis.Test.Resources.Proprietary.nuspec",
        "[Content_Types].xml",
        "_rels/.rels",
        "lib/net45/Microsoft.CodeAnalysis.Test.Resources.Proprietary.dll",
        "package/services/metadata/core-properties/275c92add53e4a7fa1029dcdf1d6499a.psmdcp"
>>>>>>> 6049f4f0
      ]
    },
    "Microsoft.DiaSymReader/1.0.7": {
      "sha512": "4tPrkKu02w87HEvoubBGm7Hqjps69DucsBWQvGezwvDV5RJt+eZqdmdC/jNH1qn6hIem9JpJnLBK0abBzhErOg==",
      "type": "package",
      "files": [
<<<<<<< HEAD
        "Microsoft.DiaSymReader.1.0.7.nupkg.sha512",
        "Microsoft.DiaSymReader.nuspec",
        "lib/net20/Microsoft.DiaSymReader.dll",
        "lib/net20/Microsoft.DiaSymReader.xml",
        "lib/portable-net45+win8/Microsoft.DiaSymReader.dll",
        "lib/portable-net45+win8/Microsoft.DiaSymReader.xml"
=======
        "Microsoft.DiaSymReader.nuspec",
        "[Content_Types].xml",
        "_rels/.rels",
        "lib/net20/Microsoft.DiaSymReader.dll",
        "lib/net20/Microsoft.DiaSymReader.xml",
        "lib/portable-net45+win8/Microsoft.DiaSymReader.dll",
        "lib/portable-net45+win8/Microsoft.DiaSymReader.xml",
        "package/services/metadata/core-properties/8754926735b64532b55b0acd21f93808.psmdcp"
>>>>>>> 6049f4f0
      ]
    },
    "Microsoft.DiaSymReader.Native/1.3.3": {
      "sha512": "mjATkm+L2UlP35gO/ExNutLDfgX4iiwz1l/8sYVoeGHp5WnkEDu0NfIEsC4Oy/pCYeRw0/6SGB+kArJVNNvENQ==",
      "type": "package",
      "files": [
<<<<<<< HEAD
        "Microsoft.DiaSymReader.Native.1.3.3.nupkg.sha512",
        "Microsoft.DiaSymReader.Native.nuspec",
        "build/Microsoft.DiaSymReader.Native.props",
=======
        "Microsoft.DiaSymReader.Native.nuspec",
        "[Content_Types].xml",
        "_rels/.rels",
        "build/Microsoft.DiaSymReader.Native.props",
        "package/services/metadata/core-properties/fdc58d35421849398d4c224d791a4bc4.psmdcp",
>>>>>>> 6049f4f0
        "runtimes/win-x64/native/Microsoft.DiaSymReader.Native.amd64.dll",
        "runtimes/win-x86/native/Microsoft.DiaSymReader.Native.x86.dll",
        "runtimes/win/native/Microsoft.DiaSymReader.Native.amd64.dll",
        "runtimes/win/native/Microsoft.DiaSymReader.Native.arm.dll",
        "runtimes/win/native/Microsoft.DiaSymReader.Native.x86.dll",
        "runtimes/win8-arm/native/Microsoft.DiaSymReader.Native.arm.dll"
      ]
    },
    "Microsoft.NETCore.Platforms/1.0.0": {
      "sha512": "0N77OwGZpXqUco2C/ynv1os7HqdFYifvNIbveLDKqL5PZaz05Rl9enCwVBjF61aumHKueLWIJ3prnmdAXxww4A==",
      "type": "package",
      "files": [
<<<<<<< HEAD
        "Microsoft.NETCore.Platforms.1.0.0.nupkg.sha512",
        "Microsoft.NETCore.Platforms.nuspec",
        "runtime.json"
      ]
    },
    "Microsoft.NETCore.Portable.Compatibility/1.0.1-beta-23504": {
      "sha512": "/12zABXWCTHNRBN6bNHxoqvmnJ1UKVaDSOR1BsAM+sv2aXjGMEM7bcDecvT/1zMKilWDmJpiPJJNCxjdZPQRTA==",
      "type": "package",
      "files": [
        "Microsoft.NETCore.Portable.Compatibility.1.0.1-beta-23504.nupkg.sha512",
        "Microsoft.NETCore.Portable.Compatibility.nuspec",
        "lib/dnxcore50/System.ComponentModel.DataAnnotations.dll",
        "lib/dnxcore50/System.Core.dll",
        "lib/dnxcore50/System.Net.dll",
        "lib/dnxcore50/System.Numerics.dll",
        "lib/dnxcore50/System.Runtime.Serialization.dll",
        "lib/dnxcore50/System.ServiceModel.Web.dll",
        "lib/dnxcore50/System.ServiceModel.dll",
        "lib/dnxcore50/System.Windows.dll",
        "lib/dnxcore50/System.Xml.Linq.dll",
        "lib/dnxcore50/System.Xml.Serialization.dll",
        "lib/dnxcore50/System.Xml.dll",
        "lib/dnxcore50/System.dll",
=======
        "License.rtf",
        "System.Collections.nuspec",
        "[Content_Types].xml",
        "_rels/.rels",
        "lib/MonoAndroid10/_._",
        "lib/MonoTouch10/_._",
>>>>>>> 6049f4f0
        "lib/net45/_._",
        "lib/netcore50/System.ComponentModel.DataAnnotations.dll",
        "lib/netcore50/System.Core.dll",
        "lib/netcore50/System.Net.dll",
        "lib/netcore50/System.Numerics.dll",
        "lib/netcore50/System.Runtime.Serialization.dll",
        "lib/netcore50/System.ServiceModel.Web.dll",
        "lib/netcore50/System.ServiceModel.dll",
        "lib/netcore50/System.Windows.dll",
        "lib/netcore50/System.Xml.Linq.dll",
        "lib/netcore50/System.Xml.Serialization.dll",
        "lib/netcore50/System.Xml.dll",
        "lib/netcore50/System.dll",
        "lib/win8/_._",
        "lib/wp80/_._",
        "lib/wpa81/_._",
        "ref/dotnet/System.ComponentModel.DataAnnotations.dll",
        "ref/dotnet/System.Core.dll",
        "ref/dotnet/System.Net.dll",
        "ref/dotnet/System.Numerics.dll",
        "ref/dotnet/System.Runtime.Serialization.dll",
        "ref/dotnet/System.ServiceModel.Web.dll",
        "ref/dotnet/System.ServiceModel.dll",
        "ref/dotnet/System.Windows.dll",
        "ref/dotnet/System.Xml.Linq.dll",
        "ref/dotnet/System.Xml.Serialization.dll",
        "ref/dotnet/System.Xml.dll",
        "ref/dotnet/System.dll",
        "ref/dotnet/mscorlib.dll",
        "ref/net45/_._",
        "ref/netcore50/System.ComponentModel.DataAnnotations.dll",
        "ref/netcore50/System.Core.dll",
        "ref/netcore50/System.Net.dll",
        "ref/netcore50/System.Numerics.dll",
        "ref/netcore50/System.Runtime.Serialization.dll",
        "ref/netcore50/System.ServiceModel.Web.dll",
        "ref/netcore50/System.ServiceModel.dll",
        "ref/netcore50/System.Windows.dll",
        "ref/netcore50/System.Xml.Linq.dll",
        "ref/netcore50/System.Xml.Serialization.dll",
        "ref/netcore50/System.Xml.dll",
        "ref/netcore50/System.dll",
        "ref/netcore50/mscorlib.dll",
        "ref/win8/_._",
        "ref/wp80/_._",
        "ref/wpa81/_._",
        "runtimes/aot/lib/netcore50/System.ComponentModel.DataAnnotations.dll",
        "runtimes/aot/lib/netcore50/System.Core.dll",
        "runtimes/aot/lib/netcore50/System.Net.dll",
        "runtimes/aot/lib/netcore50/System.Numerics.dll",
        "runtimes/aot/lib/netcore50/System.Runtime.Serialization.dll",
        "runtimes/aot/lib/netcore50/System.ServiceModel.Web.dll",
        "runtimes/aot/lib/netcore50/System.ServiceModel.dll",
        "runtimes/aot/lib/netcore50/System.Windows.dll",
        "runtimes/aot/lib/netcore50/System.Xml.Linq.dll",
        "runtimes/aot/lib/netcore50/System.Xml.Serialization.dll",
        "runtimes/aot/lib/netcore50/System.Xml.dll",
        "runtimes/aot/lib/netcore50/System.dll",
        "runtimes/aot/lib/netcore50/mscorlib.dll"
      ]
    },
    "System.Collections/4.0.10": {
      "sha512": "ux6ilcZZjV/Gp7JEZpe+2V1eTueq6NuoGRM3eZCFuPM25hLVVgCRuea6STW8hvqreIOE59irJk5/ovpA5xQipw==",
      "type": "package",
      "files": [
        "System.Collections.4.0.10.nupkg.sha512",
        "System.Collections.nuspec",
        "lib/DNXCore50/System.Collections.dll",
        "lib/MonoAndroid10/_._",
        "lib/MonoTouch10/_._",
        "lib/net46/_._",
        "lib/netcore50/System.Collections.dll",
        "lib/xamarinios10/_._",
        "lib/xamarinmac20/_._",
<<<<<<< HEAD
=======
        "package/services/metadata/core-properties/24c5f986c3534c16ad303a35c4af021d.psmdcp",
>>>>>>> 6049f4f0
        "ref/MonoAndroid10/_._",
        "ref/MonoTouch10/_._",
        "ref/dotnet/System.Collections.dll",
        "ref/dotnet/System.Collections.xml",
        "ref/dotnet/de/System.Collections.xml",
        "ref/dotnet/es/System.Collections.xml",
        "ref/dotnet/fr/System.Collections.xml",
        "ref/dotnet/it/System.Collections.xml",
        "ref/dotnet/ja/System.Collections.xml",
        "ref/dotnet/ko/System.Collections.xml",
        "ref/dotnet/ru/System.Collections.xml",
        "ref/dotnet/zh-hans/System.Collections.xml",
        "ref/dotnet/zh-hant/System.Collections.xml",
<<<<<<< HEAD
        "ref/net46/_._",
        "ref/xamarinios10/_._",
        "ref/xamarinmac20/_._",
        "runtimes/win8-aot/lib/netcore50/System.Collections.dll"
      ]
    },
    "System.Collections.Concurrent/4.0.10": {
      "sha512": "ZtMEqOPAjAIqR8fqom9AOKRaB94a+emO2O8uOP6vyJoNswSPrbiwN7iH53rrVpvjMVx0wr4/OMpI7486uGZjbw==",
      "type": "package",
      "files": [
        "System.Collections.Concurrent.4.0.10.nupkg.sha512",
        "System.Collections.Concurrent.nuspec",
        "lib/MonoAndroid10/_._",
        "lib/MonoTouch10/_._",
        "lib/dotnet/System.Collections.Concurrent.dll",
        "lib/net46/_._",
        "lib/xamarinios10/_._",
        "lib/xamarinmac20/_._",
        "ref/MonoAndroid10/_._",
        "ref/MonoTouch10/_._",
        "ref/dotnet/System.Collections.Concurrent.dll",
        "ref/dotnet/System.Collections.Concurrent.xml",
        "ref/dotnet/de/System.Collections.Concurrent.xml",
        "ref/dotnet/es/System.Collections.Concurrent.xml",
        "ref/dotnet/fr/System.Collections.Concurrent.xml",
        "ref/dotnet/it/System.Collections.Concurrent.xml",
        "ref/dotnet/ja/System.Collections.Concurrent.xml",
        "ref/dotnet/ko/System.Collections.Concurrent.xml",
        "ref/dotnet/ru/System.Collections.Concurrent.xml",
        "ref/dotnet/zh-hans/System.Collections.Concurrent.xml",
        "ref/dotnet/zh-hant/System.Collections.Concurrent.xml",
        "ref/net46/_._",
=======
        "ref/net45/_._",
        "ref/netcore50/System.Collections.dll",
        "ref/netcore50/System.Collections.xml",
        "ref/netcore50/de/System.Collections.xml",
        "ref/netcore50/es/System.Collections.xml",
        "ref/netcore50/fr/System.Collections.xml",
        "ref/netcore50/it/System.Collections.xml",
        "ref/netcore50/ja/System.Collections.xml",
        "ref/netcore50/ko/System.Collections.xml",
        "ref/netcore50/ru/System.Collections.xml",
        "ref/netcore50/zh-hans/System.Collections.xml",
        "ref/netcore50/zh-hant/System.Collections.xml",
        "ref/win8/_._",
        "ref/wp80/_._",
        "ref/wpa81/_._",
>>>>>>> 6049f4f0
        "ref/xamarinios10/_._",
        "ref/xamarinmac20/_._"
      ]
    },
    "System.Collections.Immutable/1.1.37": {
      "sha512": "fTpqwZYBzoklTT+XjTRK8KxvmrGkYHzBiylCcKyQcxiOM8k+QvhNBxRvFHDWzy4OEP5f8/9n+xQ9mEgEXY+muA==",
      "type": "package",
      "files": [
<<<<<<< HEAD
        "System.Collections.Immutable.1.1.37.nupkg.sha512",
        "System.Collections.Immutable.nuspec",
        "lib/dotnet/System.Collections.Immutable.dll",
        "lib/dotnet/System.Collections.Immutable.xml",
        "lib/portable-net45+win8+wp8+wpa81/System.Collections.Immutable.dll",
        "lib/portable-net45+win8+wp8+wpa81/System.Collections.Immutable.xml"
=======
        "System.Collections.Immutable.nuspec",
        "[Content_Types].xml",
        "_rels/.rels",
        "lib/dotnet/System.Collections.Immutable.dll",
        "lib/dotnet/System.Collections.Immutable.xml",
        "lib/portable-net45+win8+wp8+wpa81/System.Collections.Immutable.dll",
        "lib/portable-net45+win8+wp8+wpa81/System.Collections.Immutable.xml",
        "package/services/metadata/core-properties/a02fdeabe1114a24bba55860b8703852.psmdcp"
>>>>>>> 6049f4f0
      ]
    },
    "System.Console/4.0.0-beta-23504": {
      "sha512": "fuAquEM/2DrY8axtMIbEw1Qk8oX2WCPyd2ws2W0u7PDWlxtFMuFSI4rAOW2hs/S5aGsl5qcpJ2A8ELJW0c/JOw==",
      "type": "package",
      "files": [
<<<<<<< HEAD
        "System.Console.4.0.0-beta-23504.nupkg.sha512",
        "System.Console.nuspec",
=======
        "License.rtf",
        "System.Diagnostics.Debug.nuspec",
        "[Content_Types].xml",
        "_rels/.rels",
>>>>>>> 6049f4f0
        "lib/MonoAndroid10/_._",
        "lib/MonoTouch10/_._",
        "lib/net46/System.Console.dll",
        "lib/xamarinios10/_._",
        "lib/xamarinmac20/_._",
<<<<<<< HEAD
        "ref/MonoAndroid10/_._",
        "ref/MonoTouch10/_._",
        "ref/dotnet5.4/System.Console.dll",
        "ref/dotnet5.4/System.Console.xml",
        "ref/dotnet5.4/de/System.Console.xml",
        "ref/dotnet5.4/es/System.Console.xml",
        "ref/dotnet5.4/fr/System.Console.xml",
        "ref/dotnet5.4/it/System.Console.xml",
        "ref/dotnet5.4/ja/System.Console.xml",
        "ref/dotnet5.4/ko/System.Console.xml",
        "ref/dotnet5.4/ru/System.Console.xml",
        "ref/dotnet5.4/zh-hans/System.Console.xml",
        "ref/dotnet5.4/zh-hant/System.Console.xml",
        "ref/net46/System.Console.dll",
        "ref/xamarinios10/_._",
        "ref/xamarinmac20/_._",
        "runtime.json"
      ]
    },
    "System.Diagnostics.Debug/4.0.10": {
      "sha512": "pi2KthuvI2LWV2c2V+fwReDsDiKpNl040h6DcwFOb59SafsPT/V1fCy0z66OKwysurJkBMmp5j5CBe3Um+ub0g==",
      "type": "package",
      "files": [
        "System.Diagnostics.Debug.4.0.10.nupkg.sha512",
        "System.Diagnostics.Debug.nuspec",
        "lib/DNXCore50/System.Diagnostics.Debug.dll",
        "lib/MonoAndroid10/_._",
        "lib/MonoTouch10/_._",
        "lib/net46/_._",
        "lib/netcore50/System.Diagnostics.Debug.dll",
        "lib/xamarinios10/_._",
        "lib/xamarinmac20/_._",
=======
        "package/services/metadata/core-properties/9589d3ad95ef4d84a1edf67426c7c00a.psmdcp",
>>>>>>> 6049f4f0
        "ref/MonoAndroid10/_._",
        "ref/MonoTouch10/_._",
        "ref/dotnet/System.Diagnostics.Debug.dll",
        "ref/dotnet/System.Diagnostics.Debug.xml",
        "ref/dotnet/de/System.Diagnostics.Debug.xml",
        "ref/dotnet/es/System.Diagnostics.Debug.xml",
        "ref/dotnet/fr/System.Diagnostics.Debug.xml",
        "ref/dotnet/it/System.Diagnostics.Debug.xml",
        "ref/dotnet/ja/System.Diagnostics.Debug.xml",
        "ref/dotnet/ko/System.Diagnostics.Debug.xml",
        "ref/dotnet/ru/System.Diagnostics.Debug.xml",
        "ref/dotnet/zh-hans/System.Diagnostics.Debug.xml",
        "ref/dotnet/zh-hant/System.Diagnostics.Debug.xml",
<<<<<<< HEAD
        "ref/net46/_._",
        "ref/xamarinios10/_._",
        "ref/xamarinmac20/_._",
        "runtimes/win8-aot/lib/netcore50/System.Diagnostics.Debug.dll"
      ]
    },
    "System.Diagnostics.Tools/4.0.0": {
      "sha512": "uw5Qi2u5Cgtv4xv3+8DeB63iaprPcaEHfpeJqlJiLjIVy6v0La4ahJ6VW9oPbJNIjcavd24LKq0ctT9ssuQXsw==",
      "type": "package",
      "files": [
        "System.Diagnostics.Tools.4.0.0.nupkg.sha512",
        "System.Diagnostics.Tools.nuspec",
        "lib/DNXCore50/System.Diagnostics.Tools.dll",
        "lib/net45/_._",
        "lib/netcore50/System.Diagnostics.Tools.dll",
        "lib/win8/_._",
        "lib/wp80/_._",
        "lib/wpa81/_._",
        "ref/dotnet/System.Diagnostics.Tools.dll",
        "ref/dotnet/System.Diagnostics.Tools.xml",
        "ref/dotnet/de/System.Diagnostics.Tools.xml",
        "ref/dotnet/es/System.Diagnostics.Tools.xml",
        "ref/dotnet/fr/System.Diagnostics.Tools.xml",
        "ref/dotnet/it/System.Diagnostics.Tools.xml",
        "ref/dotnet/ja/System.Diagnostics.Tools.xml",
        "ref/dotnet/ko/System.Diagnostics.Tools.xml",
        "ref/dotnet/ru/System.Diagnostics.Tools.xml",
        "ref/dotnet/zh-hans/System.Diagnostics.Tools.xml",
        "ref/dotnet/zh-hant/System.Diagnostics.Tools.xml",
        "ref/net45/_._",
        "ref/netcore50/System.Diagnostics.Tools.dll",
        "ref/netcore50/System.Diagnostics.Tools.xml",
=======
        "ref/net45/_._",
        "ref/netcore50/System.Diagnostics.Debug.dll",
        "ref/netcore50/System.Diagnostics.Debug.xml",
        "ref/netcore50/de/System.Diagnostics.Debug.xml",
        "ref/netcore50/es/System.Diagnostics.Debug.xml",
        "ref/netcore50/fr/System.Diagnostics.Debug.xml",
        "ref/netcore50/it/System.Diagnostics.Debug.xml",
        "ref/netcore50/ja/System.Diagnostics.Debug.xml",
        "ref/netcore50/ko/System.Diagnostics.Debug.xml",
        "ref/netcore50/ru/System.Diagnostics.Debug.xml",
        "ref/netcore50/zh-hans/System.Diagnostics.Debug.xml",
        "ref/netcore50/zh-hant/System.Diagnostics.Debug.xml",
>>>>>>> 6049f4f0
        "ref/win8/_._",
        "ref/wp80/_._",
        "ref/wpa81/_._",
        "runtimes/win8-aot/lib/netcore50/System.Diagnostics.Tools.dll"
      ]
    },
    "System.Diagnostics.Tracing/4.0.20": {
      "sha512": "gn/wexGHc35Fv++5L1gYHMY5g25COfiZ0PGrL+3PfwzoJd4X2LbTAm/U8d385SI6BKQBI/z4dQfvneS9J27+Tw==",
      "type": "package",
      "files": [
        "System.Diagnostics.Tracing.4.0.20.nupkg.sha512",
        "System.Diagnostics.Tracing.nuspec",
        "lib/DNXCore50/System.Diagnostics.Tracing.dll",
        "lib/MonoAndroid10/_._",
        "lib/MonoTouch10/_._",
        "lib/net46/_._",
        "lib/netcore50/System.Diagnostics.Tracing.dll",
        "lib/xamarinios10/_._",
        "lib/xamarinmac20/_._",
        "ref/MonoAndroid10/_._",
        "ref/MonoTouch10/_._",
        "ref/dotnet/System.Diagnostics.Tracing.dll",
        "ref/dotnet/System.Diagnostics.Tracing.xml",
        "ref/dotnet/de/System.Diagnostics.Tracing.xml",
        "ref/dotnet/es/System.Diagnostics.Tracing.xml",
        "ref/dotnet/fr/System.Diagnostics.Tracing.xml",
        "ref/dotnet/it/System.Diagnostics.Tracing.xml",
        "ref/dotnet/ja/System.Diagnostics.Tracing.xml",
        "ref/dotnet/ko/System.Diagnostics.Tracing.xml",
        "ref/dotnet/ru/System.Diagnostics.Tracing.xml",
        "ref/dotnet/zh-hans/System.Diagnostics.Tracing.xml",
        "ref/dotnet/zh-hant/System.Diagnostics.Tracing.xml",
        "ref/net46/_._",
        "ref/xamarinios10/_._",
<<<<<<< HEAD
        "ref/xamarinmac20/_._",
        "runtimes/win8-aot/lib/netcore50/System.Diagnostics.Tracing.dll"
=======
        "ref/xamarinmac20/_._"
>>>>>>> 6049f4f0
      ]
    },
    "System.Dynamic.Runtime/4.0.0": {
      "sha512": "33os71rQUCLjM5pbhQqCopq9/YcqBHPBQ8WylrzNk3oJmfAR0SFwzZIKJRN2JcrkBYdzC/NtWrYVU8oroyZieA==",
      "type": "package",
      "files": [
        "License.rtf",
<<<<<<< HEAD
        "System.Dynamic.Runtime.4.0.0.nupkg.sha512",
        "System.Dynamic.Runtime.nuspec",
=======
        "System.Globalization.nuspec",
        "[Content_Types].xml",
        "_rels/.rels",
>>>>>>> 6049f4f0
        "lib/MonoAndroid10/_._",
        "lib/MonoTouch10/_._",
        "lib/net45/_._",
        "lib/win8/_._",
        "lib/wp80/_._",
        "lib/wpa81/_._",
        "lib/xamarinios10/_._",
        "lib/xamarinmac20/_._",
<<<<<<< HEAD
        "ref/MonoAndroid10/_._",
        "ref/MonoTouch10/_._",
        "ref/dotnet/System.Dynamic.Runtime.dll",
        "ref/dotnet/System.Dynamic.Runtime.xml",
        "ref/dotnet/de/System.Dynamic.Runtime.xml",
        "ref/dotnet/es/System.Dynamic.Runtime.xml",
        "ref/dotnet/fr/System.Dynamic.Runtime.xml",
        "ref/dotnet/it/System.Dynamic.Runtime.xml",
        "ref/dotnet/ja/System.Dynamic.Runtime.xml",
        "ref/dotnet/ko/System.Dynamic.Runtime.xml",
        "ref/dotnet/ru/System.Dynamic.Runtime.xml",
        "ref/dotnet/zh-hans/System.Dynamic.Runtime.xml",
        "ref/dotnet/zh-hant/System.Dynamic.Runtime.xml",
        "ref/net45/_._",
        "ref/netcore50/System.Dynamic.Runtime.dll",
        "ref/netcore50/System.Dynamic.Runtime.xml",
        "ref/netcore50/de/System.Dynamic.Runtime.xml",
        "ref/netcore50/es/System.Dynamic.Runtime.xml",
        "ref/netcore50/fr/System.Dynamic.Runtime.xml",
        "ref/netcore50/it/System.Dynamic.Runtime.xml",
        "ref/netcore50/ja/System.Dynamic.Runtime.xml",
        "ref/netcore50/ko/System.Dynamic.Runtime.xml",
        "ref/netcore50/ru/System.Dynamic.Runtime.xml",
        "ref/netcore50/zh-hans/System.Dynamic.Runtime.xml",
        "ref/netcore50/zh-hant/System.Dynamic.Runtime.xml",
        "ref/win8/_._",
        "ref/wp80/_._",
        "ref/wpa81/_._",
        "ref/xamarinios10/_._",
        "ref/xamarinmac20/_._"
      ]
    },
    "System.Globalization/4.0.10": {
      "sha512": "kzRtbbCNAxdafFBDogcM36ehA3th8c1PGiz8QRkZn8O5yMBorDHSK8/TGJPYOaCS5zdsGk0u9qXHnW91nqy7fw==",
      "type": "package",
      "files": [
        "System.Globalization.4.0.10.nupkg.sha512",
        "System.Globalization.nuspec",
        "lib/DNXCore50/System.Globalization.dll",
        "lib/MonoAndroid10/_._",
        "lib/MonoTouch10/_._",
        "lib/net46/_._",
        "lib/netcore50/System.Globalization.dll",
        "lib/xamarinios10/_._",
        "lib/xamarinmac20/_._",
=======
        "package/services/metadata/core-properties/7256e6303e10459782eff20c3ec90af5.psmdcp",
>>>>>>> 6049f4f0
        "ref/MonoAndroid10/_._",
        "ref/MonoTouch10/_._",
        "ref/dotnet/System.Globalization.dll",
        "ref/dotnet/System.Globalization.xml",
        "ref/dotnet/de/System.Globalization.xml",
        "ref/dotnet/es/System.Globalization.xml",
        "ref/dotnet/fr/System.Globalization.xml",
        "ref/dotnet/it/System.Globalization.xml",
        "ref/dotnet/ja/System.Globalization.xml",
        "ref/dotnet/ko/System.Globalization.xml",
        "ref/dotnet/ru/System.Globalization.xml",
        "ref/dotnet/zh-hans/System.Globalization.xml",
        "ref/dotnet/zh-hant/System.Globalization.xml",
<<<<<<< HEAD
        "ref/net46/_._",
        "ref/xamarinios10/_._",
        "ref/xamarinmac20/_._",
        "runtimes/win8-aot/lib/netcore50/System.Globalization.dll"
      ]
    },
    "System.IO/4.0.10": {
      "sha512": "kghf1CeYT+W2lw8a50/GxFz5HR9t6RkL4BvjxtTp1NxtEFWywnMA9W8FH/KYXiDNThcw9u/GOViDON4iJFGXIQ==",
      "type": "package",
      "files": [
        "System.IO.4.0.10.nupkg.sha512",
        "System.IO.nuspec",
        "lib/DNXCore50/System.IO.dll",
        "lib/MonoAndroid10/_._",
        "lib/MonoTouch10/_._",
        "lib/net46/_._",
        "lib/netcore50/System.IO.dll",
        "lib/xamarinios10/_._",
        "lib/xamarinmac20/_._",
        "ref/MonoAndroid10/_._",
        "ref/MonoTouch10/_._",
        "ref/dotnet/System.IO.dll",
        "ref/dotnet/System.IO.xml",
        "ref/dotnet/de/System.IO.xml",
        "ref/dotnet/es/System.IO.xml",
        "ref/dotnet/fr/System.IO.xml",
        "ref/dotnet/it/System.IO.xml",
        "ref/dotnet/ja/System.IO.xml",
        "ref/dotnet/ko/System.IO.xml",
        "ref/dotnet/ru/System.IO.xml",
        "ref/dotnet/zh-hans/System.IO.xml",
        "ref/dotnet/zh-hant/System.IO.xml",
        "ref/net46/_._",
        "ref/xamarinios10/_._",
        "ref/xamarinmac20/_._",
        "runtimes/win8-aot/lib/netcore50/System.IO.dll"
      ]
    },
    "System.IO.FileSystem/4.0.0": {
      "sha512": "eo05SPWfG+54UA0wxgRIYOuOslq+2QrJLXZaJDDsfLXG15OLguaItW39NYZTqUb4DeGOkU4R0wpOLOW4ynMUDQ==",
      "type": "package",
      "files": [
        "System.IO.FileSystem.4.0.0.nupkg.sha512",
        "System.IO.FileSystem.nuspec",
        "lib/DNXCore50/System.IO.FileSystem.dll",
        "lib/MonoAndroid10/_._",
        "lib/MonoTouch10/_._",
        "lib/net46/System.IO.FileSystem.dll",
        "lib/netcore50/System.IO.FileSystem.dll",
        "lib/xamarinios10/_._",
        "lib/xamarinmac20/_._",
        "ref/MonoAndroid10/_._",
        "ref/MonoTouch10/_._",
        "ref/dotnet/System.IO.FileSystem.dll",
        "ref/dotnet/System.IO.FileSystem.xml",
        "ref/dotnet/de/System.IO.FileSystem.xml",
        "ref/dotnet/es/System.IO.FileSystem.xml",
        "ref/dotnet/fr/System.IO.FileSystem.xml",
        "ref/dotnet/it/System.IO.FileSystem.xml",
        "ref/dotnet/ja/System.IO.FileSystem.xml",
        "ref/dotnet/ko/System.IO.FileSystem.xml",
        "ref/dotnet/ru/System.IO.FileSystem.xml",
        "ref/dotnet/zh-hans/System.IO.FileSystem.xml",
        "ref/dotnet/zh-hant/System.IO.FileSystem.xml",
        "ref/net46/System.IO.FileSystem.dll",
        "ref/xamarinios10/_._",
        "ref/xamarinmac20/_._"
      ]
    },
    "System.IO.FileSystem.Primitives/4.0.0": {
      "sha512": "7pJUvYi/Yq3A5nagqCCiOw3+aJp3xXc/Cjr8dnJDnER3/6kX3LEencfqmXUcPl9+7OvRNyPMNhqsLAcMK6K/KA==",
      "type": "package",
      "files": [
        "System.IO.FileSystem.Primitives.4.0.0.nupkg.sha512",
        "System.IO.FileSystem.Primitives.nuspec",
        "lib/MonoAndroid10/_._",
        "lib/MonoTouch10/_._",
        "lib/dotnet/System.IO.FileSystem.Primitives.dll",
        "lib/net46/System.IO.FileSystem.Primitives.dll",
        "lib/xamarinios10/_._",
        "lib/xamarinmac20/_._",
        "ref/MonoAndroid10/_._",
        "ref/MonoTouch10/_._",
        "ref/dotnet/System.IO.FileSystem.Primitives.dll",
        "ref/dotnet/System.IO.FileSystem.Primitives.xml",
        "ref/dotnet/de/System.IO.FileSystem.Primitives.xml",
        "ref/dotnet/es/System.IO.FileSystem.Primitives.xml",
        "ref/dotnet/fr/System.IO.FileSystem.Primitives.xml",
        "ref/dotnet/it/System.IO.FileSystem.Primitives.xml",
        "ref/dotnet/ja/System.IO.FileSystem.Primitives.xml",
        "ref/dotnet/ko/System.IO.FileSystem.Primitives.xml",
        "ref/dotnet/ru/System.IO.FileSystem.Primitives.xml",
        "ref/dotnet/zh-hans/System.IO.FileSystem.Primitives.xml",
        "ref/dotnet/zh-hant/System.IO.FileSystem.Primitives.xml",
        "ref/net46/System.IO.FileSystem.Primitives.dll",
        "ref/xamarinios10/_._",
=======
        "ref/net45/_._",
        "ref/netcore50/System.Globalization.dll",
        "ref/netcore50/System.Globalization.xml",
        "ref/netcore50/de/System.Globalization.xml",
        "ref/netcore50/es/System.Globalization.xml",
        "ref/netcore50/fr/System.Globalization.xml",
        "ref/netcore50/it/System.Globalization.xml",
        "ref/netcore50/ja/System.Globalization.xml",
        "ref/netcore50/ko/System.Globalization.xml",
        "ref/netcore50/ru/System.Globalization.xml",
        "ref/netcore50/zh-hans/System.Globalization.xml",
        "ref/netcore50/zh-hant/System.Globalization.xml",
        "ref/win8/_._",
        "ref/wp80/_._",
        "ref/wpa81/_._",
        "ref/xamarinios10/_._",
>>>>>>> 6049f4f0
        "ref/xamarinmac20/_._"
      ]
    },
    "System.Linq/4.0.0": {
      "sha512": "r6Hlc+ytE6m/9UBr+nNRRdoJEWjoeQiT3L3lXYFDHoXk3VYsRBCDNXrawcexw7KPLaH0zamQLiAb6avhZ50cGg==",
      "type": "package",
      "files": [
<<<<<<< HEAD
        "System.Linq.4.0.0.nupkg.sha512",
        "System.Linq.nuspec",
=======
        "System.Linq.nuspec",
        "[Content_Types].xml",
        "_rels/.rels",
>>>>>>> 6049f4f0
        "lib/dotnet/System.Linq.dll",
        "lib/net45/_._",
        "lib/netcore50/System.Linq.dll",
        "lib/win8/_._",
        "lib/wp80/_._",
        "lib/wpa81/_._",
<<<<<<< HEAD
=======
        "package/services/metadata/core-properties/6fcde56ce4094f6a8fff4b28267da532.psmdcp",
>>>>>>> 6049f4f0
        "ref/dotnet/System.Linq.dll",
        "ref/dotnet/System.Linq.xml",
        "ref/dotnet/de/System.Linq.xml",
        "ref/dotnet/es/System.Linq.xml",
        "ref/dotnet/fr/System.Linq.xml",
        "ref/dotnet/it/System.Linq.xml",
        "ref/dotnet/ja/System.Linq.xml",
        "ref/dotnet/ko/System.Linq.xml",
        "ref/dotnet/ru/System.Linq.xml",
        "ref/dotnet/zh-hans/System.Linq.xml",
        "ref/dotnet/zh-hant/System.Linq.xml",
        "ref/net45/_._",
        "ref/netcore50/System.Linq.dll",
        "ref/netcore50/System.Linq.xml",
        "ref/win8/_._",
        "ref/wp80/_._",
        "ref/wpa81/_._"
<<<<<<< HEAD
      ]
    },
    "System.Linq.Expressions/4.0.0": {
      "sha512": "wlfVllrKi+evu4Hi8yoJP1dSOVXbvsy7Hs1+oz4Cykfdf6MQTPlD3LI4WKWhprn8FpU5MS3spPSbcMX5sAoJSw==",
      "type": "package",
      "files": [
        "License.rtf",
        "System.Linq.Expressions.4.0.0.nupkg.sha512",
        "System.Linq.Expressions.nuspec",
        "lib/MonoAndroid10/_._",
        "lib/MonoTouch10/_._",
        "lib/net45/_._",
        "lib/win8/_._",
        "lib/wp80/_._",
        "lib/wpa81/_._",
        "lib/xamarinios10/_._",
        "lib/xamarinmac20/_._",
        "ref/MonoAndroid10/_._",
        "ref/MonoTouch10/_._",
        "ref/dotnet/System.Linq.Expressions.dll",
        "ref/dotnet/System.Linq.Expressions.xml",
        "ref/dotnet/de/System.Linq.Expressions.xml",
        "ref/dotnet/es/System.Linq.Expressions.xml",
        "ref/dotnet/fr/System.Linq.Expressions.xml",
        "ref/dotnet/it/System.Linq.Expressions.xml",
        "ref/dotnet/ja/System.Linq.Expressions.xml",
        "ref/dotnet/ko/System.Linq.Expressions.xml",
        "ref/dotnet/ru/System.Linq.Expressions.xml",
        "ref/dotnet/zh-hans/System.Linq.Expressions.xml",
        "ref/dotnet/zh-hant/System.Linq.Expressions.xml",
        "ref/net45/_._",
        "ref/netcore50/System.Linq.Expressions.dll",
        "ref/netcore50/System.Linq.Expressions.xml",
        "ref/netcore50/de/System.Linq.Expressions.xml",
        "ref/netcore50/es/System.Linq.Expressions.xml",
        "ref/netcore50/fr/System.Linq.Expressions.xml",
        "ref/netcore50/it/System.Linq.Expressions.xml",
        "ref/netcore50/ja/System.Linq.Expressions.xml",
        "ref/netcore50/ko/System.Linq.Expressions.xml",
        "ref/netcore50/ru/System.Linq.Expressions.xml",
        "ref/netcore50/zh-hans/System.Linq.Expressions.xml",
        "ref/netcore50/zh-hant/System.Linq.Expressions.xml",
        "ref/win8/_._",
        "ref/wp80/_._",
        "ref/wpa81/_._",
        "ref/xamarinios10/_._",
        "ref/xamarinmac20/_._"
      ]
    },
    "System.ObjectModel/4.0.10": {
      "sha512": "Djn1wb0vP662zxbe+c3mOhvC4vkQGicsFs1Wi0/GJJpp3Eqp+oxbJ+p2Sx3O0efYueggAI5SW+BqEoczjfr1cA==",
      "type": "package",
      "files": [
        "System.ObjectModel.4.0.10.nupkg.sha512",
        "System.ObjectModel.nuspec",
        "lib/MonoAndroid10/_._",
        "lib/MonoTouch10/_._",
        "lib/dotnet/System.ObjectModel.dll",
        "lib/net46/_._",
        "lib/xamarinios10/_._",
        "lib/xamarinmac20/_._",
        "ref/MonoAndroid10/_._",
        "ref/MonoTouch10/_._",
        "ref/dotnet/System.ObjectModel.dll",
        "ref/dotnet/System.ObjectModel.xml",
        "ref/dotnet/de/System.ObjectModel.xml",
        "ref/dotnet/es/System.ObjectModel.xml",
        "ref/dotnet/fr/System.ObjectModel.xml",
        "ref/dotnet/it/System.ObjectModel.xml",
        "ref/dotnet/ja/System.ObjectModel.xml",
        "ref/dotnet/ko/System.ObjectModel.xml",
        "ref/dotnet/ru/System.ObjectModel.xml",
        "ref/dotnet/zh-hans/System.ObjectModel.xml",
        "ref/dotnet/zh-hant/System.ObjectModel.xml",
        "ref/net46/_._",
        "ref/xamarinios10/_._",
        "ref/xamarinmac20/_._"
      ]
    },
    "System.Reflection/4.0.10": {
      "sha512": "WZ+4lEE4gqGx6mrqLhSiW4oi6QLPWwdNjzhhTONmhELOrW8Cw9phlO9tltgvRUuQUqYtBiliFwhO5S5fCJElVw==",
      "type": "package",
      "files": [
        "System.Reflection.4.0.10.nupkg.sha512",
        "System.Reflection.nuspec",
        "lib/DNXCore50/System.Reflection.dll",
        "lib/MonoAndroid10/_._",
        "lib/MonoTouch10/_._",
        "lib/net46/_._",
        "lib/netcore50/System.Reflection.dll",
        "lib/xamarinios10/_._",
        "lib/xamarinmac20/_._",
        "ref/MonoAndroid10/_._",
        "ref/MonoTouch10/_._",
        "ref/dotnet/System.Reflection.dll",
        "ref/dotnet/System.Reflection.xml",
        "ref/dotnet/de/System.Reflection.xml",
        "ref/dotnet/es/System.Reflection.xml",
        "ref/dotnet/fr/System.Reflection.xml",
        "ref/dotnet/it/System.Reflection.xml",
        "ref/dotnet/ja/System.Reflection.xml",
        "ref/dotnet/ko/System.Reflection.xml",
        "ref/dotnet/ru/System.Reflection.xml",
        "ref/dotnet/zh-hans/System.Reflection.xml",
        "ref/dotnet/zh-hant/System.Reflection.xml",
        "ref/net46/_._",
        "ref/xamarinios10/_._",
        "ref/xamarinmac20/_._",
        "runtimes/win8-aot/lib/netcore50/System.Reflection.dll"
      ]
    },
    "System.Reflection.Extensions/4.0.0": {
      "sha512": "dbYaZWCyFAu1TGYUqR2n+Q+1casSHPR2vVW0WVNkXpZbrd2BXcZ7cpvpu9C98CTHtNmyfMWCLpCclDqly23t6A==",
      "type": "package",
      "files": [
        "System.Reflection.Extensions.4.0.0.nupkg.sha512",
        "System.Reflection.Extensions.nuspec",
        "lib/DNXCore50/System.Reflection.Extensions.dll",
        "lib/net45/_._",
        "lib/netcore50/System.Reflection.Extensions.dll",
        "lib/win8/_._",
        "lib/wp80/_._",
        "lib/wpa81/_._",
        "ref/dotnet/System.Reflection.Extensions.dll",
        "ref/dotnet/System.Reflection.Extensions.xml",
        "ref/dotnet/de/System.Reflection.Extensions.xml",
        "ref/dotnet/es/System.Reflection.Extensions.xml",
        "ref/dotnet/fr/System.Reflection.Extensions.xml",
        "ref/dotnet/it/System.Reflection.Extensions.xml",
        "ref/dotnet/ja/System.Reflection.Extensions.xml",
        "ref/dotnet/ko/System.Reflection.Extensions.xml",
        "ref/dotnet/ru/System.Reflection.Extensions.xml",
        "ref/dotnet/zh-hans/System.Reflection.Extensions.xml",
        "ref/dotnet/zh-hant/System.Reflection.Extensions.xml",
        "ref/net45/_._",
        "ref/netcore50/System.Reflection.Extensions.dll",
        "ref/netcore50/System.Reflection.Extensions.xml",
        "ref/win8/_._",
        "ref/wp80/_._",
        "ref/wpa81/_._",
        "runtimes/win8-aot/lib/netcore50/System.Reflection.Extensions.dll"
      ]
    },
    "System.Reflection.Metadata/1.2.0": {
      "sha512": "ubQKFCNYPwhqPXPLjRKCvTDR2UvL5L5+Tm181D/5kl/df7264AuXDi2j2Bf5DxplBxevq8eUH9LRomcFCXTQKw==",
      "type": "package",
      "files": [
=======
      ]
    },
    "System.Reflection.Metadata/1.2.0": {
      "sha512": "ubQKFCNYPwhqPXPLjRKCvTDR2UvL5L5+Tm181D/5kl/df7264AuXDi2j2Bf5DxplBxevq8eUH9LRomcFCXTQKw==",
      "type": "package",
      "files": [
>>>>>>> 6049f4f0
        "System.Reflection.Metadata.1.2.0.nupkg.sha512",
        "System.Reflection.Metadata.nuspec",
        "ThirdPartyNotices.txt",
        "dotnet_library_license.txt",
        "lib/netstandard1.1/System.Reflection.Metadata.dll",
        "lib/netstandard1.1/System.Reflection.Metadata.xml",
        "lib/portable-net45+win8/System.Reflection.Metadata.dll",
        "lib/portable-net45+win8/System.Reflection.Metadata.xml"
<<<<<<< HEAD
      ]
    },
    "System.Reflection.Primitives/4.0.0": {
      "sha512": "n9S0XpKv2ruc17FSnaiX6nV47VfHTZ1wLjKZlAirUZCvDQCH71mVp+Ohabn0xXLh5pK2PKp45HCxkqu5Fxn/lA==",
      "type": "package",
      "files": [
        "System.Reflection.Primitives.4.0.0.nupkg.sha512",
        "System.Reflection.Primitives.nuspec",
        "lib/DNXCore50/System.Reflection.Primitives.dll",
        "lib/net45/_._",
        "lib/netcore50/System.Reflection.Primitives.dll",
        "lib/win8/_._",
        "lib/wp80/_._",
        "lib/wpa81/_._",
        "ref/dotnet/System.Reflection.Primitives.dll",
        "ref/dotnet/System.Reflection.Primitives.xml",
        "ref/dotnet/de/System.Reflection.Primitives.xml",
        "ref/dotnet/es/System.Reflection.Primitives.xml",
        "ref/dotnet/fr/System.Reflection.Primitives.xml",
        "ref/dotnet/it/System.Reflection.Primitives.xml",
        "ref/dotnet/ja/System.Reflection.Primitives.xml",
        "ref/dotnet/ko/System.Reflection.Primitives.xml",
        "ref/dotnet/ru/System.Reflection.Primitives.xml",
        "ref/dotnet/zh-hans/System.Reflection.Primitives.xml",
        "ref/dotnet/zh-hant/System.Reflection.Primitives.xml",
        "ref/net45/_._",
        "ref/netcore50/System.Reflection.Primitives.dll",
        "ref/netcore50/System.Reflection.Primitives.xml",
        "ref/win8/_._",
        "ref/wp80/_._",
        "ref/wpa81/_._",
        "runtimes/win8-aot/lib/netcore50/System.Reflection.Primitives.dll"
      ]
    },
    "System.Reflection.TypeExtensions/4.0.0": {
      "sha512": "YRM/msNAM86hdxPyXcuZSzmTO0RQFh7YMEPBLTY8cqXvFPYIx2x99bOyPkuU81wRYQem1c1HTkImQ2DjbOBfew==",
      "type": "package",
      "files": [
        "System.Reflection.TypeExtensions.4.0.0.nupkg.sha512",
        "System.Reflection.TypeExtensions.nuspec",
        "lib/DNXCore50/System.Reflection.TypeExtensions.dll",
        "lib/MonoAndroid10/_._",
        "lib/MonoTouch10/_._",
        "lib/net46/System.Reflection.TypeExtensions.dll",
        "lib/netcore50/System.Reflection.TypeExtensions.dll",
        "lib/xamarinios10/_._",
        "lib/xamarinmac20/_._",
        "ref/MonoAndroid10/_._",
        "ref/MonoTouch10/_._",
        "ref/dotnet/System.Reflection.TypeExtensions.dll",
        "ref/dotnet/System.Reflection.TypeExtensions.xml",
        "ref/dotnet/de/System.Reflection.TypeExtensions.xml",
        "ref/dotnet/es/System.Reflection.TypeExtensions.xml",
        "ref/dotnet/fr/System.Reflection.TypeExtensions.xml",
        "ref/dotnet/it/System.Reflection.TypeExtensions.xml",
        "ref/dotnet/ja/System.Reflection.TypeExtensions.xml",
        "ref/dotnet/ko/System.Reflection.TypeExtensions.xml",
        "ref/dotnet/ru/System.Reflection.TypeExtensions.xml",
        "ref/dotnet/zh-hans/System.Reflection.TypeExtensions.xml",
        "ref/dotnet/zh-hant/System.Reflection.TypeExtensions.xml",
        "ref/net46/System.Reflection.TypeExtensions.dll",
        "ref/xamarinios10/_._",
        "ref/xamarinmac20/_._",
        "runtimes/win8-aot/lib/netcore50/System.Reflection.TypeExtensions.dll"
=======
>>>>>>> 6049f4f0
      ]
    },
    "System.Resources.ResourceManager/4.0.0": {
      "sha512": "qmqeZ4BJgjfU+G2JbrZt4Dk1LsMxO4t+f/9HarNY6w8pBgweO6jT+cknUH7c3qIrGvyUqraBhU45Eo6UtA0fAw==",
      "type": "package",
      "files": [
<<<<<<< HEAD
        "System.Resources.ResourceManager.4.0.0.nupkg.sha512",
        "System.Resources.ResourceManager.nuspec",
=======
        "System.Resources.ResourceManager.nuspec",
        "[Content_Types].xml",
        "_rels/.rels",
>>>>>>> 6049f4f0
        "lib/DNXCore50/System.Resources.ResourceManager.dll",
        "lib/net45/_._",
        "lib/netcore50/System.Resources.ResourceManager.dll",
        "lib/win8/_._",
        "lib/wp80/_._",
        "lib/wpa81/_._",
<<<<<<< HEAD
=======
        "package/services/metadata/core-properties/657a73ee3f09479c9fedb9538ade8eac.psmdcp",
>>>>>>> 6049f4f0
        "ref/dotnet/System.Resources.ResourceManager.dll",
        "ref/dotnet/System.Resources.ResourceManager.xml",
        "ref/dotnet/de/System.Resources.ResourceManager.xml",
        "ref/dotnet/es/System.Resources.ResourceManager.xml",
        "ref/dotnet/fr/System.Resources.ResourceManager.xml",
        "ref/dotnet/it/System.Resources.ResourceManager.xml",
        "ref/dotnet/ja/System.Resources.ResourceManager.xml",
        "ref/dotnet/ko/System.Resources.ResourceManager.xml",
        "ref/dotnet/ru/System.Resources.ResourceManager.xml",
        "ref/dotnet/zh-hans/System.Resources.ResourceManager.xml",
        "ref/dotnet/zh-hant/System.Resources.ResourceManager.xml",
        "ref/net45/_._",
        "ref/netcore50/System.Resources.ResourceManager.dll",
        "ref/netcore50/System.Resources.ResourceManager.xml",
        "ref/win8/_._",
        "ref/wp80/_._",
        "ref/wpa81/_._",
        "runtimes/win8-aot/lib/netcore50/System.Resources.ResourceManager.dll"
      ]
    },
    "System.Runtime/4.0.20": {
      "sha512": "X7N/9Bz7jVPorqdVFO86ns1sX6MlQM+WTxELtx+Z4VG45x9+LKmWH0GRqjgKprUnVuwmfB9EJ9DQng14Z7/zwg==",
      "type": "package",
      "files": [
<<<<<<< HEAD
        "System.Runtime.4.0.20.nupkg.sha512",
        "System.Runtime.nuspec",
        "lib/DNXCore50/System.Runtime.dll",
=======
        "License.rtf",
        "System.Runtime.nuspec",
        "[Content_Types].xml",
        "_rels/.rels",
>>>>>>> 6049f4f0
        "lib/MonoAndroid10/_._",
        "lib/MonoTouch10/_._",
        "lib/net46/_._",
        "lib/netcore50/System.Runtime.dll",
        "lib/xamarinios10/_._",
        "lib/xamarinmac20/_._",
<<<<<<< HEAD
=======
        "package/services/metadata/core-properties/c5db97a122ad42aeb8e429022c1d1ab8.psmdcp",
>>>>>>> 6049f4f0
        "ref/MonoAndroid10/_._",
        "ref/MonoTouch10/_._",
        "ref/dotnet/System.Runtime.dll",
        "ref/dotnet/System.Runtime.xml",
        "ref/dotnet/de/System.Runtime.xml",
        "ref/dotnet/es/System.Runtime.xml",
        "ref/dotnet/fr/System.Runtime.xml",
        "ref/dotnet/it/System.Runtime.xml",
        "ref/dotnet/ja/System.Runtime.xml",
        "ref/dotnet/ko/System.Runtime.xml",
        "ref/dotnet/ru/System.Runtime.xml",
        "ref/dotnet/zh-hans/System.Runtime.xml",
        "ref/dotnet/zh-hant/System.Runtime.xml",
<<<<<<< HEAD
        "ref/net46/_._",
        "ref/xamarinios10/_._",
        "ref/xamarinmac20/_._",
        "runtimes/win8-aot/lib/netcore50/System.Runtime.dll"
=======
        "ref/net45/_._",
        "ref/netcore50/System.Runtime.dll",
        "ref/netcore50/System.Runtime.xml",
        "ref/netcore50/de/System.Runtime.xml",
        "ref/netcore50/es/System.Runtime.xml",
        "ref/netcore50/fr/System.Runtime.xml",
        "ref/netcore50/it/System.Runtime.xml",
        "ref/netcore50/ja/System.Runtime.xml",
        "ref/netcore50/ko/System.Runtime.xml",
        "ref/netcore50/ru/System.Runtime.xml",
        "ref/netcore50/zh-hans/System.Runtime.xml",
        "ref/netcore50/zh-hant/System.Runtime.xml",
        "ref/win8/_._",
        "ref/wp80/_._",
        "ref/wpa81/_._",
        "ref/xamarinios10/_._",
        "ref/xamarinmac20/_._"
>>>>>>> 6049f4f0
      ]
    },
    "System.Runtime.Extensions/4.0.10": {
      "sha512": "5dsEwf3Iml7d5OZeT20iyOjT+r+okWpN7xI2v+R4cgd3WSj4DeRPTvPFjDpacbVW4skCAZ8B9hxXJYgkCFKJ1A==",
      "type": "package",
      "files": [
<<<<<<< HEAD
        "System.Runtime.Extensions.4.0.10.nupkg.sha512",
        "System.Runtime.Extensions.nuspec",
        "lib/DNXCore50/System.Runtime.Extensions.dll",
=======
        "License.rtf",
        "System.Runtime.Extensions.nuspec",
        "[Content_Types].xml",
        "_rels/.rels",
>>>>>>> 6049f4f0
        "lib/MonoAndroid10/_._",
        "lib/MonoTouch10/_._",
        "lib/net46/_._",
        "lib/netcore50/System.Runtime.Extensions.dll",
        "lib/xamarinios10/_._",
        "lib/xamarinmac20/_._",
<<<<<<< HEAD
=======
        "package/services/metadata/core-properties/fb0a27c059094735ba8947d01a5f5660.psmdcp",
>>>>>>> 6049f4f0
        "ref/MonoAndroid10/_._",
        "ref/MonoTouch10/_._",
        "ref/dotnet/System.Runtime.Extensions.dll",
        "ref/dotnet/System.Runtime.Extensions.xml",
        "ref/dotnet/de/System.Runtime.Extensions.xml",
        "ref/dotnet/es/System.Runtime.Extensions.xml",
        "ref/dotnet/fr/System.Runtime.Extensions.xml",
        "ref/dotnet/it/System.Runtime.Extensions.xml",
        "ref/dotnet/ja/System.Runtime.Extensions.xml",
        "ref/dotnet/ko/System.Runtime.Extensions.xml",
        "ref/dotnet/ru/System.Runtime.Extensions.xml",
        "ref/dotnet/zh-hans/System.Runtime.Extensions.xml",
        "ref/dotnet/zh-hant/System.Runtime.Extensions.xml",
<<<<<<< HEAD
        "ref/net46/_._",
        "ref/xamarinios10/_._",
        "ref/xamarinmac20/_._",
        "runtimes/win8-aot/lib/netcore50/System.Runtime.Extensions.dll"
      ]
    },
    "System.Runtime.Handles/4.0.0": {
      "sha512": "638VhpRq63tVcQ6HDb3um3R/J2BtR1Sa96toHo6PcJGPXEPEsleCuqhBgX2gFCz0y0qkutANwW6VPPY5wQu1XQ==",
      "type": "package",
      "files": [
        "System.Runtime.Handles.4.0.0.nupkg.sha512",
        "System.Runtime.Handles.nuspec",
        "lib/DNXCore50/System.Runtime.Handles.dll",
        "lib/MonoAndroid10/_._",
        "lib/MonoTouch10/_._",
        "lib/net46/_._",
        "lib/netcore50/System.Runtime.Handles.dll",
        "lib/xamarinios10/_._",
        "lib/xamarinmac20/_._",
        "ref/MonoAndroid10/_._",
        "ref/MonoTouch10/_._",
        "ref/dotnet/System.Runtime.Handles.dll",
        "ref/dotnet/System.Runtime.Handles.xml",
        "ref/dotnet/de/System.Runtime.Handles.xml",
        "ref/dotnet/es/System.Runtime.Handles.xml",
        "ref/dotnet/fr/System.Runtime.Handles.xml",
        "ref/dotnet/it/System.Runtime.Handles.xml",
        "ref/dotnet/ja/System.Runtime.Handles.xml",
        "ref/dotnet/ko/System.Runtime.Handles.xml",
        "ref/dotnet/ru/System.Runtime.Handles.xml",
        "ref/dotnet/zh-hans/System.Runtime.Handles.xml",
        "ref/dotnet/zh-hant/System.Runtime.Handles.xml",
        "ref/net46/_._",
        "ref/xamarinios10/_._",
        "ref/xamarinmac20/_._",
        "runtimes/win8-aot/lib/netcore50/System.Runtime.Handles.dll"
=======
        "ref/net45/_._",
        "ref/netcore50/System.Runtime.Extensions.dll",
        "ref/netcore50/System.Runtime.Extensions.xml",
        "ref/netcore50/de/System.Runtime.Extensions.xml",
        "ref/netcore50/es/System.Runtime.Extensions.xml",
        "ref/netcore50/fr/System.Runtime.Extensions.xml",
        "ref/netcore50/it/System.Runtime.Extensions.xml",
        "ref/netcore50/ja/System.Runtime.Extensions.xml",
        "ref/netcore50/ko/System.Runtime.Extensions.xml",
        "ref/netcore50/ru/System.Runtime.Extensions.xml",
        "ref/netcore50/zh-hans/System.Runtime.Extensions.xml",
        "ref/netcore50/zh-hant/System.Runtime.Extensions.xml",
        "ref/win8/_._",
        "ref/wp80/_._",
        "ref/wpa81/_._",
        "ref/xamarinios10/_._",
        "ref/xamarinmac20/_._"
>>>>>>> 6049f4f0
      ]
    },
    "System.Runtime.InteropServices/4.0.20": {
      "sha512": "ZgDyBYfEnjWoz/viS6VOswA6XOkDSH2DzgbpczbW50RywhnCgTl+w3JEvtAiOGyIh8cyx1NJq80jsNBSUr8Pig==",
      "type": "package",
      "files": [
<<<<<<< HEAD
        "System.Runtime.InteropServices.4.0.20.nupkg.sha512",
        "System.Runtime.InteropServices.nuspec",
        "lib/DNXCore50/System.Runtime.InteropServices.dll",
=======
        "License.rtf",
        "System.Threading.nuspec",
        "[Content_Types].xml",
        "_rels/.rels",
>>>>>>> 6049f4f0
        "lib/MonoAndroid10/_._",
        "lib/MonoTouch10/_._",
        "lib/net46/_._",
        "lib/netcore50/System.Runtime.InteropServices.dll",
        "lib/xamarinios10/_._",
        "lib/xamarinmac20/_._",
<<<<<<< HEAD
        "ref/MonoAndroid10/_._",
        "ref/MonoTouch10/_._",
        "ref/dotnet/System.Runtime.InteropServices.dll",
        "ref/dotnet/System.Runtime.InteropServices.xml",
        "ref/dotnet/de/System.Runtime.InteropServices.xml",
        "ref/dotnet/es/System.Runtime.InteropServices.xml",
        "ref/dotnet/fr/System.Runtime.InteropServices.xml",
        "ref/dotnet/it/System.Runtime.InteropServices.xml",
        "ref/dotnet/ja/System.Runtime.InteropServices.xml",
        "ref/dotnet/ko/System.Runtime.InteropServices.xml",
        "ref/dotnet/ru/System.Runtime.InteropServices.xml",
        "ref/dotnet/zh-hans/System.Runtime.InteropServices.xml",
        "ref/dotnet/zh-hant/System.Runtime.InteropServices.xml",
        "ref/net46/_._",
        "ref/xamarinios10/_._",
        "ref/xamarinmac20/_._",
        "runtimes/win8-aot/lib/netcore50/System.Runtime.InteropServices.dll"
      ]
    },
    "System.Text.Encoding/4.0.10": {
      "sha512": "fNlSFgy4OuDlJrP9SFFxMlaLazq6ipv15sU5TiEgg9UCVnA/OgoVUfymFp4AOk1jOkW5SVxWbeeIUptcM+m/Vw==",
      "type": "package",
      "files": [
        "System.Text.Encoding.4.0.10.nupkg.sha512",
        "System.Text.Encoding.nuspec",
        "lib/DNXCore50/System.Text.Encoding.dll",
        "lib/MonoAndroid10/_._",
        "lib/MonoTouch10/_._",
        "lib/net46/_._",
        "lib/netcore50/System.Text.Encoding.dll",
        "lib/xamarinios10/_._",
        "lib/xamarinmac20/_._",
        "ref/MonoAndroid10/_._",
        "ref/MonoTouch10/_._",
        "ref/dotnet/System.Text.Encoding.dll",
        "ref/dotnet/System.Text.Encoding.xml",
        "ref/dotnet/de/System.Text.Encoding.xml",
        "ref/dotnet/es/System.Text.Encoding.xml",
        "ref/dotnet/fr/System.Text.Encoding.xml",
        "ref/dotnet/it/System.Text.Encoding.xml",
        "ref/dotnet/ja/System.Text.Encoding.xml",
        "ref/dotnet/ko/System.Text.Encoding.xml",
        "ref/dotnet/ru/System.Text.Encoding.xml",
        "ref/dotnet/zh-hans/System.Text.Encoding.xml",
        "ref/dotnet/zh-hant/System.Text.Encoding.xml",
        "ref/net46/_._",
        "ref/xamarinios10/_._",
        "ref/xamarinmac20/_._",
        "runtimes/win8-aot/lib/netcore50/System.Text.Encoding.dll"
      ]
    },
    "System.Text.Encoding.Extensions/4.0.10": {
      "sha512": "TZvlwXMxKo3bSRIcsWZLCIzIhLbvlz+mGeKYRZv/zUiSoQzGOwkYeBu6hOw2XPQgKqT0F4Rv8zqKdvmp2fWKYg==",
      "type": "package",
      "files": [
        "System.Text.Encoding.Extensions.4.0.10.nupkg.sha512",
        "System.Text.Encoding.Extensions.nuspec",
        "lib/DNXCore50/System.Text.Encoding.Extensions.dll",
        "lib/MonoAndroid10/_._",
        "lib/MonoTouch10/_._",
        "lib/net46/_._",
        "lib/netcore50/System.Text.Encoding.Extensions.dll",
        "lib/xamarinios10/_._",
        "lib/xamarinmac20/_._",
        "ref/MonoAndroid10/_._",
        "ref/MonoTouch10/_._",
        "ref/dotnet/System.Text.Encoding.Extensions.dll",
        "ref/dotnet/System.Text.Encoding.Extensions.xml",
        "ref/dotnet/de/System.Text.Encoding.Extensions.xml",
        "ref/dotnet/es/System.Text.Encoding.Extensions.xml",
        "ref/dotnet/fr/System.Text.Encoding.Extensions.xml",
        "ref/dotnet/it/System.Text.Encoding.Extensions.xml",
        "ref/dotnet/ja/System.Text.Encoding.Extensions.xml",
        "ref/dotnet/ko/System.Text.Encoding.Extensions.xml",
        "ref/dotnet/ru/System.Text.Encoding.Extensions.xml",
        "ref/dotnet/zh-hans/System.Text.Encoding.Extensions.xml",
        "ref/dotnet/zh-hant/System.Text.Encoding.Extensions.xml",
        "ref/net46/_._",
        "ref/xamarinios10/_._",
        "ref/xamarinmac20/_._",
        "runtimes/win8-aot/lib/netcore50/System.Text.Encoding.Extensions.dll"
      ]
    },
    "System.Text.RegularExpressions/4.0.10": {
      "sha512": "0vDuHXJePpfMCecWBNOabOKCvzfTbFMNcGgklt3l5+RqHV5SzmF7RUVpuet8V0rJX30ROlL66xdehw2Rdsn2DA==",
      "type": "package",
      "files": [
        "System.Text.RegularExpressions.4.0.10.nupkg.sha512",
        "System.Text.RegularExpressions.nuspec",
        "lib/MonoAndroid10/_._",
        "lib/MonoTouch10/_._",
        "lib/dotnet/System.Text.RegularExpressions.dll",
        "lib/net46/_._",
        "lib/xamarinios10/_._",
        "lib/xamarinmac20/_._",
        "ref/MonoAndroid10/_._",
        "ref/MonoTouch10/_._",
        "ref/dotnet/System.Text.RegularExpressions.dll",
        "ref/dotnet/System.Text.RegularExpressions.xml",
        "ref/dotnet/de/System.Text.RegularExpressions.xml",
        "ref/dotnet/es/System.Text.RegularExpressions.xml",
        "ref/dotnet/fr/System.Text.RegularExpressions.xml",
        "ref/dotnet/it/System.Text.RegularExpressions.xml",
        "ref/dotnet/ja/System.Text.RegularExpressions.xml",
        "ref/dotnet/ko/System.Text.RegularExpressions.xml",
        "ref/dotnet/ru/System.Text.RegularExpressions.xml",
        "ref/dotnet/zh-hans/System.Text.RegularExpressions.xml",
        "ref/dotnet/zh-hant/System.Text.RegularExpressions.xml",
        "ref/net46/_._",
        "ref/xamarinios10/_._",
        "ref/xamarinmac20/_._"
      ]
    },
    "System.Threading/4.0.10": {
      "sha512": "0w6pRxIEE7wuiOJeKabkDgeIKmqf4ER1VNrs6qFwHnooEE78yHwi/bKkg5Jo8/pzGLm0xQJw0nEmPXt1QBAIUA==",
      "type": "package",
      "files": [
        "System.Threading.4.0.10.nupkg.sha512",
        "System.Threading.nuspec",
        "lib/DNXCore50/System.Threading.dll",
        "lib/MonoAndroid10/_._",
        "lib/MonoTouch10/_._",
        "lib/net46/_._",
        "lib/netcore50/System.Threading.dll",
        "lib/xamarinios10/_._",
        "lib/xamarinmac20/_._",
=======
        "package/services/metadata/core-properties/bec033e95dbf4d6ba6595d2be7bb7e25.psmdcp",
>>>>>>> 6049f4f0
        "ref/MonoAndroid10/_._",
        "ref/MonoTouch10/_._",
        "ref/dotnet/System.Threading.dll",
        "ref/dotnet/System.Threading.xml",
        "ref/dotnet/de/System.Threading.xml",
        "ref/dotnet/es/System.Threading.xml",
        "ref/dotnet/fr/System.Threading.xml",
        "ref/dotnet/it/System.Threading.xml",
        "ref/dotnet/ja/System.Threading.xml",
        "ref/dotnet/ko/System.Threading.xml",
        "ref/dotnet/ru/System.Threading.xml",
        "ref/dotnet/zh-hans/System.Threading.xml",
        "ref/dotnet/zh-hant/System.Threading.xml",
<<<<<<< HEAD
        "ref/net46/_._",
        "ref/xamarinios10/_._",
        "ref/xamarinmac20/_._",
        "runtimes/win8-aot/lib/netcore50/System.Threading.dll"
      ]
    },
    "System.Threading.Tasks/4.0.10": {
      "sha512": "NOwJGDfk79jR0bnzosbXLVD/PdI8KzBeESoa3CofEM5v9R5EBfcI0Jyf18stx+0IYV9okmDIDxVtxq9TbnR9bQ==",
      "type": "package",
      "files": [
        "System.Threading.Tasks.4.0.10.nupkg.sha512",
        "System.Threading.Tasks.nuspec",
        "lib/DNXCore50/System.Threading.Tasks.dll",
        "lib/MonoAndroid10/_._",
        "lib/MonoTouch10/_._",
        "lib/net46/_._",
        "lib/netcore50/System.Threading.Tasks.dll",
        "lib/xamarinios10/_._",
        "lib/xamarinmac20/_._",
        "ref/MonoAndroid10/_._",
        "ref/MonoTouch10/_._",
        "ref/dotnet/System.Threading.Tasks.dll",
        "ref/dotnet/System.Threading.Tasks.xml",
        "ref/dotnet/de/System.Threading.Tasks.xml",
        "ref/dotnet/es/System.Threading.Tasks.xml",
        "ref/dotnet/fr/System.Threading.Tasks.xml",
        "ref/dotnet/it/System.Threading.Tasks.xml",
        "ref/dotnet/ja/System.Threading.Tasks.xml",
        "ref/dotnet/ko/System.Threading.Tasks.xml",
        "ref/dotnet/ru/System.Threading.Tasks.xml",
        "ref/dotnet/zh-hans/System.Threading.Tasks.xml",
        "ref/dotnet/zh-hant/System.Threading.Tasks.xml",
        "ref/net46/_._",
        "ref/xamarinios10/_._",
        "ref/xamarinmac20/_._",
        "runtimes/win8-aot/lib/netcore50/System.Threading.Tasks.dll"
      ]
    },
    "System.Threading.Thread/4.0.0-beta-23504": {
      "sha512": "D3zvCZDSjODrr0TjaPErBitArzcfqnTCU2tnXodFpLXncU/7SSIaVSyir7eTb9nAsGje9IEu2C4HDNQppgStRQ==",
      "type": "package",
      "files": [
        "System.Threading.Thread.4.0.0-beta-23504.nupkg.sha512",
        "System.Threading.Thread.nuspec",
        "lib/DNXCore50/System.Threading.Thread.dll",
        "lib/MonoAndroid10/_._",
        "lib/MonoTouch10/_._",
        "lib/net46/System.Threading.Thread.dll",
        "lib/xamarinios10/_._",
        "lib/xamarinmac20/_._",
        "ref/MonoAndroid10/_._",
        "ref/MonoTouch10/_._",
        "ref/dotnet5.4/System.Threading.Thread.dll",
        "ref/dotnet5.4/System.Threading.Thread.xml",
        "ref/dotnet5.4/de/System.Threading.Thread.xml",
        "ref/dotnet5.4/es/System.Threading.Thread.xml",
        "ref/dotnet5.4/fr/System.Threading.Thread.xml",
        "ref/dotnet5.4/it/System.Threading.Thread.xml",
        "ref/dotnet5.4/ja/System.Threading.Thread.xml",
        "ref/dotnet5.4/ko/System.Threading.Thread.xml",
        "ref/dotnet5.4/ru/System.Threading.Thread.xml",
        "ref/dotnet5.4/zh-hans/System.Threading.Thread.xml",
        "ref/dotnet5.4/zh-hant/System.Threading.Thread.xml",
        "ref/net46/System.Threading.Thread.dll",
        "ref/xamarinios10/_._",
        "ref/xamarinmac20/_._"
      ]
    },
    "System.Xml.ReaderWriter/4.0.10": {
      "sha512": "VdmWWMH7otrYV7D+cviUo7XjX0jzDnD/lTGSZTlZqfIQ5PhXk85j+6P0TK9od3PnOd5ZIM+pOk01G/J+3nh9/w==",
      "type": "package",
      "files": [
        "System.Xml.ReaderWriter.4.0.10.nupkg.sha512",
        "System.Xml.ReaderWriter.nuspec",
        "lib/MonoAndroid10/_._",
        "lib/MonoTouch10/_._",
        "lib/dotnet/System.Xml.ReaderWriter.dll",
        "lib/net46/_._",
        "lib/xamarinios10/_._",
        "lib/xamarinmac20/_._",
        "ref/MonoAndroid10/_._",
        "ref/MonoTouch10/_._",
        "ref/dotnet/System.Xml.ReaderWriter.dll",
        "ref/dotnet/System.Xml.ReaderWriter.xml",
        "ref/dotnet/de/System.Xml.ReaderWriter.xml",
        "ref/dotnet/es/System.Xml.ReaderWriter.xml",
        "ref/dotnet/fr/System.Xml.ReaderWriter.xml",
        "ref/dotnet/it/System.Xml.ReaderWriter.xml",
        "ref/dotnet/ja/System.Xml.ReaderWriter.xml",
        "ref/dotnet/ko/System.Xml.ReaderWriter.xml",
        "ref/dotnet/ru/System.Xml.ReaderWriter.xml",
        "ref/dotnet/zh-hans/System.Xml.ReaderWriter.xml",
        "ref/dotnet/zh-hant/System.Xml.ReaderWriter.xml",
        "ref/net46/_._",
        "ref/xamarinios10/_._",
        "ref/xamarinmac20/_._"
      ]
    },
    "System.Xml.XDocument/4.0.10": {
      "sha512": "+ej0g0INnXDjpS2tDJsLO7/BjyBzC+TeBXLeoGnvRrm4AuBH9PhBjjZ1IuKWOhCkxPkFognUOKhZHS2glIOlng==",
      "type": "package",
      "files": [
        "System.Xml.XDocument.4.0.10.nupkg.sha512",
        "System.Xml.XDocument.nuspec",
        "lib/MonoAndroid10/_._",
        "lib/MonoTouch10/_._",
        "lib/dotnet/System.Xml.XDocument.dll",
        "lib/net46/_._",
        "lib/xamarinios10/_._",
        "lib/xamarinmac20/_._",
        "ref/MonoAndroid10/_._",
        "ref/MonoTouch10/_._",
        "ref/dotnet/System.Xml.XDocument.dll",
        "ref/dotnet/System.Xml.XDocument.xml",
        "ref/dotnet/de/System.Xml.XDocument.xml",
        "ref/dotnet/es/System.Xml.XDocument.xml",
        "ref/dotnet/fr/System.Xml.XDocument.xml",
        "ref/dotnet/it/System.Xml.XDocument.xml",
        "ref/dotnet/ja/System.Xml.XDocument.xml",
        "ref/dotnet/ko/System.Xml.XDocument.xml",
        "ref/dotnet/ru/System.Xml.XDocument.xml",
        "ref/dotnet/zh-hans/System.Xml.XDocument.xml",
        "ref/dotnet/zh-hant/System.Xml.XDocument.xml",
        "ref/net46/_._",
        "ref/xamarinios10/_._",
        "ref/xamarinmac20/_._"
      ]
    },
    "System.Xml.XmlDocument/4.0.0": {
      "sha512": "H5qTx2+AXgaKE5wehU1ZYeYPFpp/rfFh69/937NvwCrDqbIkvJRmIFyKKpkoMI6gl9hGfuVizfIudVTMyowCXw==",
      "type": "package",
      "files": [
        "System.Xml.XmlDocument.4.0.0.nupkg.sha512",
        "System.Xml.XmlDocument.nuspec",
        "lib/MonoAndroid10/_._",
        "lib/MonoTouch10/_._",
        "lib/dotnet/System.Xml.XmlDocument.dll",
        "lib/net46/System.Xml.XmlDocument.dll",
        "lib/xamarinios10/_._",
        "lib/xamarinmac20/_._",
        "ref/MonoAndroid10/_._",
        "ref/MonoTouch10/_._",
        "ref/dotnet/System.Xml.XmlDocument.dll",
        "ref/dotnet/System.Xml.XmlDocument.xml",
        "ref/dotnet/de/System.Xml.XmlDocument.xml",
        "ref/dotnet/es/System.Xml.XmlDocument.xml",
        "ref/dotnet/fr/System.Xml.XmlDocument.xml",
        "ref/dotnet/it/System.Xml.XmlDocument.xml",
        "ref/dotnet/ja/System.Xml.XmlDocument.xml",
        "ref/dotnet/ko/System.Xml.XmlDocument.xml",
        "ref/dotnet/ru/System.Xml.XmlDocument.xml",
        "ref/dotnet/zh-hans/System.Xml.XmlDocument.xml",
        "ref/dotnet/zh-hant/System.Xml.XmlDocument.xml",
        "ref/net46/System.Xml.XmlDocument.dll",
        "ref/xamarinios10/_._",
=======
        "ref/net45/_._",
        "ref/netcore50/System.Threading.dll",
        "ref/netcore50/System.Threading.xml",
        "ref/netcore50/de/System.Threading.xml",
        "ref/netcore50/es/System.Threading.xml",
        "ref/netcore50/fr/System.Threading.xml",
        "ref/netcore50/it/System.Threading.xml",
        "ref/netcore50/ja/System.Threading.xml",
        "ref/netcore50/ko/System.Threading.xml",
        "ref/netcore50/ru/System.Threading.xml",
        "ref/netcore50/zh-hans/System.Threading.xml",
        "ref/netcore50/zh-hant/System.Threading.xml",
        "ref/win8/_._",
        "ref/wp80/_._",
        "ref/wpa81/_._",
        "ref/xamarinios10/_._",
>>>>>>> 6049f4f0
        "ref/xamarinmac20/_._"
      ]
    },
    "xunit/2.1.0": {
      "sha512": "u/7VQSOSXa7kSG4iK6Lcn7RqKZQ3hk7cnyMNVMpXHSP0RI5VQEtc44hvkG3LyWOVsx1dhUDD3rPAHAxyOUDQJw==",
      "type": "package",
      "files": [
        "xunit.2.1.0.nupkg.sha512",
        "xunit.nuspec"
      ]
    },
    "xunit.abstractions/2.0.0": {
      "sha512": "NAdxKQRzuLnCZ0g++x6i87/8rMBpQoRiRlRNLAqfODm2zJPbteHRoSER3DXfxnqrHXyBJT8rFaZ8uveBeQyaMA==",
      "type": "package",
      "files": [
        "lib/net35/xunit.abstractions.dll",
        "lib/net35/xunit.abstractions.xml",
        "lib/portable-net45+win+wpa81+wp80+monotouch+monoandroid+Xamarin.iOS/xunit.abstractions.dll",
        "lib/portable-net45+win+wpa81+wp80+monotouch+monoandroid+Xamarin.iOS/xunit.abstractions.xml",
        "xunit.abstractions.2.0.0.nupkg.sha512",
        "xunit.abstractions.nuspec"
      ]
    },
    "xunit.assert/2.1.0": {
      "sha512": "Hhhw+YaTe+BGhbr57dxVE+6VJk8BfThqFFii1XIsSZ4qx+SSCixprJC10JkiLRVSTfWyT8W/4nAf6NQgIrmBxA==",
      "type": "package",
      "files": [
        "lib/dotnet/xunit.assert.dll",
        "lib/dotnet/xunit.assert.pdb",
        "lib/dotnet/xunit.assert.xml",
        "lib/portable-net45+win8+wp8+wpa81/xunit.assert.dll",
        "lib/portable-net45+win8+wp8+wpa81/xunit.assert.pdb",
        "lib/portable-net45+win8+wp8+wpa81/xunit.assert.xml",
        "xunit.assert.2.1.0.nupkg.sha512",
        "xunit.assert.nuspec"
      ]
    },
    "xunit.core/2.1.0": {
      "sha512": "jlbYdPbnkPIRwJllcT/tQZCNsSElVDEymdpJfH79uTUrPARkELVYw9o/zhAjKZXmeikGqGK5C2Yny4gTNoEu0Q==",
      "type": "package",
      "files": [
        "build/_desktop/xunit.execution.desktop.dll",
        "build/dnx451/_._",
        "build/monoandroid/_._",
        "build/monotouch/_._",
        "build/net45/_._",
        "build/portable-net45+win8+wp8+wpa81/xunit.core.props",
        "build/win8/_._",
        "build/win81/xunit.core.props",
        "build/wp8/_._",
        "build/wpa81/xunit.core.props",
        "build/xamarinios/_._",
        "xunit.core.2.1.0.nupkg.sha512",
        "xunit.core.nuspec"
      ]
    },
    "xunit.extensibility.core/2.1.0": {
      "sha512": "ANWM3WxeaeHjACLRlmrv+xOc0WAcr3cvIiJE+gqbdzTv1NCH4p1VDyT+8WmmdCc9db0WFiJLaDy4YTYsL1wWXw==",
      "type": "package",
      "files": [
        "lib/dotnet/xunit.core.dll",
        "lib/dotnet/xunit.core.dll.tdnet",
        "lib/dotnet/xunit.core.pdb",
        "lib/dotnet/xunit.core.xml",
        "lib/dotnet/xunit.runner.tdnet.dll",
        "lib/dotnet/xunit.runner.utility.desktop.dll",
        "lib/portable-net45+win8+wp8+wpa81/xunit.core.dll",
        "lib/portable-net45+win8+wp8+wpa81/xunit.core.dll.tdnet",
        "lib/portable-net45+win8+wp8+wpa81/xunit.core.pdb",
        "lib/portable-net45+win8+wp8+wpa81/xunit.core.xml",
        "lib/portable-net45+win8+wp8+wpa81/xunit.runner.tdnet.dll",
        "lib/portable-net45+win8+wp8+wpa81/xunit.runner.utility.desktop.dll",
        "xunit.extensibility.core.2.1.0.nupkg.sha512",
        "xunit.extensibility.core.nuspec"
      ]
    },
    "xunit.extensibility.execution/2.1.0": {
      "sha512": "tAoNafoVknKa3sZJPMvtZRnhOSk3gasEGeceSm7w/gyGwsR/OXFxndWJB1xSHeoy33d3Z6jFqn4A3j+pWCF0Ew==",
      "type": "package",
      "files": [
        "lib/dnx451/xunit.execution.dotnet.dll",
        "lib/dnx451/xunit.execution.dotnet.pdb",
        "lib/dnx451/xunit.execution.dotnet.xml",
        "lib/dotnet/xunit.execution.dotnet.dll",
        "lib/dotnet/xunit.execution.dotnet.pdb",
        "lib/dotnet/xunit.execution.dotnet.xml",
        "lib/monoandroid/xunit.execution.dotnet.dll",
        "lib/monoandroid/xunit.execution.dotnet.pdb",
        "lib/monoandroid/xunit.execution.dotnet.xml",
        "lib/monotouch/xunit.execution.dotnet.dll",
        "lib/monotouch/xunit.execution.dotnet.pdb",
        "lib/monotouch/xunit.execution.dotnet.xml",
        "lib/net45/xunit.execution.desktop.dll",
        "lib/net45/xunit.execution.desktop.pdb",
        "lib/net45/xunit.execution.desktop.xml",
        "lib/portable-net45+win8+wp8+wpa81/xunit.execution.dotnet.dll",
        "lib/portable-net45+win8+wp8+wpa81/xunit.execution.dotnet.pdb",
        "lib/portable-net45+win8+wp8+wpa81/xunit.execution.dotnet.xml",
        "lib/win8/xunit.execution.dotnet.dll",
        "lib/win8/xunit.execution.dotnet.pdb",
        "lib/win8/xunit.execution.dotnet.xml",
        "lib/wp8/xunit.execution.dotnet.dll",
        "lib/wp8/xunit.execution.dotnet.pdb",
        "lib/wp8/xunit.execution.dotnet.xml",
        "lib/wpa81/xunit.execution.dotnet.dll",
        "lib/wpa81/xunit.execution.dotnet.pdb",
        "lib/wpa81/xunit.execution.dotnet.xml",
        "lib/xamarinios/xunit.execution.dotnet.dll",
        "lib/xamarinios/xunit.execution.dotnet.pdb",
        "lib/xamarinios/xunit.execution.dotnet.xml",
        "xunit.extensibility.execution.2.1.0.nupkg.sha512",
        "xunit.extensibility.execution.nuspec"
      ]
<<<<<<< HEAD
=======
    },
    "xunit.runner.console/2.1.0": {
      "sha512": "dryP6nBDWD2aH6OUidwoPQLebelnfA6DDKUs9PxJ6iPDbT9t5eSKyjqLSas/nQFEJZwXXWVnbImrgK/IgiyOdQ==",
      "type": "Package",
      "files": [
        "[Content_Types].xml",
        "_rels/.rels",
        "package/services/metadata/core-properties/3ff6ecc00c3b4e6c93baf7de3f0b9697.psmdcp",
        "tools/HTML.xslt",
        "tools/NUnitXml.xslt",
        "tools/xUnit1.xslt",
        "tools/xunit.abstractions.dll",
        "tools/xunit.console.exe",
        "tools/xunit.console.exe.config",
        "tools/xunit.console.x86.exe",
        "tools/xunit.console.x86.exe.config",
        "tools/xunit.runner.reporters.desktop.dll",
        "tools/xunit.runner.utility.desktop.dll",
        "xunit.runner.console.nuspec"
      ]
>>>>>>> 6049f4f0
    }
  },
  "projectFileDependencyGroups": {
    "": [],
    ".NETPlatform,Version=v5.4": []
  }
}<|MERGE_RESOLUTION|>--- conflicted
+++ resolved
@@ -126,24 +126,12 @@
           "ref/dotnet/System.Diagnostics.Tools.dll": {}
         }
       },
-<<<<<<< HEAD
       "System.Diagnostics.Tracing/4.0.20": {
         "dependencies": {
           "System.Runtime": "4.0.0"
         },
         "compile": {
           "ref/dotnet/System.Diagnostics.Tracing.dll": {}
-=======
-      "System.Reflection.Metadata/1.2.0": {
-        "dependencies": {
-          "System.Collections.Immutable": "1.1.37"
-        },
-        "compile": {
-          "lib/portable-net45+win8/System.Reflection.Metadata.dll": {}
-        },
-        "runtime": {
-          "lib/portable-net45+win8/System.Reflection.Metadata.dll": {}
->>>>>>> 6049f4f0
         }
       },
       "System.Dynamic.Runtime/4.0.0": {
@@ -216,16 +204,11 @@
       },
       "System.Linq.Expressions/4.0.0": {
         "dependencies": {
-<<<<<<< HEAD
           "System.Reflection": "4.0.0",
           "System.Runtime": "4.0.0"
         },
         "compile": {
           "ref/dotnet/System.Linq.Expressions.dll": {}
-=======
-          "xunit.assert": "[2.1.0]",
-          "xunit.core": "[2.1.0]"
->>>>>>> 6049f4f0
         }
       },
       "System.ObjectModel/4.0.10": {
@@ -255,25 +238,16 @@
       },
       "System.Reflection.Extensions/4.0.0": {
         "dependencies": {
-<<<<<<< HEAD
           "System.Reflection": "4.0.0",
           "System.Runtime": "4.0.0"
         },
         "compile": {
           "ref/dotnet/System.Reflection.Extensions.dll": {}
-=======
-          "xunit.extensibility.core": "[2.1.0]",
-          "xunit.extensibility.execution": "[2.1.0]"
->>>>>>> 6049f4f0
         }
       },
       "System.Reflection.Metadata/1.2.0": {
         "dependencies": {
-<<<<<<< HEAD
           "System.Collections.Immutable": "1.1.37"
-=======
-          "xunit.abstractions": "[2.0.0]"
->>>>>>> 6049f4f0
         },
         "compile": {
           "lib/portable-net45+win8/System.Reflection.Metadata.dll": {}
@@ -284,11 +258,7 @@
       },
       "System.Reflection.Primitives/4.0.0": {
         "dependencies": {
-<<<<<<< HEAD
           "System.Runtime": "4.0.0"
-=======
-          "xunit.extensibility.core": "[2.1.0]"
->>>>>>> 6049f4f0
         },
         "compile": {
           "ref/dotnet/System.Reflection.Primitives.dll": {}
@@ -320,18 +290,7 @@
       },
       "System.Runtime.Extensions/4.0.10": {
         "dependencies": {
-<<<<<<< HEAD
           "System.Runtime": "4.0.20"
-=======
-          "System.Collections": "4.0.0",
-          "System.Diagnostics.Debug": "4.0.0",
-          "System.Globalization": "4.0.0",
-          "System.Linq": "4.0.0",
-          "System.Resources.ResourceManager": "4.0.0",
-          "System.Runtime": "4.0.0",
-          "System.Runtime.Extensions": "4.0.0",
-          "System.Threading": "4.0.0"
->>>>>>> 6049f4f0
         },
         "compile": {
           "ref/dotnet/System.Runtime.Extensions.dll": {}
@@ -389,7 +348,6 @@
           "lib/dotnet/System.Text.RegularExpressions.dll": {}
         }
       },
-<<<<<<< HEAD
       "System.Threading/4.0.10": {
         "dependencies": {
           "System.Runtime": "4.0.0",
@@ -397,17 +355,6 @@
         },
         "compile": {
           "ref/dotnet/System.Threading.dll": {}
-=======
-      "System.Reflection.Metadata/1.2.0": {
-        "dependencies": {
-          "System.Collections.Immutable": "1.1.37"
-        },
-        "compile": {
-          "lib/portable-net45+win8/System.Reflection.Metadata.dll": {}
-        },
-        "runtime": {
-          "lib/portable-net45+win8/System.Reflection.Metadata.dll": {}
->>>>>>> 6049f4f0
         }
       },
       "System.Threading.Tasks/4.0.10": {
@@ -528,7 +475,6 @@
       },
       "xunit.core/2.1.0": {
         "dependencies": {
-<<<<<<< HEAD
           "System.Collections": "4.0.0",
           "System.Diagnostics.Debug": "4.0.0",
           "System.Globalization": "4.0.0",
@@ -539,8 +485,6 @@
           "System.Runtime.Extensions": "4.0.0",
           "System.Threading.Tasks": "4.0.0",
           "xunit.abstractions": "2.0.0",
-=======
->>>>>>> 6049f4f0
           "xunit.extensibility.core": "[2.1.0]",
           "xunit.extensibility.execution": "[2.1.0]"
         }
@@ -558,7 +502,6 @@
       },
       "xunit.extensibility.execution/2.1.0": {
         "dependencies": {
-<<<<<<< HEAD
           "System.Collections": "4.0.0",
           "System.Diagnostics.Debug": "4.0.0",
           "System.Globalization": "4.0.0",
@@ -573,8 +516,6 @@
           "System.Threading": "4.0.0",
           "System.Threading.Tasks": "4.0.0",
           "xunit.abstractions": "2.0.0",
-=======
->>>>>>> 6049f4f0
           "xunit.extensibility.core": "[2.1.0]"
         },
         "compile": {
@@ -591,7 +532,6 @@
       "sha512": "oWqeKUxHXdK6dL2CFjgMcaBISbkk+AqEg+yvJHE4DElNzS4QaTsCflgkkqZwVlWby1Dg9zo9n+iCAMFefFdJ/A==",
       "type": "package",
       "files": [
-<<<<<<< HEAD
         "Microsoft.CSharp.4.0.0.nupkg.sha512",
         "Microsoft.CSharp.nuspec",
         "lib/MonoAndroid10/_._",
@@ -625,53 +565,27 @@
         "ref/wpa81/_._",
         "ref/xamarinios10/_._",
         "ref/xamarinmac20/_._"
-=======
-        "Microsoft.CodeAnalysis.Test.Resources.Proprietary.nuspec",
-        "[Content_Types].xml",
-        "_rels/.rels",
-        "lib/net45/Microsoft.CodeAnalysis.Test.Resources.Proprietary.dll",
-        "package/services/metadata/core-properties/275c92add53e4a7fa1029dcdf1d6499a.psmdcp"
->>>>>>> 6049f4f0
       ]
     },
     "Microsoft.DiaSymReader/1.0.7": {
       "sha512": "4tPrkKu02w87HEvoubBGm7Hqjps69DucsBWQvGezwvDV5RJt+eZqdmdC/jNH1qn6hIem9JpJnLBK0abBzhErOg==",
       "type": "package",
       "files": [
-<<<<<<< HEAD
         "Microsoft.DiaSymReader.1.0.7.nupkg.sha512",
         "Microsoft.DiaSymReader.nuspec",
         "lib/net20/Microsoft.DiaSymReader.dll",
         "lib/net20/Microsoft.DiaSymReader.xml",
         "lib/portable-net45+win8/Microsoft.DiaSymReader.dll",
         "lib/portable-net45+win8/Microsoft.DiaSymReader.xml"
-=======
-        "Microsoft.DiaSymReader.nuspec",
-        "[Content_Types].xml",
-        "_rels/.rels",
-        "lib/net20/Microsoft.DiaSymReader.dll",
-        "lib/net20/Microsoft.DiaSymReader.xml",
-        "lib/portable-net45+win8/Microsoft.DiaSymReader.dll",
-        "lib/portable-net45+win8/Microsoft.DiaSymReader.xml",
-        "package/services/metadata/core-properties/8754926735b64532b55b0acd21f93808.psmdcp"
->>>>>>> 6049f4f0
       ]
     },
     "Microsoft.DiaSymReader.Native/1.3.3": {
       "sha512": "mjATkm+L2UlP35gO/ExNutLDfgX4iiwz1l/8sYVoeGHp5WnkEDu0NfIEsC4Oy/pCYeRw0/6SGB+kArJVNNvENQ==",
       "type": "package",
       "files": [
-<<<<<<< HEAD
         "Microsoft.DiaSymReader.Native.1.3.3.nupkg.sha512",
         "Microsoft.DiaSymReader.Native.nuspec",
         "build/Microsoft.DiaSymReader.Native.props",
-=======
-        "Microsoft.DiaSymReader.Native.nuspec",
-        "[Content_Types].xml",
-        "_rels/.rels",
-        "build/Microsoft.DiaSymReader.Native.props",
-        "package/services/metadata/core-properties/fdc58d35421849398d4c224d791a4bc4.psmdcp",
->>>>>>> 6049f4f0
         "runtimes/win-x64/native/Microsoft.DiaSymReader.Native.amd64.dll",
         "runtimes/win-x86/native/Microsoft.DiaSymReader.Native.x86.dll",
         "runtimes/win/native/Microsoft.DiaSymReader.Native.amd64.dll",
@@ -684,7 +598,6 @@
       "sha512": "0N77OwGZpXqUco2C/ynv1os7HqdFYifvNIbveLDKqL5PZaz05Rl9enCwVBjF61aumHKueLWIJ3prnmdAXxww4A==",
       "type": "package",
       "files": [
-<<<<<<< HEAD
         "Microsoft.NETCore.Platforms.1.0.0.nupkg.sha512",
         "Microsoft.NETCore.Platforms.nuspec",
         "runtime.json"
@@ -708,14 +621,6 @@
         "lib/dnxcore50/System.Xml.Serialization.dll",
         "lib/dnxcore50/System.Xml.dll",
         "lib/dnxcore50/System.dll",
-=======
-        "License.rtf",
-        "System.Collections.nuspec",
-        "[Content_Types].xml",
-        "_rels/.rels",
-        "lib/MonoAndroid10/_._",
-        "lib/MonoTouch10/_._",
->>>>>>> 6049f4f0
         "lib/net45/_._",
         "lib/netcore50/System.ComponentModel.DataAnnotations.dll",
         "lib/netcore50/System.Core.dll",
@@ -790,10 +695,6 @@
         "lib/netcore50/System.Collections.dll",
         "lib/xamarinios10/_._",
         "lib/xamarinmac20/_._",
-<<<<<<< HEAD
-=======
-        "package/services/metadata/core-properties/24c5f986c3534c16ad303a35c4af021d.psmdcp",
->>>>>>> 6049f4f0
         "ref/MonoAndroid10/_._",
         "ref/MonoTouch10/_._",
         "ref/dotnet/System.Collections.dll",
@@ -807,7 +708,6 @@
         "ref/dotnet/ru/System.Collections.xml",
         "ref/dotnet/zh-hans/System.Collections.xml",
         "ref/dotnet/zh-hant/System.Collections.xml",
-<<<<<<< HEAD
         "ref/net46/_._",
         "ref/xamarinios10/_._",
         "ref/xamarinmac20/_._",
@@ -840,23 +740,6 @@
         "ref/dotnet/zh-hans/System.Collections.Concurrent.xml",
         "ref/dotnet/zh-hant/System.Collections.Concurrent.xml",
         "ref/net46/_._",
-=======
-        "ref/net45/_._",
-        "ref/netcore50/System.Collections.dll",
-        "ref/netcore50/System.Collections.xml",
-        "ref/netcore50/de/System.Collections.xml",
-        "ref/netcore50/es/System.Collections.xml",
-        "ref/netcore50/fr/System.Collections.xml",
-        "ref/netcore50/it/System.Collections.xml",
-        "ref/netcore50/ja/System.Collections.xml",
-        "ref/netcore50/ko/System.Collections.xml",
-        "ref/netcore50/ru/System.Collections.xml",
-        "ref/netcore50/zh-hans/System.Collections.xml",
-        "ref/netcore50/zh-hant/System.Collections.xml",
-        "ref/win8/_._",
-        "ref/wp80/_._",
-        "ref/wpa81/_._",
->>>>>>> 6049f4f0
         "ref/xamarinios10/_._",
         "ref/xamarinmac20/_._"
       ]
@@ -865,44 +748,25 @@
       "sha512": "fTpqwZYBzoklTT+XjTRK8KxvmrGkYHzBiylCcKyQcxiOM8k+QvhNBxRvFHDWzy4OEP5f8/9n+xQ9mEgEXY+muA==",
       "type": "package",
       "files": [
-<<<<<<< HEAD
         "System.Collections.Immutable.1.1.37.nupkg.sha512",
         "System.Collections.Immutable.nuspec",
         "lib/dotnet/System.Collections.Immutable.dll",
         "lib/dotnet/System.Collections.Immutable.xml",
         "lib/portable-net45+win8+wp8+wpa81/System.Collections.Immutable.dll",
         "lib/portable-net45+win8+wp8+wpa81/System.Collections.Immutable.xml"
-=======
-        "System.Collections.Immutable.nuspec",
-        "[Content_Types].xml",
-        "_rels/.rels",
-        "lib/dotnet/System.Collections.Immutable.dll",
-        "lib/dotnet/System.Collections.Immutable.xml",
-        "lib/portable-net45+win8+wp8+wpa81/System.Collections.Immutable.dll",
-        "lib/portable-net45+win8+wp8+wpa81/System.Collections.Immutable.xml",
-        "package/services/metadata/core-properties/a02fdeabe1114a24bba55860b8703852.psmdcp"
->>>>>>> 6049f4f0
       ]
     },
     "System.Console/4.0.0-beta-23504": {
       "sha512": "fuAquEM/2DrY8axtMIbEw1Qk8oX2WCPyd2ws2W0u7PDWlxtFMuFSI4rAOW2hs/S5aGsl5qcpJ2A8ELJW0c/JOw==",
       "type": "package",
       "files": [
-<<<<<<< HEAD
         "System.Console.4.0.0-beta-23504.nupkg.sha512",
         "System.Console.nuspec",
-=======
-        "License.rtf",
-        "System.Diagnostics.Debug.nuspec",
-        "[Content_Types].xml",
-        "_rels/.rels",
->>>>>>> 6049f4f0
         "lib/MonoAndroid10/_._",
         "lib/MonoTouch10/_._",
         "lib/net46/System.Console.dll",
         "lib/xamarinios10/_._",
         "lib/xamarinmac20/_._",
-<<<<<<< HEAD
         "ref/MonoAndroid10/_._",
         "ref/MonoTouch10/_._",
         "ref/dotnet5.4/System.Console.dll",
@@ -935,9 +799,6 @@
         "lib/netcore50/System.Diagnostics.Debug.dll",
         "lib/xamarinios10/_._",
         "lib/xamarinmac20/_._",
-=======
-        "package/services/metadata/core-properties/9589d3ad95ef4d84a1edf67426c7c00a.psmdcp",
->>>>>>> 6049f4f0
         "ref/MonoAndroid10/_._",
         "ref/MonoTouch10/_._",
         "ref/dotnet/System.Diagnostics.Debug.dll",
@@ -951,7 +812,6 @@
         "ref/dotnet/ru/System.Diagnostics.Debug.xml",
         "ref/dotnet/zh-hans/System.Diagnostics.Debug.xml",
         "ref/dotnet/zh-hant/System.Diagnostics.Debug.xml",
-<<<<<<< HEAD
         "ref/net46/_._",
         "ref/xamarinios10/_._",
         "ref/xamarinmac20/_._",
@@ -984,20 +844,6 @@
         "ref/net45/_._",
         "ref/netcore50/System.Diagnostics.Tools.dll",
         "ref/netcore50/System.Diagnostics.Tools.xml",
-=======
-        "ref/net45/_._",
-        "ref/netcore50/System.Diagnostics.Debug.dll",
-        "ref/netcore50/System.Diagnostics.Debug.xml",
-        "ref/netcore50/de/System.Diagnostics.Debug.xml",
-        "ref/netcore50/es/System.Diagnostics.Debug.xml",
-        "ref/netcore50/fr/System.Diagnostics.Debug.xml",
-        "ref/netcore50/it/System.Diagnostics.Debug.xml",
-        "ref/netcore50/ja/System.Diagnostics.Debug.xml",
-        "ref/netcore50/ko/System.Diagnostics.Debug.xml",
-        "ref/netcore50/ru/System.Diagnostics.Debug.xml",
-        "ref/netcore50/zh-hans/System.Diagnostics.Debug.xml",
-        "ref/netcore50/zh-hant/System.Diagnostics.Debug.xml",
->>>>>>> 6049f4f0
         "ref/win8/_._",
         "ref/wp80/_._",
         "ref/wpa81/_._",
@@ -1032,12 +878,8 @@
         "ref/dotnet/zh-hant/System.Diagnostics.Tracing.xml",
         "ref/net46/_._",
         "ref/xamarinios10/_._",
-<<<<<<< HEAD
         "ref/xamarinmac20/_._",
         "runtimes/win8-aot/lib/netcore50/System.Diagnostics.Tracing.dll"
-=======
-        "ref/xamarinmac20/_._"
->>>>>>> 6049f4f0
       ]
     },
     "System.Dynamic.Runtime/4.0.0": {
@@ -1045,14 +887,8 @@
       "type": "package",
       "files": [
         "License.rtf",
-<<<<<<< HEAD
         "System.Dynamic.Runtime.4.0.0.nupkg.sha512",
         "System.Dynamic.Runtime.nuspec",
-=======
-        "System.Globalization.nuspec",
-        "[Content_Types].xml",
-        "_rels/.rels",
->>>>>>> 6049f4f0
         "lib/MonoAndroid10/_._",
         "lib/MonoTouch10/_._",
         "lib/net45/_._",
@@ -1061,7 +897,6 @@
         "lib/wpa81/_._",
         "lib/xamarinios10/_._",
         "lib/xamarinmac20/_._",
-<<<<<<< HEAD
         "ref/MonoAndroid10/_._",
         "ref/MonoTouch10/_._",
         "ref/dotnet/System.Dynamic.Runtime.dll",
@@ -1107,9 +942,6 @@
         "lib/netcore50/System.Globalization.dll",
         "lib/xamarinios10/_._",
         "lib/xamarinmac20/_._",
-=======
-        "package/services/metadata/core-properties/7256e6303e10459782eff20c3ec90af5.psmdcp",
->>>>>>> 6049f4f0
         "ref/MonoAndroid10/_._",
         "ref/MonoTouch10/_._",
         "ref/dotnet/System.Globalization.dll",
@@ -1123,7 +955,6 @@
         "ref/dotnet/ru/System.Globalization.xml",
         "ref/dotnet/zh-hans/System.Globalization.xml",
         "ref/dotnet/zh-hant/System.Globalization.xml",
-<<<<<<< HEAD
         "ref/net46/_._",
         "ref/xamarinios10/_._",
         "ref/xamarinmac20/_._",
@@ -1220,24 +1051,6 @@
         "ref/dotnet/zh-hant/System.IO.FileSystem.Primitives.xml",
         "ref/net46/System.IO.FileSystem.Primitives.dll",
         "ref/xamarinios10/_._",
-=======
-        "ref/net45/_._",
-        "ref/netcore50/System.Globalization.dll",
-        "ref/netcore50/System.Globalization.xml",
-        "ref/netcore50/de/System.Globalization.xml",
-        "ref/netcore50/es/System.Globalization.xml",
-        "ref/netcore50/fr/System.Globalization.xml",
-        "ref/netcore50/it/System.Globalization.xml",
-        "ref/netcore50/ja/System.Globalization.xml",
-        "ref/netcore50/ko/System.Globalization.xml",
-        "ref/netcore50/ru/System.Globalization.xml",
-        "ref/netcore50/zh-hans/System.Globalization.xml",
-        "ref/netcore50/zh-hant/System.Globalization.xml",
-        "ref/win8/_._",
-        "ref/wp80/_._",
-        "ref/wpa81/_._",
-        "ref/xamarinios10/_._",
->>>>>>> 6049f4f0
         "ref/xamarinmac20/_._"
       ]
     },
@@ -1245,24 +1058,14 @@
       "sha512": "r6Hlc+ytE6m/9UBr+nNRRdoJEWjoeQiT3L3lXYFDHoXk3VYsRBCDNXrawcexw7KPLaH0zamQLiAb6avhZ50cGg==",
       "type": "package",
       "files": [
-<<<<<<< HEAD
         "System.Linq.4.0.0.nupkg.sha512",
         "System.Linq.nuspec",
-=======
-        "System.Linq.nuspec",
-        "[Content_Types].xml",
-        "_rels/.rels",
->>>>>>> 6049f4f0
         "lib/dotnet/System.Linq.dll",
         "lib/net45/_._",
         "lib/netcore50/System.Linq.dll",
         "lib/win8/_._",
         "lib/wp80/_._",
         "lib/wpa81/_._",
-<<<<<<< HEAD
-=======
-        "package/services/metadata/core-properties/6fcde56ce4094f6a8fff4b28267da532.psmdcp",
->>>>>>> 6049f4f0
         "ref/dotnet/System.Linq.dll",
         "ref/dotnet/System.Linq.xml",
         "ref/dotnet/de/System.Linq.xml",
@@ -1280,7 +1083,6 @@
         "ref/win8/_._",
         "ref/wp80/_._",
         "ref/wpa81/_._"
-<<<<<<< HEAD
       ]
     },
     "System.Linq.Expressions/4.0.0": {
@@ -1425,17 +1227,9 @@
       ]
     },
     "System.Reflection.Metadata/1.2.0": {
-      "sha512": "ubQKFCNYPwhqPXPLjRKCvTDR2UvL5L5+Tm181D/5kl/df7264AuXDi2j2Bf5DxplBxevq8eUH9LRomcFCXTQKw==",
-      "type": "package",
-      "files": [
-=======
-      ]
-    },
-    "System.Reflection.Metadata/1.2.0": {
-      "sha512": "ubQKFCNYPwhqPXPLjRKCvTDR2UvL5L5+Tm181D/5kl/df7264AuXDi2j2Bf5DxplBxevq8eUH9LRomcFCXTQKw==",
-      "type": "package",
-      "files": [
->>>>>>> 6049f4f0
+      "sha512": "3LjvW/Gr3f3+O8adWT04bV1nvbgQ3X1NYZHgRC76L/VdJ78nUCkwIcHguEH85fHIQ1TGldRpMJ3nqlMqaRwReA==",
+      "type": "package",
+      "files": [
         "System.Reflection.Metadata.1.2.0.nupkg.sha512",
         "System.Reflection.Metadata.nuspec",
         "ThirdPartyNotices.txt",
@@ -1444,7 +1238,6 @@
         "lib/netstandard1.1/System.Reflection.Metadata.xml",
         "lib/portable-net45+win8/System.Reflection.Metadata.dll",
         "lib/portable-net45+win8/System.Reflection.Metadata.xml"
-<<<<<<< HEAD
       ]
     },
     "System.Reflection.Primitives/4.0.0": {
@@ -1509,32 +1302,20 @@
         "ref/xamarinios10/_._",
         "ref/xamarinmac20/_._",
         "runtimes/win8-aot/lib/netcore50/System.Reflection.TypeExtensions.dll"
-=======
->>>>>>> 6049f4f0
       ]
     },
     "System.Resources.ResourceManager/4.0.0": {
       "sha512": "qmqeZ4BJgjfU+G2JbrZt4Dk1LsMxO4t+f/9HarNY6w8pBgweO6jT+cknUH7c3qIrGvyUqraBhU45Eo6UtA0fAw==",
       "type": "package",
       "files": [
-<<<<<<< HEAD
         "System.Resources.ResourceManager.4.0.0.nupkg.sha512",
         "System.Resources.ResourceManager.nuspec",
-=======
-        "System.Resources.ResourceManager.nuspec",
-        "[Content_Types].xml",
-        "_rels/.rels",
->>>>>>> 6049f4f0
         "lib/DNXCore50/System.Resources.ResourceManager.dll",
         "lib/net45/_._",
         "lib/netcore50/System.Resources.ResourceManager.dll",
         "lib/win8/_._",
         "lib/wp80/_._",
         "lib/wpa81/_._",
-<<<<<<< HEAD
-=======
-        "package/services/metadata/core-properties/657a73ee3f09479c9fedb9538ade8eac.psmdcp",
->>>>>>> 6049f4f0
         "ref/dotnet/System.Resources.ResourceManager.dll",
         "ref/dotnet/System.Resources.ResourceManager.xml",
         "ref/dotnet/de/System.Resources.ResourceManager.xml",
@@ -1559,26 +1340,15 @@
       "sha512": "X7N/9Bz7jVPorqdVFO86ns1sX6MlQM+WTxELtx+Z4VG45x9+LKmWH0GRqjgKprUnVuwmfB9EJ9DQng14Z7/zwg==",
       "type": "package",
       "files": [
-<<<<<<< HEAD
         "System.Runtime.4.0.20.nupkg.sha512",
         "System.Runtime.nuspec",
         "lib/DNXCore50/System.Runtime.dll",
-=======
-        "License.rtf",
-        "System.Runtime.nuspec",
-        "[Content_Types].xml",
-        "_rels/.rels",
->>>>>>> 6049f4f0
         "lib/MonoAndroid10/_._",
         "lib/MonoTouch10/_._",
         "lib/net46/_._",
         "lib/netcore50/System.Runtime.dll",
         "lib/xamarinios10/_._",
         "lib/xamarinmac20/_._",
-<<<<<<< HEAD
-=======
-        "package/services/metadata/core-properties/c5db97a122ad42aeb8e429022c1d1ab8.psmdcp",
->>>>>>> 6049f4f0
         "ref/MonoAndroid10/_._",
         "ref/MonoTouch10/_._",
         "ref/dotnet/System.Runtime.dll",
@@ -1592,56 +1362,25 @@
         "ref/dotnet/ru/System.Runtime.xml",
         "ref/dotnet/zh-hans/System.Runtime.xml",
         "ref/dotnet/zh-hant/System.Runtime.xml",
-<<<<<<< HEAD
         "ref/net46/_._",
         "ref/xamarinios10/_._",
         "ref/xamarinmac20/_._",
         "runtimes/win8-aot/lib/netcore50/System.Runtime.dll"
-=======
-        "ref/net45/_._",
-        "ref/netcore50/System.Runtime.dll",
-        "ref/netcore50/System.Runtime.xml",
-        "ref/netcore50/de/System.Runtime.xml",
-        "ref/netcore50/es/System.Runtime.xml",
-        "ref/netcore50/fr/System.Runtime.xml",
-        "ref/netcore50/it/System.Runtime.xml",
-        "ref/netcore50/ja/System.Runtime.xml",
-        "ref/netcore50/ko/System.Runtime.xml",
-        "ref/netcore50/ru/System.Runtime.xml",
-        "ref/netcore50/zh-hans/System.Runtime.xml",
-        "ref/netcore50/zh-hant/System.Runtime.xml",
-        "ref/win8/_._",
-        "ref/wp80/_._",
-        "ref/wpa81/_._",
-        "ref/xamarinios10/_._",
-        "ref/xamarinmac20/_._"
->>>>>>> 6049f4f0
       ]
     },
     "System.Runtime.Extensions/4.0.10": {
       "sha512": "5dsEwf3Iml7d5OZeT20iyOjT+r+okWpN7xI2v+R4cgd3WSj4DeRPTvPFjDpacbVW4skCAZ8B9hxXJYgkCFKJ1A==",
       "type": "package",
       "files": [
-<<<<<<< HEAD
         "System.Runtime.Extensions.4.0.10.nupkg.sha512",
         "System.Runtime.Extensions.nuspec",
         "lib/DNXCore50/System.Runtime.Extensions.dll",
-=======
-        "License.rtf",
-        "System.Runtime.Extensions.nuspec",
-        "[Content_Types].xml",
-        "_rels/.rels",
->>>>>>> 6049f4f0
         "lib/MonoAndroid10/_._",
         "lib/MonoTouch10/_._",
         "lib/net46/_._",
         "lib/netcore50/System.Runtime.Extensions.dll",
         "lib/xamarinios10/_._",
         "lib/xamarinmac20/_._",
-<<<<<<< HEAD
-=======
-        "package/services/metadata/core-properties/fb0a27c059094735ba8947d01a5f5660.psmdcp",
->>>>>>> 6049f4f0
         "ref/MonoAndroid10/_._",
         "ref/MonoTouch10/_._",
         "ref/dotnet/System.Runtime.Extensions.dll",
@@ -1655,7 +1394,6 @@
         "ref/dotnet/ru/System.Runtime.Extensions.xml",
         "ref/dotnet/zh-hans/System.Runtime.Extensions.xml",
         "ref/dotnet/zh-hant/System.Runtime.Extensions.xml",
-<<<<<<< HEAD
         "ref/net46/_._",
         "ref/xamarinios10/_._",
         "ref/xamarinmac20/_._",
@@ -1692,48 +1430,21 @@
         "ref/xamarinios10/_._",
         "ref/xamarinmac20/_._",
         "runtimes/win8-aot/lib/netcore50/System.Runtime.Handles.dll"
-=======
-        "ref/net45/_._",
-        "ref/netcore50/System.Runtime.Extensions.dll",
-        "ref/netcore50/System.Runtime.Extensions.xml",
-        "ref/netcore50/de/System.Runtime.Extensions.xml",
-        "ref/netcore50/es/System.Runtime.Extensions.xml",
-        "ref/netcore50/fr/System.Runtime.Extensions.xml",
-        "ref/netcore50/it/System.Runtime.Extensions.xml",
-        "ref/netcore50/ja/System.Runtime.Extensions.xml",
-        "ref/netcore50/ko/System.Runtime.Extensions.xml",
-        "ref/netcore50/ru/System.Runtime.Extensions.xml",
-        "ref/netcore50/zh-hans/System.Runtime.Extensions.xml",
-        "ref/netcore50/zh-hant/System.Runtime.Extensions.xml",
-        "ref/win8/_._",
-        "ref/wp80/_._",
-        "ref/wpa81/_._",
-        "ref/xamarinios10/_._",
-        "ref/xamarinmac20/_._"
->>>>>>> 6049f4f0
       ]
     },
     "System.Runtime.InteropServices/4.0.20": {
       "sha512": "ZgDyBYfEnjWoz/viS6VOswA6XOkDSH2DzgbpczbW50RywhnCgTl+w3JEvtAiOGyIh8cyx1NJq80jsNBSUr8Pig==",
       "type": "package",
       "files": [
-<<<<<<< HEAD
         "System.Runtime.InteropServices.4.0.20.nupkg.sha512",
         "System.Runtime.InteropServices.nuspec",
         "lib/DNXCore50/System.Runtime.InteropServices.dll",
-=======
-        "License.rtf",
-        "System.Threading.nuspec",
-        "[Content_Types].xml",
-        "_rels/.rels",
->>>>>>> 6049f4f0
         "lib/MonoAndroid10/_._",
         "lib/MonoTouch10/_._",
         "lib/net46/_._",
         "lib/netcore50/System.Runtime.InteropServices.dll",
         "lib/xamarinios10/_._",
         "lib/xamarinmac20/_._",
-<<<<<<< HEAD
         "ref/MonoAndroid10/_._",
         "ref/MonoTouch10/_._",
         "ref/dotnet/System.Runtime.InteropServices.dll",
@@ -1860,9 +1571,6 @@
         "lib/netcore50/System.Threading.dll",
         "lib/xamarinios10/_._",
         "lib/xamarinmac20/_._",
-=======
-        "package/services/metadata/core-properties/bec033e95dbf4d6ba6595d2be7bb7e25.psmdcp",
->>>>>>> 6049f4f0
         "ref/MonoAndroid10/_._",
         "ref/MonoTouch10/_._",
         "ref/dotnet/System.Threading.dll",
@@ -1876,7 +1584,6 @@
         "ref/dotnet/ru/System.Threading.xml",
         "ref/dotnet/zh-hans/System.Threading.xml",
         "ref/dotnet/zh-hant/System.Threading.xml",
-<<<<<<< HEAD
         "ref/net46/_._",
         "ref/xamarinios10/_._",
         "ref/xamarinmac20/_._",
@@ -2032,24 +1739,6 @@
         "ref/dotnet/zh-hant/System.Xml.XmlDocument.xml",
         "ref/net46/System.Xml.XmlDocument.dll",
         "ref/xamarinios10/_._",
-=======
-        "ref/net45/_._",
-        "ref/netcore50/System.Threading.dll",
-        "ref/netcore50/System.Threading.xml",
-        "ref/netcore50/de/System.Threading.xml",
-        "ref/netcore50/es/System.Threading.xml",
-        "ref/netcore50/fr/System.Threading.xml",
-        "ref/netcore50/it/System.Threading.xml",
-        "ref/netcore50/ja/System.Threading.xml",
-        "ref/netcore50/ko/System.Threading.xml",
-        "ref/netcore50/ru/System.Threading.xml",
-        "ref/netcore50/zh-hans/System.Threading.xml",
-        "ref/netcore50/zh-hant/System.Threading.xml",
-        "ref/win8/_._",
-        "ref/wp80/_._",
-        "ref/wpa81/_._",
-        "ref/xamarinios10/_._",
->>>>>>> 6049f4f0
         "ref/xamarinmac20/_._"
       ]
     },
@@ -2163,29 +1852,6 @@
         "xunit.extensibility.execution.2.1.0.nupkg.sha512",
         "xunit.extensibility.execution.nuspec"
       ]
-<<<<<<< HEAD
-=======
-    },
-    "xunit.runner.console/2.1.0": {
-      "sha512": "dryP6nBDWD2aH6OUidwoPQLebelnfA6DDKUs9PxJ6iPDbT9t5eSKyjqLSas/nQFEJZwXXWVnbImrgK/IgiyOdQ==",
-      "type": "Package",
-      "files": [
-        "[Content_Types].xml",
-        "_rels/.rels",
-        "package/services/metadata/core-properties/3ff6ecc00c3b4e6c93baf7de3f0b9697.psmdcp",
-        "tools/HTML.xslt",
-        "tools/NUnitXml.xslt",
-        "tools/xUnit1.xslt",
-        "tools/xunit.abstractions.dll",
-        "tools/xunit.console.exe",
-        "tools/xunit.console.exe.config",
-        "tools/xunit.console.x86.exe",
-        "tools/xunit.console.x86.exe.config",
-        "tools/xunit.runner.reporters.desktop.dll",
-        "tools/xunit.runner.utility.desktop.dll",
-        "xunit.runner.console.nuspec"
-      ]
->>>>>>> 6049f4f0
     }
   },
   "projectFileDependencyGroups": {
