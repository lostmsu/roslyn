--- conflicted
+++ resolved
@@ -704,41 +704,6 @@
             return a.First.Equals(b.First) && a.Second.Equals(b.Second);
         }
 
-<<<<<<< HEAD
-        [WorkItem(8588, "https://github.com/dotnet/roslyn/issues/8588")]
-        [Fact]
-        public void SameErrorTypeArgumentsDifferentSourceAssemblies()
-        {
-            var source0 =
-@"public class A
-{
-    public static void M(System.Collections.Generic.IEnumerable<E> e)
-    {
-    }
-}";
-            var source1 =
-@"class B
-{
-    static void M(System.Collections.Generic.IEnumerable<E> e)
-    {
-        A.M(e);
-    }
-}";
-            var comp0 = CreateCompilationWithMscorlib(source0);
-            comp0.VerifyDiagnostics(
-                // (3,65): error CS0246: The type or namespace name 'E' could not be found (are you missing a using directive or an assembly reference?)
-                //     public static void M(System.Collections.Generic.IEnumerable<E> e)
-                Diagnostic(ErrorCode.ERR_SingleTypeNameNotFound, "E").WithArguments("E").WithLocation(3, 65));
-            var ref0 = new CSharpCompilationReference(comp0);
-            var comp1 = CreateCompilationWithMscorlib(Parse(source1), new[] { ref0 });
-            comp1.VerifyDiagnostics(
-                // (3,58): error CS0246: The type or namespace name 'E' could not be found (are you missing a using directive or an assembly reference?)
-                //     static void M(System.Collections.Generic.IEnumerable<E> e)
-                Diagnostic(ErrorCode.ERR_SingleTypeNameNotFound, "E").WithArguments("E").WithLocation(3, 58),
-                // (5,13): error CS1503: Argument 1: cannot convert from 'System.Collections.Generic.IEnumerable<E>' to 'System.Collections.Generic.IEnumerable<E>'
-                //         A.M(e);
-                Diagnostic(ErrorCode.ERR_BadArgType, "e").WithArguments("1", "System.Collections.Generic.IEnumerable<E>", "System.Collections.Generic.IEnumerable<E>").WithLocation(5, 13));
-=======
         [WorkItem(8470, "https://github.com/dotnet/roslyn/issues/8470")]
         [Fact]
         public void DescriptionNoCompilation()
@@ -783,7 +748,41 @@
             {
                 diagnostic.GetHashCode();
             }
->>>>>>> 5e7d51d9
+        }
+
+        [WorkItem(8588, "https://github.com/dotnet/roslyn/issues/8588")]
+        [Fact]
+        public void SameErrorTypeArgumentsDifferentSourceAssemblies()
+        {
+            var source0 =
+@"public class A
+{
+    public static void M(System.Collections.Generic.IEnumerable<E> e)
+    {
+    }
+}";
+            var source1 =
+@"class B
+{
+    static void M(System.Collections.Generic.IEnumerable<E> e)
+    {
+        A.M(e);
+    }
+}";
+            var comp0 = CreateCompilationWithMscorlib(source0);
+            comp0.VerifyDiagnostics(
+                // (3,65): error CS0246: The type or namespace name 'E' could not be found (are you missing a using directive or an assembly reference?)
+                //     public static void M(System.Collections.Generic.IEnumerable<E> e)
+                Diagnostic(ErrorCode.ERR_SingleTypeNameNotFound, "E").WithArguments("E").WithLocation(3, 65));
+            var ref0 = new CSharpCompilationReference(comp0);
+            var comp1 = CreateCompilationWithMscorlib(Parse(source1), new[] { ref0 });
+            comp1.VerifyDiagnostics(
+                // (3,58): error CS0246: The type or namespace name 'E' could not be found (are you missing a using directive or an assembly reference?)
+                //     static void M(System.Collections.Generic.IEnumerable<E> e)
+                Diagnostic(ErrorCode.ERR_SingleTypeNameNotFound, "E").WithArguments("E").WithLocation(3, 58),
+                // (5,13): error CS1503: Argument 1: cannot convert from 'System.Collections.Generic.IEnumerable<E>' to 'System.Collections.Generic.IEnumerable<E>'
+                //         A.M(e);
+                Diagnostic(ErrorCode.ERR_BadArgType, "e").WithArguments("1", "System.Collections.Generic.IEnumerable<E>", "System.Collections.Generic.IEnumerable<E>").WithLocation(5, 13));
         }
     }
 }