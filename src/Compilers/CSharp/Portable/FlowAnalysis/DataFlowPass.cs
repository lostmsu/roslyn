--- conflicted
+++ resolved
@@ -767,14 +767,9 @@
                     }
                 case BoundKind.PropertyAccess:
                     {
-<<<<<<< HEAD
                         var propAccess = (BoundPropertyAccess)expr;
-                        if (Binder.AccessingAutoPropertyFromConstructor(propAccess, this.currentMethodOrLambda))
-=======
-                        var propAccess = (BoundPropertyAccess)node;
 
                         if (Binder.AccessingAutoPropertyFromConstructor(propAccess, this.currentSymbol))
->>>>>>> 916a09e7
                         {
                             var propSymbol = propAccess.PropertySymbol;
                             if (propSymbol.IsStatic)
@@ -1326,12 +1321,8 @@
 
         protected virtual void EnterParameter(ParameterSymbol parameter)
         {
-<<<<<<< HEAD
             int slot = GetOrCreateSlot(parameter);
-            if (parameter.RefKind == RefKind.Out && !this.currentMethodOrLambda.IsAsync) // out parameters not allowed in async
-=======
             if (parameter.RefKind == RefKind.Out && !(this.currentSymbol is MethodSymbol currentMethod && currentMethod.IsAsync)) // out parameters not allowed in async
->>>>>>> 916a09e7
             {
                 if (slot > 0) SetSlotState(slot, initiallyAssignedVariables?.Contains(parameter) == true);
             }
