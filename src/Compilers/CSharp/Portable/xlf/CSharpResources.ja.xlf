﻿<?xml version="1.0" encoding="utf-8"?>
<xliff xmlns="urn:oasis:names:tc:xliff:document:1.2" xmlns:xsi="http://www.w3.org/2001/XMLSchema-instance" version="1.2" xsi:schemaLocation="urn:oasis:names:tc:xliff:document:1.2 xliff-core-1.2-transitional.xsd">
  <file datatype="xml" source-language="en" target-language="ja" original="../CSharpResources.resx">
    <body>
      <trans-unit id="IDS_NULL">
        <source>&lt;null&gt;</source>
        <target state="translated">&lt;null&gt;</target>
        <note />
      </trans-unit>
      <trans-unit id="IDS_ThrowExpression">
        <source>&lt;throw expression&gt;</source>
        <target state="translated">&lt;スロー式&gt;</target>
        <note />
      </trans-unit>
      <trans-unit id="IDS_RELATEDERROR">
        <source>(Location of symbol related to previous error)</source>
        <target state="translated">(以前のエラーに関連するシンボルの位置)</target>
        <note />
      </trans-unit>
      <trans-unit id="IDS_RELATEDWARNING">
        <source>(Location of symbol related to previous warning)</source>
        <target state="translated">(以前のエラーに関連する警告の位置)</target>
        <note />
      </trans-unit>
      <trans-unit id="IDS_XMLIGNORED">
        <source>&lt;!-- Badly formed XML comment ignored for member "{0}" --&gt;</source>
        <target state="translated">&lt;!-- 正しくない形式の XML コメントがメンバー "{0}" で無視されました --&gt;</target>
        <note />
      </trans-unit>
      <trans-unit id="IDS_XMLIGNORED2">
        <source> Badly formed XML file "{0}" cannot be included </source>
        <target state="translated">XML ファイル "{0}" の形式が正しくないため、含めることができません。</target>
        <note />
      </trans-unit>
      <trans-unit id="IDS_XMLFAILEDINCLUDE">
        <source> Failed to insert some or all of included XML </source>
        <target state="translated"> 含められている XML のいくつか、またはすべてを挿入できませんでした。</target>
        <note />
      </trans-unit>
      <trans-unit id="IDS_XMLBADINCLUDE">
        <source> Include tag is invalid </source>
        <target state="translated"> インクルード タグが無効です。</target>
        <note />
      </trans-unit>
      <trans-unit id="IDS_XMLNOINCLUDE">
        <source> No matching elements were found for the following include tag </source>
        <target state="translated"> 次のインクルード タグで一致する要素が見つかりませんでした。</target>
        <note />
      </trans-unit>
      <trans-unit id="IDS_XMLMISSINGINCLUDEFILE">
        <source>Missing file attribute</source>
        <target state="translated">ファイル属性がありません。</target>
        <note />
      </trans-unit>
      <trans-unit id="IDS_XMLMISSINGINCLUDEPATH">
        <source>Missing path attribute</source>
        <target state="translated">パス属性がありません。</target>
        <note />
      </trans-unit>
      <trans-unit id="IDS_GlobalNamespace">
        <source>&lt;global namespace&gt;</source>
        <target state="translated">&lt;グローバル名前空間&gt;</target>
        <note />
      </trans-unit>
      <trans-unit id="IDS_FeatureGenerics">
        <source>generics</source>
        <target state="translated">ジェネリック</target>
        <note />
      </trans-unit>
      <trans-unit id="IDS_FeatureAnonDelegates">
        <source>anonymous methods</source>
        <target state="translated">匿名メソッド</target>
        <note />
      </trans-unit>
      <trans-unit id="IDS_FeatureModuleAttrLoc">
        <source>module as an attribute target specifier</source>
        <target state="translated">属性ターゲット指定子としてのモジュール</target>
        <note />
      </trans-unit>
      <trans-unit id="IDS_FeatureGlobalNamespace">
        <source>namespace alias qualifier</source>
        <target state="translated">名前空間のエイリアス修飾子</target>
        <note />
      </trans-unit>
      <trans-unit id="IDS_FeatureFixedBuffer">
        <source>fixed size buffers</source>
        <target state="translated">固定サイズ バッファー</target>
        <note />
      </trans-unit>
      <trans-unit id="IDS_FeaturePragma">
        <source>#pragma</source>
        <target state="translated">#pragma</target>
        <note />
      </trans-unit>
      <trans-unit id="IDS_FeatureStaticClasses">
        <source>static classes</source>
        <target state="translated">静的クラス</target>
        <note />
      </trans-unit>
      <trans-unit id="IDS_FeatureReadOnlyStructs">
        <source>readonly structs</source>
        <target state="translated">読み取り専用の構造体</target>
        <note />
      </trans-unit>
      <trans-unit id="IDS_FeaturePartialTypes">
        <source>partial types</source>
        <target state="translated">partial 型</target>
        <note />
      </trans-unit>
      <trans-unit id="IDS_FeatureAsync">
        <source>async function</source>
        <target state="translated">非同期関数</target>
        <note />
      </trans-unit>
      <trans-unit id="IDS_FeatureSwitchOnBool">
        <source>switch on boolean type</source>
        <target state="translated">ブール型の switch</target>
        <note />
      </trans-unit>
      <trans-unit id="IDS_MethodGroup">
        <source>method group</source>
        <target state="translated">メソッド グループ</target>
        <note />
      </trans-unit>
      <trans-unit id="IDS_AnonMethod">
        <source>anonymous method</source>
        <target state="translated">匿名メソッド</target>
        <note />
      </trans-unit>
      <trans-unit id="IDS_Lambda">
        <source>lambda expression</source>
        <target state="translated">ラムダ式</target>
        <note />
      </trans-unit>
      <trans-unit id="IDS_Collection">
        <source>collection</source>
        <target state="translated">(コレクション)</target>
        <note />
      </trans-unit>
      <trans-unit id="IDS_FeaturePropertyAccessorMods">
        <source>access modifiers on properties</source>
        <target state="translated">プロパティのアクセス修飾子</target>
        <note />
      </trans-unit>
      <trans-unit id="IDS_FeatureExternAlias">
        <source>extern alias</source>
        <target state="translated">extern エイリアス</target>
        <note />
      </trans-unit>
      <trans-unit id="IDS_FeatureIterators">
        <source>iterators</source>
        <target state="translated">反復子</target>
        <note />
      </trans-unit>
      <trans-unit id="IDS_FeatureDefault">
        <source>default operator</source>
        <target state="translated">既定の演算子</target>
        <note />
      </trans-unit>
      <trans-unit id="IDS_FeatureDefaultLiteral">
        <source>default literal</source>
        <target state="translated">既定のリテラル</target>
        <note />
      </trans-unit>
      <trans-unit id="IDS_FeaturePrivateProtected">
        <source>private protected</source>
        <target state="translated">private protected</target>
        <note />
      </trans-unit>
      <trans-unit id="IDS_FeatureNullable">
        <source>nullable types</source>
        <target state="translated">Null 許容型</target>
        <note />
      </trans-unit>
      <trans-unit id="IDS_FeaturePatternMatching">
        <source>pattern matching</source>
        <target state="translated">パターン マッチング</target>
        <note />
      </trans-unit>
      <trans-unit id="IDS_FeatureExpressionBodiedAccessor">
        <source>expression body property accessor</source>
        <target state="translated">式本体のプロパティ アクセサー</target>
        <note />
      </trans-unit>
      <trans-unit id="IDS_FeatureExpressionBodiedDeOrConstructor">
        <source>expression body constructor and destructor</source>
        <target state="translated">式本体のコンストラクターとデストラクター</target>
        <note />
      </trans-unit>
      <trans-unit id="IDS_FeatureThrowExpression">
        <source>throw expression</source>
        <target state="translated">スロー式</target>
        <note />
      </trans-unit>
      <trans-unit id="IDS_FeatureImplicitArray">
        <source>implicitly typed array</source>
        <target state="translated">暗黙的に型指定された配列</target>
        <note />
      </trans-unit>
      <trans-unit id="IDS_FeatureImplicitLocal">
        <source>implicitly typed local variable</source>
        <target state="translated">暗黙的に型指定されたローカル変数</target>
        <note />
      </trans-unit>
      <trans-unit id="IDS_FeatureAnonymousTypes">
        <source>anonymous types</source>
        <target state="translated">匿名型</target>
        <note />
      </trans-unit>
      <trans-unit id="IDS_FeatureAutoImplementedProperties">
        <source>automatically implemented properties</source>
        <target state="translated">自動的に実装されたプロパティ</target>
        <note />
      </trans-unit>
      <trans-unit id="IDS_FeatureReadonlyAutoImplementedProperties">
        <source>readonly automatically implemented properties</source>
        <target state="translated">読み取り専用の自動実装プロパティ</target>
        <note />
      </trans-unit>
      <trans-unit id="IDS_FeatureObjectInitializer">
        <source>object initializer</source>
        <target state="translated">オブジェクト初期化子</target>
        <note />
      </trans-unit>
      <trans-unit id="IDS_FeatureCollectionInitializer">
        <source>collection initializer</source>
        <target state="translated">コレクション初期化子</target>
        <note />
      </trans-unit>
      <trans-unit id="IDS_FeatureQueryExpression">
        <source>query expression</source>
        <target state="translated">クエリ式</target>
        <note />
      </trans-unit>
      <trans-unit id="IDS_FeatureExtensionMethod">
        <source>extension method</source>
        <target state="translated">拡張メソッド</target>
        <note />
      </trans-unit>
      <trans-unit id="IDS_FeaturePartialMethod">
        <source>partial method</source>
        <target state="translated">部分メソッド</target>
        <note />
      </trans-unit>
      <trans-unit id="IDS_SK_METHOD">
        <source>method</source>
        <target state="translated">メソッド</target>
        <note />
      </trans-unit>
      <trans-unit id="IDS_SK_TYPE">
        <source>type</source>
        <target state="translated">種類</target>
        <note />
      </trans-unit>
      <trans-unit id="IDS_SK_NAMESPACE">
        <source>namespace</source>
        <target state="translated">名前空間</target>
        <note />
      </trans-unit>
      <trans-unit id="IDS_SK_FIELD">
        <source>field</source>
        <target state="translated">フィールド</target>
        <note />
      </trans-unit>
      <trans-unit id="IDS_SK_PROPERTY">
        <source>property</source>
        <target state="translated">プロパティ</target>
        <note />
      </trans-unit>
      <trans-unit id="IDS_SK_UNKNOWN">
        <source>element</source>
        <target state="translated">要素</target>
        <note />
      </trans-unit>
      <trans-unit id="IDS_SK_VARIABLE">
        <source>variable</source>
        <target state="translated">変数</target>
        <note />
      </trans-unit>
      <trans-unit id="IDS_SK_LABEL">
        <source>label</source>
        <target state="translated">ラベル</target>
        <note />
      </trans-unit>
      <trans-unit id="IDS_SK_EVENT">
        <source>event</source>
        <target state="translated">イベント</target>
        <note />
      </trans-unit>
      <trans-unit id="IDS_SK_TYVAR">
        <source>type parameter</source>
        <target state="translated">型パラメーター</target>
        <note />
      </trans-unit>
      <trans-unit id="IDS_SK_ALIAS">
        <source>using alias</source>
        <target state="translated">using エイリアス</target>
        <note />
      </trans-unit>
      <trans-unit id="IDS_SK_EXTERNALIAS">
        <source>extern alias</source>
        <target state="translated">extern エイリアス</target>
        <note />
      </trans-unit>
      <trans-unit id="IDS_SK_CONSTRUCTOR">
        <source>constructor</source>
        <target state="translated">コンストラクター</target>
        <note />
      </trans-unit>
      <trans-unit id="IDS_FOREACHLOCAL">
        <source>foreach iteration variable</source>
        <target state="translated">foreach 繰り返し変数</target>
        <note />
      </trans-unit>
      <trans-unit id="IDS_FIXEDLOCAL">
        <source>fixed variable</source>
        <target state="translated">固定変数</target>
        <note />
      </trans-unit>
      <trans-unit id="IDS_USINGLOCAL">
        <source>using variable</source>
        <target state="translated">using 変数</target>
        <note />
      </trans-unit>
      <trans-unit id="IDS_Contravariant">
        <source>contravariant</source>
        <target state="translated">反変</target>
        <note />
      </trans-unit>
      <trans-unit id="IDS_Contravariantly">
        <source>contravariantly</source>
        <target state="translated">反変</target>
        <note />
      </trans-unit>
      <trans-unit id="IDS_Covariant">
        <source>covariant</source>
        <target state="translated">共変</target>
        <note />
      </trans-unit>
      <trans-unit id="IDS_Covariantly">
        <source>covariantly</source>
        <target state="translated">共変</target>
        <note />
      </trans-unit>
      <trans-unit id="IDS_Invariantly">
        <source>invariantly</source>
        <target state="translated">不変</target>
        <note />
      </trans-unit>
      <trans-unit id="IDS_FeatureDynamic">
        <source>dynamic</source>
        <target state="translated">ダイナミック</target>
        <note />
      </trans-unit>
      <trans-unit id="IDS_FeatureNamedArgument">
        <source>named argument</source>
        <target state="translated">名前付き引数</target>
        <note />
      </trans-unit>
      <trans-unit id="IDS_FeatureOptionalParameter">
        <source>optional parameter</source>
        <target state="translated">省略可能なパラメーター</target>
        <note />
      </trans-unit>
      <trans-unit id="IDS_FeatureExceptionFilter">
        <source>exception filter</source>
        <target state="translated">例外フィルター</target>
        <note />
      </trans-unit>
      <trans-unit id="IDS_FeatureTypeVariance">
        <source>type variance</source>
        <target state="translated">型分散</target>
        <note />
      </trans-unit>
      <trans-unit id="XML_InvalidToken">
        <source>The character(s) '{0}' cannot be used at this location.</source>
        <target state="translated">文字 '{0}' はこの位置では使用できません。</target>
        <note />
      </trans-unit>
      <trans-unit id="XML_IncorrectComment">
        <source>Incorrect syntax was used in a comment.</source>
        <target state="translated">コメントで正しくない構文が使用されました。</target>
        <note />
      </trans-unit>
      <trans-unit id="XML_InvalidCharEntity">
        <source>An invalid character was found inside an entity reference.</source>
        <target state="translated">エンティティ参照内に無効な文字が見つかりました。</target>
        <note />
      </trans-unit>
      <trans-unit id="XML_ExpectedEndOfTag">
        <source>Expected '&gt;' or '/&gt;' to close tag '{0}'.</source>
        <target state="translated">タグ '{0}' を閉じるには、'&gt;' または '/&gt;' が必要です。</target>
        <note />
      </trans-unit>
      <trans-unit id="XML_ExpectedIdentifier">
        <source>An identifier was expected.</source>
        <target state="translated">識別子が必要でした。</target>
        <note />
      </trans-unit>
      <trans-unit id="XML_InvalidUnicodeChar">
        <source>Invalid unicode character.</source>
        <target state="translated">無効な Unicode 文字です。</target>
        <note />
      </trans-unit>
      <trans-unit id="XML_InvalidWhitespace">
        <source>Whitespace is not allowed at this location.</source>
        <target state="translated">この位置では空白は許可されていません。</target>
        <note />
      </trans-unit>
      <trans-unit id="XML_LessThanInAttributeValue">
        <source>The character '&lt;' cannot be used in an attribute value.</source>
        <target state="translated">属性値に文字 '&lt;' は使用できません。</target>
        <note />
      </trans-unit>
      <trans-unit id="XML_MissingEqualsAttribute">
        <source>Missing equals sign between attribute and attribute value.</source>
        <target state="translated">属性と属性値の間に等号がありません。</target>
        <note />
      </trans-unit>
      <trans-unit id="XML_RefUndefinedEntity_1">
        <source>Reference to undefined entity '{0}'.</source>
        <target state="translated">未定義のエンティティ '{0}' への参照です。</target>
        <note />
      </trans-unit>
      <trans-unit id="XML_StringLiteralNoStartQuote">
        <source>A string literal was expected, but no opening quotation mark was found.</source>
        <target state="translated">文字列リテラルが必要でしたが、始まりの引用符が見つかりませんでした。</target>
        <note />
      </trans-unit>
      <trans-unit id="XML_StringLiteralNoEndQuote">
        <source>Missing closing quotation mark for string literal.</source>
        <target state="translated">文字列リテラルに終わりの引用符がありません。</target>
        <note />
      </trans-unit>
      <trans-unit id="XML_StringLiteralNonAsciiQuote">
        <source>Non-ASCII quotations marks may not be used around string literals.</source>
        <target state="translated">ASCII 以外の引用符は、文字列リテラルを囲むために使用できません。</target>
        <note />
      </trans-unit>
      <trans-unit id="XML_EndTagNotExpected">
        <source>End tag was not expected at this location.</source>
        <target state="translated">この位置では、終了タグは不要でした。</target>
        <note />
      </trans-unit>
      <trans-unit id="XML_ElementTypeMatch">
        <source>End tag '{0}' does not match the start tag '{1}'.</source>
        <target state="translated">終了タグ '{0}' が開始タグ '{1}' と一致しません。</target>
        <note />
      </trans-unit>
      <trans-unit id="XML_EndTagExpected">
        <source>Expected an end tag for element '{0}'.</source>
        <target state="translated">要素 '{0}' に終了タグが必要です。</target>
        <note />
      </trans-unit>
      <trans-unit id="XML_WhitespaceMissing">
        <source>Required white space was missing.</source>
        <target state="translated">必要な空白がありませんでした。</target>
        <note />
      </trans-unit>
      <trans-unit id="XML_ExpectedEndOfXml">
        <source>Unexpected character at this location.</source>
        <target state="translated">この位置には予期しない文字です。</target>
        <note />
      </trans-unit>
      <trans-unit id="XML_CDataEndTagNotAllowed">
        <source>The literal string ']]&gt;' is not allowed in element content.</source>
        <target state="translated">リテラル文字列 ']]&gt;' は要素コンテンツでは許可されていません。</target>
        <note />
      </trans-unit>
      <trans-unit id="XML_DuplicateAttribute">
        <source>Duplicate '{0}' attribute</source>
        <target state="translated">{0}' 属性が重複しています。</target>
        <note />
      </trans-unit>
      <trans-unit id="ERR_NoMetadataFile">
        <source>Metadata file '{0}' could not be found</source>
        <target state="translated">メタデータ ファイル '{0}' が見つかりませんでした。</target>
        <note />
      </trans-unit>
      <trans-unit id="ERR_MetadataReferencesNotSupported">
        <source>Metadata references are not supported.</source>
        <target state="translated">メタデータ参照はサポートされていません。</target>
        <note />
      </trans-unit>
      <trans-unit id="FTL_MetadataCantOpenFile">
        <source>Metadata file '{0}' could not be opened -- {1}</source>
        <target state="translated">メタデータ ファイル '{0}' を開けませんでした -- {1}</target>
        <note />
      </trans-unit>
      <trans-unit id="ERR_NoTypeDef">
        <source>The type '{0}' is defined in an assembly that is not referenced. You must add a reference to assembly '{1}'.</source>
        <target state="translated">型 '{0}' は、参照されていないアセンブリに定義されています。アセンブリ '{1}' に参照を追加する必要があります。</target>
        <note />
      </trans-unit>
      <trans-unit id="ERR_NoTypeDefFromModule">
        <source>The type '{0}' is defined in a module that has not been added. You must add the module '{1}'.</source>
        <target state="translated">型 '{0}' は、追加されていないモジュールに定義されています。モジュール '{1}' を追加する必要があります。</target>
        <note />
      </trans-unit>
      <trans-unit id="ERR_OutputWriteFailed">
        <source>Could not write to output file '{0}' -- '{1}'</source>
        <target state="translated">出力ファイル '{0}' に書き込めませんでした -- '{1}'</target>
        <note />
      </trans-unit>
      <trans-unit id="ERR_MultipleEntryPoints">
        <source>Program has more than one entry point defined. Compile with /main to specify the type that contains the entry point.</source>
        <target state="translated">プログラムで複数のエントリ ポイントが定義されています。エントリ ポイントを含む型を指定するには、/main でコンパイルしてください。</target>
        <note />
      </trans-unit>
      <trans-unit id="ERR_BadBinaryOps">
        <source>Operator '{0}' cannot be applied to operands of type '{1}' and '{2}'</source>
        <target state="translated">演算子 '{0}' を '{1}' と '{2}' 型のオペランドに適用することはできません</target>
        <note />
      </trans-unit>
      <trans-unit id="ERR_IntDivByZero">
        <source>Division by constant zero</source>
        <target state="translated">定数 0 による除算です。</target>
        <note />
      </trans-unit>
      <trans-unit id="ERR_BadIndexLHS">
        <source>Cannot apply indexing with [] to an expression of type '{0}'</source>
        <target state="translated">角かっこ [] 付きインデックスを '{0}' 型の式に適用することはできません</target>
        <note />
      </trans-unit>
      <trans-unit id="ERR_BadIndexCount">
        <source>Wrong number of indices inside []; expected {0}</source>
        <target state="translated">角かっこ [] 内のインデックス数が正しくありません。正しい数は {0} です。</target>
        <note />
      </trans-unit>
      <trans-unit id="ERR_BadUnaryOp">
        <source>Operator '{0}' cannot be applied to operand of type '{1}'</source>
        <target state="translated">演算子 '{0}' は '{1}' 型のオペランドに適用できません</target>
        <note />
      </trans-unit>
      <trans-unit id="ERR_BadOpOnNullOrDefault">
        <source>Operator '{0}' cannot be applied to operand '{1}'</source>
        <target state="translated">演算子 '{0}' はオペランド '{1}' に適用できません</target>
        <note />
      </trans-unit>
      <trans-unit id="ERR_ThisInStaticMeth">
        <source>Keyword 'this' is not valid in a static property, static method, or static field initializer</source>
        <target state="translated">キーワード 'this' は、静的プロパティ、静的メソッド、または静的フィールド初期化子では無効です</target>
        <note />
      </trans-unit>
      <trans-unit id="ERR_ThisInBadContext">
        <source>Keyword 'this' is not available in the current context</source>
        <target state="translated">キーワード 'this' は現在のコンテキストでは使用できません。</target>
        <note />
      </trans-unit>
      <trans-unit id="WRN_InvalidMainSig">
        <source>'{0}' has the wrong signature to be an entry point</source>
        <target state="translated">'{0}' で間違った認証が使われています。エントリ ポイントとして使用することはできません。</target>
        <note />
      </trans-unit>
      <trans-unit id="WRN_InvalidMainSig_Title">
        <source>Method has the wrong signature to be an entry point</source>
        <target state="translated">メソッドに、エントリ ポイントになる不適切な署名があります</target>
        <note />
      </trans-unit>
      <trans-unit id="ERR_NoImplicitConv">
        <source>Cannot implicitly convert type '{0}' to '{1}'</source>
        <target state="translated">型 '{0}' を '{1}' に暗黙的に変換できません</target>
        <note />
      </trans-unit>
      <trans-unit id="ERR_NoExplicitConv">
        <source>Cannot convert type '{0}' to '{1}'</source>
        <target state="translated">型 '{0}' を '{1}' に変換できません</target>
        <note />
      </trans-unit>
      <trans-unit id="ERR_ConstOutOfRange">
        <source>Constant value '{0}' cannot be converted to a '{1}'</source>
        <target state="translated">定数値 '{0}' を '{1}' に変換できません</target>
        <note />
      </trans-unit>
      <trans-unit id="ERR_AmbigBinaryOps">
        <source>Operator '{0}' is ambiguous on operands of type '{1}' and '{2}'</source>
        <target state="translated">型 '{1}' および '{2}' のオペランドの演算子 '{0}' があいまいです</target>
        <note />
      </trans-unit>
      <trans-unit id="ERR_AmbigBinaryOpsOnDefault">
        <source>Operator '{0}' is ambiguous on operands 'default' and 'default'</source>
        <target state="translated">演算子 '{0}' は、オペランド 'default' および 'default' であいまいです</target>
        <note />
      </trans-unit>
      <trans-unit id="ERR_AmbigUnaryOp">
        <source>Operator '{0}' is ambiguous on an operand of type '{1}'</source>
        <target state="translated">演算子 '{0}' は型 '{1}' のオペランドに対してあいまいです</target>
        <note />
      </trans-unit>
      <trans-unit id="ERR_InAttrOnOutParam">
        <source>An out parameter cannot have the In attribute</source>
        <target state="translated">out パラメーターに in 属性を指定することはできません。</target>
        <note />
      </trans-unit>
      <trans-unit id="ERR_ValueCantBeNull">
        <source>Cannot convert null to '{0}' because it is a non-nullable value type</source>
        <target state="translated">Null 非許容の値型であるため、Null を '{0}' に変換できません</target>
        <note />
      </trans-unit>
      <trans-unit id="ERR_NoExplicitBuiltinConv">
        <source>Cannot convert type '{0}' to '{1}' via a reference conversion, boxing conversion, unboxing conversion, wrapping conversion, or null type conversion</source>
        <target state="translated">参照の変換、ボックス変換、アンボックス変換、折り返しの変換、または null 型の変換で、型 '{0}' を '{1}' に変換できません。</target>
        <note />
      </trans-unit>
      <trans-unit id="FTL_DebugEmitFailure">
        <source>Unexpected error writing debug information -- '{0}'</source>
        <target state="translated">デバッグ情報の書き込み中に予期しないエラーが発生しました -- '{0}'</target>
        <note />
      </trans-unit>
      <trans-unit id="ERR_BadVisReturnType">
        <source>Inconsistent accessibility: return type '{1}' is less accessible than method '{0}'</source>
        <target state="translated">アクセシビリティに一貫性がありません。戻り値の型 '{1}' のアクセシビリティはメソッド '{0}' よりも低く設定されています。</target>
        <note />
      </trans-unit>
      <trans-unit id="ERR_BadVisParamType">
        <source>Inconsistent accessibility: parameter type '{1}' is less accessible than method '{0}'</source>
        <target state="translated">アクセシビリティに一貫性がありません。パラメーター型 '{1}' のアクセシビリティはメソッド '{0}' よりも低く設定されています。</target>
        <note />
      </trans-unit>
      <trans-unit id="ERR_BadVisFieldType">
        <source>Inconsistent accessibility: field type '{1}' is less accessible than field '{0}'</source>
        <target state="translated">アクセシビリティに一貫性がありません。フィールド型 '{1}' のアクセシビリティはフィールド '{0}' よりも低く設定されています。</target>
        <note />
      </trans-unit>
      <trans-unit id="ERR_BadVisPropertyType">
        <source>Inconsistent accessibility: property type '{1}' is less accessible than property '{0}'</source>
        <target state="translated">アクセシビリティに一貫性がありません。プロパティ型 '{1}' のアクセシビリティはプロパティ '{0}' よりも低く設定されています。</target>
        <note />
      </trans-unit>
      <trans-unit id="ERR_BadVisIndexerReturn">
        <source>Inconsistent accessibility: indexer return type '{1}' is less accessible than indexer '{0}'</source>
        <target state="translated">アクセシビリティに一貫性がありません。インデクサーの戻り値の型 '{1}' のアクセシビリティはインデクサー '{0}' よりも低く設定されています。</target>
        <note />
      </trans-unit>
      <trans-unit id="ERR_BadVisIndexerParam">
        <source>Inconsistent accessibility: parameter type '{1}' is less accessible than indexer '{0}'</source>
        <target state="translated">アクセシビリティに一貫性がありません。パラメーター型 '{1}' のアクセシビリティはインデクサー '{0}' よりも低く設定されています。</target>
        <note />
      </trans-unit>
      <trans-unit id="ERR_BadVisOpReturn">
        <source>Inconsistent accessibility: return type '{1}' is less accessible than operator '{0}'</source>
        <target state="translated">アクセシビリティに一貫性がありません。戻り値の型 '{1}' のアクセシビリティは演算子 '{0}' よりも低く設定されています。</target>
        <note />
      </trans-unit>
      <trans-unit id="ERR_BadVisOpParam">
        <source>Inconsistent accessibility: parameter type '{1}' is less accessible than operator '{0}'</source>
        <target state="translated">アクセシビリティに一貫性がありません。パラメーター型 '{1}' のアクセシビリティは演算子 '{0}' よりも低く設定されています。</target>
        <note />
      </trans-unit>
      <trans-unit id="ERR_BadVisDelegateReturn">
        <source>Inconsistent accessibility: return type '{1}' is less accessible than delegate '{0}'</source>
        <target state="translated">アクセシビリティに一貫性がありません。戻り値の型 '{1}' のアクセシビリティはデリゲート '{0}' よりも低く設定されています。</target>
        <note />
      </trans-unit>
      <trans-unit id="ERR_BadVisDelegateParam">
        <source>Inconsistent accessibility: parameter type '{1}' is less accessible than delegate '{0}'</source>
        <target state="translated">アクセシビリティに一貫性がありません。パラメーター型 '{1}' のアクセシビリティはデリゲート '{0}' よりも低く設定されています。</target>
        <note />
      </trans-unit>
      <trans-unit id="ERR_BadVisBaseClass">
        <source>Inconsistent accessibility: base class '{1}' is less accessible than class '{0}'</source>
        <target state="translated">アクセシビリティに一貫性がありません。基底クラス '{1}' のアクセシビリティはクラス '{0}' よりも低く設定されています。</target>
        <note />
      </trans-unit>
      <trans-unit id="ERR_BadVisBaseInterface">
        <source>Inconsistent accessibility: base interface '{1}' is less accessible than interface '{0}'</source>
        <target state="translated">アクセシビリティに一貫性がありません。基底インターフェイス '{1}' のアクセシビリティはインターフェイス '{0}' よりも低く設定されています</target>
        <note />
      </trans-unit>
      <trans-unit id="ERR_EventNeedsBothAccessors">
        <source>'{0}': event property must have both add and remove accessors</source>
        <target state="translated">'{0}': イベント プロパティには、add および remove アクセサーの両方を指定する必要があります。</target>
        <note />
      </trans-unit>
      <trans-unit id="ERR_EventNotDelegate">
        <source>'{0}': event must be of a delegate type</source>
        <target state="translated">'{0}': イベントはデリゲート型である必要があります。</target>
        <note />
      </trans-unit>
      <trans-unit id="WRN_UnreferencedEvent">
        <source>The event '{0}' is never used</source>
        <target state="translated">イベント '{0}' は使用されていません。</target>
        <note />
      </trans-unit>
      <trans-unit id="WRN_UnreferencedEvent_Title">
        <source>Event is never used</source>
        <target state="translated">イベントは使用されていません</target>
        <note />
      </trans-unit>
      <trans-unit id="ERR_InterfaceEventInitializer">
        <source>'{0}': event in interface cannot have initializer</source>
        <target state="translated">'{0}': インターフェイスのイベントは初期化子を持つことができません。</target>
        <note />
      </trans-unit>
      <trans-unit id="ERR_EventPropertyInInterface">
        <source>An event in an interface cannot have add or remove accessors</source>
        <target state="translated">インターフェイスのイベントに、add または remove アクセサーを指定することはできません。</target>
        <note />
      </trans-unit>
      <trans-unit id="ERR_BadEventUsage">
        <source>The event '{0}' can only appear on the left hand side of += or -= (except when used from within the type '{1}')</source>
        <target state="translated">イベント '{0}' は、+= または -= の左側にのみ表示されます (型 '{1}' 内で使用する場合を除きます)</target>
        <note />
      </trans-unit>
      <trans-unit id="ERR_ExplicitEventFieldImpl">
        <source>An explicit interface implementation of an event must use event accessor syntax</source>
        <target state="translated">イベントのインターフェイスを明示的に実装するには、イベント アクセサーの構文を使用する必要があります。</target>
        <note />
      </trans-unit>
      <trans-unit id="ERR_CantOverrideNonEvent">
        <source>'{0}': cannot override; '{1}' is not an event</source>
        <target state="translated">'{0}': '{1}' はイベントではないためオーバーライドできません。</target>
        <note />
      </trans-unit>
      <trans-unit id="ERR_AddRemoveMustHaveBody">
        <source>An add or remove accessor must have a body</source>
        <target state="translated">add または remove アクセサーには本体が必要です</target>
        <note />
      </trans-unit>
      <trans-unit id="ERR_AbstractEventInitializer">
        <source>'{0}': abstract event cannot have initializer</source>
        <target state="translated">'{0}': 抽象イベントは初期化子を持つことができません。</target>
        <note />
      </trans-unit>
      <trans-unit id="ERR_ReservedAssemblyName">
        <source>The assembly name '{0}' is reserved and cannot be used as a reference in an interactive session</source>
        <target state="translated">アセンブリ名 '{0}' は予約されており、対話形式のセッションで参照として使用することはできません。</target>
        <note />
      </trans-unit>
      <trans-unit id="ERR_ReservedEnumerator">
        <source>The enumerator name '{0}' is reserved and cannot be used</source>
        <target state="translated">列挙子名 '{0}' は予約されているため、使用できません。</target>
        <note />
      </trans-unit>
      <trans-unit id="ERR_AsMustHaveReferenceType">
        <source>The as operator must be used with a reference type or nullable type ('{0}' is a non-nullable value type)</source>
        <target state="translated">as 演算子は参照型または Null 許容型で使用してください ('{0}' は Null 非許容の値型です)</target>
        <note />
      </trans-unit>
      <trans-unit id="WRN_LowercaseEllSuffix">
        <source>The 'l' suffix is easily confused with the digit '1' -- use 'L' for clarity</source>
        <target state="translated">l' と 数字の '1' との混同を避けるため、'L' を使用してください。</target>
        <note />
      </trans-unit>
      <trans-unit id="WRN_LowercaseEllSuffix_Title">
        <source>The 'l' suffix is easily confused with the digit '1'</source>
        <target state="translated">l' という接尾辞は、数字の '1' と混同されることがあります</target>
        <note />
      </trans-unit>
      <trans-unit id="ERR_BadEventUsageNoField">
        <source>The event '{0}' can only appear on the left hand side of += or -=</source>
        <target state="translated">イベント '{0}' は += または -= の左側にのみ使用できます</target>
        <note />
      </trans-unit>
      <trans-unit id="ERR_ConstraintOnlyAllowedOnGenericDecl">
        <source>Constraints are not allowed on non-generic declarations</source>
        <target state="translated">制約は非ジェネリック宣言では許可されません。</target>
        <note />
      </trans-unit>
      <trans-unit id="ERR_TypeParamMustBeIdentifier">
        <source>Type parameter declaration must be an identifier not a type</source>
        <target state="translated">型パラメーターの宣言は型ではなく識別子でなければなりません。</target>
        <note />
      </trans-unit>
      <trans-unit id="ERR_MemberReserved">
        <source>Type '{1}' already reserves a member called '{0}' with the same parameter types</source>
        <target state="translated">型 '{1}' は、'{0}' と呼ばれるメンバーを同じパラメーターの型で既に予約しています。</target>
        <note />
      </trans-unit>
      <trans-unit id="ERR_DuplicateParamName">
        <source>The parameter name '{0}' is a duplicate</source>
        <target state="translated">パラメーター名 '{0}' が重複しています。</target>
        <note />
      </trans-unit>
      <trans-unit id="ERR_DuplicateNameInNS">
        <source>The namespace '{1}' already contains a definition for '{0}'</source>
        <target state="translated">名前空間 '{1}' は既に '{0}' の定義を含んでいます。</target>
        <note />
      </trans-unit>
      <trans-unit id="ERR_DuplicateNameInClass">
        <source>The type '{0}' already contains a definition for '{1}'</source>
        <target state="translated">型 '{0}' は既に '{1}' の定義を含んでいます。</target>
        <note />
      </trans-unit>
      <trans-unit id="ERR_NameNotInContext">
        <source>The name '{0}' does not exist in the current context</source>
        <target state="translated">現在のコンテキストに '{0}' という名前は存在しません。</target>
        <note />
      </trans-unit>
      <trans-unit id="ERR_NameNotInContextPossibleMissingReference">
        <source>The name '{0}' does not exist in the current context (are you missing a reference to assembly '{1}'?)</source>
        <target state="translated">現在のコンテキストに '{0}' という名前は存在しません (アセンブリ '{1}' に対する参照が指定されていることを確認してください)。</target>
        <note />
      </trans-unit>
      <trans-unit id="ERR_AmbigContext">
        <source>'{0}' is an ambiguous reference between '{1}' and '{2}'</source>
        <target state="translated">'{0}' は、'{1}' と '{2}' 間のあいまいな参照です。</target>
        <note />
      </trans-unit>
      <trans-unit id="WRN_DuplicateUsing">
        <source>The using directive for '{0}' appeared previously in this namespace</source>
        <target state="translated">{0}' の using ディレクティブは、この名前空間で既に使用されています。</target>
        <note />
      </trans-unit>
      <trans-unit id="WRN_DuplicateUsing_Title">
        <source>Using directive appeared previously in this namespace</source>
        <target state="translated">使用中のディレクティブは、以前この名前空間に使用されています</target>
        <note />
      </trans-unit>
      <trans-unit id="ERR_BadMemberFlag">
        <source>The modifier '{0}' is not valid for this item</source>
        <target state="translated">修飾子 '{0}' がこの項目に対して有効ではありません。</target>
        <note />
      </trans-unit>
      <trans-unit id="ERR_BadMemberProtection">
        <source>More than one protection modifier</source>
        <target state="translated">複数の保護修飾子があります。</target>
        <note />
      </trans-unit>
      <trans-unit id="WRN_NewRequired">
        <source>'{0}' hides inherited member '{1}'. Use the new keyword if hiding was intended.</source>
        <target state="translated">'{0}' は継承されたメンバー '{1}' を非表示にします。非表示にする場合は、キーワード new を使用してください。</target>
        <note />
      </trans-unit>
      <trans-unit id="WRN_NewRequired_Title">
        <source>Member hides inherited member; missing new keyword</source>
        <target state="translated">メンバーは継承されたメンバーを非表示にします。キーワード new がありません</target>
        <note />
      </trans-unit>
      <trans-unit id="WRN_NewRequired_Description">
        <source>A variable was declared with the same name as a variable in a base class. However, the new keyword was not used. This warning informs you that you should use new; the variable is declared as if new had been used in the declaration.</source>
        <target state="translated">変数は、基本クラスの変数と同じ名前で宣言されましたが、キーワード new は使用されませんでした。この警告は、new を使用することを通知するものです。変数は、あたかも宣言で new が使用されたかのように宣言されます。</target>
        <note />
      </trans-unit>
      <trans-unit id="WRN_NewNotRequired">
        <source>The member '{0}' does not hide an accessible member. The new keyword is not required.</source>
        <target state="translated">メンバー '{0}' はアクセス可能なメンバーを非表示にしません。新しいキーワードは不要です。</target>
        <note />
      </trans-unit>
      <trans-unit id="WRN_NewNotRequired_Title">
        <source>Member does not hide an inherited member; new keyword is not required</source>
        <target state="translated">メンバーは継承されたメンバーを非表示にしません。new キーワードは不要です</target>
        <note />
      </trans-unit>
      <trans-unit id="ERR_CircConstValue">
        <source>The evaluation of the constant value for '{0}' involves a circular definition</source>
        <target state="translated">{0}' の定数値の評価により、循環定義が発生します。</target>
        <note />
      </trans-unit>
      <trans-unit id="ERR_MemberAlreadyExists">
        <source>Type '{1}' already defines a member called '{0}' with the same parameter types</source>
        <target state="translated">型 '{1}' は、'{0}' と呼ばれるメンバーを同じパラメーターの型で既に定義しています。</target>
        <note />
      </trans-unit>
      <trans-unit id="ERR_StaticNotVirtual">
        <source>A static member '{0}' cannot be marked as override, virtual, or abstract</source>
        <target state="translated">静的メンバー '{0}' を override、virtual、または abstract とすることはできません。</target>
        <note />
      </trans-unit>
      <trans-unit id="ERR_OverrideNotNew">
        <source>A member '{0}' marked as override cannot be marked as new or virtual</source>
        <target state="translated">override 型のメンバー '{0}' を、new または virtual にすることはできません。</target>
        <note />
      </trans-unit>
      <trans-unit id="WRN_NewOrOverrideExpected">
        <source>'{0}' hides inherited member '{1}'. To make the current member override that implementation, add the override keyword. Otherwise add the new keyword.</source>
        <target state="translated">'{0}' は継承されたメンバー '{1}' を非表示にします。現在のメンバーでその実装をオーバーライドするには、override キーワードを追加してください。オーバーライドしない場合は、new キーワードを追加してください。</target>
        <note />
      </trans-unit>
      <trans-unit id="WRN_NewOrOverrideExpected_Title">
        <source>Member hides inherited member; missing override keyword</source>
        <target state="translated">メンバーは継承されたメンバーを非表示にします。override キーワードがありません</target>
        <note />
      </trans-unit>
      <trans-unit id="ERR_OverrideNotExpected">
        <source>'{0}': no suitable method found to override</source>
        <target state="translated">'{0}': オーバーライドする適切なメソッドが見つかりませんでした。</target>
        <note />
      </trans-unit>
      <trans-unit id="ERR_NamespaceUnexpected">
        <source>A namespace cannot directly contain members such as fields or methods</source>
        <target state="translated">名前空間にフィールドやメソッドのようなメンバーを直接含めることはできません</target>
        <note />
      </trans-unit>
      <trans-unit id="ERR_NoSuchMember">
        <source>'{0}' does not contain a definition for '{1}'</source>
        <target state="translated">'{0}' に '{1}' の定義がありません</target>
        <note />
      </trans-unit>
      <trans-unit id="ERR_BadSKknown">
        <source>'{0}' is a {1} but is used like a {2}</source>
        <target state="translated">'{0}' は {1} ですが、{2} のように使用されています。</target>
        <note />
      </trans-unit>
      <trans-unit id="ERR_BadSKunknown">
        <source>'{0}' is a {1}, which is not valid in the given context</source>
        <target state="translated">'{0}' は {1} です。これは特定のコンテンツでは無効になります。</target>
        <note />
      </trans-unit>
      <trans-unit id="ERR_ObjectRequired">
        <source>An object reference is required for the non-static field, method, or property '{0}'</source>
        <target state="translated">静的でないフィールド、メソッド、またはプロパティ '{0}' で、オブジェクト参照が必要です</target>
        <note />
      </trans-unit>
      <trans-unit id="ERR_AmbigCall">
        <source>The call is ambiguous between the following methods or properties: '{0}' and '{1}'</source>
        <target state="translated">次のメソッドまたはプロパティ間で呼び出しが不適切です: '{0}' と '{1}'</target>
        <note />
      </trans-unit>
      <trans-unit id="ERR_BadAccess">
        <source>'{0}' is inaccessible due to its protection level</source>
        <target state="translated">'{0}' はアクセスできない保護レベルになっています</target>
        <note />
      </trans-unit>
      <trans-unit id="ERR_MethDelegateMismatch">
        <source>No overload for '{0}' matches delegate '{1}'</source>
        <target state="translated">デリゲート '{1}' に一致する '{0}' のオーバーロードはありません</target>
        <note />
      </trans-unit>
      <trans-unit id="ERR_RetObjectRequired">
        <source>An object of a type convertible to '{0}' is required</source>
        <target state="translated">{0}' に変換可能な型のオブジェクトが必要です。</target>
        <note />
      </trans-unit>
      <trans-unit id="ERR_RetNoObjectRequired">
        <source>Since '{0}' returns void, a return keyword must not be followed by an object expression</source>
        <target state="translated">{0}' は void 型を返すため、キーワード return の後にオブジェクト式を指定することはできません。</target>
        <note />
      </trans-unit>
      <trans-unit id="ERR_LocalDuplicate">
        <source>A local variable or function named '{0}' is already defined in this scope</source>
        <target state="translated">{0}' という名前のローカル変数または関数はこのスコープで既に定義されています</target>
        <note />
      </trans-unit>
      <trans-unit id="ERR_AssgLvalueExpected">
        <source>The left-hand side of an assignment must be a variable, property or indexer</source>
        <target state="translated">代入式の左辺には変数、プロパティ、またはインデクサーを指定してください。</target>
        <note />
      </trans-unit>
      <trans-unit id="ERR_StaticConstParam">
        <source>'{0}': a static constructor must be parameterless</source>
        <target state="translated">'{0}': 静的コンストラクターにパラメーターがあってはなりません。</target>
        <note />
      </trans-unit>
      <trans-unit id="ERR_NotConstantExpression">
        <source>The expression being assigned to '{0}' must be constant</source>
        <target state="translated">{0}' に割り当てられた式は定数でなければなりません。</target>
        <note />
      </trans-unit>
      <trans-unit id="ERR_NotNullConstRefField">
        <source>'{0}' is of type '{1}'. A const field of a reference type other than string can only be initialized with null.</source>
        <target state="translated">'{0}' の型は '{1}' です。文字列以外の参照型の const フィールドは null でのみ初期化できます。</target>
        <note />
      </trans-unit>
      <trans-unit id="ERR_LocalIllegallyOverrides">
        <source>A local or parameter named '{0}' cannot be declared in this scope because that name is used in an enclosing local scope to define a local or parameter</source>
        <target state="translated">ローカルまたはパラメーター '{0}' は、その名前が外側のローカルのスコープでローカルやパラメーターの定義に使用されているため、このスコープでは宣言できません。</target>
        <note />
      </trans-unit>
      <trans-unit id="ERR_BadUsingNamespace">
        <source>A 'using namespace' directive can only be applied to namespaces; '{0}' is a type not a namespace. Consider a 'using static' directive instead</source>
        <target state="translated">using namespace' ディレクティブは名前空間に対してのみ適用できます。'{0}' は名前空間ではなく型です。代わりに 'using static' ディレクティブを使用することを検討してください。</target>
        <note />
      </trans-unit>
      <trans-unit id="ERR_BadUsingType">
        <source>A 'using static' directive can only be applied to types; '{0}' is a namespace not a type. Consider a 'using namespace' directive instead</source>
        <target state="translated">using static' ディレクティブは型に対してのみ適用できます。'{0}' は型ではなく名前空間です。代わりに 'using namespace' ディレクティブを使用することを検討してください。</target>
        <note />
      </trans-unit>
      <trans-unit id="ERR_NoAliasHere">
        <source>A 'using static' directive cannot be used to declare an alias</source>
        <target state="translated">using static' ディレクティブはエイリアスの宣言には使用できません</target>
        <note />
      </trans-unit>
      <trans-unit id="ERR_NoBreakOrCont">
        <source>No enclosing loop out of which to break or continue</source>
        <target state="translated">break または continue に対応するループがありません。</target>
        <note />
      </trans-unit>
      <trans-unit id="ERR_DuplicateLabel">
        <source>The label '{0}' is a duplicate</source>
        <target state="translated">ラベル '{0}' が重複しています。</target>
        <note />
      </trans-unit>
      <trans-unit id="ERR_NoConstructors">
        <source>The type '{0}' has no constructors defined</source>
        <target state="translated">型 '{0}' のコンストラクターが定義されていません</target>
        <note />
      </trans-unit>
      <trans-unit id="ERR_NoNewAbstract">
        <source>Cannot create an instance of the abstract class or interface '{0}'</source>
        <target state="translated">抽象クラスまたはインターフェイス '{0}' のインスタンスを作成できません。</target>
        <note />
      </trans-unit>
      <trans-unit id="ERR_ConstValueRequired">
        <source>A const field requires a value to be provided</source>
        <target state="translated">const フィールドに値を指定する必要があります。</target>
        <note />
      </trans-unit>
      <trans-unit id="ERR_CircularBase">
        <source>Circular base class dependency involving '{0}' and '{1}'</source>
        <target state="translated">{0}' と '{1}' を含む、循環する基底クラスの依存関係です。</target>
        <note />
      </trans-unit>
      <trans-unit id="ERR_BadDelegateConstructor">
        <source>The delegate '{0}' does not have a valid constructor</source>
        <target state="translated">デリゲート '{0}' には有効なコンストラクターがありません</target>
        <note />
      </trans-unit>
      <trans-unit id="ERR_MethodNameExpected">
        <source>Method name expected</source>
        <target state="translated">メソッド名が必要です。</target>
        <note />
      </trans-unit>
      <trans-unit id="ERR_ConstantExpected">
        <source>A constant value is expected</source>
        <target state="translated">定数値が必要です。</target>
        <note />
      </trans-unit>
      <trans-unit id="ERR_V6SwitchGoverningTypeValueExpected">
        <source>A switch expression or case label must be a bool, char, string, integral, enum, or corresponding nullable type in C# 6 and earlier.</source>
        <target state="translated">C# 6 以前のものにおいて、switch 式または case ラベルには、bool、char、string、integral、enum、または対応する null 許容型を使用する必要があります。</target>
        <note />
      </trans-unit>
      <trans-unit id="ERR_IntegralTypeValueExpected">
        <source>A value of an integral type expected</source>
        <target state="translated">整数型の値が必要です。</target>
        <note />
      </trans-unit>
      <trans-unit id="ERR_DuplicateCaseLabel">
        <source>The switch statement contains multiple cases with the label value '{0}'</source>
        <target state="translated">switch ステートメントに、ラベル値が '{0}' の case が複数含まれています。</target>
        <note />
      </trans-unit>
      <trans-unit id="ERR_InvalidGotoCase">
        <source>A goto case is only valid inside a switch statement</source>
        <target state="translated">goto は switch ステートメント内でのみ有効です。</target>
        <note />
      </trans-unit>
      <trans-unit id="ERR_PropertyLacksGet">
        <source>The property or indexer '{0}' cannot be used in this context because it lacks the get accessor</source>
        <target state="translated">get アクセサーがないため、プロパティまたはインデクサー '{0}' をこのコンテキストで使用することはできません</target>
        <note />
      </trans-unit>
      <trans-unit id="ERR_BadExceptionType">
        <source>The type caught or thrown must be derived from System.Exception</source>
        <target state="translated">キャッチ、または スローされた型は System.Exception から派生したものでなければなりません。</target>
        <note />
      </trans-unit>
      <trans-unit id="ERR_BadEmptyThrow">
        <source>A throw statement with no arguments is not allowed outside of a catch clause</source>
        <target state="translated">引数なしの throw ステートメントは catch 句以外では使えません。</target>
        <note />
      </trans-unit>
      <trans-unit id="ERR_BadFinallyLeave">
        <source>Control cannot leave the body of a finally clause</source>
        <target state="translated">コントロールが finally 句の本体から出られません。</target>
        <note />
      </trans-unit>
      <trans-unit id="ERR_LabelShadow">
        <source>The label '{0}' shadows another label by the same name in a contained scope</source>
        <target state="translated">スコープ内に、ラベル '{0}' と同じ名前のラベルが存在しますが、無視されます。</target>
        <note />
      </trans-unit>
      <trans-unit id="ERR_LabelNotFound">
        <source>No such label '{0}' within the scope of the goto statement</source>
        <target state="translated">goto ステートメントのスコープに '{0}' というラベルはありません。</target>
        <note />
      </trans-unit>
      <trans-unit id="ERR_UnreachableCatch">
        <source>A previous catch clause already catches all exceptions of this or of a super type ('{0}')</source>
        <target state="translated">前の catch 句はこれ、またはスーパー型 ('{0}') の例外のすべてを既にキャッチしました。</target>
        <note />
      </trans-unit>
      <trans-unit id="WRN_FilterIsConstantTrue">
        <source>Filter expression is a constant 'true', consider removing the filter</source>
        <target state="translated">フィルター式は定数 'true' です。フィルターの削除を検討してください</target>
        <note />
      </trans-unit>
      <trans-unit id="WRN_FilterIsConstantTrue_Title">
        <source>Filter expression is a constant 'true'</source>
        <target state="translated">フィルター式は定数 'true' です</target>
        <note />
      </trans-unit>
      <trans-unit id="ERR_ReturnExpected">
        <source>'{0}': not all code paths return a value</source>
        <target state="translated">'{0}': 値を返さないコード パスがあります。</target>
        <note />
      </trans-unit>
      <trans-unit id="WRN_UnreachableCode">
        <source>Unreachable code detected</source>
        <target state="translated">到達できないコードが検出されました</target>
        <note />
      </trans-unit>
      <trans-unit id="WRN_UnreachableCode_Title">
        <source>Unreachable code detected</source>
        <target state="translated">到達できないコードが検出されました</target>
        <note />
      </trans-unit>
      <trans-unit id="ERR_SwitchFallThrough">
        <source>Control cannot fall through from one case label ('{0}') to another</source>
        <target state="translated">コントロールはひとつの case ラベル ('{0}') から別のラベルへ流れ落ちることはできません。</target>
        <note />
      </trans-unit>
      <trans-unit id="WRN_UnreferencedLabel">
        <source>This label has not been referenced</source>
        <target state="translated">このラベルは参照されていません</target>
        <note />
      </trans-unit>
      <trans-unit id="WRN_UnreferencedLabel_Title">
        <source>This label has not been referenced</source>
        <target state="translated">このラベルは参照されていません</target>
        <note />
      </trans-unit>
      <trans-unit id="ERR_UseDefViolation">
        <source>Use of unassigned local variable '{0}'</source>
        <target state="translated">未割り当てのローカル変数 '{0}' が使用されました。</target>
        <note />
      </trans-unit>
      <trans-unit id="WRN_UnreferencedVar">
        <source>The variable '{0}' is declared but never used</source>
        <target state="translated">変数 '{0}' は宣言されていますが、使用されていません。</target>
        <note />
      </trans-unit>
      <trans-unit id="WRN_UnreferencedVar_Title">
        <source>Variable is declared but never used</source>
        <target state="translated">変数は宣言されていますが、使用されていません</target>
        <note />
      </trans-unit>
      <trans-unit id="WRN_UnreferencedField">
        <source>The field '{0}' is never used</source>
        <target state="translated">フィールド '{0}' は使用されていません。</target>
        <note />
      </trans-unit>
      <trans-unit id="WRN_UnreferencedField_Title">
        <source>Field is never used</source>
        <target state="translated">フィールドは使用されていません</target>
        <note />
      </trans-unit>
      <trans-unit id="ERR_UseDefViolationField">
        <source>Use of possibly unassigned field '{0}'</source>
        <target state="translated">フィールド '{0}' は、割り当てられていない可能性があります。</target>
        <note />
      </trans-unit>
      <trans-unit id="ERR_UseDefViolationProperty">
        <source>Use of possibly unassigned auto-implemented property '{0}'</source>
        <target state="translated">割り当てられていない可能性のある自動実装プロパティ '{0}' の使用</target>
        <note />
      </trans-unit>
      <trans-unit id="ERR_UnassignedThis">
        <source>Field '{0}' must be fully assigned before control is returned to the caller</source>
        <target state="translated">フィールド '{0}' は、コントロールが呼び出し元に返される前に割り当てられている必要があります。</target>
        <note />
      </trans-unit>
      <trans-unit id="ERR_AmbigQM">
        <source>Type of conditional expression cannot be determined because '{0}' and '{1}' implicitly convert to one another</source>
        <target state="translated">{0}' と '{1}' が暗黙的に変換し合うため、条件式の型がわかりません。</target>
        <note />
      </trans-unit>
      <trans-unit id="ERR_InvalidQM">
        <source>Type of conditional expression cannot be determined because there is no implicit conversion between '{0}' and '{1}'</source>
        <target state="translated">{0}' と '{1}' の間に暗黙的な変換がないため、条件式の型がわかりません。</target>
        <note />
      </trans-unit>
      <trans-unit id="ERR_NoBaseClass">
        <source>A base class is required for a 'base' reference</source>
        <target state="translated">base' 参照には基底クラスが必要です。</target>
        <note />
      </trans-unit>
      <trans-unit id="ERR_BaseIllegal">
        <source>Use of keyword 'base' is not valid in this context</source>
        <target state="translated">キーワード 'base' の使用はこのコンテキストでは有効ではありません。</target>
        <note />
      </trans-unit>
      <trans-unit id="ERR_ObjectProhibited">
        <source>Member '{0}' cannot be accessed with an instance reference; qualify it with a type name instead</source>
        <target state="translated">インスタンス参照でメンバー '{0}' にアクセスできません。代わりに型名を使用してください</target>
        <note />
      </trans-unit>
      <trans-unit id="ERR_ParamUnassigned">
        <source>The out parameter '{0}' must be assigned to before control leaves the current method</source>
        <target state="translated">out パラメーター '{0}' はコントロールが現在のメソッドを抜ける前に割り当てられる必要があります。</target>
        <note />
      </trans-unit>
      <trans-unit id="ERR_InvalidArray">
        <source>Invalid rank specifier: expected ',' or ']'</source>
        <target state="translated">無効な次元指定子です: ',' または ']' を指定してください</target>
        <note />
      </trans-unit>
      <trans-unit id="ERR_ExternHasBody">
        <source>'{0}' cannot be extern and declare a body</source>
        <target state="translated">'{0}' を extern にして、本体を宣言することはできません。</target>
        <note />
      </trans-unit>
      <trans-unit id="ERR_ExternHasConstructorInitializer">
        <source>'{0}' cannot be extern and have a constructor initializer</source>
        <target state="translated">'{0}' を extern にして、コンストラクター初期化子を含めることはできません</target>
        <note />
      </trans-unit>
      <trans-unit id="ERR_AbstractAndExtern">
        <source>'{0}' cannot be both extern and abstract</source>
        <target state="translated">'{0}' に extern と abstract の両方を指定することはできません。</target>
        <note />
      </trans-unit>
      <trans-unit id="ERR_BadAttributeParamType">
        <source>Attribute constructor parameter '{0}' has type '{1}', which is not a valid attribute parameter type</source>
        <target state="translated">属性コンストラクターのパラメーター '{0}' には型 '{1}' がありますが、これは無効な属性パラメーター型です。</target>
        <note />
      </trans-unit>
      <trans-unit id="ERR_BadAttributeArgument">
        <source>An attribute argument must be a constant expression, typeof expression or array creation expression of an attribute parameter type</source>
        <target state="translated">属性引数は、定数式、typeof 式、または属性パラメーター型の配列の作成式でなければなりません。</target>
        <note />
      </trans-unit>
      <trans-unit id="ERR_BadAttributeParamDefaultArgument">
        <source>Attribute constructor parameter '{0}' is optional, but no default parameter value was specified.</source>
        <target state="translated">属性コンストラクターのパラメーター '{0}' は省略可能ですが、既定のパラメーター値が指定されていませんでした。</target>
        <note />
      </trans-unit>
      <trans-unit id="WRN_IsAlwaysTrue">
        <source>The given expression is always of the provided ('{0}') type</source>
        <target state="translated">式は常に指定された型 ('{0}') です。</target>
        <note />
      </trans-unit>
      <trans-unit id="WRN_IsAlwaysTrue_Title">
        <source>'is' expression's given expression is always of the provided type</source>
        <target state="translated">'is' 式の指定された式は常に指定された型です</target>
        <note />
      </trans-unit>
      <trans-unit id="WRN_IsAlwaysFalse">
        <source>The given expression is never of the provided ('{0}') type</source>
        <target state="translated">式は指定された型 ('{0}') ではありません。</target>
        <note />
      </trans-unit>
      <trans-unit id="WRN_IsAlwaysFalse_Title">
        <source>'is' expression's given expression is never of the provided type</source>
        <target state="translated">'is' 式の指定された式は指定された型ではありません</target>
        <note />
      </trans-unit>
      <trans-unit id="ERR_LockNeedsReference">
        <source>'{0}' is not a reference type as required by the lock statement</source>
        <target state="translated">'{0}' は lock ステートメントによって要求された参照型ではありません。</target>
        <note />
      </trans-unit>
      <trans-unit id="ERR_NullNotValid">
        <source>Use of null is not valid in this context</source>
        <target state="translated">null はこのコンテキストでは使用できません。</target>
        <note />
      </trans-unit>
      <trans-unit id="ERR_DefaultLiteralNotValid">
        <source>Use of default literal is not valid in this context</source>
        <target state="translated">このコンテキストでの既定のリテラルの使用は無効です</target>
        <note />
      </trans-unit>
      <trans-unit id="ERR_UseDefViolationThis">
        <source>The 'this' object cannot be used before all of its fields are assigned to</source>
        <target state="translated">すべてのフィールドが割り当てられるまでは、'this' オブジェクトは使用できません。</target>
        <note />
      </trans-unit>
      <trans-unit id="ERR_ArgsInvalid">
        <source>The __arglist construct is valid only within a variable argument method</source>
        <target state="translated">__arglist 構文は可変個の引数メソッド内でのみ有効です。</target>
        <note />
      </trans-unit>
      <trans-unit id="ERR_PtrExpected">
        <source>The * or -&gt; operator must be applied to a pointer</source>
        <target state="translated">* または -&gt; 演算子はポインターに対して使用してください。</target>
        <note />
      </trans-unit>
      <trans-unit id="ERR_PtrIndexSingle">
        <source>A pointer must be indexed by only one value</source>
        <target state="translated">ポインターのインデックスを複数指定しないでください。</target>
        <note />
      </trans-unit>
      <trans-unit id="WRN_ByRefNonAgileField">
        <source>Using '{0}' as a ref or out value or taking its address may cause a runtime exception because it is a field of a marshal-by-reference class</source>
        <target state="translated">参照マーシャリング クラスのフィールドであるため、'{0}' を ref 値または out 値として使用したり、そのアドレスを取得したりすると、ランタイム例外が発生する可能性があります</target>
        <note />
      </trans-unit>
      <trans-unit id="WRN_ByRefNonAgileField_Title">
        <source>Using a field of a marshal-by-reference class as a ref or out value or taking its address may cause a runtime exception</source>
        <target state="translated">参照マーシャリング クラスのフィールドを ref 値または out 値として使用するか、そのフィールドのアドレスを取得すると、ランタイム例外が発生する可能性があります</target>
        <note />
      </trans-unit>
      <trans-unit id="ERR_AssgReadonlyStatic">
        <source>A static readonly field cannot be assigned to (except in a static constructor or a variable initializer)</source>
        <target state="translated">静的読み取り専用フィールドへの割り当てはできません (静的コンストラクターまたは変数初期化子では可)。</target>
        <note />
      </trans-unit>
      <trans-unit id="ERR_RefReadonlyStatic">
        <source>A static readonly field cannot be used as a ref or out value (except in a static constructor)</source>
        <target state="translated">静的な読み取り専用フィールドを ref 値または out 値として使用することはできません (静的コンストラクターでは可)</target>
        <note />
      </trans-unit>
      <trans-unit id="ERR_AssgReadonlyProp">
        <source>Property or indexer '{0}' cannot be assigned to -- it is read only</source>
        <target state="translated">プロパティまたはインデクサー '{0}' は読み取り専用であるため、割り当てることはできません</target>
        <note />
      </trans-unit>
      <trans-unit id="ERR_IllegalStatement">
        <source>Only assignment, call, increment, decrement, and new object expressions can be used as a statement</source>
        <target state="translated">割り当て、呼び出し、インクリメント、デクリメント、新しいオブジェクトの式のみがステートメントとして使用できます。</target>
        <note />
      </trans-unit>
      <trans-unit id="ERR_BadGetEnumerator">
        <source>foreach requires that the return type '{0}' of '{1}' must have a suitable public MoveNext method and public Current property</source>
        <target state="translated">foreach では、戻り値の型 '{1}' の '{0}' に適切なパブリック MoveNext メソッドおよびパブリック Current プロパティが含まれている必要があります。</target>
        <note />
      </trans-unit>
      <trans-unit id="ERR_TooManyLocals">
        <source>Only 65534 locals, including those generated by the compiler, are allowed</source>
        <target state="translated">コンパイラが生成するものを含む 65534 のローカルのみが許可されています。</target>
        <note />
      </trans-unit>
      <trans-unit id="ERR_AbstractBaseCall">
        <source>Cannot call an abstract base member: '{0}'</source>
        <target state="translated">抽象基本メンバーを呼び出すことはできません:'{0}'</target>
        <note />
      </trans-unit>
      <trans-unit id="ERR_RefProperty">
        <source>A property or indexer may not be passed as an out or ref parameter</source>
        <target state="translated">プロパティまたはインデクサーを out か ref のパラメーターとして渡すことはできません。</target>
        <note />
      </trans-unit>
      <trans-unit id="ERR_ManagedAddr">
        <source>Cannot take the address of, get the size of, or declare a pointer to a managed type ('{0}')</source>
        <target state="translated">マネージ型 ('{0}') のアドレスの取得、サイズの取得、またはそのマネージ型へのポインターの宣言が実行できません</target>
        <note />
      </trans-unit>
      <trans-unit id="ERR_BadFixedInitType">
        <source>The type of a local declared in a fixed statement must be a pointer type</source>
        <target state="translated">fixed ステートメントで宣言されたローカルの型は、ポインター型でなければなりません</target>
        <note />
      </trans-unit>
      <trans-unit id="ERR_FixedMustInit">
        <source>You must provide an initializer in a fixed or using statement declaration</source>
        <target state="translated">fixed または using ステートメントの宣言の中に、初期化子を指定してください。</target>
        <note />
      </trans-unit>
      <trans-unit id="ERR_InvalidAddrOp">
        <source>Cannot take the address of the given expression</source>
        <target state="translated">式のアドレスを取得できません。</target>
        <note />
      </trans-unit>
      <trans-unit id="ERR_FixedNeeded">
        <source>You can only take the address of an unfixed expression inside of a fixed statement initializer</source>
        <target state="translated">fixed ステートメントの初期化子内の fixed でない式のアドレスのみを取得できます。</target>
        <note />
      </trans-unit>
      <trans-unit id="ERR_FixedNotNeeded">
        <source>You cannot use the fixed statement to take the address of an already fixed expression</source>
        <target state="translated">既に fixed が使用されている式のアドレスを取得するために、fixed ステートメントを使用することはできません。</target>
        <note />
      </trans-unit>
      <trans-unit id="ERR_UnsafeNeeded">
        <source>Pointers and fixed size buffers may only be used in an unsafe context</source>
        <target state="translated">ポインターおよび固定サイズ バッファーは、unsafe コンテキストでのみ使用することができます。</target>
        <note />
      </trans-unit>
      <trans-unit id="ERR_OpTFRetType">
        <source>The return type of operator True or False must be bool</source>
        <target state="translated">演算子 true または false の戻り値の型はブール型でなければなりません</target>
        <note />
      </trans-unit>
      <trans-unit id="ERR_OperatorNeedsMatch">
        <source>The operator '{0}' requires a matching operator '{1}' to also be defined</source>
        <target state="translated">演算子 '{0}' を定義するには、合致する演算子 '{1}' が必要です。</target>
        <note />
      </trans-unit>
      <trans-unit id="ERR_BadBoolOp">
        <source>In order to be applicable as a short circuit operator a user-defined logical operator ('{0}') must have the same return type and parameter types</source>
        <target state="translated">short circuit 演算子として適用するためには、ユーザー定義の論理演算子 ('{0}') が同じ戻り値の型とパラメーター型を持つ必要があります。</target>
        <note />
      </trans-unit>
      <trans-unit id="ERR_MustHaveOpTF">
        <source>In order for '{0}' to be applicable as a short circuit operator, its declaring type '{1}' must define operator true and operator false</source>
        <target state="translated">{0}' が short circuit 演算子として適用されるためには、宣言する型 '{1}' で true 演算子と false 演算子を定義する必要があります</target>
        <note />
      </trans-unit>
      <trans-unit id="WRN_UnreferencedVarAssg">
        <source>The variable '{0}' is assigned but its value is never used</source>
        <target state="translated">変数 '{0}' は割り当てられていますが、その値は使用されていません。</target>
        <note />
      </trans-unit>
      <trans-unit id="WRN_UnreferencedVarAssg_Title">
        <source>Variable is assigned but its value is never used</source>
        <target state="translated">変数は割り当てられていますが、その値は使用されていません</target>
        <note />
      </trans-unit>
      <trans-unit id="ERR_CheckedOverflow">
        <source>The operation overflows at compile time in checked mode</source>
        <target state="translated">この操作はチェック モードでコンパイルしたときにオーバーフローします。</target>
        <note />
      </trans-unit>
      <trans-unit id="ERR_ConstOutOfRangeChecked">
        <source>Constant value '{0}' cannot be converted to a '{1}' (use 'unchecked' syntax to override)</source>
        <target state="translated">定数値 '{0}' は '{1}' に変換できません (unchecked 構文を使ってオーバーライドしてください)</target>
        <note />
      </trans-unit>
      <trans-unit id="ERR_BadVarargs">
        <source>A method with vararg cannot be generic, be in a generic type, or have a params parameter</source>
        <target state="translated">vararg を使用するメソッドは、ジェネリックにしたり、ジェネリック型に含めたりできません。また、params パラメーターを持つこともできません。</target>
        <note />
      </trans-unit>
      <trans-unit id="ERR_ParamsMustBeArray">
        <source>The params parameter must be a single dimensional array</source>
        <target state="translated">params パラメーターは 1 次元配列でなければなりません。</target>
        <note />
      </trans-unit>
      <trans-unit id="ERR_IllegalArglist">
        <source>An __arglist expression may only appear inside of a call or new expression</source>
        <target state="translated">__arglist 式は呼び出し、または new 式の中でのみ有効です。</target>
        <note />
      </trans-unit>
      <trans-unit id="ERR_IllegalUnsafe">
        <source>Unsafe code may only appear if compiling with /unsafe</source>
        <target state="translated">アンセーフ コードは /unsafe でコンパイルした場合のみ有効です。</target>
        <note />
      </trans-unit>
      <trans-unit id="ERR_AmbigMember">
        <source>Ambiguity between '{0}' and '{1}'</source>
        <target state="translated">{0}' と '{1}' 間があいまいです</target>
        <note />
      </trans-unit>
      <trans-unit id="ERR_BadForeachDecl">
        <source>Type and identifier are both required in a foreach statement</source>
        <target state="translated">foreach ステートメントには、型と識別子の両方が必要です。</target>
        <note />
      </trans-unit>
      <trans-unit id="ERR_ParamsLast">
        <source>A params parameter must be the last parameter in a formal parameter list</source>
        <target state="translated">params パラメーターは、仮パラメーター リストの最後のパラメーターでなければなりません。</target>
        <note />
      </trans-unit>
      <trans-unit id="ERR_SizeofUnsafe">
        <source>'{0}' does not have a predefined size, therefore sizeof can only be used in an unsafe context (consider using System.Runtime.InteropServices.Marshal.SizeOf)</source>
        <target state="translated">'{0}' には定義済みのサイズが指定されていないため、sizeof は unsafe コンテキストでのみ使用できます (System.Runtime.InteropServices.Marshal.SizeOf の使用をお勧めします)</target>
        <note />
      </trans-unit>
      <trans-unit id="ERR_DottedTypeNameNotFoundInNS">
        <source>The type or namespace name '{0}' does not exist in the namespace '{1}' (are you missing an assembly reference?)</source>
        <target state="translated">型または名前空間の名前 '{0}' が名前空間 '{1}' に存在しません (アセンブリ参照があることを確認してください)。</target>
        <note />
      </trans-unit>
      <trans-unit id="ERR_FieldInitRefNonstatic">
        <source>A field initializer cannot reference the non-static field, method, or property '{0}'</source>
        <target state="translated">フィールド初期化子は、静的でないフィールド、メソッド、またはプロパティ '{0}' を参照できません</target>
        <note />
      </trans-unit>
      <trans-unit id="ERR_SealedNonOverride">
        <source>'{0}' cannot be sealed because it is not an override</source>
        <target state="translated">'override ではないため、'{0}' をシールドにすることはできません。</target>
        <note />
      </trans-unit>
      <trans-unit id="ERR_CantOverrideSealed">
        <source>'{0}': cannot override inherited member '{1}' because it is sealed</source>
        <target state="translated">'{0}': 継承されたメンバー '{1}' はシールドであるため、オーバーライドできません。</target>
        <note />
      </trans-unit>
      <trans-unit id="ERR_VoidError">
        <source>The operation in question is undefined on void pointers</source>
        <target state="translated">問題の操作は void ポインターで定義されていません。</target>
        <note />
      </trans-unit>
      <trans-unit id="ERR_ConditionalOnOverride">
        <source>The Conditional attribute is not valid on '{0}' because it is an override method</source>
        <target state="translated">条件付き属性はオーバーライド メソッドであるため、 '{0}' では無効です</target>
        <note />
      </trans-unit>
      <trans-unit id="ERR_PointerInAsOrIs">
        <source>Neither 'is' nor 'as' is valid on pointer types</source>
        <target state="translated">is' と 'as' のどちらもポインター型では無効です</target>
        <note />
      </trans-unit>
      <trans-unit id="ERR_CallingFinalizeDeprecated">
        <source>Destructors and object.Finalize cannot be called directly. Consider calling IDisposable.Dispose if available.</source>
        <target state="translated">デストラクター と object.Finalize を直接呼び出すことはできません。使用可能であれば IDisposable.Dispose を呼び出してください。</target>
        <note />
      </trans-unit>
      <trans-unit id="ERR_SingleTypeNameNotFound">
        <source>The type or namespace name '{0}' could not be found (are you missing a using directive or an assembly reference?)</source>
        <target state="translated">型または名前空間の名前 '{0}' が見つかりませんでした (using ディレクティブまたはアセンブリ参照が指定されていることを確認してください)。</target>
        <note />
      </trans-unit>
      <trans-unit id="ERR_NegativeStackAllocSize">
        <source>Cannot use a negative size with stackalloc</source>
        <target state="translated">stackalloc で負のサイズを使うことはできません。</target>
        <note />
      </trans-unit>
      <trans-unit id="ERR_NegativeArraySize">
        <source>Cannot create an array with a negative size</source>
        <target state="translated">負のサイズで配列を作成することはできません。</target>
        <note />
      </trans-unit>
      <trans-unit id="ERR_OverrideFinalizeDeprecated">
        <source>Do not override object.Finalize. Instead, provide a destructor.</source>
        <target state="translated">object.Finalize をオーバーライドしないでください。代わりにデストラクターを提供してください。</target>
        <note />
      </trans-unit>
      <trans-unit id="ERR_CallingBaseFinalizeDeprecated">
        <source>Do not directly call your base class Finalize method. It is called automatically from your destructor.</source>
        <target state="translated">基底クラスの Finalize メソッドを直接呼び出さないでください。デストラクターから自動的に呼び出されます。</target>
        <note />
      </trans-unit>
      <trans-unit id="WRN_NegativeArrayIndex">
        <source>Indexing an array with a negative index (array indices always start at zero)</source>
        <target state="translated">負のインデックスで配列します。配列は常にゼロからの開始を示します。</target>
        <note />
      </trans-unit>
      <trans-unit id="WRN_NegativeArrayIndex_Title">
        <source>Indexing an array with a negative index</source>
        <target state="translated">負のインデックスで配列をインデックス付けしています</target>
        <note />
      </trans-unit>
      <trans-unit id="WRN_BadRefCompareLeft">
        <source>Possible unintended reference comparison; to get a value comparison, cast the left hand side to type '{0}'</source>
        <target state="translated">予期しない参照比較です。比較値を取得するには型 '{0}' に左辺をキャストしてください。</target>
        <note />
      </trans-unit>
      <trans-unit id="WRN_BadRefCompareLeft_Title">
        <source>Possible unintended reference comparison; left hand side needs cast</source>
        <target state="translated">予期しない参照比較です。左辺をキャストする必要があります</target>
        <note />
      </trans-unit>
      <trans-unit id="WRN_BadRefCompareRight">
        <source>Possible unintended reference comparison; to get a value comparison, cast the right hand side to type '{0}'</source>
        <target state="translated">予期しない参照比較です。比較値を取得するには型 '{0}' に右辺をキャストしてください。</target>
        <note />
      </trans-unit>
      <trans-unit id="WRN_BadRefCompareRight_Title">
        <source>Possible unintended reference comparison; right hand side needs cast</source>
        <target state="translated">予期しない参照比較です。右辺をキャストする必要があります</target>
        <note />
      </trans-unit>
      <trans-unit id="ERR_BadCastInFixed">
        <source>The right hand side of a fixed statement assignment may not be a cast expression</source>
        <target state="translated">固定ステートメントの代入式の右辺はキャスト式ではない可能性があります。</target>
        <note />
      </trans-unit>
      <trans-unit id="ERR_StackallocInCatchFinally">
        <source>stackalloc may not be used in a catch or finally block</source>
        <target state="translated">stackalloc は catch または finally ブロックで使用されない可能性があります。</target>
        <note />
      </trans-unit>
      <trans-unit id="ERR_VarargsLast">
        <source>An __arglist parameter must be the last parameter in a formal parameter list</source>
        <target state="translated">__arglist パラメーターは、仮パラメーター リストの最後のパラメーターでなければなりません</target>
        <note />
      </trans-unit>
      <trans-unit id="ERR_MissingPartial">
        <source>Missing partial modifier on declaration of type '{0}'; another partial declaration of this type exists</source>
        <target state="translated">partial 識別子が型 '{0}' にありません。この型の別の部分宣言が存在します。</target>
        <note />
      </trans-unit>
      <trans-unit id="ERR_PartialTypeKindConflict">
        <source>Partial declarations of '{0}' must be all classes, all structs, or all interfaces</source>
        <target state="translated">{0}' の partial 宣言は、すべてのクラス、すべての構造体、またはすべてのインターフェイスにする必要があります。</target>
        <note />
      </trans-unit>
      <trans-unit id="ERR_PartialModifierConflict">
        <source>Partial declarations of '{0}' have conflicting accessibility modifiers</source>
        <target state="translated">{0}' の partial 宣言には競合するアクセシビリティ修飾子が含まれています。</target>
        <note />
      </trans-unit>
      <trans-unit id="ERR_PartialMultipleBases">
        <source>Partial declarations of '{0}' must not specify different base classes</source>
        <target state="translated">{0}' の partial 宣言では、異なる基底クラスを指定してはいけません。</target>
        <note />
      </trans-unit>
      <trans-unit id="ERR_PartialWrongTypeParams">
        <source>Partial declarations of '{0}' must have the same type parameter names in the same order</source>
        <target state="translated">{0}' の partial 宣言では、同じ型パラメーター名を同じ順序で指定しなければなりません。</target>
        <note />
      </trans-unit>
      <trans-unit id="ERR_PartialWrongConstraints">
        <source>Partial declarations of '{0}' have inconsistent constraints for type parameter '{1}'</source>
        <target state="translated">{0}' の partial 宣言には、型パラメーター '{1}' に対して矛盾する制約が含まれています。</target>
        <note />
      </trans-unit>
      <trans-unit id="ERR_NoImplicitConvCast">
        <source>Cannot implicitly convert type '{0}' to '{1}'. An explicit conversion exists (are you missing a cast?)</source>
        <target state="translated">型 '{0}' を '{1}' に暗黙的に変換できません。明示的な変換が存在します (cast が不足していないかどうかを確認してください)</target>
        <note />
      </trans-unit>
      <trans-unit id="ERR_PartialMisplaced">
        <source>The 'partial' modifier can only appear immediately before 'class', 'struct', 'interface', or 'void'</source>
        <target state="translated">partial' 識別子は、'class'、'struct'、'interface'、または 'void' の直前にのみ指定できます</target>
        <note />
      </trans-unit>
      <trans-unit id="ERR_ImportedCircularBase">
        <source>Imported type '{0}' is invalid. It contains a circular base class dependency.</source>
        <target state="translated">インポートされた型 '{0}' は無効です。この型には循環する基底クラスの依存関係が含まれています。</target>
        <note />
      </trans-unit>
      <trans-unit id="ERR_UseDefViolationOut">
        <source>Use of unassigned out parameter '{0}'</source>
        <target state="translated">未割り当ての out パラメーター '{0}' が使用されました。</target>
        <note />
      </trans-unit>
      <trans-unit id="ERR_ArraySizeInDeclaration">
        <source>Array size cannot be specified in a variable declaration (try initializing with a 'new' expression)</source>
        <target state="translated">配列のサイズは変数宣言の中で指定できません ('new' を使用して初期化してください)</target>
        <note />
      </trans-unit>
      <trans-unit id="ERR_InaccessibleGetter">
        <source>The property or indexer '{0}' cannot be used in this context because the get accessor is inaccessible</source>
        <target state="translated">get アクセサーにアクセスできないため、プロパティまたはインデクサー '{0}' はこのコンテキストでは使用できません。</target>
        <note />
      </trans-unit>
      <trans-unit id="ERR_InaccessibleSetter">
        <source>The property or indexer '{0}' cannot be used in this context because the set accessor is inaccessible</source>
        <target state="translated">set アクセサーにアクセスできないため、プロパティまたはインデクサー '{0}' はこのコンテキストでは使用できません。</target>
        <note />
      </trans-unit>
      <trans-unit id="ERR_InvalidPropertyAccessMod">
        <source>The accessibility modifier of the '{0}' accessor must be more restrictive than the property or indexer '{1}'</source>
        <target state="translated">{0}' アクセサーのアクセシビリティ修飾子は、プロパティまたはインデクサー '{1}' よりも制限されていなければなりません。</target>
        <note />
      </trans-unit>
      <trans-unit id="ERR_DuplicatePropertyAccessMods">
        <source>Cannot specify accessibility modifiers for both accessors of the property or indexer '{0}'</source>
        <target state="translated">アクセシビリティ修飾子は、プロパティまたはインデクサー '{0}' の両方のアクセサーに指定できません。</target>
        <note />
      </trans-unit>
      <trans-unit id="ERR_PropertyAccessModInInterface">
        <source>'{0}': accessibility modifiers may not be used on accessors in an interface</source>
        <target state="translated">'{0}': アクセシビリティ修飾子をインターフェイスのアクセサーで使用することはできません。</target>
        <note />
      </trans-unit>
      <trans-unit id="ERR_AccessModMissingAccessor">
        <source>'{0}': accessibility modifiers on accessors may only be used if the property or indexer has both a get and a set accessor</source>
        <target state="translated">'{0}': アクセサーのアクセシビリティ修飾子は、プロパティまたはインデクサーが get アクセサーおよび set アクセサーの両方を含む場合にのみ、使用されます。</target>
        <note />
      </trans-unit>
      <trans-unit id="ERR_UnimplementedInterfaceAccessor">
        <source>'{0}' does not implement interface member '{1}'. '{2}' is not public.</source>
        <target state="translated">'{0}' はインターフェイス メンバー '{1}' を実装しません。'{2}' は public ではありません。</target>
        <note />
      </trans-unit>
      <trans-unit id="WRN_PatternIsAmbiguous">
        <source>'{0}' does not implement the '{1}' pattern. '{2}' is ambiguous with '{3}'.</source>
        <target state="translated">'{0}' は、パターン '{1}' を実装しません。'{2}' は、'{3}' で不適切です。</target>
        <note />
      </trans-unit>
      <trans-unit id="WRN_PatternIsAmbiguous_Title">
        <source>Type does not implement the collection pattern; members are ambiguous</source>
        <target state="translated">型は、コレクション パターンを実装しません。メンバーがあいまいです</target>
        <note />
      </trans-unit>
      <trans-unit id="WRN_PatternStaticOrInaccessible">
        <source>'{0}' does not implement the '{1}' pattern. '{2}' is either static or not public.</source>
        <target state="translated">'{0}' は、パターン '{1}' を実装しません。'{2}' は、スタティックであるか、またはパブリックではありません。</target>
        <note />
      </trans-unit>
      <trans-unit id="WRN_PatternStaticOrInaccessible_Title">
        <source>Type does not implement the collection pattern; member is either static or not public</source>
        <target state="translated">型は、コレクション パターンを実装しません。メンバーは、スタティックであるか、またはパブリックではありません</target>
        <note />
      </trans-unit>
      <trans-unit id="WRN_PatternBadSignature">
        <source>'{0}' does not implement the '{1}' pattern. '{2}' has the wrong signature.</source>
        <target state="translated">'{0}' は、パターン '{1}' を実装しません。'{2}' には正しくないシグネチャが含まれます。</target>
        <note />
      </trans-unit>
      <trans-unit id="WRN_PatternBadSignature_Title">
        <source>Type does not implement the collection pattern; member has the wrong signature</source>
        <target state="translated">型は、コレクション パターンを実装しません。メンバーには正しくないシグネチャが含まれます</target>
        <note />
      </trans-unit>
      <trans-unit id="ERR_FriendRefNotEqualToThis">
        <source>Friend access was granted by '{0}', but the public key of the output assembly does not match that specified by the attribute in the granting assembly.</source>
        <target state="translated">フレンド アクセスのアクセス権は '{0}' によって付与されますが、出力アセンブリの公開キーは、付与するアセンブリで属性によって指定される公開キーと一致しません。</target>
        <note />
      </trans-unit>
      <trans-unit id="ERR_FriendRefSigningMismatch">
        <source>Friend access was granted by '{0}', but the strong name signing state of the output assembly does not match that of the granting assembly.</source>
        <target state="translated">フレンド アクセスのアクセス権は '{0}' によって付与されますが、出力アセンブリにおける厳密な名前の署名の状態が付与するアセンブリと一致しません。</target>
        <note />
      </trans-unit>
      <trans-unit id="WRN_SequentialOnPartialClass">
        <source>There is no defined ordering between fields in multiple declarations of partial struct '{0}'. To specify an ordering, all instance fields must be in the same declaration.</source>
        <target state="translated">部分的な構造体 '{0}' の複数の宣言内にあるフィールド間に、定義された順序がありません。順序を指定するには、すべてのインスタンス フィールドが同じ宣言内になければなりません。</target>
        <note />
      </trans-unit>
      <trans-unit id="WRN_SequentialOnPartialClass_Title">
        <source>There is no defined ordering between fields in multiple declarations of partial struct</source>
        <target state="translated">部分的な構造体の複数の宣言内にあるフィールド間に定義された順序がありません</target>
        <note />
      </trans-unit>
      <trans-unit id="ERR_BadConstType">
        <source>The type '{0}' cannot be declared const</source>
        <target state="translated">型 '{0}' を const 宣言することはできません。</target>
        <note />
      </trans-unit>
      <trans-unit id="ERR_NoNewTyvar">
        <source>Cannot create an instance of the variable type '{0}' because it does not have the new() constraint</source>
        <target state="translated">変数型 '{0}' のインスタンスは、new() 制約を含まないため、作成できません。</target>
        <note />
      </trans-unit>
      <trans-unit id="ERR_BadArity">
        <source>Using the generic {1} '{0}' requires {2} type arguments</source>
        <target state="translated">ジェネリック {1} '{0}' を使用するには、{2} 型引数が必要です。</target>
        <note />
      </trans-unit>
      <trans-unit id="ERR_BadTypeArgument">
        <source>The type '{0}' may not be used as a type argument</source>
        <target state="translated">型 '{0}' は型引数として使用できません</target>
        <note />
      </trans-unit>
      <trans-unit id="ERR_TypeArgsNotAllowed">
        <source>The {1} '{0}' cannot be used with type arguments</source>
        <target state="translated">{1} '{0}' は型引数と一緒には使用できません</target>
        <note />
      </trans-unit>
      <trans-unit id="ERR_HasNoTypeVars">
        <source>The non-generic {1} '{0}' cannot be used with type arguments</source>
        <target state="translated">非ジェネリック {1} '{0}' は型引数と一緒には使用できません。</target>
        <note />
      </trans-unit>
      <trans-unit id="ERR_NewConstraintNotSatisfied">
        <source>'{2}' must be a non-abstract type with a public parameterless constructor in order to use it as parameter '{1}' in the generic type or method '{0}'</source>
        <target state="translated">'{2}' は、ジェネリック型またはメソッド '{0}' 内でパラメーター '{1}' として使用するために、パブリック パラメーターなしのコンストラクターを持つ非抽象型でなければなりません</target>
        <note />
      </trans-unit>
      <trans-unit id="ERR_GenericConstraintNotSatisfiedRefType">
        <source>The type '{3}' cannot be used as type parameter '{2}' in the generic type or method '{0}'. There is no implicit reference conversion from '{3}' to '{1}'.</source>
        <target state="translated">型 '{3}' はジェネリック型またはメソッド '{0}' 内で型パラメーター '{2}' として使用できません。'{3}' から '{1}' への暗黙的な参照変換がありません。</target>
        <note />
      </trans-unit>
      <trans-unit id="ERR_GenericConstraintNotSatisfiedNullableEnum">
        <source>The type '{3}' cannot be used as type parameter '{2}' in the generic type or method '{0}'. The nullable type '{3}' does not satisfy the constraint of '{1}'.</source>
        <target state="translated">型 '{3}' はジェネリック型またはメソッド '{0}' 内で型パラメーター '{2}' として使用できません。Null 許容型 '{3}' は、'{1}' の制約を満たしていません。</target>
        <note />
      </trans-unit>
      <trans-unit id="ERR_GenericConstraintNotSatisfiedNullableInterface">
        <source>The type '{3}' cannot be used as type parameter '{2}' in the generic type or method '{0}'. The nullable type '{3}' does not satisfy the constraint of '{1}'. Nullable types can not satisfy any interface constraints.</source>
        <target state="translated">型 '{3}' はジェネリック型またはメソッド '{0}' 内で型パラメーター '{2}' として使用できません。Null 許容型 '{3}' は、'{1}' の制約を満たしていません。Null 許容型はインターフェイス制約を満たすことはできません。</target>
        <note />
      </trans-unit>
      <trans-unit id="ERR_GenericConstraintNotSatisfiedTyVar">
        <source>The type '{3}' cannot be used as type parameter '{2}' in the generic type or method '{0}'. There is no boxing conversion or type parameter conversion from '{3}' to '{1}'.</source>
        <target state="translated">型 '{3}' はジェネリック型またはメソッド '{0}' 内で型パラメーター '{2}' として使用できません。'{3}' から '{1}' へのボックス変換または型パラメーター変換がありません。</target>
        <note />
      </trans-unit>
      <trans-unit id="ERR_GenericConstraintNotSatisfiedValType">
        <source>The type '{3}' cannot be used as type parameter '{2}' in the generic type or method '{0}'. There is no boxing conversion from '{3}' to '{1}'.</source>
        <target state="translated">型 '{3}' はジェネリック型またはメソッド '{0}' 内で型パラメーター '{2}' として使用できません。'{3}' から '{1}' へのボックス変換がありません。</target>
        <note />
      </trans-unit>
      <trans-unit id="ERR_DuplicateGeneratedName">
        <source>The parameter name '{0}' conflicts with an automatically-generated parameter name</source>
        <target state="translated">パラメーター名 '{0}' が自動生成されたパラメーター名と競合しています。</target>
        <note />
      </trans-unit>
      <trans-unit id="ERR_GlobalSingleTypeNameNotFound">
        <source>The type or namespace name '{0}' could not be found in the global namespace (are you missing an assembly reference?)</source>
        <target state="translated">型名または名前空間名 '{0}' がグローバル名前空間に見つかりませんでした (アセンブリ参照が存在することを確認してください)。</target>
        <note />
      </trans-unit>
      <trans-unit id="ERR_NewBoundMustBeLast">
        <source>The new() constraint must be the last constraint specified</source>
        <target state="translated">new() 制約は最後に指定する制約でなければなりません。</target>
        <note />
      </trans-unit>
      <trans-unit id="WRN_MainCantBeGeneric">
        <source>'{0}': an entry point cannot be generic or in a generic type</source>
        <target state="translated">'{0}': エントリ ポイントがジェネリックになったり、ジェネリック型の中に存在したりすることはできません。</target>
        <note />
      </trans-unit>
      <trans-unit id="WRN_MainCantBeGeneric_Title">
        <source>An entry point cannot be generic or in a generic type</source>
        <target state="translated">エントリ ポイントがジェネリックになったり、ジェネリック型の中に存在したりすることはできません</target>
        <note />
      </trans-unit>
      <trans-unit id="ERR_TypeVarCantBeNull">
        <source>Cannot convert null to type parameter '{0}' because it could be a non-nullable value type. Consider using 'default({0})' instead.</source>
        <target state="translated">Null 非許容の値型である可能性があるため、Null を型パラメーター '{0}' に変換できません。'default({0})' を使用してください。</target>
        <note />
      </trans-unit>
      <trans-unit id="ERR_AttributeCantBeGeneric">
        <source>Cannot apply attribute class '{0}' because it is generic</source>
        <target state="translated">ジェネリックであるため属性クラス '{0}' を適用できません</target>
        <note />
      </trans-unit>
      <trans-unit id="ERR_DuplicateBound">
        <source>Duplicate constraint '{0}' for type parameter '{1}'</source>
        <target state="translated">型パラメーター '{1}' に対する制約 '{0}' が重複しています。</target>
        <note />
      </trans-unit>
      <trans-unit id="ERR_ClassBoundNotFirst">
        <source>The class type constraint '{0}' must come before any other constraints</source>
        <target state="translated">クラス型制約 '{0}' は、他の制約の前に指定されなければなりません。</target>
        <note />
      </trans-unit>
      <trans-unit id="ERR_BadRetType">
        <source>'{1} {0}' has the wrong return type</source>
        <target state="translated">'{1} {0}' には、不適切な戻り値の型が指定されています</target>
        <note />
      </trans-unit>
      <trans-unit id="ERR_DelegateRefMismatch">
        <source>Ref mismatch between '{0}' and delegate '{1}'</source>
        <target state="translated">{0}' とデリゲート '{1}' で参照が一致しません</target>
        <note />
      </trans-unit>
      <trans-unit id="ERR_DuplicateConstraintClause">
        <source>A constraint clause has already been specified for type parameter '{0}'. All of the constraints for a type parameter must be specified in a single where clause.</source>
        <target state="translated">制約句が、型パラメーター '{0}' に既に指定されています。型パラメーターの制約のすべてが、単一の WHERE 句で指定されなければなりません。</target>
        <note />
      </trans-unit>
      <trans-unit id="ERR_CantInferMethTypeArgs">
        <source>The type arguments for method '{0}' cannot be inferred from the usage. Try specifying the type arguments explicitly.</source>
        <target state="translated">メソッド '{0}' の型引数を使い方から推論することはできません。型引数を明示的に指定してください。</target>
        <note />
      </trans-unit>
      <trans-unit id="ERR_LocalSameNameAsTypeParam">
        <source>'{0}': a parameter, local variable, or local function cannot have the same name as a method type parameter</source>
        <target state="translated">'{0}': パラメーター、ローカル変数またはローカル関数は、メソッド型のパラメーターと同じ名前を持つことができません</target>
        <note />
      </trans-unit>
      <trans-unit id="ERR_AsWithTypeVar">
        <source>The type parameter '{0}' cannot be used with the 'as' operator because it does not have a class type constraint nor a 'class' constraint</source>
        <target state="translated">型パラメーター '{0}' にはクラス型制約も 'class' 制約も含まれないため、'as' 演算子で使用できません</target>
        <note />
      </trans-unit>
      <trans-unit id="WRN_UnreferencedFieldAssg">
        <source>The field '{0}' is assigned but its value is never used</source>
        <target state="translated">フィールド '{0}' が割り当てられていますが、値は使用されていません。</target>
        <note />
      </trans-unit>
      <trans-unit id="WRN_UnreferencedFieldAssg_Title">
        <source>Field is assigned but its value is never used</source>
        <target state="translated">フィールドが割り当てられていますが、値は使用されていません</target>
        <note />
      </trans-unit>
      <trans-unit id="ERR_BadIndexerNameAttr">
        <source>The '{0}' attribute is valid only on an indexer that is not an explicit interface member declaration</source>
        <target state="translated">{0}' 属性は、明示的なインターフェイス メンバー宣言ではないインデクサー上でのみ有効です。</target>
        <note />
      </trans-unit>
      <trans-unit id="ERR_AttrArgWithTypeVars">
        <source>'{0}': an attribute argument cannot use type parameters</source>
        <target state="translated">'{0}': 属性の引数は型パラメーターを使用することができません</target>
        <note />
      </trans-unit>
      <trans-unit id="ERR_NewTyvarWithArgs">
        <source>'{0}': cannot provide arguments when creating an instance of a variable type</source>
        <target state="translated">'{0}': 変数型のインスタンスを作成するときに、引数を指定することはできません</target>
        <note />
      </trans-unit>
      <trans-unit id="ERR_AbstractSealedStatic">
        <source>'{0}': an abstract class cannot be sealed or static</source>
        <target state="translated">'{0}': 抽象クラスを sealed または static に指定することはできません。</target>
        <note />
      </trans-unit>
      <trans-unit id="WRN_AmbiguousXMLReference">
        <source>Ambiguous reference in cref attribute: '{0}'. Assuming '{1}', but could have also matched other overloads including '{2}'.</source>
        <target state="translated">{0}' は cref 属性内のあいまいな参照です。'{1}' を仮定しますが、'{2}' を含む別のオーバーロードに一致した可能性もあります。</target>
        <note />
      </trans-unit>
      <trans-unit id="WRN_AmbiguousXMLReference_Title">
        <source>Ambiguous reference in cref attribute</source>
        <target state="translated">Cref 属性の参照があいまいです</target>
        <note />
      </trans-unit>
      <trans-unit id="WRN_VolatileByRef">
        <source>'{0}': a reference to a volatile field will not be treated as volatile</source>
        <target state="translated">'{0}': volatile フィールドへの参照は、volatile として扱われません。</target>
        <note />
      </trans-unit>
      <trans-unit id="WRN_VolatileByRef_Title">
        <source>A reference to a volatile field will not be treated as volatile</source>
        <target state="translated">volatile フィールドへの参照は、volatile として扱われません</target>
        <note />
      </trans-unit>
      <trans-unit id="WRN_VolatileByRef_Description">
        <source>A volatile field should not normally be used as a ref or out value, since it will not be treated as volatile. There are exceptions to this, such as when calling an interlocked API.</source>
        <target state="translated">volatile フィールドは、通常は ref 値または out 値として使用しないでください。このフィールドは、volatile として扱われないためです。ただしこれには、インタロック API の呼び出しのときなど、例外もあります。</target>
        <note />
      </trans-unit>
      <trans-unit id="ERR_ComImportWithImpl">
        <source>Since '{1}' has the ComImport attribute, '{0}' must be extern or abstract</source>
        <target state="translated">{1}' は ComImport 属性を含むため、'{0}' は extern または abstract にする必要があります。</target>
        <note />
      </trans-unit>
      <trans-unit id="ERR_ComImportWithBase">
        <source>'{0}': a class with the ComImport attribute cannot specify a base class</source>
        <target state="translated">'{0}': ComImport 属性を含むクラスは、基底クラスを指定できません。</target>
        <note />
      </trans-unit>
      <trans-unit id="ERR_ImplBadConstraints">
        <source>The constraints for type parameter '{0}' of method '{1}' must match the constraints for type parameter '{2}' of interface method '{3}'. Consider using an explicit interface implementation instead.</source>
        <target state="translated">メソッド '{1}' の型パラメーター '{0}' に対する制約は、インターフェイス メソッド '{3}' の型パラメーター '{2}' に対する制約と一致しなければなりません。明示的なインターフェイスの実装を使用することをお勧めします。</target>
        <note />
      </trans-unit>
      <trans-unit id="ERR_ImplBadTupleNames">
        <source>The tuple element names in the signature of method '{0}' must match the tuple element names of interface method '{1}' (including on the return type).</source>
        <target state="translated">メソッド '{0}' のシグネチャにあるタプル要素名は、インターフェイス メソッド '{1}' のタプル要素名と (戻り値の型を含めて) 一致している必要があります。</target>
        <note />
      </trans-unit>
      <trans-unit id="ERR_DottedTypeNameNotFoundInAgg">
        <source>The type name '{0}' does not exist in the type '{1}'</source>
        <target state="translated">型名 '{0}' が型 '{1}' に存在しません。</target>
        <note />
      </trans-unit>
      <trans-unit id="ERR_MethGrpToNonDel">
        <source>Cannot convert method group '{0}' to non-delegate type '{1}'. Did you intend to invoke the method?</source>
        <target state="translated">メソッド グループ '{0}' を非デリゲート型 '{1}' に変換することはできません。このメソッドを呼び出しますか?</target>
        <note />
      </trans-unit>
      <trans-unit id="ERR_BadExternAlias">
        <source>The extern alias '{0}' was not specified in a /reference option</source>
        <target state="translated">extern エイリアス '{0}' は、/reference オプションで指定されませんでした。</target>
        <note />
      </trans-unit>
      <trans-unit id="ERR_ColColWithTypeAlias">
        <source>Cannot use alias '{0}' with '::' since the alias references a type. Use '.' instead.</source>
        <target state="translated">エイリアスが型を参照しているため、エイリアス '{0}' を '::' と使用できません。'.' を使用してください。</target>
        <note />
      </trans-unit>
      <trans-unit id="ERR_AliasNotFound">
        <source>Alias '{0}' not found</source>
        <target state="translated">エイリアス '{0}' が見つかりません。</target>
        <note />
      </trans-unit>
      <trans-unit id="ERR_SameFullNameAggAgg">
        <source>The type '{1}' exists in both '{0}' and '{2}'</source>
        <target state="translated">型 '{1}' が '{0}' と '{2}' の両方に存在します。</target>
        <note />
      </trans-unit>
      <trans-unit id="ERR_SameFullNameNsAgg">
        <source>The namespace '{1}' in '{0}' conflicts with the type '{3}' in '{2}'</source>
        <target state="translated">{0}' の名前空間 '{1}' が '{2}' の型 '{3}' と競合しています。</target>
        <note />
      </trans-unit>
      <trans-unit id="WRN_SameFullNameThisNsAgg">
        <source>The namespace '{1}' in '{0}' conflicts with the imported type '{3}' in '{2}'. Using the namespace defined in '{0}'.</source>
        <target state="translated">{0}' の名前空間 '{1}' は、'{2}' のインポートされた型 '{3}' と競合しています。'{0}' で定義された名前空間を使用しています。</target>
        <note />
      </trans-unit>
      <trans-unit id="WRN_SameFullNameThisNsAgg_Title">
        <source>Namespace conflicts with imported type</source>
        <target state="translated">名前空間がインポートされた型と競合しています</target>
        <note />
      </trans-unit>
      <trans-unit id="WRN_SameFullNameThisAggAgg">
        <source>The type '{1}' in '{0}' conflicts with the imported type '{3}' in '{2}'. Using the type defined in '{0}'.</source>
        <target state="translated">{0}' の型 '{1}' は、'{2}' のインポートされた型 '{3}' と競合しています。'{0}' で定義された型を使用しています。</target>
        <note />
      </trans-unit>
      <trans-unit id="WRN_SameFullNameThisAggAgg_Title">
        <source>Type conflicts with imported type</source>
        <target state="translated">型がインポートされた型と競合しています</target>
        <note />
      </trans-unit>
      <trans-unit id="WRN_SameFullNameThisAggNs">
        <source>The type '{1}' in '{0}' conflicts with the imported namespace '{3}' in '{2}'. Using the type defined in '{0}'.</source>
        <target state="translated">{0}' の型 '{1}' は、'{2}' のインポートされた名前空間 '{3}' と競合しています。'{0}' で定義された型を使用しています。</target>
        <note />
      </trans-unit>
      <trans-unit id="WRN_SameFullNameThisAggNs_Title">
        <source>Type conflicts with imported namespace</source>
        <target state="translated">型がインポートされた名前空間と競合しています</target>
        <note />
      </trans-unit>
      <trans-unit id="ERR_SameFullNameThisAggThisNs">
        <source>The type '{1}' in '{0}' conflicts with the namespace '{3}' in '{2}'</source>
        <target state="translated">{0}' の型 '{1}' が '{2}' の名前空間 '{3}' と競合しています。</target>
        <note />
      </trans-unit>
      <trans-unit id="ERR_ExternAfterElements">
        <source>An extern alias declaration must precede all other elements defined in the namespace</source>
        <target state="translated">extern エイリアス宣言は、名前空間で定義された他のすべての要素の前に指定しなければなりません。</target>
        <note />
      </trans-unit>
      <trans-unit id="WRN_GlobalAliasDefn">
        <source>Defining an alias named 'global' is ill-advised since 'global::' always references the global namespace and not an alias</source>
        <target state="translated">global::' はエイリアスではなく常にグローバル名前空間を参照するため、'global' という名前のエイリアスを定義することはお勧めしません。</target>
        <note />
      </trans-unit>
      <trans-unit id="WRN_GlobalAliasDefn_Title">
        <source>Defining an alias named 'global' is ill-advised</source>
        <target state="translated">global' という名前のエイリアスを定義することはお勧めしません</target>
        <note />
      </trans-unit>
      <trans-unit id="ERR_SealedStaticClass">
        <source>'{0}': a class cannot be both static and sealed</source>
        <target state="translated">'{0}': クラスに static と sealed の両方を指定することはできません。</target>
        <note />
      </trans-unit>
      <trans-unit id="ERR_PrivateAbstractAccessor">
        <source>'{0}': abstract properties cannot have private accessors</source>
        <target state="translated">'{0}': 抽象プロパティにプライベート アクセサーは指定できません。</target>
        <note />
      </trans-unit>
      <trans-unit id="ERR_ValueExpected">
        <source>Syntax error; value expected</source>
        <target state="translated">構文エラーです。値が必要です</target>
        <note />
      </trans-unit>
      <trans-unit id="ERR_UnboxNotLValue">
        <source>Cannot modify the result of an unboxing conversion</source>
        <target state="translated">アンボックス変換の結果を変更できません。</target>
        <note />
      </trans-unit>
      <trans-unit id="ERR_AnonMethGrpInForEach">
        <source>Foreach cannot operate on a '{0}'. Did you intend to invoke the '{0}'?</source>
        <target state="translated">Foreach は '{0}' 上で使用できません。'{0}' を呼び出しますか?</target>
        <note />
      </trans-unit>
      <trans-unit id="ERR_BadIncDecRetType">
        <source>The return type for ++ or -- operator must match the parameter type or be derived from the parameter type</source>
        <target state="translated">++ または -- 演算子の戻り値の型は、パラメーター型と一致するか、パラメーター型から派生する必要があります。</target>
        <note />
      </trans-unit>
      <trans-unit id="ERR_RefValBoundMustBeFirst">
        <source>The 'class' or 'struct' constraint must come before any other constraints</source>
        <target state="translated">class' または 'struct' 制約は、他の制約の前に指定されなければなりません。</target>
        <note />
      </trans-unit>
      <trans-unit id="ERR_RefValBoundWithClass">
        <source>'{0}': cannot specify both a constraint class and the 'class' or 'struct' constraint</source>
        <target state="translated">'{0}': 制約クラスと 'class' または 'struct' 制約の両方を指定することはできません。</target>
        <note />
      </trans-unit>
      <trans-unit id="ERR_NewBoundWithVal">
        <source>The 'new()' constraint cannot be used with the 'struct' constraint</source>
        <target state="translated">new()' 制約は 'struct' 制約と一緒には使用できません。</target>
        <note />
      </trans-unit>
      <trans-unit id="ERR_RefConstraintNotSatisfied">
        <source>The type '{2}' must be a reference type in order to use it as parameter '{1}' in the generic type or method '{0}'</source>
        <target state="translated">型 '{2}' は、ジェネリック型のパラメーター '{1}'、またはメソッド '{0}' として使用するために、参照型でなければなりません</target>
        <note />
      </trans-unit>
      <trans-unit id="ERR_ValConstraintNotSatisfied">
        <source>The type '{2}' must be a non-nullable value type in order to use it as parameter '{1}' in the generic type or method '{0}'</source>
        <target state="translated">型 '{2}' は、ジェネリック型のパラメーター '{1}'、またはメソッド '{0}' として使用するために、Null 非許容の値型でなければなりません</target>
        <note />
      </trans-unit>
      <trans-unit id="ERR_CircularConstraint">
        <source>Circular constraint dependency involving '{0}' and '{1}'</source>
        <target state="translated">{0}' と '{1}' を含む、循環制約の依存関係です。</target>
        <note />
      </trans-unit>
      <trans-unit id="ERR_BaseConstraintConflict">
        <source>Type parameter '{0}' inherits conflicting constraints '{1}' and '{2}'</source>
        <target state="translated">型パラメーター '{0}' は、競合する制約 '{1}' および '{2}' を継承します</target>
        <note />
      </trans-unit>
      <trans-unit id="ERR_ConWithValCon">
        <source>Type parameter '{1}' has the 'struct' constraint so '{1}' cannot be used as a constraint for '{0}'</source>
        <target state="translated">型パラメーター '{1}' は 'struct' 制約を含むので、'{0}' の制約として '{1}' を使用することはできません</target>
        <note />
      </trans-unit>
      <trans-unit id="ERR_AmbigUDConv">
        <source>Ambiguous user defined conversions '{0}' and '{1}' when converting from '{2}' to '{3}'</source>
        <target state="translated">{2}' から '{3}' へ変換するときの、あいまいなユーザー定義の変換 '{0}' および '{1}' です</target>
        <note />
      </trans-unit>
      <trans-unit id="WRN_AlwaysNull">
        <source>The result of the expression is always 'null' of type '{0}'</source>
        <target state="translated">式の結果は常に型 '{0}' の 'null' になります。</target>
        <note />
      </trans-unit>
      <trans-unit id="WRN_AlwaysNull_Title">
        <source>The result of the expression is always 'null'</source>
        <target state="translated">式の結果が常に 'null' です</target>
        <note />
      </trans-unit>
      <trans-unit id="ERR_RefReturnThis">
        <source>Cannot return 'this' by reference.</source>
        <target state="translated">参照渡しで 'this' を返すことはできません。</target>
        <note />
      </trans-unit>
      <trans-unit id="ERR_AttributeCtorInParameter">
        <source>Cannot use attribute constructor '{0}' because it is has 'in' parameters.</source>
        <target state="translated">'in' パラメーターがあるため、属性のコンストラクター '{0}' を使用できません。</target>
        <note />
      </trans-unit>
      <trans-unit id="ERR_OverrideWithConstraints">
        <source>Constraints for override and explicit interface implementation methods are inherited from the base method, so they cannot be specified directly</source>
        <target state="translated">オーバーライドおよび明示的なインターフェイスの実装メソッドの制約は、基本メソッドから継承されるので、直接指定できません</target>
        <note />
      </trans-unit>
      <trans-unit id="ERR_AmbigOverride">
        <source>The inherited members '{0}' and '{1}' have the same signature in type '{2}', so they cannot be overridden</source>
        <target state="translated">継承したメンバー '{0}' と '{1}' に '{2}' 型の同じ署名があるためオーバーライドできません。</target>
        <note />
      </trans-unit>
      <trans-unit id="ERR_DecConstError">
        <source>Evaluation of the decimal constant expression failed</source>
        <target state="translated">10 進数の定数式の評価に失敗しました。</target>
        <note />
      </trans-unit>
      <trans-unit id="WRN_CmpAlwaysFalse">
        <source>Comparing with null of type '{0}' always produces 'false'</source>
        <target state="translated">型 '{0}' の null と比較すると、いつも 'false' を生成します。</target>
        <note />
      </trans-unit>
      <trans-unit id="WRN_CmpAlwaysFalse_Title">
        <source>Comparing with null of struct type always produces 'false'</source>
        <target state="translated">構造体型の null と比較するといつも 'false' を生成します</target>
        <note />
      </trans-unit>
      <trans-unit id="WRN_FinalizeMethod">
        <source>Introducing a 'Finalize' method can interfere with destructor invocation. Did you intend to declare a destructor?</source>
        <target state="translated">Finalize' メソッドを導入すると、デストラクターの呼び出しに影響する可能性があります。デストラクターを宣言しようとしましたか?</target>
        <note />
      </trans-unit>
      <trans-unit id="WRN_FinalizeMethod_Title">
        <source>Introducing a 'Finalize' method can interfere with destructor invocation</source>
        <target state="translated">Finalize' メソッドを導入すると、デストラクターの呼び出しに影響する可能性があります</target>
        <note />
      </trans-unit>
      <trans-unit id="WRN_FinalizeMethod_Description">
        <source>This warning occurs when you create a class with a method whose signature is public virtual void Finalize.

If such a class is used as a base class and if the deriving class defines a destructor, the destructor will override the base class Finalize method, not Finalize.</source>
        <target state="translated">この警告は、シグネチャが public virtual void Finalize であるメソッドを持つクラスを作成したときに発生します。

このようなクラスが基本クラスとして使用され、派生クラスがデストラクターを定義している場合、デストラクターは Finalize ではなく、基本クラスの Finalize メソッドをオーバーライドします。</target>
        <note />
      </trans-unit>
      <trans-unit id="ERR_ExplicitImplParams">
        <source>'{0}' should not have a params parameter since '{1}' does not</source>
        <target state="translated">'{1}' には params パラメーターがないため、'{0}' は params パラメーターを持つことができません。</target>
        <note />
      </trans-unit>
      <trans-unit id="WRN_GotoCaseShouldConvert">
        <source>The 'goto case' value is not implicitly convertible to type '{0}'</source>
        <target state="translated">goto case' 値は型 '{0}' に暗黙的に変換できません。</target>
        <note />
      </trans-unit>
      <trans-unit id="WRN_GotoCaseShouldConvert_Title">
        <source>The 'goto case' value is not implicitly convertible to the switch type</source>
        <target state="translated">goto case' 値はスイッチ型に暗黙的に変換できません</target>
        <note />
      </trans-unit>
      <trans-unit id="ERR_MethodImplementingAccessor">
        <source>Method '{0}' cannot implement interface accessor '{1}' for type '{2}'. Use an explicit interface implementation.</source>
        <target state="translated">メソッド '{0}' は、型 '{2}' のインターフェイス アクセサー '{1}' を実装できません。明示的なインターフェイス実装を使用してください。</target>
        <note />
      </trans-unit>
      <trans-unit id="WRN_NubExprIsConstBool">
        <source>The result of the expression is always '{0}' since a value of type '{1}' is never equal to 'null' of type '{2}'</source>
        <target state="translated">型 '{1}' の値が型 '{2}' の 'null' に等しくなることはないので、式の結果は常に '{0}' になります。</target>
        <note />
      </trans-unit>
      <trans-unit id="WRN_NubExprIsConstBool_Title">
        <source>The result of the expression is always the same since a value of this type is never equal to 'null'</source>
        <target state="translated">この型の値が 'null' に等しくなることはないので、式の結果は常に同じです</target>
        <note />
      </trans-unit>
      <trans-unit id="WRN_NubExprIsConstBool2">
        <source>The result of the expression is always '{0}' since a value of type '{1}' is never equal to 'null' of type '{2}'</source>
        <target state="translated">型 '{1}' の値が型 '{2}' の 'null' に等しくなることはないので、式の結果は常に '{0}' になります。</target>
        <note />
      </trans-unit>
      <trans-unit id="WRN_NubExprIsConstBool2_Title">
        <source>The result of the expression is always the same since a value of this type is never equal to 'null'</source>
        <target state="translated">この型の値が 'null' に等しくなることはないので、式の結果は常に同じです</target>
        <note />
      </trans-unit>
      <trans-unit id="WRN_ExplicitImplCollision">
        <source>Explicit interface implementation '{0}' matches more than one interface member. Which interface member is actually chosen is implementation-dependent. Consider using a non-explicit implementation instead.</source>
        <target state="translated">明示的なインターフェイスの実装 '{0}' に一致するインターフェイス メンバーが 2 つ以上あります。どのインターフェイスが実際選択されるかは実装に依存しています。代わりに、明示的ではない実装の使用をお勧めします。</target>
        <note />
      </trans-unit>
      <trans-unit id="WRN_ExplicitImplCollision_Title">
        <source>Explicit interface implementation matches more than one interface member</source>
        <target state="translated">明示的なインターフェイスの実装に一致するインターフェイス メンバーが複数あります</target>
        <note />
      </trans-unit>
      <trans-unit id="ERR_AbstractHasBody">
        <source>'{0}' cannot declare a body because it is marked abstract</source>
        <target state="translated">'{0}' は abstract に指定されているため本体を宣言できません。</target>
        <note />
      </trans-unit>
      <trans-unit id="ERR_ConcreteMissingBody">
        <source>'{0}' must declare a body because it is not marked abstract, extern, or partial</source>
        <target state="translated">'{0}' は abstract、extern、または partial に指定されていないため、本体を宣言する必要があります。</target>
        <note />
      </trans-unit>
      <trans-unit id="ERR_AbstractAndSealed">
        <source>'{0}' cannot be both abstract and sealed</source>
        <target state="translated">'{0}' を abstract および sealed に同時に指定することはできません。</target>
        <note />
      </trans-unit>
      <trans-unit id="ERR_AbstractNotVirtual">
        <source>The abstract {0} '{1}' cannot be marked virtual</source>
        <target state="translated">抽象 {0} '{1}' を virtual に指定することはできません</target>
        <note />
      </trans-unit>
      <trans-unit id="ERR_StaticConstant">
        <source>The constant '{0}' cannot be marked static</source>
        <target state="translated">定数 '{0}' を static に設定することはできません。</target>
        <note />
      </trans-unit>
      <trans-unit id="ERR_CantOverrideNonFunction">
        <source>'{0}': cannot override because '{1}' is not a function</source>
        <target state="translated">'{0}': '{1}' は関数ではないためオーバーライドできません。</target>
        <note />
      </trans-unit>
      <trans-unit id="ERR_CantOverrideNonVirtual">
        <source>'{0}': cannot override inherited member '{1}' because it is not marked virtual, abstract, or override</source>
        <target state="translated">'{0}': 継承されたメンバー '{1}' は virtual、abstract または override に設定されていないためオーバーライドできません。</target>
        <note />
      </trans-unit>
      <trans-unit id="ERR_CantChangeAccessOnOverride">
        <source>'{0}': cannot change access modifiers when overriding '{1}' inherited member '{2}'</source>
        <target state="translated">'{0}': '{1}' の継承メンバー '{2}' をオーバーライドするときに、アクセス修飾子を変更できません。</target>
        <note />
      </trans-unit>
      <trans-unit id="ERR_CantChangeTupleNamesOnOverride">
        <source>'{0}': cannot change tuple element names when overriding inherited member '{1}'</source>
        <target state="translated">'{0}': 継承されたメンバー '{1}' を上書きするときにタプル要素名を変更することはできません</target>
        <note />
      </trans-unit>
      <trans-unit id="ERR_CantChangeReturnTypeOnOverride">
        <source>'{0}': return type must be '{2}' to match overridden member '{1}'</source>
        <target state="translated">'{0}': オーバーライドされたメンバー '{1}' に対応するために戻り値の型は '{2}' でなければなりません。</target>
        <note />
      </trans-unit>
      <trans-unit id="ERR_CantDeriveFromSealedType">
        <source>'{0}': cannot derive from sealed type '{1}'</source>
        <target state="translated">'{0}': シールド型 '{1}' から派生することはできません。</target>
        <note />
      </trans-unit>
      <trans-unit id="ERR_AbstractInConcreteClass">
        <source>'{0}' is abstract but it is contained in non-abstract class '{1}'</source>
        <target state="translated">'{0}' は抽象ですが、非抽象クラスの '{1}' に含まれています。</target>
        <note />
      </trans-unit>
      <trans-unit id="ERR_StaticConstructorWithExplicitConstructorCall">
        <source>'{0}': static constructor cannot have an explicit 'this' or 'base' constructor call</source>
        <target state="translated">'{0}': 静的コンストラクターは、明示的な 'this' または 'base' コンストラクターの呼び出しを含むことはできません。</target>
        <note />
      </trans-unit>
      <trans-unit id="ERR_StaticConstructorWithAccessModifiers">
        <source>'{0}': access modifiers are not allowed on static constructors</source>
        <target state="translated">'{0}': アクセス修飾子は静的コンストラクターでは許可されていません。</target>
        <note />
      </trans-unit>
      <trans-unit id="ERR_RecursiveConstructorCall">
        <source>Constructor '{0}' cannot call itself</source>
        <target state="translated">コンストラクター '{0}' で、それ自体を呼び出すことはできません:</target>
        <note />
      </trans-unit>
      <trans-unit id="ERR_IndirectRecursiveConstructorCall">
        <source>Constructor '{0}' cannot call itself through another constructor</source>
        <target state="translated">コンストラクター '{0}' で、それ自体を別のコンストラクターを通して呼び出すことはできません</target>
        <note />
      </trans-unit>
      <trans-unit id="ERR_ObjectCallingBaseConstructor">
        <source>'{0}' has no base class and cannot call a base constructor</source>
        <target state="translated">'{0}' には基底クラスがないため、基底コンストラクターを呼び出せません。</target>
        <note />
      </trans-unit>
      <trans-unit id="ERR_PredefinedTypeNotFound">
        <source>Predefined type '{0}' is not defined or imported</source>
        <target state="translated">定義済みの型 '{0}' は定義、またはインポートされていません</target>
        <note />
      </trans-unit>
      <trans-unit id="ERR_PredefinedValueTupleTypeNotFound">
        <source>Predefined type '{0}' is not defined or imported</source>
        <target state="translated">定義済みの型 '{0}' は定義、またはインポートされていません</target>
        <note />
      </trans-unit>
      <trans-unit id="ERR_PredefinedValueTupleTypeAmbiguous3">
        <source>Predefined type '{0}' is declared in multiple referenced assemblies: '{1}' and '{2}'</source>
        <target state="translated">定義済みの型 '{0}' が複数の参照先アセンブリで宣言されています: '{1}' と '{2}'</target>
        <note />
      </trans-unit>
      <trans-unit id="ERR_StructWithBaseConstructorCall">
        <source>'{0}': structs cannot call base class constructors</source>
        <target state="translated">'{0}': 構造体は、基底クラスのコンストラクターを呼び出すことができません。</target>
        <note />
      </trans-unit>
      <trans-unit id="ERR_StructLayoutCycle">
        <source>Struct member '{0}' of type '{1}' causes a cycle in the struct layout</source>
        <target state="translated">型 '{1}' の構造体メンバー '{0}' により、構造体レイアウトで循環参照が発生します。</target>
        <note />
      </trans-unit>
      <trans-unit id="ERR_InterfacesCannotContainTypes">
        <source>'{0}': interfaces cannot declare types</source>
        <target state="translated">'{0}': インターフェイスは型を宣言できません。</target>
        <note />
      </trans-unit>
      <trans-unit id="ERR_InterfacesCantContainFields">
        <source>Interfaces cannot contain fields</source>
        <target state="translated">インターフェイスにフィールドを含めることはできません。</target>
        <note />
      </trans-unit>
      <trans-unit id="ERR_InterfacesCantContainConstructors">
        <source>Interfaces cannot contain constructors</source>
        <target state="translated">インターフェイスにコンストラクターを含めることはできません。</target>
        <note />
      </trans-unit>
      <trans-unit id="ERR_NonInterfaceInInterfaceList">
        <source>Type '{0}' in interface list is not an interface</source>
        <target state="translated">インターフェイス リストの型 '{0}' はインターフェイスではありません。</target>
        <note />
      </trans-unit>
      <trans-unit id="ERR_DuplicateInterfaceInBaseList">
        <source>'{0}' is already listed in interface list</source>
        <target state="translated">'{0}' は既にインターフェイス リストに存在します。</target>
        <note />
      </trans-unit>
      <trans-unit id="ERR_DuplicateInterfaceWithTupleNamesInBaseList">
        <source>'{0}' is already listed in the interface list on type '{2}' with different tuple element names, as '{1}'.</source>
        <target state="translated">'{0}' は、型 '{2}' のインターフェイス リストに、異なるタプル要素名 '{1}' として既に指定されています。</target>
        <note />
      </trans-unit>
      <trans-unit id="ERR_CycleInInterfaceInheritance">
        <source>Inherited interface '{1}' causes a cycle in the interface hierarchy of '{0}'</source>
        <target state="translated">継承インターフェイス '{1}' により、'{0}' のインターフェイス階層内で循環参照が発生します。</target>
        <note />
      </trans-unit>
      <trans-unit id="ERR_InterfaceMemberHasBody">
        <source>'{0}': interface members cannot have a definition</source>
        <target state="translated">'{0}': インターフェイス メンバーは定義を持つことができません。</target>
        <note />
      </trans-unit>
      <trans-unit id="ERR_HidingAbstractMethod">
        <source>'{0}' hides inherited abstract member '{1}'</source>
        <target state="translated">'{0}' は継承抽象メンバー '{1}' を隠します。</target>
        <note />
      </trans-unit>
      <trans-unit id="ERR_UnimplementedAbstractMethod">
        <source>'{0}' does not implement inherited abstract member '{1}'</source>
        <target state="translated">'{0}' は継承抽象メンバー '{1}' を実装しません。</target>
        <note />
      </trans-unit>
      <trans-unit id="ERR_UnimplementedInterfaceMember">
        <source>'{0}' does not implement interface member '{1}'</source>
        <target state="translated">'{0}' はインターフェイス メンバー '{1}' を実装しません。</target>
        <note />
      </trans-unit>
      <trans-unit id="ERR_ObjectCantHaveBases">
        <source>The class System.Object cannot have a base class or implement an interface</source>
        <target state="translated">クラス System.Object は基底クラスを含んだり、インターフェイスを実装したりできません。</target>
        <note />
      </trans-unit>
      <trans-unit id="ERR_ExplicitInterfaceImplementationNotInterface">
        <source>'{0}' in explicit interface declaration is not an interface</source>
        <target state="translated">'明示的インターフェイス宣言の中の '{0}' はインターフェイスではありません。</target>
        <note />
      </trans-unit>
      <trans-unit id="ERR_InterfaceMemberNotFound">
        <source>'{0}' in explicit interface declaration is not a member of interface</source>
        <target state="translated">'明示的インターフェイス宣言の中の '{0}' はインターフェイスのメンバーではありません。</target>
        <note />
      </trans-unit>
      <trans-unit id="ERR_ClassDoesntImplementInterface">
        <source>'{0}': containing type does not implement interface '{1}'</source>
        <target state="translated">'{0}': 含む型は、インターフェイス '{1}' を実装しません。</target>
        <note />
      </trans-unit>
      <trans-unit id="ERR_ExplicitInterfaceImplementationInNonClassOrStruct">
        <source>'{0}': explicit interface declaration can only be declared in a class or struct</source>
        <target state="translated">'{0}': 明示的インターフェイスはクラス、または構造体の中でのみ宣言できます。</target>
        <note />
      </trans-unit>
      <trans-unit id="ERR_MemberNameSameAsType">
        <source>'{0}': member names cannot be the same as their enclosing type</source>
        <target state="translated">'{0}': メンバー名をそれを囲む型の名前と同じにすることはできません。</target>
        <note />
      </trans-unit>
      <trans-unit id="ERR_EnumeratorOverflow">
        <source>'{0}': the enumerator value is too large to fit in its type</source>
        <target state="translated">'{0}': 列挙子の値は、型に対して大きすぎます。</target>
        <note />
      </trans-unit>
      <trans-unit id="ERR_CantOverrideNonProperty">
        <source>'{0}': cannot override because '{1}' is not a property</source>
        <target state="translated">'{0}': '{1}' はプロパティではないためオーバーライドできません。</target>
        <note />
      </trans-unit>
      <trans-unit id="ERR_NoGetToOverride">
        <source>'{0}': cannot override because '{1}' does not have an overridable get accessor</source>
        <target state="translated">'{0}': '{1}' に、オーバーライド可能な get アクセサーがないため、オーバーライドできません。</target>
        <note />
      </trans-unit>
      <trans-unit id="ERR_NoSetToOverride">
        <source>'{0}': cannot override because '{1}' does not have an overridable set accessor</source>
        <target state="translated">'{0}': '{1}' に、オーバーライド可能な set アクセサーがないため、オーバーライドできません。</target>
        <note />
      </trans-unit>
      <trans-unit id="ERR_PropertyCantHaveVoidType">
        <source>'{0}': property or indexer cannot have void type</source>
        <target state="translated">'{0}': プロパティまたはインデクサーに void 型を指定することはできません。</target>
        <note />
      </trans-unit>
      <trans-unit id="ERR_PropertyWithNoAccessors">
        <source>'{0}': property or indexer must have at least one accessor</source>
        <target state="translated">'{0}': プロパティまたはインデクサーには少なくとも 1 つのアクセサーを指定する必要があります。</target>
        <note />
      </trans-unit>
      <trans-unit id="ERR_NewVirtualInSealed">
        <source>'{0}' is a new virtual member in sealed class '{1}'</source>
        <target state="translated">'{0}' はシールド クラス '{1}' の新しい仮想メンバーです。</target>
        <note />
      </trans-unit>
      <trans-unit id="ERR_ExplicitPropertyAddingAccessor">
        <source>'{0}' adds an accessor not found in interface member '{1}'</source>
        <target state="translated">'{0}' はインターフェイス メンバー '{1}' にないアクセサーを追加します。</target>
        <note />
      </trans-unit>
      <trans-unit id="ERR_ExplicitPropertyMissingAccessor">
        <source>Explicit interface implementation '{0}' is missing accessor '{1}'</source>
        <target state="translated">明示的なインターフェイスの実装 '{0}' にアクセサー '{1}' はありません。</target>
        <note />
      </trans-unit>
      <trans-unit id="ERR_ConversionWithInterface">
        <source>'{0}': user-defined conversions to or from an interface are not allowed</source>
        <target state="translated">'{0}': インターフェイスとの間におけるユーザー定義の変換は許可されていません。</target>
        <note />
      </trans-unit>
      <trans-unit id="ERR_ConversionWithBase">
        <source>'{0}': user-defined conversions to or from a base class are not allowed</source>
        <target state="translated">'{0}': 基底クラスとの間におけるユーザー定義の変換は許可されていません。</target>
        <note />
      </trans-unit>
      <trans-unit id="ERR_ConversionWithDerived">
        <source>'{0}': user-defined conversions to or from a derived class are not allowed</source>
        <target state="translated">'{0}': 派生クラスとの間におけるユーザー定義の変換は許可されていません。</target>
        <note />
      </trans-unit>
      <trans-unit id="ERR_IdentityConversion">
        <source>User-defined operator cannot take an object of the enclosing type and convert to an object of the enclosing type</source>
        <target state="translated">ユーザー定義の演算子は、それを囲む型のオブジェクトの取得、およびそれを囲む型のオブジェクトへの変換を行えません。</target>
        <note />
      </trans-unit>
      <trans-unit id="ERR_ConversionNotInvolvingContainedType">
        <source>User-defined conversion must convert to or from the enclosing type</source>
        <target state="translated">ユーザー定義の変換では、それを囲む型に/から変換しなければなりません</target>
        <note />
      </trans-unit>
      <trans-unit id="ERR_DuplicateConversionInClass">
        <source>Duplicate user-defined conversion in type '{0}'</source>
        <target state="translated">型 '{0}' で重複するユーザー定義の変換です。</target>
        <note />
      </trans-unit>
      <trans-unit id="ERR_OperatorsMustBeStatic">
        <source>User-defined operator '{0}' must be declared static and public</source>
        <target state="translated">ユーザー定義の演算子 '{0}' は static および public として宣言されなければなりません。</target>
        <note />
      </trans-unit>
      <trans-unit id="ERR_BadIncDecSignature">
        <source>The parameter type for ++ or -- operator must be the containing type</source>
        <target state="translated">++ または -- 演算子のパラメーターの型は、それを含む型でなければなりません</target>
        <note />
      </trans-unit>
      <trans-unit id="ERR_BadUnaryOperatorSignature">
        <source>The parameter of a unary operator must be the containing type</source>
        <target state="translated">単項演算子のパラメーターは、それを含む型でなければなりません。</target>
        <note />
      </trans-unit>
      <trans-unit id="ERR_BadBinaryOperatorSignature">
        <source>One of the parameters of a binary operator must be the containing type</source>
        <target state="translated">バイナリ演算子のパラメーターの 1 つはそれを含む型でなければなりません。</target>
        <note />
      </trans-unit>
      <trans-unit id="ERR_BadShiftOperatorSignature">
        <source>The first operand of an overloaded shift operator must have the same type as the containing type, and the type of the second operand must be int</source>
        <target state="translated">オーバーロードされた shift 演算子の最初のオペランドはそれを含む型と同じ型、2 番目のオペランドの型は int でなければなりません</target>
        <note />
      </trans-unit>
      <trans-unit id="ERR_InterfacesCantContainOperators">
        <source>Interfaces cannot contain operators</source>
        <target state="translated">インターフェイスに演算子を含めることはできません。</target>
        <note />
      </trans-unit>
      <trans-unit id="ERR_StructsCantContainDefaultConstructor">
        <source>Structs cannot contain explicit parameterless constructors</source>
        <target state="translated">構造体に明示的なパラメーターのないコンストラクターを含めることはできません。</target>
        <note />
      </trans-unit>
      <trans-unit id="ERR_EnumsCantContainDefaultConstructor">
        <source>Enums cannot contain explicit parameterless constructors</source>
        <target state="translated">列挙型は明示的なパラメーターなしのコンス トラクターを含めることはできません</target>
        <note />
      </trans-unit>
      <trans-unit id="ERR_CantOverrideBogusMethod">
        <source>'{0}': cannot override '{1}' because it is not supported by the language</source>
        <target state="translated">'{0}': '{1}' はこの言語でサポートされていないため、オーバーライドできません。</target>
        <note />
      </trans-unit>
      <trans-unit id="ERR_BindToBogus">
        <source>'{0}' is not supported by the language</source>
        <target state="translated">'{0}' はこの言語でサポートされていません</target>
        <note />
      </trans-unit>
      <trans-unit id="ERR_CantCallSpecialMethod">
        <source>'{0}': cannot explicitly call operator or accessor</source>
        <target state="translated">'{0}': 演算子またはアクセサーを明示的に呼び出すことはできません</target>
        <note />
      </trans-unit>
      <trans-unit id="ERR_BadTypeReference">
        <source>'{0}': cannot reference a type through an expression; try '{1}' instead</source>
        <target state="translated">'{0}': 式から型を参照することはできません。'{1}' を使用してください。</target>
        <note />
      </trans-unit>
      <trans-unit id="ERR_FieldInitializerInStruct">
        <source>'{0}': cannot have instance property or field initializers in structs</source>
        <target state="translated">'{0}': 構造体にインスタンス プロパティまたはフィールド初期化子を含めることはできません。</target>
        <note />
      </trans-unit>
      <trans-unit id="ERR_BadDestructorName">
        <source>Name of destructor must match name of class</source>
        <target state="translated">デストラクターの名前をクラスの名前と同じにしてください。</target>
        <note />
      </trans-unit>
      <trans-unit id="ERR_OnlyClassesCanContainDestructors">
        <source>Only class types can contain destructors</source>
        <target state="translated">クラスのみがデストラクターを含むことができます。</target>
        <note />
      </trans-unit>
      <trans-unit id="ERR_ConflictAliasAndMember">
        <source>Namespace '{1}' contains a definition conflicting with alias '{0}'</source>
        <target state="translated">名前空間 '{1}' は、エイリアス '{0}' と競合する定義を含んでいます。</target>
        <note />
      </trans-unit>
      <trans-unit id="ERR_ConflictingAliasAndDefinition">
        <source>Alias '{0}' conflicts with {1} definition</source>
        <target state="translated">エイリアス '{0}' は定義 {1} と競合しています。</target>
        <note />
      </trans-unit>
      <trans-unit id="ERR_ConditionalOnSpecialMethod">
        <source>The Conditional attribute is not valid on '{0}' because it is a constructor, destructor, operator, or explicit interface implementation</source>
        <target state="translated">条件付き属性は、コンストラクター、デストラクター、演算子または明示的インターフェイスの実装であるため、'{0}' では無効です。</target>
        <note />
      </trans-unit>
      <trans-unit id="ERR_ConditionalMustReturnVoid">
        <source>The Conditional attribute is not valid on '{0}' because its return type is not void</source>
        <target state="translated">戻り値の型が void でないため、条件付き属性は '{0}' では無効です。</target>
        <note />
      </trans-unit>
      <trans-unit id="ERR_DuplicateAttribute">
        <source>Duplicate '{0}' attribute</source>
        <target state="translated">{0}' 属性が重複しています。</target>
        <note />
      </trans-unit>
      <trans-unit id="ERR_DuplicateAttributeInNetModule">
        <source>Duplicate '{0}' attribute in '{1}'</source>
        <target state="translated">{0}' 属性が '{1}' で重複しています。</target>
        <note />
      </trans-unit>
      <trans-unit id="ERR_ConditionalOnInterfaceMethod">
        <source>The Conditional attribute is not valid on interface members</source>
        <target state="translated">インターフェイス メンバーに対して、条件付き属性は使用できません。</target>
        <note />
      </trans-unit>
      <trans-unit id="ERR_OperatorCantReturnVoid">
        <source>User-defined operators cannot return void</source>
        <target state="translated">ユーザー定義の演算子は void を返すことはできません。</target>
        <note />
      </trans-unit>
      <trans-unit id="ERR_BadDynamicConversion">
        <source>'{0}': user-defined conversions to or from the dynamic type are not allowed</source>
        <target state="translated">'{0}': 動的な型との間でユーザー定義の変換を行うことはできません。</target>
        <note />
      </trans-unit>
      <trans-unit id="ERR_InvalidAttributeArgument">
        <source>Invalid value for argument to '{0}' attribute</source>
        <target state="translated">{0}' 属性の引数の値が無効です。</target>
        <note />
      </trans-unit>
      <trans-unit id="ERR_ParameterNotValidForType">
        <source>Parameter not valid for the specified unmanaged type.</source>
        <target state="translated">パラメーターは指定されたアンマネージ型に対して無効です。</target>
        <note />
      </trans-unit>
      <trans-unit id="ERR_AttributeParameterRequired1">
        <source>Attribute parameter '{0}' must be specified.</source>
        <target state="translated">属性パラメーター '{0}' を指定する必要があります。</target>
        <note />
      </trans-unit>
      <trans-unit id="ERR_AttributeParameterRequired2">
        <source>Attribute parameter '{0}' or '{1}' must be specified.</source>
        <target state="translated">属性パラメーター '{0}' または '{1}' を指定する必要があります。</target>
        <note />
      </trans-unit>
      <trans-unit id="ERR_MarshalUnmanagedTypeNotValidForFields">
        <source>Unmanaged type '{0}' not valid for fields.</source>
        <target state="translated">アンマネージ型 '{0}' はフィールドに対して無効です。</target>
        <note />
      </trans-unit>
      <trans-unit id="ERR_MarshalUnmanagedTypeOnlyValidForFields">
        <source>Unmanaged type '{0}' is only valid for fields.</source>
        <target state="translated">アンマネージ型 '{0}' はフィールドに対してのみ有効です。</target>
        <note />
      </trans-unit>
      <trans-unit id="ERR_AttributeOnBadSymbolType">
        <source>Attribute '{0}' is not valid on this declaration type. It is only valid on '{1}' declarations.</source>
        <target state="translated">属性 '{0}' はこの宣言型では無効です。'{1}' 宣言でのみ有効です。</target>
        <note />
      </trans-unit>
      <trans-unit id="ERR_FloatOverflow">
        <source>Floating-point constant is outside the range of type '{0}'</source>
        <target state="translated">浮動小数点定数が型 '{0}' の範囲外です。</target>
        <note />
      </trans-unit>
      <trans-unit id="ERR_ComImportWithoutUuidAttribute">
        <source>The Guid attribute must be specified with the ComImport attribute</source>
        <target state="translated">Guid 属性は Comimport 属性を使って指定する必要があります。</target>
        <note />
      </trans-unit>
      <trans-unit id="ERR_InvalidNamedArgument">
        <source>Invalid value for named attribute argument '{0}'</source>
        <target state="translated">名前付き属性の引数 '{0}' の値が無効です。</target>
        <note />
      </trans-unit>
      <trans-unit id="ERR_DllImportOnInvalidMethod">
        <source>The DllImport attribute must be specified on a method marked 'static' and 'extern'</source>
        <target state="translated">static または extern に指定されているメソッドでは、DllImport 属性を指定する必要があります</target>
        <note />
      </trans-unit>
      <trans-unit id="ERR_EncUpdateFailedMissingAttribute">
        <source>Cannot update '{0}'; attribute '{1}' is missing.</source>
        <target state="translated">{0}' を更新できません。属性 '{1}' がありません。</target>
        <note />
      </trans-unit>
      <trans-unit id="ERR_DllImportOnGenericMethod">
        <source>The DllImport attribute cannot be applied to a method that is generic or contained in a generic type.</source>
        <target state="translated">DllImport 属性は、ジェネリックであるメソッド、またはジェネリック型に含まれるメソッドには適用できません。</target>
        <note />
      </trans-unit>
      <trans-unit id="ERR_FieldCantBeRefAny">
        <source>Field or property cannot be of type '{0}'</source>
        <target state="translated">フィールドまたはプロパティに型 '{0}' を指定することはできません。</target>
        <note />
      </trans-unit>
      <trans-unit id="ERR_FieldAutoPropCantBeByRefLike">
        <source>Field or auto-implemented property cannot be of type '{0}' unless it is an instance member of a ref struct.</source>
        <target state="translated">フィールドまたは自動実装プロパティは、それが ref 構造体のインスタンス メンバーである場合を除いて、型 '{0}' にすることができません。</target>
        <note />
      </trans-unit>
      <trans-unit id="ERR_ArrayElementCantBeRefAny">
        <source>Array elements cannot be of type '{0}'</source>
        <target state="translated">配列要素を '{0}' 型にすることはできません。</target>
        <note />
      </trans-unit>
      <trans-unit id="WRN_DeprecatedSymbol">
        <source>'{0}' is obsolete</source>
        <target state="translated">'{0}' は古い形式です。</target>
        <note />
      </trans-unit>
      <trans-unit id="WRN_DeprecatedSymbol_Title">
        <source>Type or member is obsolete</source>
        <target state="translated">型またはメンバーが旧型式です</target>
        <note />
      </trans-unit>
      <trans-unit id="ERR_NotAnAttributeClass">
        <source>'{0}' is not an attribute class</source>
        <target state="translated">'{0}' は属性クラスではありません。</target>
        <note />
      </trans-unit>
      <trans-unit id="ERR_BadNamedAttributeArgument">
        <source>'{0}' is not a valid named attribute argument. Named attribute arguments must be fields which are not readonly, static, or const, or read-write properties which are public and not static.</source>
        <target state="translated">'{0}' は有効な名前付き属性引数ではありません。名前付き属性引数は、読み取り専用、static、const、または公開され、静的でない読み書き可能なプロパティ以外のフィールドである必要があります。</target>
        <note />
      </trans-unit>
      <trans-unit id="WRN_DeprecatedSymbolStr">
        <source>'{0}' is obsolete: '{1}'</source>
        <target state="translated">'{0}' は旧形式です ('{1}')</target>
        <note />
      </trans-unit>
      <trans-unit id="WRN_DeprecatedSymbolStr_Title">
        <source>Type or member is obsolete</source>
        <target state="translated">型またはメンバーが旧型式です</target>
        <note />
      </trans-unit>
      <trans-unit id="ERR_DeprecatedSymbolStr">
        <source>'{0}' is obsolete: '{1}'</source>
        <target state="translated">'{0}' は旧形式です ('{1}')</target>
        <note />
      </trans-unit>
      <trans-unit id="ERR_IndexerCantHaveVoidType">
        <source>Indexers cannot have void type</source>
        <target state="translated">インデクサーに void 型を指定できません。</target>
        <note />
      </trans-unit>
      <trans-unit id="ERR_VirtualPrivate">
        <source>'{0}': virtual or abstract members cannot be private</source>
        <target state="translated">'{0}': 仮想または抽象メンバーには、private を指定できません。</target>
        <note />
      </trans-unit>
      <trans-unit id="ERR_ArrayInitToNonArrayType">
        <source>Can only use array initializer expressions to assign to array types. Try using a new expression instead.</source>
        <target state="translated">配列型を割り当てるには配列初期化子式だけを使用してください。new 式を使用してください。</target>
        <note />
      </trans-unit>
      <trans-unit id="ERR_ArrayInitInBadPlace">
        <source>Array initializers can only be used in a variable or field initializer. Try using a new expression instead.</source>
        <target state="translated">配列初期化子は変数かフィールド初期化子の中でのみ使用できます。new 式を使用してください。</target>
        <note />
      </trans-unit>
      <trans-unit id="ERR_MissingStructOffset">
        <source>'{0}': instance field in types marked with StructLayout(LayoutKind.Explicit) must have a FieldOffset attribute</source>
        <target state="needs-review-translation">'{0}': StructLayout(LayoutKind.Explicit) でマークされたインスタンス フィールドの型には、FieldOffset 属性を指定する必要があります。</target>
        <note />
      </trans-unit>
      <trans-unit id="WRN_ExternMethodNoImplementation">
        <source>Method, operator, or accessor '{0}' is marked external and has no attributes on it. Consider adding a DllImport attribute to specify the external implementation.</source>
        <target state="translated">メソッド、演算子、またはアクセサー '{0}' は external に設定されていて属性を持っていません。外部の実装を指定するには、DllImport 属性の追加を検討してください。</target>
        <note />
      </trans-unit>
      <trans-unit id="WRN_ExternMethodNoImplementation_Title">
        <source>Method, operator, or accessor is marked external and has no attributes on it</source>
        <target state="translated">メソッド、演算子、またはアクセサーは external に設定されていて属性を持っていません</target>
        <note />
      </trans-unit>
      <trans-unit id="WRN_ProtectedInSealed">
        <source>'{0}': new protected member declared in sealed class</source>
        <target state="translated">'{0}': 新規のプロテクト メンバーがシールド クラスで宣言されました。</target>
        <note />
      </trans-unit>
      <trans-unit id="WRN_ProtectedInSealed_Title">
        <source>New protected member declared in sealed class</source>
        <target state="translated">新規のプロテクト メンバーがシールド クラスで宣言されました</target>
        <note />
      </trans-unit>
      <trans-unit id="ERR_InterfaceImplementedByConditional">
        <source>Conditional member '{0}' cannot implement interface member '{1}' in type '{2}'</source>
        <target state="translated">条件付きメンバー '{0}' はインターフェイス メンバー '{1}' を型 '{2}' で実装できません。</target>
        <note />
      </trans-unit>
      <trans-unit id="ERR_IllegalRefParam">
        <source>ref and out are not valid in this context</source>
        <target state="translated">ref および out はこのコンテキストでは有効ではありません。</target>
        <note />
      </trans-unit>
      <trans-unit id="ERR_BadArgumentToAttribute">
        <source>The argument to the '{0}' attribute must be a valid identifier</source>
        <target state="translated">属性 '{0}' に対する引数は、有効な識別子である必要があります。</target>
        <note />
      </trans-unit>
      <trans-unit id="ERR_StructOffsetOnBadStruct">
        <source>The FieldOffset attribute can only be placed on members of types marked with the StructLayout(LayoutKind.Explicit)</source>
        <target state="translated">FieldOffset 属性は、StructLayout(LayoutKind.Explicit) でマークされた型のメンバーでのみ使用できます</target>
        <note />
      </trans-unit>
      <trans-unit id="ERR_StructOffsetOnBadField">
        <source>The FieldOffset attribute is not allowed on static or const fields</source>
        <target state="translated">FieldOffset 属性は、static または const フィールドで使用できません。</target>
        <note />
      </trans-unit>
      <trans-unit id="ERR_AttributeUsageOnNonAttributeClass">
        <source>Attribute '{0}' is only valid on classes derived from System.Attribute</source>
        <target state="translated">属性 '{0}' は、System.Attribute から派生したクラスでのみ有効です。</target>
        <note />
      </trans-unit>
      <trans-unit id="WRN_PossibleMistakenNullStatement">
        <source>Possible mistaken empty statement</source>
        <target state="translated">empty ステートメントが間違っている可能性があります</target>
        <note />
      </trans-unit>
      <trans-unit id="WRN_PossibleMistakenNullStatement_Title">
        <source>Possible mistaken empty statement</source>
        <target state="translated">empty ステートメントが間違っている可能性があります</target>
        <note />
      </trans-unit>
      <trans-unit id="ERR_DuplicateNamedAttributeArgument">
        <source>'{0}' duplicate named attribute argument</source>
        <target state="translated">'{0}' 属性引数の名前が重複しています。</target>
        <note />
      </trans-unit>
      <trans-unit id="ERR_DeriveFromEnumOrValueType">
        <source>'{0}' cannot derive from special class '{1}'</source>
        <target state="translated">'{0}' は特殊クラス '{1}' から派生することはできません。</target>
        <note />
      </trans-unit>
      <trans-unit id="ERR_DefaultMemberOnIndexedType">
        <source>Cannot specify the DefaultMember attribute on a type containing an indexer</source>
        <target state="translated">インデクサーを含む型に対して DefaultMember 属性を指定できません。</target>
        <note />
      </trans-unit>
      <trans-unit id="ERR_BogusType">
        <source>'{0}' is a type not supported by the language</source>
        <target state="translated">'{0}' はこの言語でサポートされていない型です</target>
        <note />
      </trans-unit>
      <trans-unit id="WRN_UnassignedInternalField">
        <source>Field '{0}' is never assigned to, and will always have its default value {1}</source>
        <target state="translated">フィールド '{0}' は割り当てられません。常に既定値 {1} を使用します。</target>
        <note />
      </trans-unit>
      <trans-unit id="WRN_UnassignedInternalField_Title">
        <source>Field is never assigned to, and will always have its default value</source>
        <target state="translated">フィールドは割り当てられません。常に既定値を使用します</target>
        <note />
      </trans-unit>
      <trans-unit id="ERR_CStyleArray">
        <source>Bad array declarator: To declare a managed array the rank specifier precedes the variable's identifier. To declare a fixed size buffer field, use the fixed keyword before the field type.</source>
        <target state="translated">不適切な配列の宣言子: マネージ配列を宣言するには、次元指定子を変数の識別子の前に指定します。固定サイズ バッファー フィールドを宣言するには、フィールド型の前に fixed キーワードを使用します。</target>
        <note />
      </trans-unit>
      <trans-unit id="WRN_VacuousIntegralComp">
        <source>Comparison to integral constant is useless; the constant is outside the range of type '{0}'</source>
        <target state="translated">整数定数への比較ができません。定数が型 '{0}' の範囲外です。</target>
        <note />
      </trans-unit>
      <trans-unit id="WRN_VacuousIntegralComp_Title">
        <source>Comparison to integral constant is useless; the constant is outside the range of the type</source>
        <target state="translated">整数定数への比較は無意味です。定数が型の範囲外です</target>
        <note />
      </trans-unit>
      <trans-unit id="ERR_AbstractAttributeClass">
        <source>Cannot apply attribute class '{0}' because it is abstract</source>
        <target state="translated">抽象であるため属性クラス '{0}' を適用できません。</target>
        <note />
      </trans-unit>
      <trans-unit id="ERR_BadNamedAttributeArgumentType">
        <source>'{0}' is not a valid named attribute argument because it is not a valid attribute parameter type</source>
        <target state="translated">'{0}' は有効な名前付き属性引数ではありません。属性パラメーター型が有効ではありません。</target>
        <note />
      </trans-unit>
      <trans-unit id="ERR_MissingPredefinedMember">
        <source>Missing compiler required member '{0}.{1}'</source>
        <target state="translated">コンパイラが必要とするメンバー '{0}.{1}' がありません</target>
        <note />
      </trans-unit>
      <trans-unit id="WRN_AttributeLocationOnBadDeclaration">
        <source>'{0}' is not a valid attribute location for this declaration. Valid attribute locations for this declaration are '{1}'. All attributes in this block will be ignored.</source>
        <target state="translated">'{0}' は、この宣言の有効な属性ではありません。宣言の有効な属性の場所は '{1}' です。このブロックの属性はすべて無視されます。</target>
        <note />
      </trans-unit>
      <trans-unit id="WRN_AttributeLocationOnBadDeclaration_Title">
        <source>Not a valid attribute location for this declaration</source>
        <target state="translated">属性の場所はこの宣言に対して無効です</target>
        <note />
      </trans-unit>
      <trans-unit id="WRN_InvalidAttributeLocation">
        <source>'{0}' is not a recognized attribute location. Valid attribute locations for this declaration are '{1}'. All attributes in this block will be ignored.</source>
        <target state="translated">'{0}' は認識できる属性の場所ではありません。この宣言の属性の場所として使用できるのは '{1}' です。このブロック内の属性はすべて無視されます。</target>
        <note />
      </trans-unit>
      <trans-unit id="WRN_InvalidAttributeLocation_Title">
        <source>Not a recognized attribute location</source>
        <target state="translated">認識できる属性の場所ではありません</target>
        <note />
      </trans-unit>
      <trans-unit id="WRN_EqualsWithoutGetHashCode">
        <source>'{0}' overrides Object.Equals(object o) but does not override Object.GetHashCode()</source>
        <target state="translated">'{0}' は Object.Equals(object o) をオーバーライドしますが、Object.GetHashCode() をオーバーライドしません。</target>
        <note />
      </trans-unit>
      <trans-unit id="WRN_EqualsWithoutGetHashCode_Title">
        <source>Type overrides Object.Equals(object o) but does not override Object.GetHashCode()</source>
        <target state="translated">型は Object.Equals(object o) をオーバーライドしますが、Object.GetHashCode() をオーバーライドしません</target>
        <note />
      </trans-unit>
      <trans-unit id="WRN_EqualityOpWithoutEquals">
        <source>'{0}' defines operator == or operator != but does not override Object.Equals(object o)</source>
        <target state="translated">'{0}' は演算子 == または演算子 != を定義しますが、Object.Equals(object o) をオーバーライドしません。</target>
        <note />
      </trans-unit>
      <trans-unit id="WRN_EqualityOpWithoutEquals_Title">
        <source>Type defines operator == or operator != but does not override Object.Equals(object o)</source>
        <target state="translated">型は演算子 == または演算子 != を定義しますが、Object.Equals(object o) をオーバーライドしません</target>
        <note />
      </trans-unit>
      <trans-unit id="WRN_EqualityOpWithoutGetHashCode">
        <source>'{0}' defines operator == or operator != but does not override Object.GetHashCode()</source>
        <target state="translated">'{0}' は演算子 == または演算子 != を定義しますが、Object.GetHashCode() をオーバーライドしません。</target>
        <note />
      </trans-unit>
      <trans-unit id="WRN_EqualityOpWithoutGetHashCode_Title">
        <source>Type defines operator == or operator != but does not override Object.GetHashCode()</source>
        <target state="translated">型は演算子 == または演算子 != を定義しますが、Object.GetHashCode() をオーバーライドしません</target>
        <note />
      </trans-unit>
      <trans-unit id="ERR_OutAttrOnRefParam">
        <source>Cannot specify the Out attribute on a ref parameter without also specifying the In attribute.</source>
        <target state="translated">ref パラメーターで Out 属性を指定するには、In 属性も指定する必要があります。</target>
        <note />
      </trans-unit>
      <trans-unit id="ERR_OverloadRefKind">
        <source>'{0}' cannot define an overloaded {1} that differs only on parameter modifiers '{2}' and '{3}'</source>
        <target state="translated">'{0}' は、パラメーター修飾子 '{2}' と '{3}' だけが異なるオーバーロードされた {1} を定義できません</target>
        <note />
      </trans-unit>
      <trans-unit id="ERR_LiteralDoubleCast">
        <source>Literal of type double cannot be implicitly converted to type '{1}'; use an '{0}' suffix to create a literal of this type</source>
        <target state="translated">型 double のリテラルを暗黙的に型 '{1}' に変換することはできません。'{0}' サフィックスを使用して、この型のリテラルを作成してください</target>
        <note />
      </trans-unit>
      <trans-unit id="WRN_IncorrectBooleanAssg">
        <source>Assignment in conditional expression is always constant; did you mean to use == instead of = ?</source>
        <target state="translated">条件式の割り当ては常に定数です。== を使用するつもりで = を使用しましたか?</target>
        <note />
      </trans-unit>
      <trans-unit id="WRN_IncorrectBooleanAssg_Title">
        <source>Assignment in conditional expression is always constant</source>
        <target state="translated">条件式の割り当ては常に定数です</target>
        <note />
      </trans-unit>
      <trans-unit id="ERR_ProtectedInStruct">
        <source>'{0}': new protected member declared in struct</source>
        <target state="translated">'{0}': 新規のプロテクト メンバーが構造体で宣言されました。</target>
        <note />
      </trans-unit>
      <trans-unit id="ERR_InconsistentIndexerNames">
        <source>Two indexers have different names; the IndexerName attribute must be used with the same name on every indexer within a type</source>
        <target state="translated">2 つのインデクサーの名前が違います。1 つの型の中のそれぞれのインデクサーの IndexerName 属性は、同じでなければなりません。</target>
        <note />
      </trans-unit>
      <trans-unit id="ERR_ComImportWithUserCtor">
        <source>A class with the ComImport attribute cannot have a user-defined constructor</source>
        <target state="translated">ComImport 属性を持つクラスはユーザー定義のコンストラクターを持てません。</target>
        <note />
      </trans-unit>
      <trans-unit id="ERR_FieldCantHaveVoidType">
        <source>Field cannot have void type</source>
        <target state="translated">フィールドは void 型を持てません。</target>
        <note />
      </trans-unit>
      <trans-unit id="WRN_NonObsoleteOverridingObsolete">
        <source>Member '{0}' overrides obsolete member '{1}'. Add the Obsolete attribute to '{0}'.</source>
        <target state="translated">メンバー '{0}' は古い形式のメンバー '{1}' をオーバーライドします。Obsolete 属性を '{0}' に追加してください。</target>
        <note />
      </trans-unit>
      <trans-unit id="WRN_NonObsoleteOverridingObsolete_Title">
        <source>Member overrides obsolete member</source>
        <target state="translated">メンバーは古い形式のメンバーをオーバーライドします</target>
        <note />
      </trans-unit>
      <trans-unit id="ERR_SystemVoid">
        <source>System.Void cannot be used from C# -- use typeof(void) to get the void type object</source>
        <target state="translated">System.Void は C# から使用できません。void 型オブジェクトを取得するには typeof(void) を使用してください</target>
        <note />
      </trans-unit>
      <trans-unit id="ERR_ExplicitParamArray">
        <source>Do not use 'System.ParamArrayAttribute'. Use the 'params' keyword instead.</source>
        <target state="translated">System.ParamArrayAttribute' を使用しないでください。代わりに 'params' キーワードを使用してください。</target>
        <note />
      </trans-unit>
      <trans-unit id="WRN_BitwiseOrSignExtend">
        <source>Bitwise-or operator used on a sign-extended operand; consider casting to a smaller unsigned type first</source>
        <target state="translated">Bitwise-or 演算子が sign-extended オペランドで使用されています。まず、小さい符号なしの型をキャストしてみてください。</target>
        <note />
      </trans-unit>
      <trans-unit id="WRN_BitwiseOrSignExtend_Title">
        <source>Bitwise-or operator used on a sign-extended operand</source>
        <target state="translated">符号拡張されたオペランドでビットごとの or 演算子が使用されました</target>
        <note />
      </trans-unit>
      <trans-unit id="WRN_BitwiseOrSignExtend_Description">
        <source>The compiler implicitly widened and sign-extended a variable, and then used the resulting value in a bitwise OR operation. This can result in unexpected behavior.</source>
        <target state="translated">コンパイラは、変数を暗黙に拡張し、符号拡張してから、ビットごとの OR 演算の結果の値を使用しました。これにより、予期しない動作が発生することがあります。</target>
        <note />
      </trans-unit>
      <trans-unit id="ERR_VolatileStruct">
        <source>'{0}': a volatile field cannot be of the type '{1}'</source>
        <target state="translated">'{0}': volatile フィールドの型を '{1}' にすることはできません。</target>
        <note />
      </trans-unit>
      <trans-unit id="ERR_VolatileAndReadonly">
        <source>'{0}': a field cannot be both volatile and readonly</source>
        <target state="translated">'{0}': フィールドに volatile と readonly の両方を指定することはできません。</target>
        <note />
      </trans-unit>
      <trans-unit id="ERR_AbstractField">
        <source>The modifier 'abstract' is not valid on fields. Try using a property instead.</source>
        <target state="translated">修飾子 'abstract' はフィールドで有効ではありません。プロパティを使用してください。</target>
        <note />
      </trans-unit>
      <trans-unit id="ERR_BogusExplicitImpl">
        <source>'{0}' cannot implement '{1}' because it is not supported by the language</source>
        <target state="translated">'{0}' はこの言語でサポートされていないため、'{1}' で実装できません。</target>
        <note />
      </trans-unit>
      <trans-unit id="ERR_ExplicitMethodImplAccessor">
        <source>'{0}' explicit method implementation cannot implement '{1}' because it is an accessor</source>
        <target state="translated">'{0}' 明示的なメソッドの実装で、アクセサーである '{1}' を実装することはできません。</target>
        <note />
      </trans-unit>
      <trans-unit id="WRN_CoClassWithoutComImport">
        <source>'{0}' interface marked with 'CoClassAttribute' not marked with 'ComImportAttribute'</source>
        <target state="translated">'{0}' インターフェイスは、'CoClassAttribute' でマークされていますが、'ComImportAttribute' ではマークされていません。</target>
        <note />
      </trans-unit>
      <trans-unit id="WRN_CoClassWithoutComImport_Title">
        <source>Interface marked with 'CoClassAttribute' not marked with 'ComImportAttribute'</source>
        <target state="translated">インターフェイスは、'ComImportAttribute' ではなく、'CoClassAttribute' に設定されました</target>
        <note />
      </trans-unit>
      <trans-unit id="ERR_ConditionalWithOutParam">
        <source>Conditional member '{0}' cannot have an out parameter</source>
        <target state="translated">条件付きメンバー '{0}' には out パラメーターを指定できません。</target>
        <note />
      </trans-unit>
      <trans-unit id="ERR_AccessorImplementingMethod">
        <source>Accessor '{0}' cannot implement interface member '{1}' for type '{2}'. Use an explicit interface implementation.</source>
        <target state="translated">アクセサー '{0}' は、インターフェイス メンバー '{1}' を型 '{2}' に対して実装できません。明示的なインターフェイスの実装を使用してください。</target>
        <note />
      </trans-unit>
      <trans-unit id="ERR_AliasQualAsExpression">
        <source>The namespace alias qualifier '::' always resolves to a type or namespace so is illegal here. Consider using '.' instead.</source>
        <target state="translated">名前空間エイリアス修飾子 '::' は、常に型または名前空間を解決するので、ここでは無効です。'.' を使用してください。</target>
        <note />
      </trans-unit>
      <trans-unit id="ERR_DerivingFromATyVar">
        <source>Cannot derive from '{0}' because it is a type parameter</source>
        <target state="translated">{0}' は型パラメーターであるため、派生させることはできません。</target>
        <note />
      </trans-unit>
      <trans-unit id="ERR_DuplicateTypeParameter">
        <source>Duplicate type parameter '{0}'</source>
        <target state="translated">型パラメーター '{0}' が重複しています。</target>
        <note />
      </trans-unit>
      <trans-unit id="WRN_TypeParameterSameAsOuterTypeParameter">
        <source>Type parameter '{0}' has the same name as the type parameter from outer type '{1}'</source>
        <target state="translated">型パラメーター '{0}' は、外の型からの型パラメーター '{1}' と同じ名前です。</target>
        <note />
      </trans-unit>
      <trans-unit id="WRN_TypeParameterSameAsOuterTypeParameter_Title">
        <source>Type parameter has the same name as the type parameter from outer type</source>
        <target state="translated">型パラメーターの名前は、外の型からの型パラメーターと同じ名前です</target>
        <note />
      </trans-unit>
      <trans-unit id="ERR_TypeVariableSameAsParent">
        <source>Type parameter '{0}' has the same name as the containing type, or method</source>
        <target state="translated">型のパラメーター '{0}' は、含む型またはメソッドと同じ名前を持っています。</target>
        <note />
      </trans-unit>
      <trans-unit id="ERR_UnifyingInterfaceInstantiations">
        <source>'{0}' cannot implement both '{1}' and '{2}' because they may unify for some type parameter substitutions</source>
        <target state="translated">'型パラメーターの代用に対して統合している可能性があるため、'{0}' は '{1}' と '{2}' の両方を実装することはできません</target>
        <note />
      </trans-unit>
      <trans-unit id="ERR_GenericDerivingFromAttribute">
        <source>A generic type cannot derive from '{0}' because it is an attribute class</source>
        <target state="translated">ジェネリック型は属性クラスであるため、 '{0}' から派生できません。</target>
        <note />
      </trans-unit>
      <trans-unit id="ERR_TyVarNotFoundInConstraint">
        <source>'{1}' does not define type parameter '{0}'</source>
        <target state="translated">'{1}' は、型のパラメーター '{0}' を定義しません。</target>
        <note />
      </trans-unit>
      <trans-unit id="ERR_BadBoundType">
        <source>'{0}' is not a valid constraint. A type used as a constraint must be an interface, a non-sealed class or a type parameter.</source>
        <target state="translated">'{0}' は有効な制約ではありません。制約として使用された型はインターフェイス、非シールド クラス、または型パラメーターでなければなりません。</target>
        <note />
      </trans-unit>
      <trans-unit id="ERR_SpecialTypeAsBound">
        <source>Constraint cannot be special class '{0}'</source>
        <target state="translated">制約は特殊クラス '{0}' にすることはできません。</target>
        <note />
      </trans-unit>
      <trans-unit id="ERR_BadVisBound">
        <source>Inconsistent accessibility: constraint type '{1}' is less accessible than '{0}'</source>
        <target state="translated">アクセシビリティに一貫性がありません。制約型 '{1}' のアクセシビリティは '{0}' よりも低く設定されています。</target>
        <note />
      </trans-unit>
      <trans-unit id="ERR_LookupInTypeVariable">
        <source>Cannot do member lookup in '{0}' because it is a type parameter</source>
        <target state="translated">型パラメーターであるため、'{0}' でメンバーの照合を行えません。</target>
        <note />
      </trans-unit>
      <trans-unit id="ERR_BadConstraintType">
        <source>Invalid constraint type. A type used as a constraint must be an interface, a non-sealed class or a type parameter.</source>
        <target state="translated">無効な制約型です。制約として使用された型はインターフェイス、非シールド クラス、または型パラメーターでなければなりません。</target>
        <note />
      </trans-unit>
      <trans-unit id="ERR_InstanceMemberInStaticClass">
        <source>'{0}': cannot declare instance members in a static class</source>
        <target state="translated">'{0}': 静的クラスでインスタンスのメンバーを宣言することはできません。</target>
        <note />
      </trans-unit>
      <trans-unit id="ERR_StaticBaseClass">
        <source>'{1}': cannot derive from static class '{0}'</source>
        <target state="translated">'{1}': 静的クラス '{0}' から派生することはできません。</target>
        <note />
      </trans-unit>
      <trans-unit id="ERR_ConstructorInStaticClass">
        <source>Static classes cannot have instance constructors</source>
        <target state="translated">静的クラスにはコンストラクターを指定できません。</target>
        <note />
      </trans-unit>
      <trans-unit id="ERR_DestructorInStaticClass">
        <source>Static classes cannot contain destructors</source>
        <target state="translated">静的クラスにデストラクターを含めることはできません。</target>
        <note />
      </trans-unit>
      <trans-unit id="ERR_InstantiatingStaticClass">
        <source>Cannot create an instance of the static class '{0}'</source>
        <target state="translated">静的クラス '{0}' のインスタンスを作成することはできません。</target>
        <note />
      </trans-unit>
      <trans-unit id="ERR_StaticDerivedFromNonObject">
        <source>Static class '{0}' cannot derive from type '{1}'. Static classes must derive from object.</source>
        <target state="translated">静的クラス '{0}' は型 '{1}' から派生することはできません。静的クラスはオブジェクトから派生する必要があります。</target>
        <note />
      </trans-unit>
      <trans-unit id="ERR_StaticClassInterfaceImpl">
        <source>'{0}': static classes cannot implement interfaces</source>
        <target state="translated">'{0}': 静的クラスはインターフェイスを実装することができません。</target>
        <note />
      </trans-unit>
      <trans-unit id="ERR_RefStructInterfaceImpl">
        <source>'{0}': ref structs cannot implement interfaces</source>
        <target state="translated">'{0}': ref 構造体はインターフェイスを実装できません</target>
        <note />
      </trans-unit>
      <trans-unit id="ERR_OperatorInStaticClass">
        <source>'{0}': static classes cannot contain user-defined operators</source>
        <target state="translated">'{0}': 静的クラスにユーザー定義の演算子を含めることはできません。</target>
        <note />
      </trans-unit>
      <trans-unit id="ERR_ConvertToStaticClass">
        <source>Cannot convert to static type '{0}'</source>
        <target state="translated">スタティック型 '{0}' へ変換できません</target>
        <note />
      </trans-unit>
      <trans-unit id="ERR_ConstraintIsStaticClass">
        <source>'{0}': static classes cannot be used as constraints</source>
        <target state="translated">'{0}': 静的クラスは、制約として使用することはできません</target>
        <note />
      </trans-unit>
      <trans-unit id="ERR_GenericArgIsStaticClass">
        <source>'{0}': static types cannot be used as type arguments</source>
        <target state="translated">'{0}': スタティック型を型引数として使用することはできません</target>
        <note />
      </trans-unit>
      <trans-unit id="ERR_ArrayOfStaticClass">
        <source>'{0}': array elements cannot be of static type</source>
        <target state="translated">'{0}': 配列要素をスタティック型にすることはできません。</target>
        <note />
      </trans-unit>
      <trans-unit id="ERR_IndexerInStaticClass">
        <source>'{0}': cannot declare indexers in a static class</source>
        <target state="translated">'{0}': 静的クラスでインデクサーを宣言することはできません。</target>
        <note />
      </trans-unit>
      <trans-unit id="ERR_ParameterIsStaticClass">
        <source>'{0}': static types cannot be used as parameters</source>
        <target state="translated">'{0}': スタティック型はパラメーターとして使用することはできません。</target>
        <note />
      </trans-unit>
      <trans-unit id="ERR_ReturnTypeIsStaticClass">
        <source>'{0}': static types cannot be used as return types</source>
        <target state="translated">'{0}': スタティック型を戻り値の型として使用することはできません。</target>
        <note />
      </trans-unit>
      <trans-unit id="ERR_VarDeclIsStaticClass">
        <source>Cannot declare a variable of static type '{0}'</source>
        <target state="translated">スタティック型 '{0}' の変数を宣言することはできません。</target>
        <note />
      </trans-unit>
      <trans-unit id="ERR_BadEmptyThrowInFinally">
        <source>A throw statement with no arguments is not allowed in a finally clause that is nested inside the nearest enclosing catch clause</source>
        <target state="translated">引数のない throw ステートメントは、すぐ外側にある catch 句の中に入れ子にされた finally 句の中で使用することはできません。</target>
        <note />
      </trans-unit>
      <trans-unit id="ERR_InvalidSpecifier">
        <source>'{0}' is not a valid format specifier</source>
        <target state="translated">'{0}' は有効な形式指定子ではありません。</target>
        <note />
      </trans-unit>
      <trans-unit id="WRN_AssignmentToLockOrDispose">
        <source>Possibly incorrect assignment to local '{0}' which is the argument to a using or lock statement. The Dispose call or unlocking will happen on the original value of the local.</source>
        <target state="translated">using または lock ステートメントの引数であるローカルの '{0}' への割り当てが間違っている可能性があります。Dispose の呼び出しまたはロック解除がローカルの元の値で実行されます。</target>
        <note />
      </trans-unit>
      <trans-unit id="WRN_AssignmentToLockOrDispose_Title">
        <source>Possibly incorrect assignment to local which is the argument to a using or lock statement</source>
        <target state="translated">using または lock ステートメントの引数であるローカルへの割り当てが正しくない可能性があります</target>
        <note />
      </trans-unit>
      <trans-unit id="ERR_ForwardedTypeInThisAssembly">
        <source>Type '{0}' is defined in this assembly, but a type forwarder is specified for it</source>
        <target state="translated">型 '{0}' はこのアセンブリ内で定義されていますが、これには型フォワーダーが指定されています。</target>
        <note />
      </trans-unit>
      <trans-unit id="ERR_ForwardedTypeIsNested">
        <source>Cannot forward type '{0}' because it is a nested type of '{1}'</source>
        <target state="translated">型 '{0}' は、'{1}' の入れ子にされた型なので、転送できません。</target>
        <note />
      </trans-unit>
      <trans-unit id="ERR_CycleInTypeForwarder">
        <source>The type forwarder for type '{0}' in assembly '{1}' causes a cycle</source>
        <target state="translated">アセンブリ '{1}' にある '{0}' の型フォワーダーで循環が発生します。</target>
        <note />
      </trans-unit>
      <trans-unit id="ERR_AssemblyNameOnNonModule">
        <source>The /moduleassemblyname option may only be specified when building a target type of 'module'</source>
        <target state="translated">/moduleassemblyname オプションは 'module' のターゲット型をビルドするときのみ指定できます。</target>
        <note />
      </trans-unit>
      <trans-unit id="ERR_InvalidAssemblyName">
        <source>Assembly reference '{0}' is invalid and cannot be resolved</source>
        <target state="translated">アセンブリ参照 '{0}' は無効であり、解決できません。</target>
        <note />
      </trans-unit>
      <trans-unit id="ERR_InvalidFwdType">
        <source>Invalid type specified as an argument for TypeForwardedTo attribute</source>
        <target state="translated">無効な型が TypeForwardedTo 属性の引数として指定されました。</target>
        <note />
      </trans-unit>
      <trans-unit id="ERR_CloseUnimplementedInterfaceMemberStatic">
        <source>'{0}' does not implement interface member '{1}'. '{2}' cannot implement an interface member because it is static.</source>
        <target state="translated">'{0}' は、インターフェイス メンバー '{1}' を実装していません。'{2}' は static のため、インターフェイス メンバーを実装できません。</target>
        <note />
      </trans-unit>
      <trans-unit id="ERR_CloseUnimplementedInterfaceMemberNotPublic">
        <source>'{0}' does not implement interface member '{1}'. '{2}' cannot implement an interface member because it is not public.</source>
        <target state="translated">'{0}' は、インターフェイス メンバー '{1}' を実装していません。'{2}' は public ではないため、インターフェイス メンバーを実装できません。</target>
        <note />
      </trans-unit>
      <trans-unit id="ERR_CloseUnimplementedInterfaceMemberWrongReturnType">
        <source>'{0}' does not implement interface member '{1}'. '{2}' cannot implement '{1}' because it does not have the matching return type of '{3}'.</source>
        <target state="translated">'{0}' は、インターフェイス メンバー '{1}' を実装していません。'{2}' は一致する '{3}' の戻り値の型を持たないため、'{1}' を実装できません。</target>
        <note />
      </trans-unit>
      <trans-unit id="ERR_DuplicateTypeForwarder">
        <source>'{0}' duplicate TypeForwardedToAttribute</source>
        <target state="translated">'{0}' TypeForwardedToAttribute が重複しています。</target>
        <note />
      </trans-unit>
      <trans-unit id="ERR_ExpectedSelectOrGroup">
        <source>A query body must end with a select clause or a group clause</source>
        <target state="translated">クエリ本体の後には select 句または group 句が必要です</target>
        <note />
      </trans-unit>
      <trans-unit id="ERR_ExpectedContextualKeywordOn">
        <source>Expected contextual keyword 'on'</source>
        <target state="translated">コンテキスト キーワード 'on' が必要です。</target>
        <note />
      </trans-unit>
      <trans-unit id="ERR_ExpectedContextualKeywordEquals">
        <source>Expected contextual keyword 'equals'</source>
        <target state="translated">コンテキスト キーワード 'equals' が必要です。</target>
        <note />
      </trans-unit>
      <trans-unit id="ERR_ExpectedContextualKeywordBy">
        <source>Expected contextual keyword 'by'</source>
        <target state="translated">コンテキスト キーワード 'by' が必要です。</target>
        <note />
      </trans-unit>
      <trans-unit id="ERR_InvalidAnonymousTypeMemberDeclarator">
        <source>Invalid anonymous type member declarator. Anonymous type members must be declared with a member assignment, simple name or member access.</source>
        <target state="translated">匿名型のメンバー宣言子が無効です。メンバー割り当て、簡易名、またはメンバー アクセスを使用して、匿名型メンバーを宣言する必要があります。</target>
        <note />
      </trans-unit>
      <trans-unit id="ERR_InvalidInitializerElementInitializer">
        <source>Invalid initializer member declarator</source>
        <target state="translated">初期化子のメンバー宣言子が無効です。</target>
        <note />
      </trans-unit>
      <trans-unit id="ERR_InconsistentLambdaParameterUsage">
        <source>Inconsistent lambda parameter usage; parameter types must be all explicit or all implicit</source>
        <target state="translated">ラムダ パラメーターの使用方法に一貫性がありません。パラメーター型はすべて明示的であるか、またはすべて暗黙的である必要があります</target>
        <note />
      </trans-unit>
      <trans-unit id="ERR_PartialMethodInvalidModifier">
        <source>A partial method cannot have access modifiers or the virtual, abstract, override, new, sealed, or extern modifiers</source>
        <target state="translated">部分メソッドには、アクセス修飾子、あるいは virtual、abstract、override、new、sealed、または extern 修飾子を指定できません</target>
        <note />
      </trans-unit>
      <trans-unit id="ERR_PartialMethodOnlyInPartialClass">
        <source>A partial method must be declared within a partial class or partial struct</source>
        <target state="translated">部分メソッドは、部分クラスまたは部分構造体内で宣言される必要があります</target>
        <note />
      </trans-unit>
      <trans-unit id="ERR_PartialMethodCannotHaveOutParameters">
        <source>A partial method cannot have out parameters</source>
        <target state="translated">部分メソッドは、out パラメーターを含むことはできません</target>
        <note />
      </trans-unit>
      <trans-unit id="ERR_PartialMethodNotExplicit">
        <source>A partial method may not explicitly implement an interface method</source>
        <target state="translated">部分メソッドは、インターフェイス メソッドを明示的に実装できないことがあります</target>
        <note />
      </trans-unit>
      <trans-unit id="ERR_PartialMethodExtensionDifference">
        <source>Both partial method declarations must be extension methods or neither may be an extension method</source>
        <target state="translated">部分メソッド宣言は、両方とも拡張メソッドであるか、両方とも拡張メソッドでないかのいずれかである必要があります</target>
        <note />
      </trans-unit>
      <trans-unit id="ERR_PartialMethodOnlyOneLatent">
        <source>A partial method may not have multiple defining declarations</source>
        <target state="translated">部分メソッドには、複数の定義宣言を指定することはできません</target>
        <note />
      </trans-unit>
      <trans-unit id="ERR_PartialMethodOnlyOneActual">
        <source>A partial method may not have multiple implementing declarations</source>
        <target state="translated">部分メソッドでは、複数の実装宣言を含むことができない場合があります</target>
        <note />
      </trans-unit>
      <trans-unit id="ERR_PartialMethodParamsDifference">
        <source>Both partial method declarations must use a params parameter or neither may use a params parameter</source>
        <target state="translated">部分メソッド宣言は、両方とも params パラメーターを使用するか、両方とも params パラメーターを使用しないかのいずれかである必要があります。</target>
        <note />
      </trans-unit>
      <trans-unit id="ERR_PartialMethodMustHaveLatent">
        <source>No defining declaration found for implementing declaration of partial method '{0}'</source>
        <target state="translated">部分メソッド '{0}' の実装宣言に対する定義宣言が見つかりませんでした。</target>
        <note />
      </trans-unit>
      <trans-unit id="ERR_PartialMethodInconsistentTupleNames">
        <source>Both partial method declarations, '{0}' and '{1}', must use the same tuple element names.</source>
        <target state="translated">部分メソッド宣言 '{0}' および '{1}' は、どちらも同じタプル要素名を使用する必要があります。</target>
        <note />
      </trans-unit>
      <trans-unit id="ERR_PartialMethodInconsistentConstraints">
        <source>Partial method declarations of '{0}' have inconsistent type parameter constraints</source>
        <target state="translated">{0}' の部分メソッド宣言には、矛盾する型パラメーター制約が含まれています。</target>
        <note />
      </trans-unit>
      <trans-unit id="ERR_PartialMethodToDelegate">
        <source>Cannot create delegate from method '{0}' because it is a partial method without an implementing declaration</source>
        <target state="translated">メソッド '{0}' は実装宣言がない部分メソッドであるため、このメソッドからデリゲートを作成できません</target>
        <note />
      </trans-unit>
      <trans-unit id="ERR_PartialMethodStaticDifference">
        <source>Both partial method declarations must be static or neither may be static</source>
        <target state="translated">部分メソッド宣言は、両方とも static であるか、両方とも static でないかのいずれかである必要があります</target>
        <note />
      </trans-unit>
      <trans-unit id="ERR_PartialMethodUnsafeDifference">
        <source>Both partial method declarations must be unsafe or neither may be unsafe</source>
        <target state="translated">部分メソッド宣言は、両方とも unsafe であるか、両方とも unsafe でないかのいずれかである必要があります</target>
        <note />
      </trans-unit>
      <trans-unit id="ERR_PartialMethodInExpressionTree">
        <source>Partial methods with only a defining declaration or removed conditional methods cannot be used in expression trees</source>
        <target state="translated">定義宣言だけを含む部分メソッドまたは削除された条件付きメソッドは、式ツリーで使用できません</target>
        <note />
      </trans-unit>
      <trans-unit id="ERR_PartialMethodMustReturnVoid">
        <source>Partial methods must have a void return type</source>
        <target state="translated">部分メソッドには、void である戻り値の型が含まれている必要があります</target>
        <note />
      </trans-unit>
      <trans-unit id="WRN_ObsoleteOverridingNonObsolete">
        <source>Obsolete member '{0}' overrides non-obsolete member '{1}'</source>
        <target state="translated">旧形式のメンバー '{0}' は、旧形式でないメンバー '{1}' をオーバーライドします。</target>
        <note />
      </trans-unit>
      <trans-unit id="WRN_ObsoleteOverridingNonObsolete_Title">
        <source>Obsolete member overrides non-obsolete member</source>
        <target state="translated">旧形式のメンバーが、旧形式でないメンバーをオーバーライドします</target>
        <note />
      </trans-unit>
      <trans-unit id="WRN_DebugFullNameTooLong">
        <source>The fully qualified name for '{0}' is too long for debug information. Compile without '/debug' option.</source>
        <target state="translated">{0}' の完全修飾名は、デバッグ情報に対して長すぎます。'/debug' オプションなしでコンパイルしてください。</target>
        <note />
      </trans-unit>
      <trans-unit id="WRN_DebugFullNameTooLong_Title">
        <source>Fully qualified name is too long for debug information</source>
        <target state="translated">完全修飾名が、デバッグ情報に対して長すぎます</target>
        <note />
      </trans-unit>
      <trans-unit id="ERR_ImplicitlyTypedVariableAssignedBadValue">
        <source>Cannot assign {0} to an implicitly-typed variable</source>
        <target state="translated">{0} を暗黙的に型指定された変数に割り当てることはできません。</target>
        <note />
      </trans-unit>
      <trans-unit id="ERR_ImplicitlyTypedVariableWithNoInitializer">
        <source>Implicitly-typed variables must be initialized</source>
        <target state="translated">暗黙的に型指定された変数は初期化される必要があります。</target>
        <note />
      </trans-unit>
      <trans-unit id="ERR_ImplicitlyTypedVariableMultipleDeclarator">
        <source>Implicitly-typed variables cannot have multiple declarators</source>
        <target state="translated">暗黙的に型指定された変数は、複数の宣言子を持つことができません。</target>
        <note />
      </trans-unit>
      <trans-unit id="ERR_ImplicitlyTypedVariableAssignedArrayInitializer">
        <source>Cannot initialize an implicitly-typed variable with an array initializer</source>
        <target state="translated">配列初期化子で暗黙的に型指定された変数を初期化することはできません。</target>
        <note />
      </trans-unit>
      <trans-unit id="ERR_ImplicitlyTypedLocalCannotBeFixed">
        <source>Implicitly-typed local variables cannot be fixed</source>
        <target state="translated">暗黙的に型指定されたローカル変数は修正できません</target>
        <note />
      </trans-unit>
      <trans-unit id="ERR_ImplicitlyTypedVariableCannotBeConst">
        <source>Implicitly-typed variables cannot be constant</source>
        <target state="translated">暗黙的に型指定された変数を定数にすることはできません。</target>
        <note />
      </trans-unit>
      <trans-unit id="WRN_ExternCtorNoImplementation">
        <source>Constructor '{0}' is marked external</source>
        <target state="translated">コンストラクター '{0}' は external に設定されています。</target>
        <note />
      </trans-unit>
      <trans-unit id="WRN_ExternCtorNoImplementation_Title">
        <source>Constructor is marked external</source>
        <target state="translated">コンストラクターは external に設定されています</target>
        <note />
      </trans-unit>
      <trans-unit id="ERR_TypeVarNotFound">
        <source>The contextual keyword 'var' may only appear within a local variable declaration or in script code</source>
        <target state="translated">コンテキスト キーワード 'var' は、ローカル変数宣言内またはスクリプト コード内でのみ有効です。</target>
        <note />
      </trans-unit>
      <trans-unit id="ERR_ImplicitlyTypedArrayNoBestType">
        <source>No best type found for implicitly-typed array</source>
        <target state="translated">暗黙的に型指定された配列の最適な型が見つかりませんでした</target>
        <note />
      </trans-unit>
      <trans-unit id="ERR_AnonymousTypePropertyAssignedBadValue">
        <source>Cannot assign '{0}' to anonymous type property</source>
        <target state="translated">{0}' を匿名型のプロパティに割り当てることはできません</target>
        <note />
      </trans-unit>
      <trans-unit id="ERR_ExpressionTreeContainsBaseAccess">
        <source>An expression tree may not contain a base access</source>
        <target state="translated">式ツリーは、ベース アクセスを含むことはできません</target>
        <note />
      </trans-unit>
      <trans-unit id="ERR_ExpressionTreeContainsAssignment">
        <source>An expression tree may not contain an assignment operator</source>
        <target state="translated">式ツリーは、代入演算子を含むことはできません</target>
        <note />
      </trans-unit>
      <trans-unit id="ERR_AnonymousTypeDuplicatePropertyName">
        <source>An anonymous type cannot have multiple properties with the same name</source>
        <target state="translated">匿名型では、同じ名前を持つ複数のプロパティを含むことはできません</target>
        <note />
      </trans-unit>
      <trans-unit id="ERR_StatementLambdaToExpressionTree">
        <source>A lambda expression with a statement body cannot be converted to an expression tree</source>
        <target state="translated">ステートメント本体を含むラムダ式は、式ツリーに変換できません</target>
        <note />
      </trans-unit>
      <trans-unit id="ERR_ExpressionTreeMustHaveDelegate">
        <source>Cannot convert lambda to an expression tree whose type argument '{0}' is not a delegate type</source>
        <target state="translated">ラムダ式を、型引数 '{0}' がデリゲート型ではない式ツリーに変換できません。</target>
        <note />
      </trans-unit>
      <trans-unit id="ERR_AnonymousTypeNotAvailable">
        <source>Cannot use anonymous type in a constant expression</source>
        <target state="translated">定数の式では匿名型を使用できません</target>
        <note />
      </trans-unit>
      <trans-unit id="ERR_LambdaInIsAs">
        <source>The first operand of an 'is' or 'as' operator may not be a lambda expression, anonymous method, or method group.</source>
        <target state="translated">演算子 'is' または 'as' の最初のオペランドを、ラムダ式、匿名メソッド、またはメソッドのグループにすることはできません。</target>
        <note />
      </trans-unit>
      <trans-unit id="ERR_TypelessTupleInAs">
        <source>The first operand of an 'as' operator may not be a tuple literal without a natural type.</source>
        <target state="translated">as' 演算子の最初のオペランドは、自然な型のないタプル リテラルにすることはできません。</target>
        <note />
      </trans-unit>
      <trans-unit id="ERR_ExpressionTreeContainsMultiDimensionalArrayInitializer">
        <source>An expression tree may not contain a multidimensional array initializer</source>
        <target state="translated">式ツリーは、多次元配列初期化子を含むことはできません。</target>
        <note />
      </trans-unit>
      <trans-unit id="ERR_MissingArgument">
        <source>Argument missing</source>
        <target state="translated">引数がありません。</target>
        <note />
      </trans-unit>
      <trans-unit id="ERR_VariableUsedBeforeDeclaration">
        <source>Cannot use local variable '{0}' before it is declared</source>
        <target state="translated">宣言する前にローカル変数 '{0}' を使用できません。</target>
        <note />
      </trans-unit>
      <trans-unit id="ERR_RecursivelyTypedVariable">
        <source>Type of '{0}' cannot be inferred since its initializer directly or indirectly refers to the definition.</source>
        <target state="translated">初期化子が直接的または間接的に定義を参照しているため、'{0}' の型を推論することはできません。</target>
        <note />
      </trans-unit>
      <trans-unit id="ERR_UnassignedThisAutoProperty">
        <source>Auto-implemented property '{0}' must be fully assigned before control is returned to the caller.</source>
        <target state="translated">自動実装プロパティ '{0}' は、制御が呼び出し元に返される前に完全に割り当てられる必要があります。</target>
        <note />
      </trans-unit>
      <trans-unit id="ERR_VariableUsedBeforeDeclarationAndHidesField">
        <source>Cannot use local variable '{0}' before it is declared. The declaration of the local variable hides the field '{1}'.</source>
        <target state="translated">宣言する前にローカル変数 '{0}' を使用できません。このローカル変数の宣言は、フィールド '{1}' を非表示にします。</target>
        <note />
      </trans-unit>
      <trans-unit id="ERR_ExpressionTreeContainsBadCoalesce">
        <source>An expression tree lambda may not contain a coalescing operator with a null or default literal left-hand side</source>
        <target state="translated">式ツリーのラムダには、左側に null リテラルまたは既定のリテラルのある合体演算子を含めることはできません</target>
        <note />
      </trans-unit>
      <trans-unit id="ERR_IdentifierExpected">
        <source>Identifier expected</source>
        <target state="translated">識別子がありません</target>
        <note />
      </trans-unit>
      <trans-unit id="ERR_SemicolonExpected">
        <source>; expected</source>
        <target state="translated">; が必要です。</target>
        <note />
      </trans-unit>
      <trans-unit id="ERR_SyntaxError">
        <source>Syntax error, '{0}' expected</source>
        <target state="translated">構文エラーです。'{0}' が必要です。</target>
        <note />
      </trans-unit>
      <trans-unit id="ERR_DuplicateModifier">
        <source>Duplicate '{0}' modifier</source>
        <target state="translated">修飾子 '{0}' が重複しています。</target>
        <note />
      </trans-unit>
      <trans-unit id="ERR_DuplicateAccessor">
        <source>Property accessor already defined</source>
        <target state="translated">プロパティ アクセサーは既に定義されています。</target>
        <note />
      </trans-unit>
      <trans-unit id="ERR_IntegralTypeExpected">
        <source>Type byte, sbyte, short, ushort, int, uint, long, or ulong expected</source>
        <target state="translated">byte、sbyte、short、ushort、int、uint、long または ulong のいずれかの型を使用してください。</target>
        <note />
      </trans-unit>
      <trans-unit id="ERR_IllegalEscape">
        <source>Unrecognized escape sequence</source>
        <target state="translated">認識できないエスケープ シーケンスです。</target>
        <note />
      </trans-unit>
      <trans-unit id="ERR_NewlineInConst">
        <source>Newline in constant</source>
        <target state="translated">定数の 新しい行です。</target>
        <note />
      </trans-unit>
      <trans-unit id="ERR_EmptyCharConst">
        <source>Empty character literal</source>
        <target state="translated">空の文字リテラルです。</target>
        <note />
      </trans-unit>
      <trans-unit id="ERR_TooManyCharsInConst">
        <source>Too many characters in character literal</source>
        <target state="translated">文字リテラルに文字が多すぎます。</target>
        <note />
      </trans-unit>
      <trans-unit id="ERR_InvalidNumber">
        <source>Invalid number</source>
        <target state="translated">無効な数字です</target>
        <note />
      </trans-unit>
      <trans-unit id="ERR_GetOrSetExpected">
        <source>A get or set accessor expected</source>
        <target state="translated">get または set アクセサーが必要です。</target>
        <note />
      </trans-unit>
      <trans-unit id="ERR_ClassTypeExpected">
        <source>An object, string, or class type expected</source>
        <target state="translated">オブジェクト、文字列、またはクラス型が必要です。</target>
        <note />
      </trans-unit>
      <trans-unit id="ERR_NamedArgumentExpected">
        <source>Named attribute argument expected</source>
        <target state="translated">名前付き属性引数が必要です。</target>
        <note />
      </trans-unit>
      <trans-unit id="ERR_TooManyCatches">
        <source>Catch clauses cannot follow the general catch clause of a try statement</source>
        <target state="translated">catch 句を、try ステートメントの一般的な catch 句の後に置くことはできません。</target>
        <note />
      </trans-unit>
      <trans-unit id="ERR_ThisOrBaseExpected">
        <source>Keyword 'this' or 'base' expected</source>
        <target state="translated">キーワード 'this' または 'base' が必要です。</target>
        <note />
      </trans-unit>
      <trans-unit id="ERR_OvlUnaryOperatorExpected">
        <source>Overloadable unary operator expected</source>
        <target state="translated">オーバーロード可能な単項演算子が必要です。</target>
        <note />
      </trans-unit>
      <trans-unit id="ERR_OvlBinaryOperatorExpected">
        <source>Overloadable binary operator expected</source>
        <target state="translated">オーバーロード可能な 2 項演算子が必要です。</target>
        <note />
      </trans-unit>
      <trans-unit id="ERR_IntOverflow">
        <source>Integral constant is too large</source>
        <target state="translated">整数定数が大きすぎます。</target>
        <note />
      </trans-unit>
      <trans-unit id="ERR_EOFExpected">
        <source>Type or namespace definition, or end-of-file expected</source>
        <target state="translated">型、名前空間の定義、またはファイルの終わりが必要です。</target>
        <note />
      </trans-unit>
      <trans-unit id="ERR_GlobalDefinitionOrStatementExpected">
        <source>Member definition, statement, or end-of-file expected</source>
        <target state="translated">メンバー定義、ステートメント、またはファイルの終わりが必要です。</target>
        <note />
      </trans-unit>
      <trans-unit id="ERR_BadEmbeddedStmt">
        <source>Embedded statement cannot be a declaration or labeled statement</source>
        <target state="translated">埋め込みステートメントを宣言やラベル付きのステートメントにすることはできません。</target>
        <note />
      </trans-unit>
      <trans-unit id="ERR_PPDirectiveExpected">
        <source>Preprocessor directive expected</source>
        <target state="translated">プリプロセッサ ディレクティブが必要です。</target>
        <note />
      </trans-unit>
      <trans-unit id="ERR_EndOfPPLineExpected">
        <source>Single-line comment or end-of-line expected</source>
        <target state="translated">単一行コメントか行の終わりが必要です。</target>
        <note />
      </trans-unit>
      <trans-unit id="ERR_CloseParenExpected">
        <source>) expected</source>
        <target state="translated">) が必要です。</target>
        <note />
      </trans-unit>
      <trans-unit id="ERR_EndifDirectiveExpected">
        <source>#endif directive expected</source>
        <target state="translated">#endif ディレクティブ が必要です。</target>
        <note />
      </trans-unit>
      <trans-unit id="ERR_UnexpectedDirective">
        <source>Unexpected preprocessor directive</source>
        <target state="translated">不適切なプリプロセッサ ディレクティブです。</target>
        <note />
      </trans-unit>
      <trans-unit id="ERR_ErrorDirective">
        <source>#error: '{0}'</source>
        <target state="translated">#error: '{0}'</target>
        <note />
      </trans-unit>
      <trans-unit id="WRN_WarningDirective">
        <source>#warning: '{0}'</source>
        <target state="translated">#warning: '{0}'</target>
        <note />
      </trans-unit>
      <trans-unit id="WRN_WarningDirective_Title">
        <source>#warning directive</source>
        <target state="translated">#warning ディレクティブ</target>
        <note />
      </trans-unit>
      <trans-unit id="ERR_TypeExpected">
        <source>Type expected</source>
        <target state="translated">型が必要です。</target>
        <note />
      </trans-unit>
      <trans-unit id="ERR_PPDefFollowsToken">
        <source>Cannot define/undefine preprocessor symbols after first token in file</source>
        <target state="translated">ファイルの最初のトークンの後でプリプロセッサのシンボルの定義または定義の解除を行えませんでした。</target>
        <note />
      </trans-unit>
      <trans-unit id="ERR_PPReferenceFollowsToken">
        <source>Cannot use #r after first token in file</source>
        <target state="translated">#r をファイルの最初のトークンの後に使用することはできません。</target>
        <note />
      </trans-unit>
      <trans-unit id="ERR_OpenEndedComment">
        <source>End-of-file found, '*/' expected</source>
        <target state="translated">ファイルの終わりが見つかりました。'*/' が必要です。</target>
        <note />
      </trans-unit>
      <trans-unit id="ERR_Merge_conflict_marker_encountered">
        <source>Merge conflict marker encountered</source>
        <target state="translated">マージ競合マーカーが検出されました</target>
        <note />
      </trans-unit>
      <trans-unit id="ERR_NoRefOutWhenRefOnly">
        <source>Do not use refout when using refonly.</source>
        <target state="translated">refonly を使用する場合は、refout を使用しないでください。</target>
        <note />
      </trans-unit>
      <trans-unit id="ERR_NoNetModuleOutputWhenRefOutOrRefOnly">
        <source>Cannot compile net modules when using /refout or /refonly.</source>
        <target state="translated">/refout または /refonly を使用する場合は、ネット モジュールをコンパイルできません。</target>
        <note />
      </trans-unit>
      <trans-unit id="ERR_OvlOperatorExpected">
        <source>Overloadable operator expected</source>
        <target state="translated">オーバーロード可能な演算子が必要です。</target>
        <note />
      </trans-unit>
      <trans-unit id="ERR_EndRegionDirectiveExpected">
        <source>#endregion directive expected</source>
        <target state="translated">#endregion ディレクティブが必要です。</target>
        <note />
      </trans-unit>
      <trans-unit id="ERR_UnterminatedStringLit">
        <source>Unterminated string literal</source>
        <target state="translated">未終了の文字列です</target>
        <note />
      </trans-unit>
      <trans-unit id="ERR_BadDirectivePlacement">
        <source>Preprocessor directives must appear as the first non-whitespace character on a line</source>
        <target state="translated">プリプロセッサ ディレクティブは行でスペース以外の最初の文字でなければなりません。</target>
        <note />
      </trans-unit>
      <trans-unit id="ERR_IdentifierExpectedKW">
        <source>Identifier expected; '{1}' is a keyword</source>
        <target state="translated">識別子が必要です。'{1}' はキーワードです。</target>
        <note />
      </trans-unit>
      <trans-unit id="ERR_SemiOrLBraceExpected">
        <source>{ or ; expected</source>
        <target state="translated">{ か ; が必要です。</target>
        <note />
      </trans-unit>
      <trans-unit id="ERR_MultiTypeInDeclaration">
        <source>Cannot use more than one type in a for, using, fixed, or declaration statement</source>
        <target state="translated">for、using、fixed または declaration ステートメント に 1 つ以上の型を使用することはできません。</target>
        <note />
      </trans-unit>
      <trans-unit id="ERR_AddOrRemoveExpected">
        <source>An add or remove accessor expected</source>
        <target state="translated">add または remove アクセサーが必要です。</target>
        <note />
      </trans-unit>
      <trans-unit id="ERR_UnexpectedCharacter">
        <source>Unexpected character '{0}'</source>
        <target state="translated">予期しない文字 '{0}'</target>
        <note />
      </trans-unit>
      <trans-unit id="ERR_UnexpectedToken">
        <source>Unexpected token '{0}'</source>
        <target state="translated">予期しないトークン '{0}'</target>
        <note />
      </trans-unit>
      <trans-unit id="ERR_ProtectedInStatic">
        <source>'{0}': static classes cannot contain protected members</source>
        <target state="translated">'{0}': 静的クラスにプロテクト メンバーを含めることはできません。</target>
        <note />
      </trans-unit>
      <trans-unit id="WRN_UnreachableGeneralCatch">
        <source>A previous catch clause already catches all exceptions. All non-exceptions thrown will be wrapped in a System.Runtime.CompilerServices.RuntimeWrappedException.</source>
        <target state="translated">前の catch 句は、すべての例外を既にキャッチしています。スローされる例外以外のものはすべて System.Runtime.CompilerServices.RuntimeWrappedException にラップされます。</target>
        <note />
      </trans-unit>
      <trans-unit id="WRN_UnreachableGeneralCatch_Title">
        <source>A previous catch clause already catches all exceptions</source>
        <target state="translated">前の catch 句は、すべての例外を既にキャッチしています</target>
        <note />
      </trans-unit>
      <trans-unit id="WRN_UnreachableGeneralCatch_Description">
        <source>This warning is caused when a catch() block has no specified exception type after a catch (System.Exception e) block. The warning advises that the catch() block will not catch any exceptions.

A catch() block after a catch (System.Exception e) block can catch non-CLS exceptions if the RuntimeCompatibilityAttribute is set to false in the AssemblyInfo.cs file: [assembly: RuntimeCompatibilityAttribute(WrapNonExceptionThrows = false)]. If this attribute is not set explicitly to false, all thrown non-CLS exceptions are wrapped as Exceptions and the catch (System.Exception e) block catches them.</source>
        <target state="translated">この警告は、catch (System.Exception e) ブロックの後に catch() ブロックに指定された例外の型がない場合に発生します。警告は、catch() ブロックが例外をキャッチしないことを通知します。

AssemblyInfo.cs ファイルで RuntimeCompatibilityAttribute が false に設定されている場合 [assembly: RuntimeCompatibilityAttribute(WrapNonExceptionThrows = false)]、catch (System.Exception e) ブロックの後の catch() ブロックは、CLS でない例外をキャッチできます。この属性が明示的に false に設定されていない場合、すべてのスローされた CLS でない例外は例外としてラップされ、catch (System.Exception e) ブロックによってキャッチされます。</target>
        <note />
      </trans-unit>
      <trans-unit id="ERR_IncrementLvalueExpected">
        <source>The operand of an increment or decrement operator must be a variable, property or indexer</source>
        <target state="translated">インクリメント演算子またはデクリメント演算子のオペランドには、変数、プロパティ、またはインデクサーを指定してください。</target>
        <note />
      </trans-unit>
      <trans-unit id="ERR_NoSuchMemberOrExtension">
        <source>'{0}' does not contain a definition for '{1}' and no extension method '{1}' accepting a first argument of type '{0}' could be found (are you missing a using directive or an assembly reference?)</source>
        <target state="translated">'{0}' に '{1}' の定義が含まれておらず、型 '{0}' の最初の引数を受け付ける拡張メソッド '{1}' が見つかりませんでした。using ディレクティブまたはアセンブリ参照が不足していないことを確認してください。</target>
        <note />
      </trans-unit>
      <trans-unit id="ERR_NoSuchMemberOrExtensionNeedUsing">
        <source>'{0}' does not contain a definition for '{1}' and no extension method '{1}' accepting a first argument of type '{0}' could be found (are you missing a using directive for '{2}'?)</source>
        <target state="translated">'{0}' に '{1}' の定義が含まれておらず、型 '{0}' の最初の引数を受け付ける拡張メソッド '{1}' が見つかりませんでした ('{2}' の using ディレクティブが不足していないことを確認してください)。</target>
        <note />
      </trans-unit>
      <trans-unit id="ERR_BadThisParam">
        <source>Method '{0}' has a parameter modifier 'this' which is not on the first parameter</source>
        <target state="translated">メソッド '{0}' には、最初のパラメーターではないパラメーター修飾子 'this' が指定されています。</target>
        <note />
      </trans-unit>
      <trans-unit id="ERR_BadParameterModifiers">
        <source> The parameter modifier '{0}' cannot be used with '{1}'</source>
        <target state="translated"> パラメーター修飾子 '{0}' は '{1}' と一緒に使用することはできません</target>
        <note />
      </trans-unit>
      <trans-unit id="ERR_BadTypeforThis">
        <source>The first parameter of an extension method cannot be of type '{0}'</source>
        <target state="translated">拡張メソッドの最初のパラメーターを型 '{0}' にすることはできません。</target>
        <note />
      </trans-unit>
      <trans-unit id="ERR_BadParamModThis">
        <source>A parameter array cannot be used with 'this' modifier on an extension method</source>
        <target state="translated">パラメーター配列は、拡張メソッドで 'this' 修飾子と共に使用することはできません。</target>
        <note />
      </trans-unit>
      <trans-unit id="ERR_BadExtensionMeth">
        <source>Extension method must be static</source>
        <target state="translated">拡張メソッドはスタティックでなければなりません</target>
        <note />
      </trans-unit>
      <trans-unit id="ERR_BadExtensionAgg">
        <source>Extension method must be defined in a non-generic static class</source>
        <target state="translated">拡張メソッドは、非ジェネリック静的クラスで定義される必要があります</target>
        <note />
      </trans-unit>
      <trans-unit id="ERR_DupParamMod">
        <source>A parameter can only have one '{0}' modifier</source>
        <target state="translated">パラメーターには '{0}' 修飾子を 1 つだけ指定できます。</target>
        <note />
      </trans-unit>
      <trans-unit id="ERR_ExtensionMethodsDecl">
        <source>Extension methods must be defined in a top level static class; {0} is a nested class</source>
        <target state="translated">拡張メソッドは、トップ レベルの静的クラスで定義される必要があります。{0} は入れ子にされたクラスです。</target>
        <note />
      </trans-unit>
      <trans-unit id="ERR_ExtensionAttrNotFound">
        <source>Cannot define a new extension method because the compiler required type '{0}' cannot be found. Are you missing a reference to System.Core.dll?</source>
        <target state="translated">コンパイラで必要とされる型 '{0}' が見つからないため、新しい拡張メソッドを定義できません。System.Core.dll への参照が指定されていることを確認してください。</target>
        <note />
      </trans-unit>
      <trans-unit id="ERR_ExplicitExtension">
        <source>Do not use 'System.Runtime.CompilerServices.ExtensionAttribute'. Use the 'this' keyword instead.</source>
        <target state="translated">System.Runtime.CompilerServices.ExtensionAttribute' を使用しないでください。キーワード 'this' を使用してください。</target>
        <note />
      </trans-unit>
      <trans-unit id="ERR_ExplicitDynamicAttr">
        <source>Do not use 'System.Runtime.CompilerServices.DynamicAttribute'. Use the 'dynamic' keyword instead.</source>
        <target state="translated">System.Runtime.CompilerServices.DynamicAttribute' は使用しないでください。キーワード 'dynamic' を使用してください。</target>
        <note />
      </trans-unit>
      <trans-unit id="ERR_NoDynamicPhantomOnBaseCtor">
        <source>The constructor call needs to be dynamically dispatched, but cannot be because it is part of a constructor initializer. Consider casting the dynamic arguments.</source>
        <target state="translated">コンストラクターの呼び出しは動的にディスパッチされる必要がありますが、この呼び出しはコンストラクター初期化子の一部であるためディスパッチできません。動的な引数をキャストしてください。</target>
        <note />
      </trans-unit>
      <trans-unit id="ERR_ValueTypeExtDelegate">
        <source>Extension method '{0}' defined on value type '{1}' cannot be used to create delegates</source>
        <target state="translated">値の型 '{1}' で定義された拡張メソッド '{0}' は、デリゲートを作成するために使用できません。</target>
        <note />
      </trans-unit>
      <trans-unit id="ERR_BadArgCount">
        <source>No overload for method '{0}' takes {1} arguments</source>
        <target state="translated">引数 {1} を指定するメソッド '{0}' のオーバーロードはありません。</target>
        <note />
      </trans-unit>
      <trans-unit id="ERR_BadArgType">
        <source>Argument {0}: cannot convert from '{1}' to '{2}'</source>
        <target state="translated">引数 {0}: は '{1}' から '{2}' へ変換することはできません。</target>
        <note />
      </trans-unit>
      <trans-unit id="ERR_NoSourceFile">
        <source>Source file '{0}' could not be opened -- {1}</source>
        <target state="translated">ソース ファイル '{0}' を開くことができませんでした -- {1}</target>
        <note />
      </trans-unit>
      <trans-unit id="ERR_CantRefResource">
        <source>Cannot link resource files when building a module</source>
        <target state="translated">モジュールをビルド中にリソース ファイルにリンクできません。</target>
        <note />
      </trans-unit>
      <trans-unit id="ERR_ResourceNotUnique">
        <source>Resource identifier '{0}' has already been used in this assembly</source>
        <target state="translated">リソース識別子 '{0}' は既にこのアセンブリで使用されています。</target>
        <note />
      </trans-unit>
      <trans-unit id="ERR_ResourceFileNameNotUnique">
        <source>Each linked resource and module must have a unique filename. Filename '{0}' is specified more than once in this assembly</source>
        <target state="translated">リンクされたリソースとモジュールにはそれぞれ、一意のファイル名があります。ファイル名 '{0}' はこのアセンブリで複数回指定されています。</target>
        <note />
      </trans-unit>
      <trans-unit id="ERR_ImportNonAssembly">
        <source>The referenced file '{0}' is not an assembly</source>
        <target state="translated">参照したファイル '{0}' はアセンブリではありません。</target>
        <note />
      </trans-unit>
      <trans-unit id="ERR_RefLvalueExpected">
        <source>A ref or out value must be an assignable variable</source>
        <target state="translated">ref または out 値は、割り当て可能な変数でなければなりません</target>
        <note />
      </trans-unit>
      <trans-unit id="ERR_BaseInStaticMeth">
        <source>Keyword 'base' is not available in a static method</source>
        <target state="translated">キーワード 'base' は静的メソッドでは使用できません。</target>
        <note />
      </trans-unit>
      <trans-unit id="ERR_BaseInBadContext">
        <source>Keyword 'base' is not available in the current context</source>
        <target state="translated">キーワード 'base' は現在のコンテキストでは使用できません。</target>
        <note />
      </trans-unit>
      <trans-unit id="ERR_RbraceExpected">
        <source>} expected</source>
        <target state="translated">} が必要です。</target>
        <note />
      </trans-unit>
      <trans-unit id="ERR_LbraceExpected">
        <source>{ expected</source>
        <target state="translated">{ が必要です。</target>
        <note />
      </trans-unit>
      <trans-unit id="ERR_InExpected">
        <source>'in' expected</source>
        <target state="translated">'in' が必要です。</target>
        <note />
      </trans-unit>
      <trans-unit id="ERR_InvalidPreprocExpr">
        <source>Invalid preprocessor expression</source>
        <target state="translated">無効なプリプロセッサの式です。</target>
        <note />
      </trans-unit>
      <trans-unit id="ERR_InvalidMemberDecl">
        <source>Invalid token '{0}' in class, struct, or interface member declaration</source>
        <target state="translated">クラス、構造体、またはインターフェイス メンバーの宣言でトークン '{0}' が無効です。</target>
        <note />
      </trans-unit>
      <trans-unit id="ERR_MemberNeedsType">
        <source>Method must have a return type</source>
        <target state="translated">メソッドは戻り値の型を持たなければなりません。</target>
        <note />
      </trans-unit>
      <trans-unit id="ERR_BadBaseType">
        <source>Invalid base type</source>
        <target state="translated">無効な基本型です。</target>
        <note />
      </trans-unit>
      <trans-unit id="WRN_EmptySwitch">
        <source>Empty switch block</source>
        <target state="translated">空の switch ブロックです</target>
        <note />
      </trans-unit>
      <trans-unit id="WRN_EmptySwitch_Title">
        <source>Empty switch block</source>
        <target state="translated">空の switch ブロックです</target>
        <note />
      </trans-unit>
      <trans-unit id="ERR_ExpectedEndTry">
        <source>Expected catch or finally</source>
        <target state="translated">catch または finally が必要です。</target>
        <note />
      </trans-unit>
      <trans-unit id="ERR_InvalidExprTerm">
        <source>Invalid expression term '{0}'</source>
        <target state="translated">{0}' は無効です。</target>
        <note />
      </trans-unit>
      <trans-unit id="ERR_BadNewExpr">
        <source>A new expression requires (), [], or {} after type</source>
        <target state="translated">new 式は型の後に丸かっこ ()、角かっこ []、または 波かっこ {} を必要とします。</target>
        <note />
      </trans-unit>
      <trans-unit id="ERR_NoNamespacePrivate">
        <source>Elements defined in a namespace cannot be explicitly declared as private, protected, protected internal, or private protected</source>
        <target state="translated">名前空間で定義された要素は明示的に private、protected、protected internal、または private protected に宣言することはできません</target>
        <note />
      </trans-unit>
      <trans-unit id="ERR_BadVarDecl">
        <source>Expected ; or = (cannot specify constructor arguments in declaration)</source>
        <target state="translated">; または = を指定してください (宣言の中にコンストラクター引数は指定できません)</target>
        <note />
      </trans-unit>
      <trans-unit id="ERR_UsingAfterElements">
        <source>A using clause must precede all other elements defined in the namespace except extern alias declarations</source>
        <target state="translated">using 句は、extern エイリアス宣言以外の、名前空間で定義された他のすべての要素の前に使用しなければなりません。</target>
        <note />
      </trans-unit>
      <trans-unit id="ERR_BadBinOpArgs">
        <source>Overloaded binary operator '{0}' takes two parameters</source>
        <target state="translated">オーバーロードされた 2 項演算子 '{0}' に指定できるパラメーター数は 2 です。</target>
        <note />
      </trans-unit>
      <trans-unit id="ERR_BadUnOpArgs">
        <source>Overloaded unary operator '{0}' takes one parameter</source>
        <target state="translated">オーバーロードされた単項演算子 '{0}' に指定できるパラメーター数は 1 です。</target>
        <note />
      </trans-unit>
      <trans-unit id="ERR_NoVoidParameter">
        <source>Invalid parameter type 'void'</source>
        <target state="translated">void は無効なパラメーター型です。</target>
        <note />
      </trans-unit>
      <trans-unit id="ERR_DuplicateAlias">
        <source>The using alias '{0}' appeared previously in this namespace</source>
        <target state="translated">using エイリアス '{0}' は以前にこの名前空間で使用されています。</target>
        <note />
      </trans-unit>
      <trans-unit id="ERR_BadProtectedAccess">
        <source>Cannot access protected member '{0}' via a qualifier of type '{1}'; the qualifier must be of type '{2}' (or derived from it)</source>
        <target state="translated">{1}' 型の修飾子をとおしてプロテクト メンバー '{0}' にアクセスすることはできません。修飾子は '{2}' 型、またはそれから派生したものでなければなりません</target>
        <note />
      </trans-unit>
      <trans-unit id="ERR_AddModuleAssembly">
        <source>'{0}' cannot be added to this assembly because it already is an assembly</source>
        <target state="translated">'{0}' は既にアセンブリなのでこのアセンブリに加えることはできません。</target>
        <note />
      </trans-unit>
      <trans-unit id="ERR_BindToBogusProp2">
        <source>Property, indexer, or event '{0}' is not supported by the language; try directly calling accessor methods '{1}' or '{2}'</source>
        <target state="translated">プロパティ、インデクサー、またはイベント '{0}' はこの言語でサポートされていません。アクセサー メソッドの '{1}' または '{2}' を直接呼び出してください</target>
        <note />
      </trans-unit>
      <trans-unit id="ERR_BindToBogusProp1">
        <source>Property, indexer, or event '{0}' is not supported by the language; try directly calling accessor method '{1}'</source>
        <target state="translated">プロパティ、インデクサー、またはイベント '{0}' はこの言語でサポートされていません。アクセサー メソッドの '{1}' を直接呼び出してください</target>
        <note />
      </trans-unit>
      <trans-unit id="ERR_NoVoidHere">
        <source>Keyword 'void' cannot be used in this context</source>
        <target state="translated">キーワード void はこのコンテキストで使用できません。</target>
        <note />
      </trans-unit>
      <trans-unit id="ERR_IndexerNeedsParam">
        <source>Indexers must have at least one parameter</source>
        <target state="translated">インデクサーには最低パラメーターが 1 つ必要です。</target>
        <note />
      </trans-unit>
      <trans-unit id="ERR_BadArraySyntax">
        <source>Array type specifier, [], must appear before parameter name</source>
        <target state="translated">配列型の指定子の角かっこ、[]、は、パラメーター名の前に使用してください。</target>
        <note />
      </trans-unit>
      <trans-unit id="ERR_BadOperatorSyntax">
        <source>Declaration is not valid; use '{0} operator &lt;dest-type&gt; (...' instead</source>
        <target state="translated">不適切な宣言です。代わりに '{0} 演算子 &lt;dest 型&gt; (...' を使用してください。</target>
        <note />
      </trans-unit>
      <trans-unit id="ERR_MainClassNotFound">
        <source>Could not find '{0}' specified for Main method</source>
        <target state="translated">Main メソッドに指定された '{0}' が見つかりませんでした。</target>
        <note />
      </trans-unit>
      <trans-unit id="ERR_MainClassNotClass">
        <source>'{0}' specified for Main method must be a valid non-generic class or struct</source>
        <target state="translated">'Main メソッドに指定された '{0}' は有効な非ジェネリックのクラスか構造体でなければなりません。</target>
        <note />
      </trans-unit>
      <trans-unit id="ERR_NoMainInClass">
        <source>'{0}' does not have a suitable static Main method</source>
        <target state="translated">'{0}' は適切な静的 Main メソッドを含んでいません。</target>
        <note />
      </trans-unit>
      <trans-unit id="ERR_MainClassIsImport">
        <source>Cannot use '{0}' for Main method because it is imported</source>
        <target state="translated">{0}' はインポートされているため、Main メソッドに対して使うことはできません。</target>
        <note />
      </trans-unit>
      <trans-unit id="ERR_OutputNeedsName">
        <source>Outputs without source must have the /out option specified</source>
        <target state="translated">ソースのない出力には、/out オプションを指定しなければなりません。</target>
        <note />
      </trans-unit>
      <trans-unit id="ERR_CantHaveWin32ResAndManifest">
        <source>Conflicting options specified: Win32 resource file; Win32 manifest</source>
        <target state="translated">競合するオプションが指定されました: Win32 リソース ファイル、Win32 マニフェスト</target>
        <note />
      </trans-unit>
      <trans-unit id="ERR_CantHaveWin32ResAndIcon">
        <source>Conflicting options specified: Win32 resource file; Win32 icon</source>
        <target state="translated">競合するオプションが指定されました: Win32 リソース ファイル、Win32 アイコン</target>
        <note />
      </trans-unit>
      <trans-unit id="ERR_CantReadResource">
        <source>Error reading resource '{0}' -- '{1}'</source>
        <target state="translated">リソース '{0}' を読み込み中にエラーが発生しました -- '{1}'</target>
        <note />
      </trans-unit>
      <trans-unit id="ERR_DocFileGen">
        <source>Error writing to XML documentation file: {0}</source>
        <target state="translated">XML ドキュメント ファイル {0} の書き込み中にエラーが発生しました</target>
        <note />
      </trans-unit>
      <trans-unit id="WRN_XMLParseError">
        <source>XML comment has badly formed XML -- '{0}'</source>
        <target state="translated">XML コメントの XML 形式が正しくありません -- '{0}'</target>
        <note />
      </trans-unit>
      <trans-unit id="WRN_XMLParseError_Title">
        <source>XML comment has badly formed XML</source>
        <target state="translated">XML コメントの XML 形式が正しくありません</target>
        <note />
      </trans-unit>
      <trans-unit id="WRN_DuplicateParamTag">
        <source>XML comment has a duplicate param tag for '{0}'</source>
        <target state="translated">XML コメントで param タグ '{0}' が重複しています。</target>
        <note />
      </trans-unit>
      <trans-unit id="WRN_DuplicateParamTag_Title">
        <source>XML comment has a duplicate param tag</source>
        <target state="translated">XML コメントで param タグが重複しています</target>
        <note />
      </trans-unit>
      <trans-unit id="WRN_UnmatchedParamTag">
        <source>XML comment has a param tag for '{0}', but there is no parameter by that name</source>
        <target state="translated">XML コメントには '{0}' の param タグがありますが、その名前に相当するパラメーターはありません。</target>
        <note />
      </trans-unit>
      <trans-unit id="WRN_UnmatchedParamTag_Title">
        <source>XML comment has a param tag, but there is no parameter by that name</source>
        <target state="translated">XML コメントに param タグが存在しますが、その名前に相当するパラメーターはありません</target>
        <note />
      </trans-unit>
      <trans-unit id="WRN_UnmatchedParamRefTag">
        <source>XML comment on '{1}' has a paramref tag for '{0}', but there is no parameter by that name</source>
        <target state="translated">{1}' の XML コメントで、'{0}' の paramref タグが存在しますが、その名前に相当するパラメーターはありません。</target>
        <note />
      </trans-unit>
      <trans-unit id="WRN_UnmatchedParamRefTag_Title">
        <source>XML comment has a paramref tag, but there is no parameter by that name</source>
        <target state="translated">XML コメントに paramref タグが存在しますが、その名前に相当するパラメーターはありません</target>
        <note />
      </trans-unit>
      <trans-unit id="WRN_MissingParamTag">
        <source>Parameter '{0}' has no matching param tag in the XML comment for '{1}' (but other parameters do)</source>
        <target state="translated">パラメーター '{0}' には '{1}' の XML コメント内に対応する param タグがありませんが、他のパラメーターにはあります。</target>
        <note />
      </trans-unit>
      <trans-unit id="WRN_MissingParamTag_Title">
        <source>Parameter has no matching param tag in the XML comment (but other parameters do)</source>
        <target state="translated">パラメーターには XML コメント内に対応する param タグがありませんが、他のパラメーターにはあります</target>
        <note />
      </trans-unit>
      <trans-unit id="WRN_BadXMLRef">
        <source>XML comment has cref attribute '{0}' that could not be resolved</source>
        <target state="translated">XML コメントに、解決できなかった cref 属性 '{0}' があります。</target>
        <note />
      </trans-unit>
      <trans-unit id="WRN_BadXMLRef_Title">
        <source>XML comment has cref attribute that could not be resolved</source>
        <target state="translated">XML コメントに、解決できなかった cref 属性があります</target>
        <note />
      </trans-unit>
      <trans-unit id="ERR_BadStackAllocExpr">
        <source>A stackalloc expression requires [] after type</source>
        <target state="translated">stackalloc の式は型の後に角かっこ [] が必要です。</target>
        <note />
      </trans-unit>
      <trans-unit id="ERR_InvalidLineNumber">
        <source>The line number specified for #line directive is missing or invalid</source>
        <target state="translated">#line ディレクティブの行数が指定されていないか、無効です。</target>
        <note />
      </trans-unit>
      <trans-unit id="ERR_MissingPPFile">
        <source>Quoted file name, single-line comment or end-of-line expected</source>
        <target state="translated">引用符付きのファイル名、単一行コメント、または行の終わりが必要です。</target>
        <note />
      </trans-unit>
      <trans-unit id="ERR_ExpectedPPFile">
        <source>Quoted file name expected</source>
        <target state="translated">ファイル名は引用符で囲まれている必要があります。</target>
        <note />
      </trans-unit>
      <trans-unit id="ERR_ReferenceDirectiveOnlyAllowedInScripts">
        <source>#r is only allowed in scripts</source>
        <target state="translated">#r はスクリプトでのみ許可されます。</target>
        <note />
      </trans-unit>
      <trans-unit id="ERR_ForEachMissingMember">
        <source>foreach statement cannot operate on variables of type '{0}' because '{0}' does not contain a public instance definition for '{1}'</source>
        <target state="needs-review-translation">foreach ステートメントは、'{0}' が '{1}' のパブリック定義を含んでいないため、型 '{0}' の変数に対して使用できません。</target>
        <note />
      </trans-unit>
      <trans-unit id="WRN_BadXMLRefParamType">
        <source>Invalid type for parameter {0} in XML comment cref attribute: '{1}'</source>
        <target state="translated">XML コメントの cref 属性 ('{1}') のパラメーター {0} の型が無効です。</target>
        <note />
      </trans-unit>
      <trans-unit id="WRN_BadXMLRefParamType_Title">
        <source>Invalid type for parameter in XML comment cref attribute</source>
        <target state="translated">XML コメントの cref 属性のパラメーターの型が無効です</target>
        <note />
      </trans-unit>
      <trans-unit id="WRN_BadXMLRefReturnType">
        <source>Invalid return type in XML comment cref attribute</source>
        <target state="translated">XML コメントの cref 属性の戻り値の型が無効です</target>
        <note />
      </trans-unit>
      <trans-unit id="WRN_BadXMLRefReturnType_Title">
        <source>Invalid return type in XML comment cref attribute</source>
        <target state="translated">XML コメントの cref 属性の戻り値の型が無効です</target>
        <note />
      </trans-unit>
      <trans-unit id="ERR_BadWin32Res">
        <source>Error reading Win32 resources -- {0}</source>
        <target state="translated">Win32 リソースの読み込み中にエラーが発生しました -- {0}</target>
        <note />
      </trans-unit>
      <trans-unit id="WRN_BadXMLRefSyntax">
        <source>XML comment has syntactically incorrect cref attribute '{0}'</source>
        <target state="translated">XML コメントの cref 属性 '{0}' の構文が正しくありません。</target>
        <note />
      </trans-unit>
      <trans-unit id="WRN_BadXMLRefSyntax_Title">
        <source>XML comment has syntactically incorrect cref attribute</source>
        <target state="translated">XML コメントに構文的に正しくない cref 属性があります</target>
        <note />
      </trans-unit>
      <trans-unit id="ERR_BadModifierLocation">
        <source>Member modifier '{0}' must precede the member type and name</source>
        <target state="translated">メンバーの種類と名前の前にメンバー修飾子'{0}' が必要です。</target>
        <note />
      </trans-unit>
      <trans-unit id="ERR_MissingArraySize">
        <source>Array creation must have array size or array initializer</source>
        <target state="translated">配列を作成するには、配列のサイズまたは配列の初期化子を指定する必要があります。</target>
        <note />
      </trans-unit>
      <trans-unit id="WRN_UnprocessedXMLComment">
        <source>XML comment is not placed on a valid language element</source>
        <target state="translated">XML コメントが有効な言語要素の中にありません</target>
        <note />
      </trans-unit>
      <trans-unit id="WRN_UnprocessedXMLComment_Title">
        <source>XML comment is not placed on a valid language element</source>
        <target state="translated">XML コメントが有効な言語要素の中にありません</target>
        <note />
      </trans-unit>
      <trans-unit id="WRN_FailedInclude">
        <source>Unable to include XML fragment '{1}' of file '{0}' -- {2}</source>
        <target state="translated">ファイル '{0}' の XML フラグメント '{1}' を含めることができません -- {2}</target>
        <note />
      </trans-unit>
      <trans-unit id="WRN_FailedInclude_Title">
        <source>Unable to include XML fragment</source>
        <target state="translated">XML フラグメントを含めることができません</target>
        <note />
      </trans-unit>
      <trans-unit id="WRN_InvalidInclude">
        <source>Invalid XML include element -- {0}</source>
        <target state="translated">無効な XML のインクルード要素です -- {0}</target>
        <note />
      </trans-unit>
      <trans-unit id="WRN_InvalidInclude_Title">
        <source>Invalid XML include element</source>
        <target state="translated">無効な XML のインクルード要素です</target>
        <note />
      </trans-unit>
      <trans-unit id="WRN_MissingXMLComment">
        <source>Missing XML comment for publicly visible type or member '{0}'</source>
        <target state="translated">公開されている型またはメンバー '{0}' の XML コメントがありません。</target>
        <note />
      </trans-unit>
      <trans-unit id="WRN_MissingXMLComment_Title">
        <source>Missing XML comment for publicly visible type or member</source>
        <target state="translated">公開されている型またはメンバーの XML コメントがありません</target>
        <note />
      </trans-unit>
      <trans-unit id="WRN_MissingXMLComment_Description">
        <source>The /doc compiler option was specified, but one or more constructs did not have comments.</source>
        <target state="translated">/doc コンパイラ オプションが指定されましたが、1 つ以上のコンストラクトにコメントがありませんでした。</target>
        <note />
      </trans-unit>
      <trans-unit id="WRN_XMLParseIncludeError">
        <source>Badly formed XML in included comments file -- '{0}'</source>
        <target state="translated">コメント ファイルの中の XML 形式が正しくありません -- '{0}'</target>
        <note />
      </trans-unit>
      <trans-unit id="WRN_XMLParseIncludeError_Title">
        <source>Badly formed XML in included comments file</source>
        <target state="translated">組み込みコメント ファイルの中の XML 形式が正しくありません</target>
        <note />
      </trans-unit>
      <trans-unit id="ERR_BadDelArgCount">
        <source>Delegate '{0}' does not take {1} arguments</source>
        <target state="translated">デリゲート '{0}' には引数 {1} を指定できません。</target>
        <note />
      </trans-unit>
      <trans-unit id="ERR_UnexpectedSemicolon">
        <source>Semicolon after method or accessor block is not valid</source>
        <target state="translated">メソッドまたはアクセサー ブロックの後のセミコロンの使用が正しくありません。</target>
        <note />
      </trans-unit>
      <trans-unit id="ERR_MethodReturnCantBeRefAny">
        <source>Method or delegate cannot return type '{0}'</source>
        <target state="translated">メソッドまたはデリゲートは、型 '{0}' を返すことができません。</target>
        <note />
      </trans-unit>
      <trans-unit id="ERR_CompileCancelled">
        <source>Compilation cancelled by user</source>
        <target state="translated">ユーザーによりコンパイルが取り消されました。</target>
        <note />
      </trans-unit>
      <trans-unit id="ERR_MethodArgCantBeRefAny">
        <source>Cannot make reference to variable of type '{0}'</source>
        <target state="translated">型 '{0}' の変数を参照できません。</target>
        <note />
      </trans-unit>
      <trans-unit id="ERR_AssgReadonlyLocal">
        <source>Cannot assign to '{0}' because it is read-only</source>
        <target state="translated">読み取り専用であるため '{0}' に割り当てできません</target>
        <note />
      </trans-unit>
      <trans-unit id="ERR_RefReadonlyLocal">
        <source>Cannot use '{0}' as a ref or out value because it is read-only</source>
        <target state="translated">{0}' は読み取り専用なので、ref 値または out 値として使用できません</target>
        <note />
      </trans-unit>
      <trans-unit id="ERR_CantUseRequiredAttribute">
        <source>The RequiredAttribute attribute is not permitted on C# types</source>
        <target state="translated">属性 RequiredAttribute は C# 型で許可されていません。</target>
        <note />
      </trans-unit>
      <trans-unit id="ERR_NoModifiersOnAccessor">
        <source>Modifiers cannot be placed on event accessor declarations</source>
        <target state="translated">修飾子をイベント アクセサー宣言に付属させることはできません。</target>
        <note />
      </trans-unit>
      <trans-unit id="ERR_ParamsCantBeWithModifier">
        <source>The params parameter cannot be declared as {0}</source>
        <target state="translated">params パラメーターは、{0} として宣言することはできません</target>
        <note />
      </trans-unit>
      <trans-unit id="ERR_ReturnNotLValue">
        <source>Cannot modify the return value of '{0}' because it is not a variable</source>
        <target state="translated">変数ではないため、'{0}' の戻り値を変更できません</target>
        <note />
      </trans-unit>
      <trans-unit id="ERR_MissingCoClass">
        <source>The managed coclass wrapper class '{0}' for interface '{1}' cannot be found (are you missing an assembly reference?)</source>
        <target state="translated">インターフェイス '{1}' のマネージ コクラス ラッパー クラス '{0}' が見つかりません (アセンブリ参照が存在することを確認してください)。</target>
        <note />
      </trans-unit>
      <trans-unit id="ERR_AmbiguousAttribute">
        <source>'{0}' is ambiguous between '{1}' and '{2}'; use either '@{0}' or '{0}Attribute'</source>
        <target state="translated">'{0}' は、'{1}' と '{2}' 間であいまいです。'@{0}' または '{0}Attribute' のどちらか一方を使用してください</target>
        <note />
      </trans-unit>
      <trans-unit id="ERR_BadArgExtraRef">
        <source>Argument {0} may not be passed with the '{1}' keyword</source>
        <target state="translated">引数 {0} はキーワード '{1}' と共に渡すことはできません</target>
        <note />
      </trans-unit>
      <trans-unit id="WRN_CmdOptionConflictsSource">
        <source>Option '{0}' overrides attribute '{1}' given in a source file or added module</source>
        <target state="translated">オプション '{0}' は、は、ソース ファイルまたは追加されたモジュールで指定された属性 '{1}' をオーバーライドします。</target>
        <note />
      </trans-unit>
      <trans-unit id="WRN_CmdOptionConflictsSource_Title">
        <source>Option overrides attribute given in a source file or added module</source>
        <target state="translated">オプションは、ソース ファイルまたは追加されたモジュールで指定された属性をオーバーライドします</target>
        <note />
      </trans-unit>
      <trans-unit id="WRN_CmdOptionConflictsSource_Description">
        <source>This warning occurs if the assembly attributes AssemblyKeyFileAttribute or AssemblyKeyNameAttribute found in source conflict with the /keyfile or /keycontainer command line option or key file name or key container specified in the Project Properties.</source>
        <target state="translated">この警告は、ソースにあるアセンブリの属性 AssemblyKeyFileAttribute または AssemblyKeyNameAttribute が /keyfile または/keycontainer コマンド ライン オプション、キー ファイルの名前、またはプロジェクトのプロパティで指定されたキー コンテナーと競合する場合に発生します。</target>
        <note />
      </trans-unit>
      <trans-unit id="ERR_BadCompatMode">
        <source>Invalid option '{0}' for /langversion. Use '/langversion:?' to list supported values.</source>
        <target state="translated">/langversion のオプション '{0}' は無効です。サポートされている値を一覧表示するには、'/langversion:?' を使用します。</target>
        <note />
      </trans-unit>
      <trans-unit id="ERR_DelegateOnConditional">
        <source>Cannot create delegate with '{0}' because it or a method it overrides has a Conditional attribute</source>
        <target state="translated">{0}' またはオーバーライドされるメソッドは条件付き属性なので、この属性でデリゲートを作成できません。</target>
        <note />
      </trans-unit>
      <trans-unit id="ERR_CantMakeTempFile">
        <source>Cannot create temporary file -- {0}</source>
        <target state="translated">一時ファイルを作成できません -- {0}</target>
        <note />
      </trans-unit>
      <trans-unit id="ERR_BadArgRef">
        <source>Argument {0} must be passed with the '{1}' keyword</source>
        <target state="translated">引数 {0} はキーワード '{1}' と共に渡す必要があります。</target>
        <note />
      </trans-unit>
      <trans-unit id="ERR_YieldInAnonMeth">
        <source>The yield statement cannot be used inside an anonymous method or lambda expression</source>
        <target state="translated">yield ステートメントは、匿名メソッドまたはラムダ式の内部では使用できません</target>
        <note />
      </trans-unit>
      <trans-unit id="ERR_ReturnInIterator">
        <source>Cannot return a value from an iterator. Use the yield return statement to return a value, or yield break to end the iteration.</source>
        <target state="translated">反復子から値を返すことができません。yield return ステートメントを使用して値を返すか、yield break ステートメントを使用して反復子を終了してください。</target>
        <note />
      </trans-unit>
      <trans-unit id="ERR_BadIteratorArgType">
        <source>Iterators cannot have ref or out parameters</source>
        <target state="translated">反復子には ref または out パラメーターを指定できません。</target>
        <note />
      </trans-unit>
      <trans-unit id="ERR_BadIteratorReturn">
        <source>The body of '{0}' cannot be an iterator block because '{1}' is not an iterator interface type</source>
        <target state="translated">{1}' は反復子インターフェイス型ではないため、'{0}' の本体は反復子ブロックにできません。</target>
        <note />
      </trans-unit>
      <trans-unit id="ERR_BadYieldInFinally">
        <source>Cannot yield in the body of a finally clause</source>
        <target state="translated">finally 句の本体で生成することはできません。</target>
        <note />
      </trans-unit>
      <trans-unit id="ERR_BadYieldInTryOfCatch">
        <source>Cannot yield a value in the body of a try block with a catch clause</source>
        <target state="translated">catch 句を含む try ブロックの本体で値を生成することはできません。</target>
        <note />
      </trans-unit>
      <trans-unit id="ERR_EmptyYield">
        <source>Expression expected after yield return</source>
        <target state="translated">yield の戻り値の後に式が必要です。</target>
        <note />
      </trans-unit>
      <trans-unit id="ERR_AnonDelegateCantUse">
        <source>Cannot use ref, out, or in parameter '{0}' inside an anonymous method, lambda expression, query expression, or local function</source>
        <target state="needs-review-translation">ref または out パラメーター '{0}' は、匿名メソッド、ラムダ式、またはクエリ式の内部では使用できません。</target>
        <note />
      </trans-unit>
      <trans-unit id="ERR_IllegalInnerUnsafe">
        <source>Unsafe code may not appear in iterators</source>
        <target state="translated">アンセーフ コードは反復子には記述できません。</target>
        <note />
      </trans-unit>
      <trans-unit id="ERR_BadYieldInCatch">
        <source>Cannot yield a value in the body of a catch clause</source>
        <target state="translated">catch 句の本体で値を生成することはできません。</target>
        <note />
      </trans-unit>
      <trans-unit id="ERR_BadDelegateLeave">
        <source>Control cannot leave the body of an anonymous method or lambda expression</source>
        <target state="translated">コントロールを匿名メソッドまたはラムダ式の本体外に出すことはできません</target>
        <note />
      </trans-unit>
      <trans-unit id="WRN_IllegalPragma">
        <source>Unrecognized #pragma directive</source>
        <target state="translated">認識できない #pragma ディレクティブです</target>
        <note />
      </trans-unit>
      <trans-unit id="WRN_IllegalPragma_Title">
        <source>Unrecognized #pragma directive</source>
        <target state="translated">認識できない #pragma ディレクティブです</target>
        <note />
      </trans-unit>
      <trans-unit id="WRN_IllegalPPWarning">
        <source>Expected disable or restore</source>
        <target state="translated">disable または restore を指定してください。</target>
        <note />
      </trans-unit>
      <trans-unit id="WRN_IllegalPPWarning_Title">
        <source>Expected disable or restore after #pragma warning</source>
        <target state="translated">#pragma 警告の後に、disable または restore が必要です</target>
        <note />
      </trans-unit>
      <trans-unit id="WRN_BadRestoreNumber">
        <source>Cannot restore warning 'CS{0}' because it was disabled globally</source>
        <target state="translated">警告 'CS{0}' はグローバルで無効にされたため、復元することはできません。</target>
        <note />
      </trans-unit>
      <trans-unit id="WRN_BadRestoreNumber_Title">
        <source>Cannot restore warning because it was disabled globally</source>
        <target state="translated">警告はグローバルに無効にされたため復元できません</target>
        <note />
      </trans-unit>
      <trans-unit id="ERR_VarargsIterator">
        <source>__arglist is not allowed in the parameter list of iterators</source>
        <target state="translated">__arglist は、反復子のパラメーター リストでは許可されていません</target>
        <note />
      </trans-unit>
      <trans-unit id="ERR_UnsafeIteratorArgType">
        <source>Iterators cannot have unsafe parameters or yield types</source>
        <target state="translated">反復子には unsafe パラメーターまたは yield 型を指定できません。</target>
        <note />
      </trans-unit>
      <trans-unit id="ERR_BadCoClassSig">
        <source>The managed coclass wrapper class signature '{0}' for interface '{1}' is not a valid class name signature</source>
        <target state="translated">インターフェイス '{1}' のマネージ コクラス ラッパー クラス '{0}' は、有効なクラス名シグネチャではありません。</target>
        <note />
      </trans-unit>
      <trans-unit id="ERR_MultipleIEnumOfT">
        <source>foreach statement cannot operate on variables of type '{0}' because it implements multiple instantiations of '{1}'; try casting to a specific interface instantiation</source>
        <target state="translated">{1}' の複数のインスタンスを実装するため、foreach ステートメントは、型 '{0}' の変数では操作できません。特定のインターフェイスのインスタンス化にキャストしてください。</target>
        <note />
      </trans-unit>
      <trans-unit id="ERR_FixedDimsRequired">
        <source>A fixed size buffer field must have the array size specifier after the field name</source>
        <target state="translated">固定サイズ バッファー フィールドには、フィールド名の後に配列サイズの指定子が必要です。</target>
        <note />
      </trans-unit>
      <trans-unit id="ERR_FixedNotInStruct">
        <source>Fixed size buffer fields may only be members of structs</source>
        <target state="translated">固定サイズ バッファー フィールドは、構造体のメンバーにしかなれません。</target>
        <note />
      </trans-unit>
      <trans-unit id="ERR_AnonymousReturnExpected">
        <source>Not all code paths return a value in {0} of type '{1}'</source>
        <target state="translated">型 '{1}' の {0} に値を返さないコード パスがあります。</target>
        <note />
      </trans-unit>
      <trans-unit id="WRN_NonECMAFeature">
        <source>Feature '{0}' is not part of the standardized ISO C# language specification, and may not be accepted by other compilers</source>
        <target state="translated">機能 '{0}' は標準 ISO C# 言語仕様ではありません。別のコンパイラでは受け入れられない可能性があります。</target>
        <note />
      </trans-unit>
      <trans-unit id="WRN_NonECMAFeature_Title">
        <source>Feature is not part of the standardized ISO C# language specification, and may not be accepted by other compilers</source>
        <target state="translated">機能は標準 ISO C# 言語仕様の一部ではありません。別のコンパイラでは受け入れられない可能性があります</target>
        <note />
      </trans-unit>
      <trans-unit id="ERR_ExpectedVerbatimLiteral">
        <source>Keyword, identifier, or string expected after verbatim specifier: @</source>
        <target state="translated">verbatim 識別子の後にはキーワード、識別子、または文字列が必要です:@</target>
        <note />
      </trans-unit>
      <trans-unit id="ERR_RefReadonly">
        <source>A readonly field cannot be used as a ref or out value (except in a constructor)</source>
        <target state="translated">読み取り専用フィールドを ref 値または out 値として使用することはできません (コンストラクターでは可)</target>
        <note />
      </trans-unit>
      <trans-unit id="ERR_RefReadonly2">
        <source>Members of readonly field '{0}' cannot be used as a ref or out value (except in a constructor)</source>
        <target state="translated">読み取り専用フィールド '{0}' のメンバーを ref 値または out 値として使用することはできません (コンストラクターでは可)</target>
        <note />
      </trans-unit>
      <trans-unit id="ERR_AssgReadonly">
        <source>A readonly field cannot be assigned to (except in a constructor or a variable initializer)</source>
        <target state="translated">読み取り専用フィールドに割り当てることはできません (コンストラクター、変数初期化子では可 )。</target>
        <note />
      </trans-unit>
      <trans-unit id="ERR_AssgReadonly2">
        <source>Members of readonly field '{0}' cannot be modified (except in a constructor or a variable initializer)</source>
        <target state="translated">読み取り専用フィールド '{0}' のメンバーは変更できません (コンストラクターまたは変数初期化子では可)。</target>
        <note />
      </trans-unit>
      <trans-unit id="ERR_RefReadonlyNotField">
        <source>Cannot use {0} '{1}' as a ref or out value because it is a readonly variable</source>
        <target state="translated">{0} '{1}' は、読み取り専用の変数であるため、ref 値または out 値として使用することはできません</target>
        <note />
      </trans-unit>
      <trans-unit id="ERR_RefReadonlyNotField2">
        <source>Members of {0} '{1}' cannot be used as a ref or out value because it is a readonly variable</source>
        <target state="translated">{0} '{1}' のメンバーは読み取り専用の変数であるため、ref 値としても out 値としても使用できません</target>
        <note />
      </trans-unit>
      <trans-unit id="ERR_AssignReadonlyNotField">
        <source>Cannot assign to {0} '{1}' because it is a readonly variable</source>
        <target state="translated">読み取り専用の変数であるため、{0} '{1}' に割り当てることができません</target>
        <note />
      </trans-unit>
      <trans-unit id="ERR_AssignReadonlyNotField2">
        <source>Cannot assign to a member of {0} '{1}' because it is a readonly variable</source>
        <target state="translated">読み取り専用の変数であるため、{0} '{1}' のメンバーに割り当てることはできません</target>
        <note />
      </trans-unit>
      <trans-unit id="ERR_RefReturnReadonlyNotField">
        <source>Cannot return {0} '{1}' by writable reference because it is a readonly variable</source>
        <target state="translated">{0} '{1}' は読み取り専用の変数であるため、書き込み可能な参照によって返すことはできません</target>
        <note />
      </trans-unit>
      <trans-unit id="ERR_RefReturnReadonlyNotField2">
        <source>Members of {0} '{1}' cannot be returned by writable reference because it is a readonly variable</source>
        <target state="translated">{0} '{1}' のメンバーは読み取り専用の変数であるため、書き込み可能な参照によって返すことはできません</target>
        <note />
      </trans-unit>
      <trans-unit id="ERR_AssgReadonlyStatic2">
        <source>Fields of static readonly field '{0}' cannot be assigned to (except in a static constructor or a variable initializer)</source>
        <target state="translated">静的読み取り専用フィールド '{0}' のフィールドへの割り当てはできません (静的コンストラクターまたは変数初期化子では可)</target>
        <note />
      </trans-unit>
      <trans-unit id="ERR_RefReadonlyStatic2">
        <source>Fields of static readonly field '{0}' cannot be used as a ref or out value (except in a static constructor)</source>
        <target state="translated">静的な読み取り専用フィールド '{0}' のフィールドを ref 値または out 値として使用することはできません (静的コンストラクターでは可)</target>
        <note />
      </trans-unit>
      <trans-unit id="ERR_AssgReadonlyLocal2Cause">
        <source>Cannot modify members of '{0}' because it is a '{1}'</source>
        <target state="translated">{0}' のメンバーは '{1}' であるため変更できません</target>
        <note />
      </trans-unit>
      <trans-unit id="ERR_RefReadonlyLocal2Cause">
        <source>Cannot use fields of '{0}' as a ref or out value because it is a '{1}'</source>
        <target state="translated">{0}' は '{1}' であるため、そのフィールドを ref 値または out 値として使用することはできません</target>
        <note />
      </trans-unit>
      <trans-unit id="ERR_AssgReadonlyLocalCause">
        <source>Cannot assign to '{0}' because it is a '{1}'</source>
        <target state="translated">{0}' は '{1}' であるため、これに割り当てることはできません。</target>
        <note />
      </trans-unit>
      <trans-unit id="ERR_RefReadonlyLocalCause">
        <source>Cannot use '{0}' as a ref or out value because it is a '{1}'</source>
        <target state="translated">{0}' は '{1}' であるため、ref 値または out 値として使用することはできません</target>
        <note />
      </trans-unit>
      <trans-unit id="WRN_ErrorOverride">
        <source>{0}. See also error CS{1}.</source>
        <target state="translated">{0}。エラー CS{1} を参照してください。</target>
        <note />
      </trans-unit>
      <trans-unit id="WRN_ErrorOverride_Title">
        <source>Warning is overriding an error</source>
        <target state="translated">警告がエラーをオーバーライドしています</target>
        <note />
      </trans-unit>
      <trans-unit id="WRN_ErrorOverride_Description">
        <source>The compiler emits this warning when it overrides an error with a warning. For information about the problem, search for the error code mentioned.</source>
        <target state="translated">コンパイラは、警告付きのエラーをオーバーライドしたときにこの警告を生成します。この問題の詳細については、上記のエラー コードを検索してください。</target>
        <note />
      </trans-unit>
      <trans-unit id="ERR_AnonMethToNonDel">
        <source>Cannot convert {0} to type '{1}' because it is not a delegate type</source>
        <target state="translated">{0} はデリゲート型ではないため、'{1}' 型に変換できません。</target>
        <note />
      </trans-unit>
      <trans-unit id="ERR_CantConvAnonMethParams">
        <source>Cannot convert {0} to delegate type '{1}' because the parameter types do not match the delegate parameter types</source>
        <target state="translated">パラメーター型がデリゲート パラメーター型と一致しないため、{0} をデリゲート型 '{1}' に変換することはできません。</target>
        <note />
      </trans-unit>
      <trans-unit id="ERR_CantConvAnonMethReturns">
        <source>Cannot convert {0} to intended delegate type because some of the return types in the block are not implicitly convertible to the delegate return type</source>
        <target state="translated">デリゲート戻り値の型に暗黙的に変換できない戻り値の型がブロック内にあるため、{0} を目的のデリゲート型に変換できません。</target>
        <note />
      </trans-unit>
      <trans-unit id="ERR_BadAsyncReturnExpression">
        <source>Since this is an async method, the return expression must be of type '{0}' rather than 'Task&lt;{0}&gt;'</source>
        <target state="translated">これは非同期メソッドであるため、return 式は 'Task&lt;{0}&gt;' ではなく '{0}' 型である必要があります。</target>
        <note />
      </trans-unit>
      <trans-unit id="ERR_CantConvAsyncAnonFuncReturns">
        <source>Cannot convert async {0} to delegate type '{1}'. An async {0} may return void, Task or Task&lt;T&gt;, none of which are convertible to '{1}'.</source>
        <target state="translated">非同期の {0} をデリゲート型 '{1}' に変換できません。非同期の {0} は void、Task、または Task&lt;T&gt; を返しますが、いずれも '{1}' に変換することができません。</target>
        <note />
      </trans-unit>
      <trans-unit id="ERR_IllegalFixedType">
        <source>Fixed size buffer type must be one of the following: bool, byte, short, int, long, char, sbyte, ushort, uint, ulong, float or double</source>
        <target state="translated">固定サイズ バッファーの型は次のうちの 1 つでなければなりません: bool、byte、short、int、long、char、sbyte、ushort、uint、ulong、float または double</target>
        <note />
      </trans-unit>
      <trans-unit id="ERR_FixedOverflow">
        <source>Fixed size buffer of length {0} and type '{1}' is too big</source>
        <target state="translated">長さ {0}、型 '{1}' の固定サイズ バッファーは大きすぎます。</target>
        <note />
      </trans-unit>
      <trans-unit id="ERR_InvalidFixedArraySize">
        <source>Fixed size buffers must have a length greater than zero</source>
        <target state="translated">固定サイズ バッファーには、0 よりも大きい値を指定しなければなりません。</target>
        <note />
      </trans-unit>
      <trans-unit id="ERR_FixedBufferNotFixed">
        <source>You cannot use fixed size buffers contained in unfixed expressions. Try using the fixed statement.</source>
        <target state="translated">fixed でない式に含まれる固定サイズ バッファーは使用できません。fixed ステートメントを使用してください。</target>
        <note />
      </trans-unit>
      <trans-unit id="ERR_AttributeNotOnAccessor">
        <source>Attribute '{0}' is not valid on property or event accessors. It is only valid on '{1}' declarations.</source>
        <target state="translated">属性 '{0}' はプロパティまたはイベントのアクセサーでは無効です。'{1}' 宣言でのみ有効です。</target>
        <note />
      </trans-unit>
      <trans-unit id="WRN_InvalidSearchPathDir">
        <source>Invalid search path '{0}' specified in '{1}' -- '{2}'</source>
        <target state="translated">{1}' で指定された無効な検索パス '{0}' です -- '{2}'</target>
        <note />
      </trans-unit>
      <trans-unit id="WRN_InvalidSearchPathDir_Title">
        <source>Invalid search path specified</source>
        <target state="translated">無効な検索パスが指定されています</target>
        <note />
      </trans-unit>
      <trans-unit id="ERR_IllegalVarArgs">
        <source>__arglist is not valid in this context</source>
        <target state="translated">__arglist は、このコンテキストでは無効です。</target>
        <note />
      </trans-unit>
      <trans-unit id="ERR_IllegalParams">
        <source>params is not valid in this context</source>
        <target state="translated">params はこのコンテキストでは有効ではありません。</target>
        <note />
      </trans-unit>
      <trans-unit id="ERR_BadModifiersOnNamespace">
        <source>A namespace declaration cannot have modifiers or attributes</source>
        <target state="translated">名前空間の宣言に、修飾子または属性を指定することはできません。</target>
        <note />
      </trans-unit>
      <trans-unit id="ERR_BadPlatformType">
        <source>Invalid option '{0}' for /platform; must be anycpu, x86, Itanium, arm, arm64 or x64</source>
        <target state="needs-review-translation">/platform に対するオプション '{0}' が無効です。anycpu、x86、Itanium、または x64 を指定してください。</target>
        <note />
      </trans-unit>
      <trans-unit id="ERR_ThisStructNotInAnonMeth">
        <source>Anonymous methods, lambda expressions, and query expressions inside structs cannot access instance members of 'this'. Consider copying 'this' to a local variable outside the anonymous method, lambda expression or query expression and using the local instead.</source>
        <target state="translated">構造体内部の匿名メソッド、ラムダ式、またはクエリ式は、'this' のインスタンス メンバーにアクセスできません。'this' を匿名メソッド、ラムダ式、またはクエリ式の外部のローカル変数にコピーして、そのローカルを使用してください。</target>
        <note />
      </trans-unit>
      <trans-unit id="ERR_NoConvToIDisp">
        <source>'{0}': type used in a using statement must be implicitly convertible to 'System.IDisposable'</source>
        <target state="translated">'{0}': using ステートメントで使用される型は、暗黙的に 'System.IDisposable' への変換が可能でなければなりません。</target>
        <note />
      </trans-unit>
      <trans-unit id="ERR_BadParamRef">
        <source>Parameter {0} must be declared with the '{1}' keyword</source>
        <target state="translated">パラメーター {0} はキーワード '{1}' で宣言する必要があります。</target>
        <note />
      </trans-unit>
      <trans-unit id="ERR_BadParamExtraRef">
        <source>Parameter {0} should not be declared with the '{1}' keyword</source>
        <target state="translated">パラメーター {0} はキーワード '{1}' で宣言しないでください。</target>
        <note />
      </trans-unit>
      <trans-unit id="ERR_BadParamType">
        <source>Parameter {0} is declared as type '{1}{2}' but should be '{3}{4}'</source>
        <target state="translated">パラメーター {0} は '{1}{2}' 型として宣言しますが、'{3}{4}' である必要があります</target>
        <note />
      </trans-unit>
      <trans-unit id="ERR_BadExternIdentifier">
        <source>Invalid extern alias for '/reference'; '{0}' is not a valid identifier</source>
        <target state="translated">/reference' の無効な extern エイリアスです。'{0}' は無効な識別子です。</target>
        <note />
      </trans-unit>
      <trans-unit id="ERR_AliasMissingFile">
        <source>Invalid reference alias option: '{0}=' -- missing filename</source>
        <target state="translated">無効な参照エイリアス オプションです: '{0}=' -- ファイル名が指定されていません</target>
        <note />
      </trans-unit>
      <trans-unit id="ERR_GlobalExternAlias">
        <source>You cannot redefine the global extern alias</source>
        <target state="translated">グローバルの extern エイリアスは再定義できません。</target>
        <note />
      </trans-unit>
      <trans-unit id="ERR_MissingTypeInSource">
        <source>Reference to type '{0}' claims it is defined in this assembly, but it is not defined in source or any added modules</source>
        <target state="translated">型 '{0}' への参照では、このアセンブリで定義されていると指定されていますが、ソースまたは追加モジュール内では定義されていません。</target>
        <note />
      </trans-unit>
      <trans-unit id="ERR_MissingTypeInAssembly">
        <source>Reference to type '{0}' claims it is defined in '{1}', but it could not be found</source>
        <target state="translated">型 '{0}' への参照では、'{1}' で定義されていると指定されていますが、見つかりませんでした。</target>
        <note />
      </trans-unit>
      <trans-unit id="WRN_MultiplePredefTypes">
        <source>The predefined type '{0}' is defined in multiple assemblies in the global alias; using definition from '{1}'</source>
        <target state="translated">定義済みの型 '{0}' は、グローバル エイリアスの複数のアセンブリ内で定義されています。'{1}' からの定義を使用してください。</target>
        <note />
      </trans-unit>
      <trans-unit id="WRN_MultiplePredefTypes_Title">
        <source>Predefined type is defined in multiple assemblies in the global alias</source>
        <target state="translated">グローバル エイリアスの複数のアセンブリで定義済みの型が定義されています</target>
        <note />
      </trans-unit>
      <trans-unit id="WRN_MultiplePredefTypes_Description">
        <source>This error occurs when a predefined system type such as System.Int32 is found in two assemblies. One way this can happen is if you are referencing mscorlib or System.Runtime.dll from two different places, such as trying to run two versions of the .NET Framework side-by-side.</source>
        <target state="translated">このエラーは、System.Int32 などの定義済みのシステム型が 2 つのアセンブリで見つかった場合に発生します。これが起こりうる 1 つの方法は、.NET Framework の 2 つのバージョンを同時に実行するなど、2 つの異なる場所から mscorlib または System.Runtime.dll を参照した場合です。</target>
        <note />
      </trans-unit>
      <trans-unit id="ERR_LocalCantBeFixedAndHoisted">
        <source>Local '{0}' or its members cannot have their address taken and be used inside an anonymous method or lambda expression</source>
        <target state="translated">ローカル '{0}' またはそのメンバーは、アドレスを与えることも、匿名メソッドまたはラムダ式の内部で使用されることもできません。</target>
        <note />
      </trans-unit>
      <trans-unit id="WRN_TooManyLinesForDebugger">
        <source>Source file has exceeded the limit of 16,707,565 lines representable in the PDB; debug information will be incorrect</source>
        <target state="translated">ソース ファイルは、PDB 内で表せる 16,707,565 行の限界を超えているため、デバッグ情報は不正確になります</target>
        <note />
      </trans-unit>
      <trans-unit id="WRN_TooManyLinesForDebugger_Title">
        <source>Source file has exceeded the limit of 16,707,565 lines representable in the PDB; debug information will be incorrect</source>
        <target state="translated">ソース ファイルは、PDB 内で表せる 16,707,565 行の限界を超えているため、デバッグ情報は不正確になります</target>
        <note />
      </trans-unit>
      <trans-unit id="ERR_CantConvAnonMethNoParams">
        <source>Cannot convert anonymous method block without a parameter list to delegate type '{0}' because it has one or more out parameters</source>
        <target state="translated">デリゲート型 '{0}' には 1 つ以上の out パラメーターが含まれているため、パラメーター リストを含まない匿名メソッド ブロックをこのデリゲート型に変換することはできません。</target>
        <note />
      </trans-unit>
      <trans-unit id="ERR_ConditionalOnNonAttributeClass">
        <source>Attribute '{0}' is only valid on methods or attribute classes</source>
        <target state="translated">属性 '{0}' は、メソッドまたは属性クラスでのみ有効です。</target>
        <note />
      </trans-unit>
      <trans-unit id="WRN_CallOnNonAgileField">
        <source>Accessing a member on '{0}' may cause a runtime exception because it is a field of a marshal-by-reference class</source>
        <target state="translated">参照マーシャリング クラスのフィールドであるため、'{0}' のメンバーにアクセスすると、ランタイム例外が発生する可能性があります</target>
        <note />
      </trans-unit>
      <trans-unit id="WRN_CallOnNonAgileField_Title">
        <source>Accessing a member on a field of a marshal-by-reference class may cause a runtime exception</source>
        <target state="translated">参照マーシャリング クラスのフィールドのメンバーにアクセスすると、ランタイム例外が発生する可能性があります</target>
        <note />
      </trans-unit>
      <trans-unit id="WRN_CallOnNonAgileField_Description">
        <source>This warning occurs when you try to call a method, property, or indexer on a member of a class that derives from MarshalByRefObject, and the member is a value type. Objects that inherit from MarshalByRefObject are typically intended to be marshaled by reference across an application domain. If any code ever attempts to directly access the value-type member of such an object across an application domain, a runtime exception will occur. To resolve the warning, first copy the member into a local variable and call the method on that variable.</source>
        <target state="translated">この警告は、MarshalByRefObject から派生したクラスのメンバーにあるメソッド、プロパティ、またはインデクサーを呼び出し、かつメンバーが値の型である場合に発生します。MarshalByRefObject から継承するオブジェクトは、通常はアプリケーション ドメイン間の参照によってマーシャリングされることになっています。コードがこのようなアプリケーション ドメイン間のオブジェクトの値の型のメンバーに直接アクセスすると、ランタイム例外が発生します。警告を解決するには、まずメンバーをローカル変数にコピーしてから、その変数でメソッドを呼び出します。</target>
        <note />
      </trans-unit>
      <trans-unit id="WRN_BadWarningNumber">
        <source>'{0}' is not a valid warning number</source>
        <target state="translated">'{0}' は有効な警告番号ではありません。</target>
        <note />
      </trans-unit>
      <trans-unit id="WRN_BadWarningNumber_Title">
        <source>Not a valid warning number</source>
        <target state="translated">無効な警告番号です</target>
        <note />
      </trans-unit>
      <trans-unit id="WRN_BadWarningNumber_Description">
        <source>A number that was passed to the #pragma warning preprocessor directive was not a valid warning number. Verify that the number represents a warning, not an error.</source>
        <target state="translated">#pragma 警告のプリプロセッサ ディレクティブに渡された番号は無効な警告番号です。番号がエラー番号ではなく警告番号を表していることを確認してください。</target>
        <note />
      </trans-unit>
      <trans-unit id="WRN_InvalidNumber">
        <source>Invalid number</source>
        <target state="translated">無効な数字です</target>
        <note />
      </trans-unit>
      <trans-unit id="WRN_InvalidNumber_Title">
        <source>Invalid number</source>
        <target state="translated">無効な数字です</target>
        <note />
      </trans-unit>
      <trans-unit id="WRN_FileNameTooLong">
        <source>Invalid filename specified for preprocessor directive. Filename is too long or not a valid filename.</source>
        <target state="translated">プリプロセッサ ディレクティブに対して無効なファイル名が指定されました。ファイル名は長すぎるか、または有効なファイル名ではありません。</target>
        <note />
      </trans-unit>
      <trans-unit id="WRN_FileNameTooLong_Title">
        <source>Invalid filename specified for preprocessor directive</source>
        <target state="translated">プリプロセッサ ディレクティブに対して無効なファイル名が指定されました</target>
        <note />
      </trans-unit>
      <trans-unit id="WRN_IllegalPPChecksum">
        <source>Invalid #pragma checksum syntax; should be #pragma checksum "filename" "{XXXXXXXX-XXXX-XXXX-XXXX-XXXXXXXXXXXX}" "XXXX..."</source>
        <target state="translated">無効な #pragma checksum 構文です。有効な #pragma checksum は、"filename" "{XXXXXXXX-XXXX-XXXX-XXXX-XXXXXXXXXXXX}" "XXXX..." です</target>
        <note />
      </trans-unit>
      <trans-unit id="WRN_IllegalPPChecksum_Title">
        <source>Invalid #pragma checksum syntax</source>
        <target state="translated">無効な #pragma チェックサム構文です</target>
        <note />
      </trans-unit>
      <trans-unit id="WRN_EndOfPPLineExpected">
        <source>Single-line comment or end-of-line expected</source>
        <target state="translated">単一行コメントか行の終わりが必要です。</target>
        <note />
      </trans-unit>
      <trans-unit id="WRN_EndOfPPLineExpected_Title">
        <source>Single-line comment or end-of-line expected after #pragma directive</source>
        <target state="translated">#pragma ディレクティブの後に、単一行コメントか行の終わりが必要です</target>
        <note />
      </trans-unit>
      <trans-unit id="WRN_ConflictingChecksum">
        <source>Different checksum values given for '{0}'</source>
        <target state="translated">{0}' に異なるチェックサム値が指定されています。</target>
        <note />
      </trans-unit>
      <trans-unit id="WRN_ConflictingChecksum_Title">
        <source>Different #pragma checksum values given</source>
        <target state="translated">異なる #pragma チェックサム値が指定されています</target>
        <note />
      </trans-unit>
      <trans-unit id="WRN_InvalidAssemblyName">
        <source>Assembly reference '{0}' is invalid and cannot be resolved</source>
        <target state="translated">アセンブリ参照 '{0}' は無効であり、解決できません。</target>
        <note />
      </trans-unit>
      <trans-unit id="WRN_InvalidAssemblyName_Title">
        <source>Assembly reference is invalid and cannot be resolved</source>
        <target state="translated">アセンブリ参照が無効で、解決できません</target>
        <note />
      </trans-unit>
      <trans-unit id="WRN_InvalidAssemblyName_Description">
        <source>This warning indicates that an attribute, such as InternalsVisibleToAttribute, was not specified correctly.</source>
        <target state="translated">この警告は、InternalsVisibleToAttribute などの属性が正しく指定されていないことを示します。</target>
        <note />
      </trans-unit>
      <trans-unit id="WRN_UnifyReferenceMajMin">
        <source>Assuming assembly reference '{0}' used by '{1}' matches identity '{2}' of '{3}', you may need to supply runtime policy</source>
        <target state="translated">{1}' によって使用されるアセンブリ参照 '{0}' が '{3}' の ID '{2}' と一致すると仮定して、実行時ポリシーを指定する必要がある可能性があります。</target>
        <note />
      </trans-unit>
      <trans-unit id="WRN_UnifyReferenceMajMin_Title">
        <source>Assuming assembly reference matches identity</source>
        <target state="translated">アセンブリ参照が ID と一致すると仮定します</target>
        <note />
      </trans-unit>
      <trans-unit id="WRN_UnifyReferenceMajMin_Description">
        <source>The two assemblies differ in release and/or version number. For unification to occur, you must specify directives in the application's .config file, and you must provide the correct strong name of an assembly.</source>
        <target state="translated">2 つのアセンブリはリリースまたはバージョン番号が異なります。統一するには、アプリケーションの .config ファイルにディレクティブを指定するとともに、アセンブリの厳密な名前を正しく付ける必要があります。</target>
        <note />
      </trans-unit>
      <trans-unit id="WRN_UnifyReferenceBldRev">
        <source>Assuming assembly reference '{0}' used by '{1}' matches identity '{2}' of '{3}', you may need to supply runtime policy</source>
        <target state="translated">{1}' によって使用されるアセンブリ参照 '{0}' が '{3}' の ID '{2}' と一致すると仮定して、実行時ポリシーを指定する必要がある可能性があります。</target>
        <note />
      </trans-unit>
      <trans-unit id="WRN_UnifyReferenceBldRev_Title">
        <source>Assuming assembly reference matches identity</source>
        <target state="translated">アセンブリ参照が ID と一致すると仮定します</target>
        <note />
      </trans-unit>
      <trans-unit id="WRN_UnifyReferenceBldRev_Description">
        <source>The two assemblies differ in release and/or version number. For unification to occur, you must specify directives in the application's .config file, and you must provide the correct strong name of an assembly.</source>
        <target state="translated">2 つのアセンブリはリリースまたはバージョン番号が異なります。統一するには、アプリケーションの .config ファイルにディレクティブを指定するとともに、アセンブリの厳密な名前を正しく付ける必要があります。</target>
        <note />
      </trans-unit>
      <trans-unit id="ERR_DuplicateImport">
        <source>Multiple assemblies with equivalent identity have been imported: '{0}' and '{1}'. Remove one of the duplicate references.</source>
        <target state="translated">ID が同一の複数のアセンブリ ('{0}' と '{1}') がインポートされました。重複している参照の一方を削除します。</target>
        <note />
      </trans-unit>
      <trans-unit id="ERR_DuplicateImportSimple">
        <source>An assembly with the same simple name '{0}' has already been imported. Try removing one of the references (e.g. '{1}') or sign them to enable side-by-side.</source>
        <target state="translated">同じ簡易名 '{0}' でアセンブリが既にインポートされています。参照の 1 つ (例: '{1}') を削除するか、サイド バイ サイドを有効にするために署名してください。</target>
        <note />
      </trans-unit>
      <trans-unit id="ERR_AssemblyMatchBadVersion">
        <source>Assembly '{0}' with identity '{1}' uses '{2}' which has a higher version than referenced assembly '{3}' with identity '{4}'</source>
        <target state="translated">アセンブリ '{0}' (ID '{1}') は、参照されているアセンブリ '{3}' (ID '{4}') より新しいバージョンを含む '{2}' を使用します。</target>
        <note />
      </trans-unit>
      <trans-unit id="ERR_FixedNeedsLvalue">
        <source>Fixed size buffers can only be accessed through locals or fields</source>
        <target state="translated">固定サイズ バッファーには、ローカルまたはフィールドをとおしてのみアクセスできます</target>
        <note />
      </trans-unit>
      <trans-unit id="WRN_DuplicateTypeParamTag">
        <source>XML comment has a duplicate typeparam tag for '{0}'</source>
        <target state="translated">XML コメントで '{0}' の typeparam タグが重複しています。</target>
        <note />
      </trans-unit>
      <trans-unit id="WRN_DuplicateTypeParamTag_Title">
        <source>XML comment has a duplicate typeparam tag</source>
        <target state="translated">XML コメントで typeparam タグが重複しています</target>
        <note />
      </trans-unit>
      <trans-unit id="WRN_UnmatchedTypeParamTag">
        <source>XML comment has a typeparam tag for '{0}', but there is no type parameter by that name</source>
        <target state="translated">XML コメントには '{0}' の typeparam タグがありますが、その名前に相当するパラメーターはありません。</target>
        <note />
      </trans-unit>
      <trans-unit id="WRN_UnmatchedTypeParamTag_Title">
        <source>XML comment has a typeparam tag, but there is no type parameter by that name</source>
        <target state="translated">XML コメントに typeparam タグが存在しますが、その名前に相当する型パラメーターはありません</target>
        <note />
      </trans-unit>
      <trans-unit id="WRN_UnmatchedTypeParamRefTag">
        <source>XML comment on '{1}' has a typeparamref tag for '{0}', but there is no type parameter by that name</source>
        <target state="translated">{1}' の XML コメントで、'{0}' の typeparamref タグがありますが、その名前に相当するパラメーターはありません。</target>
        <note />
      </trans-unit>
      <trans-unit id="WRN_UnmatchedTypeParamRefTag_Title">
        <source>XML comment has a typeparamref tag, but there is no type parameter by that name</source>
        <target state="translated">XML コメントに typeparamref タグが存在しますが、その名前に相当する型パラメーターはありません</target>
        <note />
      </trans-unit>
      <trans-unit id="WRN_MissingTypeParamTag">
        <source>Type parameter '{0}' has no matching typeparam tag in the XML comment on '{1}' (but other type parameters do)</source>
        <target state="translated">型パラメーター '{0}' には、対応する typeparam タグが '{1}' の XML コメントにありませんが、他の型パラメーターにはあります。</target>
        <note />
      </trans-unit>
      <trans-unit id="WRN_MissingTypeParamTag_Title">
        <source>Type parameter has no matching typeparam tag in the XML comment (but other type parameters do)</source>
        <target state="translated">型パラメーターには、対応する typeparam タグが XML コメントにありませんが、他の型パラメーターにはあります</target>
        <note />
      </trans-unit>
      <trans-unit id="ERR_CantChangeTypeOnOverride">
        <source>'{0}': type must be '{2}' to match overridden member '{1}'</source>
        <target state="translated">'{0}': オーバーライドされたメンバー '{1}' に対応するために、型は '{2}' でなければなりません。</target>
        <note />
      </trans-unit>
      <trans-unit id="ERR_DoNotUseFixedBufferAttr">
        <source>Do not use 'System.Runtime.CompilerServices.FixedBuffer' attribute. Use the 'fixed' field modifier instead.</source>
        <target state="translated">System.Runtime.CompilerServices.FixedBuffer' 属性を使用しないでください。'fixed' フィールド修飾子を使用してください。</target>
        <note />
      </trans-unit>
      <trans-unit id="WRN_AssignmentToSelf">
        <source>Assignment made to same variable; did you mean to assign something else?</source>
        <target state="translated">同じ変数に割り当てられました。他の変数に割り当てますか?</target>
        <note />
      </trans-unit>
      <trans-unit id="WRN_AssignmentToSelf_Title">
        <source>Assignment made to same variable</source>
        <target state="translated">同じ変数に割り当てられました</target>
        <note />
      </trans-unit>
      <trans-unit id="WRN_ComparisonToSelf">
        <source>Comparison made to same variable; did you mean to compare something else?</source>
        <target state="translated">同じ変数と比較されました。他の変数と比較しますか?</target>
        <note />
      </trans-unit>
      <trans-unit id="WRN_ComparisonToSelf_Title">
        <source>Comparison made to same variable</source>
        <target state="translated">同じ変数と比較されました</target>
        <note />
      </trans-unit>
      <trans-unit id="ERR_CantOpenWin32Res">
        <source>Error opening Win32 resource file '{0}' -- '{1}'</source>
        <target state="translated">Win32 リソース ファイル '{0}' を開く際にエラーが発生しました -- '{1}'</target>
        <note />
      </trans-unit>
      <trans-unit id="WRN_DotOnDefault">
        <source>Expression will always cause a System.NullReferenceException because the default value of '{0}' is null</source>
        <target state="translated">{0}' の既定値が Null であるため、式は常に System.NullReferenceException になります。</target>
        <note />
      </trans-unit>
      <trans-unit id="WRN_DotOnDefault_Title">
        <source>Expression will always cause a System.NullReferenceException because the type's default value is null</source>
        <target state="translated">型の規定値が null であるため、式は常に System.NullReferenceException になります</target>
        <note />
      </trans-unit>
      <trans-unit id="ERR_NoMultipleInheritance">
        <source>Class '{0}' cannot have multiple base classes: '{1}' and '{2}'</source>
        <target state="translated">クラス '{0}' は複数の基底クラス ('{1}' と '{2}') を持つことができません。</target>
        <note />
      </trans-unit>
      <trans-unit id="ERR_BaseClassMustBeFirst">
        <source>Base class '{0}' must come before any interfaces</source>
        <target state="translated">基底クラス '{0}' は、すべてのインターフェイスより前に指定する必要があります。</target>
        <note />
      </trans-unit>
      <trans-unit id="WRN_BadXMLRefTypeVar">
        <source>XML comment has cref attribute '{0}' that refers to a type parameter</source>
        <target state="translated">XML コメントに型パラメーターを参照する cref 属性 '{0}' が指定されています。</target>
        <note />
      </trans-unit>
      <trans-unit id="WRN_BadXMLRefTypeVar_Title">
        <source>XML comment has cref attribute that refers to a type parameter</source>
        <target state="translated">XML コメントに型パラメーターを参照する cref 属性があります</target>
        <note />
      </trans-unit>
      <trans-unit id="ERR_FriendAssemblyBadArgs">
        <source>Friend assembly reference '{0}' is invalid. InternalsVisibleTo declarations cannot have a version, culture, public key token, or processor architecture specified.</source>
        <target state="translated">フレンド アセンブリ参照 '{0}' は無効です。InternalsVisibleTo 宣言にバージョン、カルチャ、公開キー トークン、またはプロセッサ属性を指定することはできません。</target>
        <note />
      </trans-unit>
      <trans-unit id="ERR_FriendAssemblySNReq">
        <source>Friend assembly reference '{0}' is invalid. Strong-name signed assemblies must specify a public key in their InternalsVisibleTo declarations.</source>
        <target state="translated">フレンド アセンブリ参照 '{0}' は無効です。厳密な名前の署名つきアセンブリはその InternalsVisibleTo 宣言内で公開キーを指定しなければなりません。</target>
        <note />
      </trans-unit>
      <trans-unit id="ERR_DelegateOnNullable">
        <source>Cannot bind delegate to '{0}' because it is a member of 'System.Nullable&lt;T&gt;'</source>
        <target state="translated">System.Nullable&lt;T&gt;' のメンバーであるため、デリゲートを '{0}' にバインドできません</target>
        <note />
      </trans-unit>
      <trans-unit id="ERR_BadCtorArgCount">
        <source>'{0}' does not contain a constructor that takes {1} arguments</source>
        <target state="translated">'{0}' には、引数 {1} を指定するコンストラクターは含まれていません。</target>
        <note />
      </trans-unit>
      <trans-unit id="ERR_GlobalAttributesNotFirst">
        <source>Assembly and module attributes must precede all other elements defined in a file except using clauses and extern alias declarations</source>
        <target state="translated">アセンブリ属性とモジュール属性は、句および extern エイリアス宣言を使用する場合を除き、ファイルで定義された他のすべての要素の前に指定しなければなりません。</target>
        <note />
      </trans-unit>
      <trans-unit id="ERR_ExpressionExpected">
        <source>Expected expression</source>
        <target state="translated">式が必要です。</target>
        <note />
      </trans-unit>
      <trans-unit id="ERR_InvalidSubsystemVersion">
        <source>Invalid version {0} for /subsystemversion. The version must be 6.02 or greater for ARM or AppContainerExe, and 4.00 or greater otherwise</source>
        <target state="translated">/subsystemversion のバージョン {0} は無効です。バージョンは、ARM または AppContainerExe の場合は 6.02 以上、それ以外の場合は 4.00 以上である必要があります。</target>
        <note />
      </trans-unit>
      <trans-unit id="ERR_InteropMethodWithBody">
        <source>Embedded interop method '{0}' contains a body.</source>
        <target state="translated">埋め込み相互運用メソッド '{0}' には本体が含まれます。</target>
        <note />
      </trans-unit>
      <trans-unit id="ERR_BadWarningLevel">
        <source>Warning level must be in the range 0-4</source>
        <target state="translated">警告レベルの範囲は 0-4 です。</target>
        <note />
      </trans-unit>
      <trans-unit id="ERR_BadDebugType">
        <source>Invalid option '{0}' for /debug; must be 'portable', 'embedded', 'full' or 'pdbonly'</source>
        <target state="translated">/debug のオプション '{0}' が無効です。'portable'、'embedded'、'full'、または 'pdbonly' を指定してください</target>
        <note />
      </trans-unit>
      <trans-unit id="ERR_BadResourceVis">
        <source>Invalid option '{0}'; Resource visibility must be either 'public' or 'private'</source>
        <target state="translated">無効なオプション '{0}' です。リソースの参照可能範囲は 'public' または 'private' でなければなりません。</target>
        <note />
      </trans-unit>
      <trans-unit id="ERR_DefaultValueTypeMustMatch">
        <source>The type of the argument to the DefaultParameterValue attribute must match the parameter type</source>
        <target state="translated">DefaultParameterValue 属性への引数の型は、パラメーター型と一致していることが必要です。</target>
        <note />
      </trans-unit>
      <trans-unit id="ERR_DefaultValueBadValueType">
        <source>Argument of type '{0}' is not applicable for the DefaultParameterValue attribute</source>
        <target state="translated">型 '{0}' の引数は DefaultParameterValue 属性には適用できません。</target>
        <note />
      </trans-unit>
      <trans-unit id="ERR_MemberAlreadyInitialized">
        <source>Duplicate initialization of member '{0}'</source>
        <target state="translated">メンバー '{0}' の初期化が重複しています。</target>
        <note />
      </trans-unit>
      <trans-unit id="ERR_MemberCannotBeInitialized">
        <source>Member '{0}' cannot be initialized. It is not a field or property.</source>
        <target state="translated">メンバー '{0}' はフィールドまたはプロパティではないため、初期化することはできません。</target>
        <note />
      </trans-unit>
      <trans-unit id="ERR_StaticMemberInObjectInitializer">
        <source>Static field or property '{0}' cannot be assigned in an object initializer</source>
        <target state="translated">静的フィールドまたはプロパティ '{0}' をオブジェクト初期化子に割り当てることはできません。</target>
        <note />
      </trans-unit>
      <trans-unit id="ERR_ReadonlyValueTypeInObjectInitializer">
        <source>Members of readonly field '{0}' of type '{1}' cannot be assigned with an object initializer because it is of a value type</source>
        <target state="translated">型 '{1}' の読み取り専用フィールド '{0}' のメンバーは、値の型であるため、オブジェクト初期化子と共に割り当てることはできません。</target>
        <note />
      </trans-unit>
      <trans-unit id="ERR_ValueTypePropertyInObjectInitializer">
        <source>Members of property '{0}' of type '{1}' cannot be assigned with an object initializer because it is of a value type</source>
        <target state="translated">型 '{1}' のプロパティ '{0}' のメンバーは、値の型であるため、オブジェクト初期化子と共に割り当てることはできません。</target>
        <note />
      </trans-unit>
      <trans-unit id="ERR_UnsafeTypeInObjectCreation">
        <source>Unsafe type '{0}' cannot be used in object creation</source>
        <target state="translated">安全でない型 '{0}' をオブジェクトの作成に使用することはできません。</target>
        <note />
      </trans-unit>
      <trans-unit id="ERR_EmptyElementInitializer">
        <source>Element initializer cannot be empty</source>
        <target state="translated">要素初期化子を空白にはできません</target>
        <note />
      </trans-unit>
      <trans-unit id="ERR_InitializerAddHasWrongSignature">
        <source>The best overloaded method match for '{0}' has wrong signature for the initializer element. The initializable Add must be an accessible instance method.</source>
        <target state="translated">{0}' に最も適しているオーバーロード メソッドには、初期化子要素の正しくないシグネチャが含まれます。初期化可能な Add は、アクセス可能なインスタンス メソッドでなければなりません。</target>
        <note />
      </trans-unit>
      <trans-unit id="ERR_CollectionInitRequiresIEnumerable">
        <source>Cannot initialize type '{0}' with a collection initializer because it does not implement 'System.Collections.IEnumerable'</source>
        <target state="translated">System.Collections.IEnumerable' を実装していないため、型 '{0}' はコレクション初期化子で初期化することはできません。</target>
        <note />
      </trans-unit>
      <trans-unit id="ERR_CantSetWin32Manifest">
        <source>Error reading Win32 manifest file '{0}' -- '{1}'</source>
        <target state="translated">Win32 マニフェスト ファイル '{0}' を読み取り中にエラーが発生しました -- '{1}'</target>
        <note />
      </trans-unit>
      <trans-unit id="WRN_CantHaveManifestForModule">
        <source>Ignoring /win32manifest for module because it only applies to assemblies</source>
        <target state="translated">モジュールの /win32manifest は、アセンブリにのみ適用されるため、無視されます</target>
        <note />
      </trans-unit>
      <trans-unit id="WRN_CantHaveManifestForModule_Title">
        <source>Ignoring /win32manifest for module because it only applies to assemblies</source>
        <target state="translated">モジュールの /win32manifest は、アセンブリにのみ適用されるため、無視されます</target>
        <note />
      </trans-unit>
      <trans-unit id="ERR_BadInstanceArgType">
        <source>'{0}' does not contain a definition for '{1}' and the best extension method overload '{2}' requires a receiver of type '{3}'</source>
        <target state="translated">'{0}' に '{1}' の定義が含まれておらず、最も適している拡張メソッド オーバーロード '{2}' には '{3}' 型のレシーバーが必要です。</target>
        <note />
      </trans-unit>
      <trans-unit id="ERR_QueryDuplicateRangeVariable">
        <source>The range variable '{0}' has already been declared</source>
        <target state="translated">範囲変数 '{0}' は既に宣言されています。</target>
        <note />
      </trans-unit>
      <trans-unit id="ERR_QueryRangeVariableOverrides">
        <source>The range variable '{0}' conflicts with a previous declaration of '{0}'</source>
        <target state="translated">範囲変数 '{0}' が '{0}' の以前の宣言と競合しています。</target>
        <note />
      </trans-unit>
      <trans-unit id="ERR_QueryRangeVariableAssignedBadValue">
        <source>Cannot assign {0} to a range variable</source>
        <target state="translated">範囲変数に {0} を割り当てることができません。</target>
        <note />
      </trans-unit>
      <trans-unit id="ERR_QueryNoProviderCastable">
        <source>Could not find an implementation of the query pattern for source type '{0}'.  '{1}' not found.  Consider explicitly specifying the type of the range variable '{2}'.</source>
        <target state="translated">ソース型 '{0}' のクエリ パターンの実装が見つかりませんでした。'{1}' が見つかりません。範囲変数 '{2}'  の型を明示的に指定してください。</target>
        <note />
      </trans-unit>
      <trans-unit id="ERR_QueryNoProviderStandard">
        <source>Could not find an implementation of the query pattern for source type '{0}'.  '{1}' not found.  Are you missing a reference to 'System.Core.dll' or a using directive for 'System.Linq'?</source>
        <target state="translated">ソース型 '{0}' のクエリ パターンの実装が見つかりませんでした。'{1}' が見つかりません。'System.Core.dll' の参照または 'System.Linq' のディレクティブの使用が指定されていることを確認してください。</target>
        <note />
      </trans-unit>
      <trans-unit id="ERR_QueryNoProvider">
        <source>Could not find an implementation of the query pattern for source type '{0}'.  '{1}' not found.</source>
        <target state="translated">ソース型 '{0}' のクエリ パターンの実装が見つかりませんでした。'{1}' が見つかりません。</target>
        <note />
      </trans-unit>
      <trans-unit id="ERR_QueryOuterKey">
        <source>The name '{0}' is not in scope on the left side of 'equals'.  Consider swapping the expressions on either side of 'equals'.</source>
        <target state="translated">名前 '{0}' は 'equals' の左辺のスコープにありません。'equals' の両辺の式を交換してみてください。</target>
        <note />
      </trans-unit>
      <trans-unit id="ERR_QueryInnerKey">
        <source>The name '{0}' is not in scope on the right side of 'equals'.  Consider swapping the expressions on either side of 'equals'.</source>
        <target state="translated">名前 '{0}' は 'equals' の右辺のスコープにありません。'equals' の両辺の式を交換してみてください。</target>
        <note />
      </trans-unit>
      <trans-unit id="ERR_QueryOutRefRangeVariable">
        <source>Cannot pass the range variable '{0}' as an out or ref parameter</source>
        <target state="translated">範囲変数 '{0}' は out または ref パラメーターとして渡すことはできません。</target>
        <note />
      </trans-unit>
      <trans-unit id="ERR_QueryMultipleProviders">
        <source>Multiple implementations of the query pattern were found for source type '{0}'.  Ambiguous call to '{1}'.</source>
        <target state="translated">ソース型 '{0}' に対してクエリ パターンの複数の実装が見つかりました。'{1}' の呼び出しがあいまいです。</target>
        <note />
      </trans-unit>
      <trans-unit id="ERR_QueryTypeInferenceFailedMulti">
        <source>The type of one of the expressions in the {0} clause is incorrect.  Type inference failed in the call to '{1}'.</source>
        <target state="translated">{0} 句のいずれかの式の型が正しくありません。'{1}' の呼び出しで型を推論できませんでした。</target>
        <note />
      </trans-unit>
      <trans-unit id="ERR_QueryTypeInferenceFailed">
        <source>The type of the expression in the {0} clause is incorrect.  Type inference failed in the call to '{1}'.</source>
        <target state="translated">{0} 句の式の型が正しくありません。'{1}' の呼び出しで型を推論できませんでした。</target>
        <note />
      </trans-unit>
      <trans-unit id="ERR_QueryTypeInferenceFailedSelectMany">
        <source>An expression of type '{0}' is not allowed in a subsequent from clause in a query expression with source type '{1}'.  Type inference failed in the call to '{2}'.</source>
        <target state="translated">ソース型 '{1}' のクエリ式では後ろに続く from 句で型 '{0}' の式が許可されていません。'{2}' の呼び出しで型を推論できませんでした。</target>
        <note />
      </trans-unit>
      <trans-unit id="ERR_ExpressionTreeContainsPointerOp">
        <source>An expression tree may not contain an unsafe pointer operation</source>
        <target state="translated">式ツリーは、アンセーフ ポインター操作を含むことはできません</target>
        <note />
      </trans-unit>
      <trans-unit id="ERR_ExpressionTreeContainsAnonymousMethod">
        <source>An expression tree may not contain an anonymous method expression</source>
        <target state="translated">式ツリーは、匿名メソッド式を含むことはできません</target>
        <note />
      </trans-unit>
      <trans-unit id="ERR_AnonymousMethodToExpressionTree">
        <source>An anonymous method expression cannot be converted to an expression tree</source>
        <target state="translated">匿名メソッド式を式ツリーに変換することはできません</target>
        <note />
      </trans-unit>
      <trans-unit id="ERR_QueryRangeVariableReadOnly">
        <source>Range variable '{0}' cannot be assigned to -- it is read only</source>
        <target state="translated">範囲変数 '{0}' が割り当てられません -- 読み取り専用です。</target>
        <note />
      </trans-unit>
      <trans-unit id="ERR_QueryRangeVariableSameAsTypeParam">
        <source>The range variable '{0}' cannot have the same name as a method type parameter</source>
        <target state="translated">範囲変数 '{0}' は、メソッド型パラメーターと同じ名前を持つことができません。</target>
        <note />
      </trans-unit>
      <trans-unit id="ERR_TypeVarNotFoundRangeVariable">
        <source>The contextual keyword 'var' cannot be used in a range variable declaration</source>
        <target state="translated">コンテキスト キーワード 'var' は、範囲変数宣言では使用できません</target>
        <note />
      </trans-unit>
      <trans-unit id="ERR_BadArgTypesForCollectionAdd">
        <source>The best overloaded Add method '{0}' for the collection initializer has some invalid arguments</source>
        <target state="translated">コレクション初期化子に最も適しているオーバーロード Add メソッド '{0}' には無効な引数がいくつか含まれています</target>
        <note />
      </trans-unit>
      <trans-unit id="ERR_ByRefParameterInExpressionTree">
        <source>An expression tree lambda may not contain an out or ref parameter</source>
        <target state="translated">式ツリーのラムダは、out パラメーターまたは ref パラメーターを含むことはできません</target>
        <note />
      </trans-unit>
      <trans-unit id="ERR_VarArgsInExpressionTree">
        <source>An expression tree lambda may not contain a method with variable arguments</source>
        <target state="translated">式ツリーのラムダは、可変引数があるメソッドを含むことはできません</target>
        <note />
      </trans-unit>
      <trans-unit id="ERR_MemGroupInExpressionTree">
        <source>An expression tree lambda may not contain a method group</source>
        <target state="translated">式ツリーのラムダには、メソッド グループを含めることはできません。</target>
        <note />
      </trans-unit>
      <trans-unit id="ERR_InitializerAddHasParamModifiers">
        <source>The best overloaded method match '{0}' for the collection initializer element cannot be used. Collection initializer 'Add' methods cannot have ref or out parameters.</source>
        <target state="translated">コレクション初期化子要素の '{0}' に最も適しているオーバーロード メソッドは使用できません。コレクション初期化子 'Add' メソッドには、ref パラメーターまたは out パラメーターを使用できません。</target>
        <note />
      </trans-unit>
      <trans-unit id="ERR_NonInvocableMemberCalled">
        <source>Non-invocable member '{0}' cannot be used like a method.</source>
        <target state="translated">実行不可能なメンバー '{0}' をメソッドのように使用することはできません。</target>
        <note />
      </trans-unit>
      <trans-unit id="WRN_MultipleRuntimeImplementationMatches">
        <source>Member '{0}' implements interface member '{1}' in type '{2}'. There are multiple matches for the interface member at run-time. It is implementation dependent which method will be called.</source>
        <target state="translated">メンバー '{0}' は、インターフェイス メンバー '{1}' を型 '{2}' で実装できません。実行時に一致するインターフェイス メンバーが複数あります。どのメソッドが呼び出されるかは実装に依存しています。</target>
        <note />
      </trans-unit>
      <trans-unit id="WRN_MultipleRuntimeImplementationMatches_Title">
        <source>Member implements interface member with multiple matches at run-time</source>
        <target state="translated">メンバーは、実行時に複数の一致があるインターフェイス メンバーを実装します</target>
        <note />
      </trans-unit>
      <trans-unit id="WRN_MultipleRuntimeImplementationMatches_Description">
        <source>This warning can be generated when two interface methods are differentiated only by whether a particular parameter is marked with ref or with out. It is best to change your code to avoid this warning because it is not obvious or guaranteed which method is called at runtime.

Although C# distinguishes between out and ref, the CLR sees them as the same. When deciding which method implements the interface, the CLR just picks one.

Give the compiler some way to differentiate the methods. For example, you can give them different names or provide an additional parameter on one of them.</source>
        <target state="translated">この警告は、2 つのインターフェイス メソッドが、特定のパラメーターが ref または out に設定されているかどうかのみで区別されている場合に生成されます。この警告を回避するには、コードを変更することが最善です。これは、実行時にどのメソッドが呼び出されるかが明確でないか、保証されていないためです。

C# では out と ref を区別しますが、CLR では同じと認識します。インターフェイスを実装するメソッドを決定する際、CLR がどちらか 1 つを選択します。

コンパイラにメソッドを区別する方法を与えます。たとえば、メソッドに異なる名前を付けたり、1 つのメソッドに追加のパラメーターを設けるなどです。</target>
        <note />
      </trans-unit>
      <trans-unit id="WRN_MultipleRuntimeOverrideMatches">
        <source>Member '{1}' overrides '{0}'. There are multiple override candidates at run-time. It is implementation dependent which method will be called.</source>
        <target state="translated">メンバー '{1}' は '{0}' をオーバーライドします。実行時にオーバーライドされる可能性のある候補は複数あります。どのメソッドが呼び出されるかは実装に依存しています。</target>
        <note />
      </trans-unit>
      <trans-unit id="WRN_MultipleRuntimeOverrideMatches_Title">
        <source>Member overrides base member with multiple override candidates at run-time</source>
        <target state="translated">メンバーは、実行時に複数のオーバーライド候補がある基本メンバーをオーバーライドします</target>
        <note />
      </trans-unit>
      <trans-unit id="ERR_ObjectOrCollectionInitializerWithDelegateCreation">
        <source>Object and collection initializer expressions may not be applied to a delegate creation expression</source>
        <target state="translated">オブジェクトとコレクションの初期化子式は、デリゲートの作成式には適用できません</target>
        <note />
      </trans-unit>
      <trans-unit id="ERR_InvalidConstantDeclarationType">
        <source>'{0}' is of type '{1}'. The type specified in a constant declaration must be sbyte, byte, short, ushort, int, uint, long, ulong, char, float, double, decimal, bool, string, an enum-type, or a reference-type.</source>
        <target state="translated">'{0}' は型 '{1}' です。定数宣言で指定される型は sbyte、byte、short、ushort、int、uint、long、ulong、char、float、double、decimal、bool、string、列挙型、または参照型でなければなりません。</target>
        <note />
      </trans-unit>
      <trans-unit id="ERR_FileNotFound">
        <source>Source file '{0}' could not be found.</source>
        <target state="translated">ソース ファイル '{0}' が見つかりませんでした。</target>
        <note />
      </trans-unit>
      <trans-unit id="WRN_FileAlreadyIncluded">
        <source>Source file '{0}' specified multiple times</source>
        <target state="translated">ソース ファイル '{0}' が複数回指定されました。</target>
        <note />
      </trans-unit>
      <trans-unit id="WRN_FileAlreadyIncluded_Title">
        <source>Source file specified multiple times</source>
        <target state="translated">ソース ファイルが複数回指定されました</target>
        <note />
      </trans-unit>
      <trans-unit id="ERR_NoFileSpec">
        <source>Missing file specification for '{0}' option</source>
        <target state="translated">{0}' オプションのファイルが指定されていません。</target>
        <note />
      </trans-unit>
      <trans-unit id="ERR_SwitchNeedsString">
        <source>Command-line syntax error: Missing '{0}' for '{1}' option</source>
        <target state="translated">コマンドラインの構文エラー: オプション '{1}' の '{0}' がありません。 </target>
        <note />
      </trans-unit>
      <trans-unit id="ERR_BadSwitch">
        <source>Unrecognized option: '{0}'</source>
        <target state="translated">認識されないオプション:'{0}'</target>
        <note />
      </trans-unit>
      <trans-unit id="WRN_NoSources">
        <source>No source files specified.</source>
        <target state="translated">ソース ファイルが指定されていません。</target>
        <note />
      </trans-unit>
      <trans-unit id="WRN_NoSources_Title">
        <source>No source files specified</source>
        <target state="translated">ソース ファイルが指定されていません</target>
        <note />
      </trans-unit>
      <trans-unit id="ERR_ExpectedSingleScript">
        <source>Expected a script (.csx file) but none specified</source>
        <target state="translated">スクリプト (.csx ファイル) が必要ですが、指定されていません</target>
        <note />
      </trans-unit>
      <trans-unit id="ERR_OpenResponseFile">
        <source>Error opening response file '{0}'</source>
        <target state="translated">応答ファイル '{0}' を開いているときにエラーが発生しました。</target>
        <note />
      </trans-unit>
      <trans-unit id="ERR_CantOpenFileWrite">
        <source>Cannot open '{0}' for writing -- '{1}'</source>
        <target state="translated">ファイル '{0}' を開いて書き込むことができません -- '{1}'</target>
        <note />
      </trans-unit>
      <trans-unit id="ERR_BadBaseNumber">
        <source>Invalid image base number '{0}'</source>
        <target state="translated">イメージの基数 '{0}' が無効です。</target>
        <note />
      </trans-unit>
      <trans-unit id="ERR_BinaryFile">
        <source>'{0}' is a binary file instead of a text file</source>
        <target state="translated">'{0}' はテキスト ファイルではなくバイナリ ファイルです。</target>
        <note />
      </trans-unit>
      <trans-unit id="FTL_BadCodepage">
        <source>Code page '{0}' is invalid or not installed</source>
        <target state="translated">コード ページ '{0}' は無効か、インストールされていません。</target>
        <note />
      </trans-unit>
      <trans-unit id="FTL_BadChecksumAlgorithm">
        <source>Algorithm '{0}' is not supported</source>
        <target state="translated">アルゴリズム '{0}' はサポートされていません</target>
        <note />
      </trans-unit>
      <trans-unit id="ERR_NoMainOnDLL">
        <source>Cannot specify /main if building a module or library</source>
        <target state="translated">モジュールまたはライブラリをビルドする場合は /main を指定できません。</target>
        <note />
      </trans-unit>
      <trans-unit id="FTL_InvalidTarget">
        <source>Invalid target type for /target: must specify 'exe', 'winexe', 'library', or 'module'</source>
        <target state="translated">/target のターゲット型が無効です。'exe'、'winexe'、'library'、または 'module' のいずれかを指定してください。</target>
        <note />
      </trans-unit>
      <trans-unit id="FTL_InputFileNameTooLong">
        <source>File name '{0}' is empty, contains invalid characters, has a drive specification without an absolute path, or is too long</source>
        <target state="translated">ファイル名 '{0}' は、空である、無効な文字を含んでいる、絶対パスが指定されていないドライブ指定がある、または長すぎるかのいずれかです。</target>
        <note />
      </trans-unit>
      <trans-unit id="WRN_NoConfigNotOnCommandLine">
        <source>Ignoring /noconfig option because it was specified in a response file</source>
        <target state="translated">応答ファイルで指定されているため、/noconfig オプションを無視します</target>
        <note />
      </trans-unit>
      <trans-unit id="WRN_NoConfigNotOnCommandLine_Title">
        <source>Ignoring /noconfig option because it was specified in a response file</source>
        <target state="translated">応答ファイルで指定されているため、/noconfig オプションを無視します</target>
        <note />
      </trans-unit>
      <trans-unit id="ERR_InvalidFileAlignment">
        <source>Invalid file section alignment '{0}'</source>
        <target state="translated">{0}' は無効なファイル セクションの配置です。</target>
        <note />
      </trans-unit>
      <trans-unit id="ERR_InvalidOutputName">
        <source>Invalid output name: {0}</source>
        <target state="translated">無効な出力名: {0}</target>
        <note />
      </trans-unit>
      <trans-unit id="ERR_InvalidDebugInformationFormat">
        <source>Invalid debug information format: {0}</source>
        <target state="translated">無効なデバッグ情報の形式: {0}</target>
        <note />
      </trans-unit>
      <trans-unit id="ERR_LegacyObjectIdSyntax">
        <source>'id#' syntax is no longer supported. Use '$id' instead.</source>
        <target state="translated">'id#' 構文はサポートされなくなりました。'$id' を使用してください。</target>
        <note />
      </trans-unit>
      <trans-unit id="WRN_DefineIdentifierRequired">
        <source>Invalid name for a preprocessing symbol; '{0}' is not a valid identifier</source>
        <target state="translated">前処理シンボルの名前が無効です。'{0}' は有効な識別子ではありません</target>
        <note />
      </trans-unit>
      <trans-unit id="WRN_DefineIdentifierRequired_Title">
        <source>Invalid name for a preprocessing symbol; not a valid identifier</source>
        <target state="translated">前処理シンボルの名前が無効です。有効な識別子ではありません</target>
        <note />
      </trans-unit>
      <trans-unit id="FTL_OutputFileExists">
        <source>Cannot create short filename '{0}' when a long filename with the same short filename already exists</source>
        <target state="translated">同じ短いファイル名を使用している長いファイル名が既に存在するとき、短いファイル名 '{0}' を作成することはできません。</target>
        <note />
      </trans-unit>
      <trans-unit id="ERR_OneAliasPerReference">
        <source>A /reference option that declares an extern alias can only have one filename. To specify multiple aliases or filenames, use multiple /reference options.</source>
        <target state="translated">extern エイリアスを宣言する /reference オプションにはファイル名が 1 つだけ指定できます。複数のエイリアスまたはファイル名を指定するには、複数の /reference オプションを使用してください。</target>
        <note />
      </trans-unit>
      <trans-unit id="ERR_SwitchNeedsNumber">
        <source>Command-line syntax error: Missing ':&lt;number&gt;' for '{0}' option</source>
        <target state="translated">コマンドラインの構文エラー: オプション '{0}' の ':&lt;number&gt;' がありません。</target>
        <note />
      </trans-unit>
      <trans-unit id="ERR_MissingDebugSwitch">
        <source>The /pdb option requires that the /debug option also be used</source>
        <target state="translated">/pdb オプションでは、/debug オプションも使用する必要があります</target>
        <note />
      </trans-unit>
      <trans-unit id="ERR_ComRefCallInExpressionTree">
        <source>An expression tree lambda may not contain a COM call with ref omitted on arguments</source>
        <target state="translated">式ツリーのラムダには、引数で ref を省略した COM 呼び出しを含めることはできません</target>
        <note />
      </trans-unit>
      <trans-unit id="ERR_InvalidFormatForGuidForOption">
        <source>Command-line syntax error: Invalid Guid format '{0}' for option '{1}'</source>
        <target state="translated">コマンドラインの構文エラー: オプション '{1}' の GUID 形式 '{0}' が無効です。</target>
        <note />
      </trans-unit>
      <trans-unit id="ERR_MissingGuidForOption">
        <source>Command-line syntax error: Missing Guid for option '{1}'</source>
        <target state="translated">コマンドラインの構文エラー: オプション '{1}' の GUID がありません。</target>
        <note />
      </trans-unit>
      <trans-unit id="WRN_CLS_NoVarArgs">
        <source>Methods with variable arguments are not CLS-compliant</source>
        <target state="translated">可変個の引数を持つメソッドは CLS に準拠していません</target>
        <note />
      </trans-unit>
      <trans-unit id="WRN_CLS_NoVarArgs_Title">
        <source>Methods with variable arguments are not CLS-compliant</source>
        <target state="translated">可変個の引数を持つメソッドは CLS に準拠していません</target>
        <note />
      </trans-unit>
      <trans-unit id="WRN_CLS_BadArgType">
        <source>Argument type '{0}' is not CLS-compliant</source>
        <target state="translated">引数型 '{0}' は CLS に準拠していません。</target>
        <note />
      </trans-unit>
      <trans-unit id="WRN_CLS_BadArgType_Title">
        <source>Argument type is not CLS-compliant</source>
        <target state="translated">引数型は CLS に準拠していません</target>
        <note />
      </trans-unit>
      <trans-unit id="WRN_CLS_BadReturnType">
        <source>Return type of '{0}' is not CLS-compliant</source>
        <target state="translated">{0}' の戻り値の型は CLS に準拠していません。</target>
        <note />
      </trans-unit>
      <trans-unit id="WRN_CLS_BadReturnType_Title">
        <source>Return type is not CLS-compliant</source>
        <target state="translated">戻り値の型は CLS に準拠していません</target>
        <note />
      </trans-unit>
      <trans-unit id="WRN_CLS_BadFieldPropType">
        <source>Type of '{0}' is not CLS-compliant</source>
        <target state="translated">{0}' の型は CLS に準拠していません。</target>
        <note />
      </trans-unit>
      <trans-unit id="WRN_CLS_BadFieldPropType_Title">
        <source>Type is not CLS-compliant</source>
        <target state="translated">型が CLS に準拠していません</target>
        <note />
      </trans-unit>
      <trans-unit id="WRN_CLS_BadFieldPropType_Description">
        <source>A public, protected, or protected internal variable must be of a type that is compliant with the Common Language Specification (CLS).</source>
        <target state="translated">public、protected、または protected internal 変数は、 共通言語仕様 (CLS) に準拠した型である必要があります。</target>
        <note />
      </trans-unit>
      <trans-unit id="WRN_CLS_BadIdentifierCase">
        <source>Identifier '{0}' differing only in case is not CLS-compliant</source>
        <target state="translated">大文字、小文字の違いのみの識別子 '{0}' は CLS に準拠していません。</target>
        <note />
      </trans-unit>
      <trans-unit id="WRN_CLS_BadIdentifierCase_Title">
        <source>Identifier differing only in case is not CLS-compliant</source>
        <target state="translated">大文字、小文字の違いのみの識別子は CLS に準拠していません</target>
        <note />
      </trans-unit>
      <trans-unit id="WRN_CLS_OverloadRefOut">
        <source>Overloaded method '{0}' differing only in ref or out, or in array rank, is not CLS-compliant</source>
        <target state="translated">ref、out、または配列のランクのみが異なるオーバーロード メソッド '{0}' は、CLS に準拠していません</target>
        <note />
      </trans-unit>
      <trans-unit id="WRN_CLS_OverloadRefOut_Title">
        <source>Overloaded method differing only in ref or out, or in array rank, is not CLS-compliant</source>
        <target state="translated">ref、out、または配列のランクのみが異なるオーバーロード メソッドは、CLS に準拠していません</target>
        <note />
      </trans-unit>
      <trans-unit id="WRN_CLS_OverloadUnnamed">
        <source>Overloaded method '{0}' differing only by unnamed array types is not CLS-compliant</source>
        <target state="translated">名前のない配列型のみが異なるオーバーロードされたメソッド '{0}' は、CLS に準拠していません。</target>
        <note />
      </trans-unit>
      <trans-unit id="WRN_CLS_OverloadUnnamed_Title">
        <source>Overloaded method differing only by unnamed array types is not CLS-compliant</source>
        <target state="translated">名前のない配列型のみが異なるオーバーロード メソッドは CLS に準拠していません</target>
        <note />
      </trans-unit>
      <trans-unit id="WRN_CLS_OverloadUnnamed_Description">
        <source>This error occurs if you have an overloaded method that takes a jagged array and the only difference between the method signatures is the element type of the array. To avoid this error, consider using a rectangular array rather than a jagged array; use an additional parameter to disambiguate the function call; rename one or more of the overloaded methods; or, if CLS Compliance is not needed, remove the CLSCompliantAttribute attribute.</source>
        <target state="translated">このエラーは、ジャグ配列を受け取るオーバーロード メソッドがあり、かつメソッドのシグネチャの唯一の違いが配列の要素型である場合に発生します。このエラーを回避するには、ジャグ配列ではなく四角形配列の使用を検討するか、追加のパラメーターを使用して関数呼び出しを明確にするか、1 つ以上のオーバーロードされたメソッドの名前を変更するか、または、CLS 準拠が不要の場合は CLSCompliantAttribute 属性を削除します。</target>
        <note />
      </trans-unit>
      <trans-unit id="WRN_CLS_BadIdentifier">
        <source>Identifier '{0}' is not CLS-compliant</source>
        <target state="translated">識別子 '{0}' は CLS に準拠していません。</target>
        <note />
      </trans-unit>
      <trans-unit id="WRN_CLS_BadIdentifier_Title">
        <source>Identifier is not CLS-compliant</source>
        <target state="translated">識別子が CLS に準拠していません</target>
        <note />
      </trans-unit>
      <trans-unit id="WRN_CLS_BadBase">
        <source>'{0}': base type '{1}' is not CLS-compliant</source>
        <target state="translated">'{0}': 基本型 '{1}' は CLS に準拠していません。</target>
        <note />
      </trans-unit>
      <trans-unit id="WRN_CLS_BadBase_Title">
        <source>Base type is not CLS-compliant</source>
        <target state="translated">基本型は CLS に準拠していません</target>
        <note />
      </trans-unit>
      <trans-unit id="WRN_CLS_BadBase_Description">
        <source>A base type was marked as not having to be compliant with the Common Language Specification (CLS) in an assembly that was marked as being CLS compliant. Either remove the attribute that specifies the assembly is CLS compliant or remove the attribute that indicates the type is not CLS compliant.</source>
        <target state="translated">基本型は、共通言語仕様 (CLS) 準拠であるとしたアセンブリで CLS への準拠が不要であると設定されました。アセンブリが CLS 準拠であると指定する属性を削除するか、型が CLS 準拠ではないことを示す属性を削除してください。</target>
        <note />
      </trans-unit>
      <trans-unit id="WRN_CLS_BadInterfaceMember">
        <source>'{0}': CLS-compliant interfaces must have only CLS-compliant members</source>
        <target state="translated">'{0}': CLS 準拠のインターフェイスは CLS 準拠メンバーのみを含まなければなりません。</target>
        <note />
      </trans-unit>
      <trans-unit id="WRN_CLS_BadInterfaceMember_Title">
        <source>CLS-compliant interfaces must have only CLS-compliant members</source>
        <target state="translated">CLS 準拠のインターフェイスは CLS 準拠のメンバーのみを持つ必要があります</target>
        <note />
      </trans-unit>
      <trans-unit id="WRN_CLS_NoAbstractMembers">
        <source>'{0}': only CLS-compliant members can be abstract</source>
        <target state="translated">'{0}': 抽象化できるのは CLS 準拠メンバーのみです</target>
        <note />
      </trans-unit>
      <trans-unit id="WRN_CLS_NoAbstractMembers_Title">
        <source>Only CLS-compliant members can be abstract</source>
        <target state="translated">抽象化できるのは CLS 準拠メンバーのみです</target>
        <note />
      </trans-unit>
      <trans-unit id="WRN_CLS_NotOnModules">
        <source>You must specify the CLSCompliant attribute on the assembly, not the module, to enable CLS compliance checking</source>
        <target state="translated">CLS コンプライアンス チェックのためにモジュールではなく、アセンブリに CLSCompliant 属性を指定してください</target>
        <note />
      </trans-unit>
      <trans-unit id="WRN_CLS_NotOnModules_Title">
        <source>You must specify the CLSCompliant attribute on the assembly, not the module, to enable CLS compliance checking</source>
        <target state="translated">CLS コンプライアンス チェックのためにモジュールではなく、アセンブリに CLSCompliant 属性を指定してください</target>
        <note />
      </trans-unit>
      <trans-unit id="WRN_CLS_ModuleMissingCLS">
        <source>Added modules must be marked with the CLSCompliant attribute to match the assembly</source>
        <target state="translated">追加されたモジュールは、アセンブリに一致するように CLSCompliant 属性と共に設定されなければなりません</target>
        <note />
      </trans-unit>
      <trans-unit id="WRN_CLS_ModuleMissingCLS_Title">
        <source>Added modules must be marked with the CLSCompliant attribute to match the assembly</source>
        <target state="translated">追加されたモジュールは、アセンブリに一致するように CLSCompliant 属性と共に設定されなければなりません</target>
        <note />
      </trans-unit>
      <trans-unit id="WRN_CLS_AssemblyNotCLS">
        <source>'{0}' cannot be marked as CLS-compliant because the assembly does not have a CLSCompliant attribute</source>
        <target state="translated">'アセンブリには属性 CLSCompliant がないため、'{0}' をCLS 準拠として設定できません。</target>
        <note />
      </trans-unit>
      <trans-unit id="WRN_CLS_AssemblyNotCLS_Title">
        <source>Type or member cannot be marked as CLS-compliant because the assembly does not have a CLSCompliant attribute</source>
        <target state="translated">アセンブリに CLSCompliant 属性がないため、型またはメンバーは CLS 準拠として設定できません</target>
        <note />
      </trans-unit>
      <trans-unit id="WRN_CLS_BadAttributeType">
        <source>'{0}' has no accessible constructors which use only CLS-compliant types</source>
        <target state="translated">'{0}' は CLS 準拠型のみを使用するコンストラクターにアクセスできません。</target>
        <note />
      </trans-unit>
      <trans-unit id="WRN_CLS_BadAttributeType_Title">
        <source>Type has no accessible constructors which use only CLS-compliant types</source>
        <target state="translated">型には、CLS 準拠型のみを使用する、アクセス可能なコンストラクターがありません</target>
        <note />
      </trans-unit>
      <trans-unit id="WRN_CLS_ArrayArgumentToAttribute">
        <source>Arrays as attribute arguments is not CLS-compliant</source>
        <target state="translated">属性の引数としての配列は CLS 準拠ではありません</target>
        <note />
      </trans-unit>
      <trans-unit id="WRN_CLS_ArrayArgumentToAttribute_Title">
        <source>Arrays as attribute arguments is not CLS-compliant</source>
        <target state="translated">属性の引数としての配列は CLS 準拠ではありません</target>
        <note />
      </trans-unit>
      <trans-unit id="WRN_CLS_NotOnModules2">
        <source>You cannot specify the CLSCompliant attribute on a module that differs from the CLSCompliant attribute on the assembly</source>
        <target state="translated">アセンブリの CLSCompliant 属性と異なるモジュールの CLSCompliant 属性は指定できません</target>
        <note />
      </trans-unit>
      <trans-unit id="WRN_CLS_NotOnModules2_Title">
        <source>You cannot specify the CLSCompliant attribute on a module that differs from the CLSCompliant attribute on the assembly</source>
        <target state="translated">アセンブリの CLSCompliant 属性と異なるモジュールの CLSCompliant 属性は指定できません</target>
        <note />
      </trans-unit>
      <trans-unit id="WRN_CLS_IllegalTrueInFalse">
        <source>'{0}' cannot be marked as CLS-compliant because it is a member of non-CLS-compliant type '{1}'</source>
        <target state="translated">'{0}' は CLS に準拠していない型 '{1}' のメンバーであるため、CLS 準拠として設定できません。</target>
        <note />
      </trans-unit>
      <trans-unit id="WRN_CLS_IllegalTrueInFalse_Title">
        <source>Type cannot be marked as CLS-compliant because it is a member of non-CLS-compliant type</source>
        <target state="translated">型は CLS に準拠していない型のメンバーになっているため、CLS 準拠として設定できません</target>
        <note />
      </trans-unit>
      <trans-unit id="WRN_CLS_MeaninglessOnPrivateType">
        <source>CLS compliance checking will not be performed on '{0}' because it is not visible from outside this assembly</source>
        <target state="translated">{0}' はこのアセンブリの外から認識できないため、CLS 準拠の確認は実行されません。</target>
        <note />
      </trans-unit>
      <trans-unit id="WRN_CLS_MeaninglessOnPrivateType_Title">
        <source>CLS compliance checking will not be performed because it is not visible from outside this assembly</source>
        <target state="translated">CLS 準拠の確認は、このアセンブリの外から認識できないため実行されません</target>
        <note />
      </trans-unit>
      <trans-unit id="WRN_CLS_AssemblyNotCLS2">
        <source>'{0}' does not need a CLSCompliant attribute because the assembly does not have a CLSCompliant attribute</source>
        <target state="translated">'アセンブリには属性 CLSCompliant がないため、'{0}' に属性 CLSCompliant は不要です。</target>
        <note />
      </trans-unit>
      <trans-unit id="WRN_CLS_AssemblyNotCLS2_Title">
        <source>Type or member does not need a CLSCompliant attribute because the assembly does not have a CLSCompliant attribute</source>
        <target state="translated">アセンブリに CLSCompliant 属性がないため、型またはメンバーには CLSCompliant 属性は不要です</target>
        <note />
      </trans-unit>
      <trans-unit id="WRN_CLS_MeaninglessOnParam">
        <source>CLSCompliant attribute has no meaning when applied to parameters. Try putting it on the method instead.</source>
        <target state="translated">CLSCompliant 属性は、パラメーターに適用されても意味がありません。メソッドに適用してください。</target>
        <note />
      </trans-unit>
      <trans-unit id="WRN_CLS_MeaninglessOnParam_Title">
        <source>CLSCompliant attribute has no meaning when applied to parameters</source>
        <target state="translated">CLSCompliant 属性は、パラメーターに適用しても意味がありません</target>
        <note />
      </trans-unit>
      <trans-unit id="WRN_CLS_MeaninglessOnReturn">
        <source>CLSCompliant attribute has no meaning when applied to return types. Try putting it on the method instead.</source>
        <target state="translated">CLSCompliant 属性は、戻り値の型に適用されても意味がありません。メソッドに適用してください。</target>
        <note />
      </trans-unit>
      <trans-unit id="WRN_CLS_MeaninglessOnReturn_Title">
        <source>CLSCompliant attribute has no meaning when applied to return types</source>
        <target state="translated">CLSCompliant 属性は、戻り値の型に適用しても意味がありません</target>
        <note />
      </trans-unit>
      <trans-unit id="WRN_CLS_BadTypeVar">
        <source>Constraint type '{0}' is not CLS-compliant</source>
        <target state="translated">制約型 '{0}' は CLS に準拠していません。</target>
        <note />
      </trans-unit>
      <trans-unit id="WRN_CLS_BadTypeVar_Title">
        <source>Constraint type is not CLS-compliant</source>
        <target state="translated">制約型が CLS に準拠していません</target>
        <note />
      </trans-unit>
      <trans-unit id="WRN_CLS_VolatileField">
        <source>CLS-compliant field '{0}' cannot be volatile</source>
        <target state="translated">CLS 準拠フィールド '{0}' を volatile にすることはできません。</target>
        <note />
      </trans-unit>
      <trans-unit id="WRN_CLS_VolatileField_Title">
        <source>CLS-compliant field cannot be volatile</source>
        <target state="translated">CLS 準拠フィールドを volatile にすることはできません</target>
        <note />
      </trans-unit>
      <trans-unit id="WRN_CLS_BadInterface">
        <source>'{0}' is not CLS-compliant because base interface '{1}' is not CLS-compliant</source>
        <target state="translated">'基底インターフェイス '{1}' が CLS 準拠でないため、'{0}' は CLS に準拠していません</target>
        <note />
      </trans-unit>
      <trans-unit id="WRN_CLS_BadInterface_Title">
        <source>Type is not CLS-compliant because base interface is not CLS-compliant</source>
        <target state="translated">基底インターフェイスが CLS に準拠していないため、型は CLS に準拠していません</target>
        <note />
      </trans-unit>
      <trans-unit id="ERR_BadAwaitArg">
        <source>'await' requires that the type {0} have a suitable GetAwaiter method</source>
        <target state="translated">'await' では、型 {0} に適切な GetAwaiter メソッドがあることが必要です</target>
        <note />
      </trans-unit>
      <trans-unit id="ERR_BadAwaitArgIntrinsic">
        <source>Cannot await '{0}'</source>
        <target state="translated">{0}' を待機することができません</target>
        <note />
      </trans-unit>
      <trans-unit id="ERR_BadAwaiterPattern">
        <source>'await' requires that the return type '{0}' of '{1}.GetAwaiter()' have suitable IsCompleted, OnCompleted, and GetResult members, and implement INotifyCompletion or ICriticalNotifyCompletion</source>
        <target state="translated">'await' では、'{1}.GetAwaiter()' の戻り値の型 '{0}' に適切な IsCompleted、OnCompleted、GetResult メンバーがあり、INotifyCompletion または ICriticalNotifyCompletion を実装する必要があります。</target>
        <note />
      </trans-unit>
      <trans-unit id="ERR_BadAwaitArg_NeedSystem">
        <source>'await' requires that the type '{0}' have a suitable GetAwaiter method. Are you missing a using directive for 'System'?</source>
        <target state="translated">'await' では、型 '{0}' に適切な GetAwaiter メソッドが必要です。'System' に使用中のディレクティブは指定されていますか?</target>
        <note />
      </trans-unit>
      <trans-unit id="ERR_BadAwaitArgVoidCall">
        <source>Cannot await 'void'</source>
        <target state="translated">void' を待機することができません</target>
        <note />
      </trans-unit>
      <trans-unit id="ERR_BadAwaitAsIdentifier">
        <source>'await' cannot be used as an identifier within an async method or lambda expression</source>
        <target state="translated">'非同期メソッドまたはラムダ式の内部で 'await' を識別子として使用することはできません。</target>
        <note />
      </trans-unit>
      <trans-unit id="ERR_DoesntImplementAwaitInterface">
        <source>'{0}' does not implement '{1}'</source>
        <target state="translated">'{0}' は '{1}' を実装しません。</target>
        <note />
      </trans-unit>
      <trans-unit id="ERR_TaskRetNoObjectRequired">
        <source>Since '{0}' is an async method that returns 'Task', a return keyword must not be followed by an object expression. Did you intend to return 'Task&lt;T&gt;'?</source>
        <target state="translated">{0}' は 'Task' を返す非同期メソッドであるため、キーワード return の後にオブジェクト式を指定することはできません。'Task&lt;T&gt;' を返すメソッドを指定したつもりでしたか?</target>
        <note />
      </trans-unit>
      <trans-unit id="ERR_BadAsyncReturn">
        <source>The return type of an async method must be void, Task or Task&lt;T&gt;</source>
        <target state="translated">非同期メソッドの戻り値の型は、void、Task、または Task&lt;T&gt; であることが必要です</target>
        <note />
      </trans-unit>
      <trans-unit id="ERR_CantReturnVoid">
        <source>Cannot return an expression of type 'void'</source>
        <target state="translated">void' 型の式を返すことはできません</target>
        <note />
      </trans-unit>
      <trans-unit id="ERR_VarargsAsync">
        <source>__arglist is not allowed in the parameter list of async methods</source>
        <target state="translated">__arglist は、非同期メソッドのパラメーター リストに含めることはできません。</target>
        <note />
      </trans-unit>
      <trans-unit id="ERR_ByRefTypeAndAwait">
        <source>'await' cannot be used in an expression containing the type '{0}'</source>
        <target state="translated">'await' は、型 '{0}' を含む式では使用できません</target>
        <note />
      </trans-unit>
      <trans-unit id="ERR_UnsafeAsyncArgType">
        <source>Async methods cannot have unsafe parameters or return types</source>
        <target state="translated">非同期メソッドのパラメーターまたは戻り値の型をアンセーフにすることはできません。</target>
        <note />
      </trans-unit>
      <trans-unit id="ERR_BadAsyncArgType">
        <source>Async methods cannot have ref or out parameters</source>
        <target state="translated">非同期メソッドには ref または out パラメーターを指定できません。</target>
        <note />
      </trans-unit>
      <trans-unit id="ERR_BadAwaitWithoutAsync">
        <source>The 'await' operator can only be used when contained within a method or lambda expression marked with the 'async' modifier</source>
        <target state="translated">await' 演算子は、'async' 修飾子が指定されているメソッドまたはラムダ式に含まれている場合にのみ使用できます</target>
        <note />
      </trans-unit>
      <trans-unit id="ERR_BadAwaitWithoutAsyncLambda">
        <source>The 'await' operator can only be used within an async {0}. Consider marking this {0} with the 'async' modifier.</source>
        <target state="translated">await' 演算子は、非同期の {0} でのみ使用できます。この {0} を 'async' 修飾子でマークすることを検討してください。</target>
        <note />
      </trans-unit>
      <trans-unit id="ERR_BadAwaitWithoutAsyncMethod">
        <source>The 'await' operator can only be used within an async method. Consider marking this method with the 'async' modifier and changing its return type to 'Task&lt;{0}&gt;'.</source>
        <target state="translated">await' 演算子は、非同期メソッド内でのみ使用できます。このメソッドを 'async' 修飾子でマークし、戻り値の型を 'Task&lt;{0}&gt;' に変更することを検討してください。</target>
        <note />
      </trans-unit>
      <trans-unit id="ERR_BadAwaitWithoutVoidAsyncMethod">
        <source>The 'await' operator can only be used within an async method. Consider marking this method with the 'async' modifier and changing its return type to 'Task'.</source>
        <target state="translated">await' 演算子は、非同期メソッド内でのみ使用できます。このメソッドに 'async' 修飾子を指定し、戻り値の型を 'Task' に変更することを検討してください。</target>
        <note />
      </trans-unit>
      <trans-unit id="ERR_BadAwaitInFinally">
        <source>Cannot await in the body of a finally clause</source>
        <target state="translated">finally 句の本体で待機することはできません。</target>
        <note />
      </trans-unit>
      <trans-unit id="ERR_BadAwaitInCatch">
        <source>Cannot await in a catch clause</source>
        <target state="translated">catch 句を待機することはできません。</target>
        <note />
      </trans-unit>
      <trans-unit id="ERR_BadAwaitInCatchFilter">
        <source>Cannot await in the filter expression of a catch clause</source>
        <target state="translated">catch 句のフィルター式を待機することはできません。</target>
        <note />
      </trans-unit>
      <trans-unit id="ERR_BadAwaitInLock">
        <source>Cannot await in the body of a lock statement</source>
        <target state="translated">lock ステートメントの本体で待機することはできません。</target>
        <note />
      </trans-unit>
      <trans-unit id="ERR_BadAwaitInStaticVariableInitializer">
        <source>The 'await' operator cannot be used in a static script variable initializer.</source>
        <target state="translated">await' 演算子は、静的なスクリプト変数初期化子では使用できません。</target>
        <note />
      </trans-unit>
      <trans-unit id="ERR_AwaitInUnsafeContext">
        <source>Cannot await in an unsafe context</source>
        <target state="translated">unsafe コンテキストで待機することはできません。</target>
        <note />
      </trans-unit>
      <trans-unit id="ERR_BadAsyncLacksBody">
        <source>The 'async' modifier can only be used in methods that have a body.</source>
        <target state="translated">async' 修飾子は、本体があるメソッドでのみ使用できます。</target>
        <note />
      </trans-unit>
      <trans-unit id="ERR_BadSpecialByRefLocal">
        <source>Parameters or locals of type '{0}' cannot be declared in async methods or lambda expressions.</source>
        <target state="translated">{0}' 型のパラメーターまたはローカルは、非同期メソッドまたはラムダ式で宣言することができません。</target>
        <note />
      </trans-unit>
      <trans-unit id="ERR_BadSpecialByRefIterator">
        <source>foreach statement cannot operate on enumerators of type '{0}' in async or iterator methods because '{0}' is a ref struct.</source>
        <target state="translated">{0}' は ref 構造体であるため、非同期または反復子のメソッド内で型 '{0}' の列挙子に対して foreach ステートメントは機能しません。</target>
        <note />
      </trans-unit>
      <trans-unit id="ERR_SecurityCriticalOrSecuritySafeCriticalOnAsync">
        <source>Security attribute '{0}' cannot be applied to an Async method.</source>
        <target state="translated">セキュリティ属性 '{0}' を非同期メソッドに適用することはできません。</target>
        <note />
      </trans-unit>
      <trans-unit id="ERR_SecurityCriticalOrSecuritySafeCriticalOnAsyncInClassOrStruct">
        <source>Async methods are not allowed in an Interface, Class, or Structure which has the 'SecurityCritical' or 'SecuritySafeCritical' attribute.</source>
        <target state="translated">非同期メソッドは、'SecurityCritical' または 'SecuritySafeCritical' 属性を持つインターフェイス、クラス、または構造体では許可されていません。</target>
        <note />
      </trans-unit>
      <trans-unit id="ERR_BadAwaitInQuery">
        <source>The 'await' operator may only be used in a query expression within the first collection expression of the initial 'from' clause or within the collection expression of a 'join' clause</source>
        <target state="translated">await' 演算子は、最初の 'from' 句の最初のコレクション式、または 'join' 句のコレクション式に含まれるクエリ式でのみ使用できます。</target>
        <note />
      </trans-unit>
      <trans-unit id="WRN_AsyncLacksAwaits">
        <source>This async method lacks 'await' operators and will run synchronously. Consider using the 'await' operator to await non-blocking API calls, or 'await Task.Run(...)' to do CPU-bound work on a background thread.</source>
        <target state="translated">この非同期メソッドには 'await' 演算子がないため、同期的に実行されます。'await' 演算子を使用して非ブロッキング API 呼び出しを待機するか、'await Task.Run(...)' を使用してバックグラウンドのスレッドに対して CPU 主体の処理を実行することを検討してください。</target>
        <note />
      </trans-unit>
      <trans-unit id="WRN_AsyncLacksAwaits_Title">
        <source>Async method lacks 'await' operators and will run synchronously</source>
        <target state="translated">非同期メソッドは、'await' 演算子がないため、同期的に実行されます</target>
        <note />
      </trans-unit>
      <trans-unit id="WRN_UnobservedAwaitableExpression">
        <source>Because this call is not awaited, execution of the current method continues before the call is completed. Consider applying the 'await' operator to the result of the call.</source>
        <target state="translated">この呼び出しを待たないため、現在のメソッドの実行は、呼び出しが完了するまで続行します。呼び出しの結果に 'await' 演算子を適用することを検討してください。</target>
        <note />
      </trans-unit>
      <trans-unit id="WRN_UnobservedAwaitableExpression_Title">
        <source>Because this call is not awaited, execution of the current method continues before the call is completed</source>
        <target state="translated">この呼び出しは待機されなかったため、現在のメソッドの実行は呼び出しの完了を待たずに続行されます</target>
        <note />
      </trans-unit>
      <trans-unit id="WRN_UnobservedAwaitableExpression_Description">
        <source>The current method calls an async method that returns a Task or a Task&lt;TResult&gt; and doesn't apply the await operator to the result. The call to the async method starts an asynchronous task. However, because no await operator is applied, the program continues without waiting for the task to complete. In most cases, that behavior isn't what you expect. Usually other aspects of the calling method depend on the results of the call or, minimally, the called method is expected to complete before you return from the method that contains the call.

An equally important issue is what happens to exceptions that are raised in the called async method. An exception that's raised in a method that returns a Task or Task&lt;TResult&gt; is stored in the returned task. If you don't await the task or explicitly check for exceptions, the exception is lost. If you await the task, its exception is rethrown.

As a best practice, you should always await the call.

You should consider suppressing the warning only if you're sure that you don't want to wait for the asynchronous call to complete and that the called method won't raise any exceptions. In that case, you can suppress the warning by assigning the task result of the call to a variable.</source>
        <target state="translated">現在のメソッドでは、Task または Task&lt;TResult&gt; を返す非同期メソッドを呼び出すため、await 演算子は結果に適用されません。非同期メソッドの呼び出しにより、非同期タスクが開始されます。しかし、await 演算子が適用されないため、プログラムはタスクが完了するのを待たずに継続されます。ほとんどの場合、この動作は期待されているものではありません。通常、呼び出しているメソッドの他のアスペクトは呼び出し結果に依存します。または最低限でも、呼び出されたメソッドは、呼び出しを含んでいるメソッドから復帰する前に完了していることが必要とされます。

同様に重要な問題として、呼び出された非同期メソッドでどんな例外が発生するかということがあります。Task または Task&lt;TResult&gt; を返すメソッドで発生した例外は、返されたタスクに保管されます。タスクを待機しないか例外を明示的にチェックしない場合、例外は失われます。タスクを待機する場合、例外は再スローされます。

ベスト プラクティスとして、常に呼び出しを待機するようにしてください。

警告を表示しないことを考慮するのは、非同期の呼び出しの完了の待機を行う必要がなく、呼び出されたメソッドが例外を起こさないことが確実な場合だけにしてください。その場合、呼び出しのタスク結果を変数に割り当てて、警告を表示しないようにできます。</target>
        <note />
      </trans-unit>
      <trans-unit id="ERR_SynchronizedAsyncMethod">
        <source>'MethodImplOptions.Synchronized' cannot be applied to an async method</source>
        <target state="translated">'MethodImplOptions.Synchronized' は、非同期メソッドに適用できません。</target>
        <note />
      </trans-unit>
      <trans-unit id="ERR_NoConversionForCallerLineNumberParam">
        <source>CallerLineNumberAttribute cannot be applied because there are no standard conversions from type '{0}' to type '{1}'</source>
        <target state="translated">型 '{0}' を型 '{1}' に変換する標準変換が存在しないため、CallerLineNumberAttribute を適用することはできません。</target>
        <note />
      </trans-unit>
      <trans-unit id="ERR_NoConversionForCallerFilePathParam">
        <source>CallerFilePathAttribute cannot be applied because there are no standard conversions from type '{0}' to type '{1}'</source>
        <target state="translated">型 '{0}' を型 '{1}' に変換する標準変換が存在しないため、CallerFilePathAttribute を適用することはできません。</target>
        <note />
      </trans-unit>
      <trans-unit id="ERR_NoConversionForCallerMemberNameParam">
        <source>CallerMemberNameAttribute cannot be applied because there are no standard conversions from type '{0}' to type '{1}'</source>
        <target state="translated">型 '{0}' を型 '{1}' に変換する標準変換が存在しないため、CallerMemberNameAttribute を適用することはできません。</target>
        <note />
      </trans-unit>
      <trans-unit id="ERR_BadCallerLineNumberParamWithoutDefaultValue">
        <source>The CallerLineNumberAttribute may only be applied to parameters with default values</source>
        <target state="translated">CallerLineNumberAttribute は、既定値を含むパラメーターにのみ適用できます。</target>
        <note />
      </trans-unit>
      <trans-unit id="ERR_BadCallerFilePathParamWithoutDefaultValue">
        <source>The CallerFilePathAttribute may only be applied to parameters with default values</source>
        <target state="translated">CallerFilePathAttribute は、既定値を含むパラメーターにのみ適用できます。</target>
        <note />
      </trans-unit>
      <trans-unit id="ERR_BadCallerMemberNameParamWithoutDefaultValue">
        <source>The CallerMemberNameAttribute may only be applied to parameters with default values</source>
        <target state="translated">CallerMemberNameAttribute は、既定値を含むパラメーターにのみ適用できます。</target>
        <note />
      </trans-unit>
      <trans-unit id="WRN_CallerLineNumberParamForUnconsumedLocation">
        <source>The CallerLineNumberAttribute applied to parameter '{0}' will have no effect because it applies to a member that is used in contexts that do not allow optional arguments</source>
        <target state="translated">パラメーター '{0}' に適用された CallerLineNumberAttribute は、省略可能な引数を許可しないコンテキストで使用されるメンバーに適用されるため無効となります。</target>
        <note />
      </trans-unit>
      <trans-unit id="WRN_CallerLineNumberParamForUnconsumedLocation_Title">
        <source>The CallerLineNumberAttribute will have no effect because it applies to a member that is used in contexts that do not allow optional arguments</source>
        <target state="translated">CallerLineNumberAttribute は、オプションの引数を許可していないコンテキストで使用されるメンバーに適用されるため、効果がありません</target>
        <note />
      </trans-unit>
      <trans-unit id="WRN_CallerFilePathParamForUnconsumedLocation">
        <source>The CallerFilePathAttribute applied to parameter '{0}' will have no effect because it applies to a member that is used in contexts that do not allow optional arguments</source>
        <target state="translated">オプションの引数が許可されないコンテキストで使用されるメンバーに適用されるため、パラメーター '{0}' に適用された CallerFilePathAttribute は無効になります</target>
        <note />
      </trans-unit>
      <trans-unit id="WRN_CallerFilePathParamForUnconsumedLocation_Title">
        <source>The CallerFilePathAttribute will have no effect because it applies to a member that is used in contexts that do not allow optional arguments</source>
        <target state="translated">オプションの引数が許可されないコンテキストで使用されるメンバーに適用されるため、CallerFilePathAttribute は無効になります</target>
        <note />
      </trans-unit>
      <trans-unit id="WRN_CallerMemberNameParamForUnconsumedLocation">
        <source>The CallerMemberNameAttribute applied to parameter '{0}' will have no effect because it applies to a member that is used in contexts that do not allow optional arguments</source>
        <target state="translated">パラメーター '{0}' に適用された CallerMemberNameAttribute は、省略可能な引数を許可しないコンテキストで使用されるメンバーに適用されるため無効となります。</target>
        <note />
      </trans-unit>
      <trans-unit id="WRN_CallerMemberNameParamForUnconsumedLocation_Title">
        <source>The CallerMemberNameAttribute will have no effect because it applies to a member that is used in contexts that do not allow optional arguments</source>
        <target state="translated">CallerMemberNameAttribute は、オプションの引数を許可していないコンテキストで使用されるメンバーに適用されるため、効果がありません</target>
        <note />
      </trans-unit>
      <trans-unit id="ERR_NoEntryPoint">
        <source>Program does not contain a static 'Main' method suitable for an entry point</source>
        <target state="translated">プログラムは、エントリ ポイントに適切な静的 'Main' メソッドを含んでいません。</target>
        <note />
      </trans-unit>
      <trans-unit id="ERR_ArrayInitializerIncorrectLength">
        <source>An array initializer of length '{0}' is expected</source>
        <target state="translated">長さが '{0}' の配列初期化子が必要です。</target>
        <note />
      </trans-unit>
      <trans-unit id="ERR_ArrayInitializerExpected">
        <source>A nested array initializer is expected</source>
        <target state="translated">入れ子になった配列初期化子が必要です</target>
        <note />
      </trans-unit>
      <trans-unit id="ERR_IllegalVarianceSyntax">
        <source>Invalid variance modifier. Only interface and delegate type parameters can be specified as variant.</source>
        <target state="translated">無効な分散修飾子です。バリアントとして指定できるのは、インターフェイスおよびデリゲートの型パラメーターだけです。</target>
        <note />
      </trans-unit>
      <trans-unit id="ERR_UnexpectedAliasedName">
        <source>Unexpected use of an aliased name</source>
        <target state="translated">エイリアス名の予期しない使用方法です。</target>
        <note />
      </trans-unit>
      <trans-unit id="ERR_UnexpectedGenericName">
        <source>Unexpected use of a generic name</source>
        <target state="translated">ジェネリック名の予期しない使用方法です。</target>
        <note />
      </trans-unit>
      <trans-unit id="ERR_UnexpectedUnboundGenericName">
        <source>Unexpected use of an unbound generic name</source>
        <target state="translated">バインドされていないジェネリック名の予期しない使用方法です。</target>
        <note />
      </trans-unit>
      <trans-unit id="ERR_GlobalStatement">
        <source>Expressions and statements can only occur in a method body</source>
        <target state="translated">式とステートメントはメソッドの本体でのみ発生します。</target>
        <note />
      </trans-unit>
      <trans-unit id="ERR_NamedArgumentForArray">
        <source>An array access may not have a named argument specifier</source>
        <target state="translated">配列のアクセスには名前付き引数の指定子を指定できません</target>
        <note />
      </trans-unit>
      <trans-unit id="ERR_NotYetImplementedInRoslyn">
        <source>This language feature ('{0}') is not yet implemented.</source>
        <target state="translated">この言語機能 ('{0}') はまだ実装されていません。</target>
        <note />
      </trans-unit>
      <trans-unit id="ERR_DefaultValueNotAllowed">
        <source>Default values are not valid in this context.</source>
        <target state="translated">このコンテキストでは、既定値は無効です。</target>
        <note />
      </trans-unit>
      <trans-unit id="ERR_CantOpenIcon">
        <source>Error opening icon file {0} -- {1}</source>
        <target state="translated">アイコン ファイル {0} を開く際にエラーが発生しました -- {1}</target>
        <note />
      </trans-unit>
      <trans-unit id="ERR_CantOpenWin32Manifest">
        <source>Error opening Win32 manifest file {0} -- {1}</source>
        <target state="translated">Win32 マニフェスト ファイル {0} を開く際にエラーが発生しました -- {1}</target>
        <note />
      </trans-unit>
      <trans-unit id="ERR_ErrorBuildingWin32Resources">
        <source>Error building Win32 resources -- {0}</source>
        <target state="translated">Win32 リソースのビルド中にエラーが発生しました -- {0}</target>
        <note />
      </trans-unit>
      <trans-unit id="ERR_DefaultValueBeforeRequiredValue">
        <source>Optional parameters must appear after all required parameters</source>
        <target state="translated">省略可能なパラメーターはすべての必須パラメーターの後で指定する必要があります</target>
        <note />
      </trans-unit>
      <trans-unit id="ERR_ExplicitImplCollisionOnRefOut">
        <source>Cannot inherit interface '{0}' with the specified type parameters because it causes method '{1}' to contain overloads which differ only on ref and out</source>
        <target state="translated">メソッド '{1}' が ref と out のみ異なるオーバーロードを含むようになるため、指定された型パラメーターではインターフェイス '{0}' を継承できません。</target>
        <note />
      </trans-unit>
      <trans-unit id="ERR_PartialWrongTypeParamsVariance">
        <source>Partial declarations of '{0}' must have the same type parameter names and variance modifiers in the same order</source>
        <target state="translated">{0}' の partial 宣言では、同じ型パラメーター名と分散修飾子を同じ順序で指定しなければなりません。</target>
        <note />
      </trans-unit>
      <trans-unit id="ERR_UnexpectedVariance">
        <source>Invalid variance: The type parameter '{1}' must be {3} valid on '{0}'. '{1}' is {2}.</source>
        <target state="translated">分散が無効です: 型のパラメーター '{1}' は '{0}' で有効な {3} である必要があります。'{1}' は {2} です。</target>
        <note />
      </trans-unit>
      <trans-unit id="ERR_DeriveFromDynamic">
        <source>'{0}': cannot derive from the dynamic type</source>
        <target state="translated">'{0}': 動的な型から派生することはできません。</target>
        <note />
      </trans-unit>
      <trans-unit id="ERR_DeriveFromConstructedDynamic">
        <source>'{0}': cannot implement a dynamic interface '{1}'</source>
        <target state="translated">'{0}': 動的インターフェイス '{1}' を実装できません。</target>
        <note />
      </trans-unit>
      <trans-unit id="ERR_DynamicTypeAsBound">
        <source>Constraint cannot be the dynamic type</source>
        <target state="translated">制約を動的な型にすることはできません</target>
        <note />
      </trans-unit>
      <trans-unit id="ERR_ConstructedDynamicTypeAsBound">
        <source>Constraint cannot be a dynamic type '{0}'</source>
        <target state="translated">制約は動的な型 '{0}' にすることはできません</target>
        <note />
      </trans-unit>
      <trans-unit id="ERR_DynamicRequiredTypesMissing">
        <source>One or more types required to compile a dynamic expression cannot be found. Are you missing a reference?</source>
        <target state="translated">動的な式のコンパイルに必要な 1 つ以上の型が見つかりません。参照が指定されていることを確認してください。</target>
        <note />
      </trans-unit>
      <trans-unit id="ERR_MetadataNameTooLong">
        <source>Name '{0}' exceeds the maximum length allowed in metadata.</source>
        <target state="translated">名前 '{0}' が、メタデータで許可されている最大文字数を超えています。</target>
        <note />
      </trans-unit>
      <trans-unit id="ERR_AttributesNotAllowed">
        <source>Attributes are not valid in this context.</source>
        <target state="translated">属性は、このコンテキストでは無効です。</target>
        <note />
      </trans-unit>
      <trans-unit id="ERR_ExternAliasNotAllowed">
        <source>'extern alias' is not valid in this context</source>
        <target state="translated">'このコンテキストでは 'extern エイリアス' は無効です。</target>
        <note />
      </trans-unit>
      <trans-unit id="WRN_IsDynamicIsConfusing">
        <source>Using '{0}' to test compatibility with '{1}' is essentially identical to testing compatibility with '{2}' and will succeed for all non-null values</source>
        <target state="translated">{1}' との互換性をテストするために '{0}' を使用することは、 '{2}' との互換性をテストすることと実質的に同じであり、null 以外のすべての値で成功します</target>
        <note />
      </trans-unit>
      <trans-unit id="WRN_IsDynamicIsConfusing_Title">
        <source>Using 'is' to test compatibility with 'dynamic' is essentially identical to testing compatibility with 'Object'</source>
        <target state="translated">is' を 'dynamic' との互換性をテストするために使用することは、'Object' との互換性をテストすることと実質的に同じです</target>
        <note />
      </trans-unit>
      <trans-unit id="ERR_YieldNotAllowedInScript">
        <source>Cannot use 'yield' in top-level script code</source>
        <target state="translated">最上位のスクリプト コードで 'yield' を使用することはできません</target>
        <note />
      </trans-unit>
      <trans-unit id="ERR_NamespaceNotAllowedInScript">
        <source>Cannot declare namespace in script code</source>
        <target state="translated">スクリプト コードで名前空間を宣言することはできません</target>
        <note />
      </trans-unit>
      <trans-unit id="ERR_GlobalAttributesNotAllowed">
        <source>Assembly and module attributes are not allowed in this context</source>
        <target state="translated">アセンブリ属性とモジュール属性は、このコンテキストでは許可されていません。</target>
        <note />
      </trans-unit>
      <trans-unit id="ERR_InvalidDelegateType">
        <source>Delegate '{0}' has no invoke method or an invoke method with a return type or parameter types that are not supported.</source>
        <target state="translated">デリゲート '{0}' には invoke メソッドがないか、サポートされていない戻り値の型またはパラメーター型の invoke メソッドがあります。</target>
        <note />
      </trans-unit>
      <trans-unit id="WRN_MainIgnored">
        <source>The entry point of the program is global script code; ignoring '{0}' entry point.</source>
        <target state="translated">プログラムのエントリ ポイントは、グローバル スクリプト コードです。エントリ ポイント '{0}' を無視します。</target>
        <note />
      </trans-unit>
      <trans-unit id="WRN_MainIgnored_Title">
        <source>The entry point of the program is global script code; ignoring entry point</source>
        <target state="translated">プログラムのエントリ ポイントは、グローバル スクリプト コードです。エントリ ポイントを無視します</target>
        <note />
      </trans-unit>
      <trans-unit id="ERR_StaticInAsOrIs">
        <source>The second operand of an 'is' or 'as' operator may not be static type '{0}'</source>
        <target state="translated">is' または 'as' 演算子の 2 番目のオペランドはスタティック型 '{0}' にすることはできません。</target>
        <note />
      </trans-unit>
      <trans-unit id="ERR_BadVisEventType">
        <source>Inconsistent accessibility: event type '{1}' is less accessible than event '{0}'</source>
        <target state="translated">アクセシビリティに一貫性がありません。イベント型 '{1}' のアクセシビリティはイベント '{0}' よりも低く設定されています。</target>
        <note />
      </trans-unit>
      <trans-unit id="ERR_NamedArgumentSpecificationBeforeFixedArgument">
        <source>Named argument specifications must appear after all fixed arguments have been specified. Please use language version {0} or greater to allow non-trailing named arguments.</source>
        <target state="translated">名前付き引数は、すべての固定引数を指定した後に指定する必要があります。末尾以外の名前付き引数を許可するには、言語バージョン {0} 以上を使用してください。</target>
        <note />
      </trans-unit>
      <trans-unit id="ERR_NamedArgumentSpecificationBeforeFixedArgumentInDynamicInvocation">
        <source>Named argument specifications must appear after all fixed arguments have been specified in a dynamic invocation.</source>
        <target state="translated">動的呼び出しでは、すべての固定引数を指定した後に名前付き引数を指定する必要があります。</target>
        <note />
      </trans-unit>
      <trans-unit id="ERR_BadNamedArgument">
        <source>The best overload for '{0}' does not have a parameter named '{1}'</source>
        <target state="translated">{0}' に最も適しているオーバーロードには '{1}' という名前のパラメーターがありません</target>
        <note />
      </trans-unit>
      <trans-unit id="ERR_BadNamedArgumentForDelegateInvoke">
        <source>The delegate '{0}' does not have a parameter named '{1}'</source>
        <target state="translated">デリゲート '{0}' には '{1}' という名前のパラメーターがありません</target>
        <note />
      </trans-unit>
      <trans-unit id="ERR_DuplicateNamedArgument">
        <source>Named argument '{0}' cannot be specified multiple times</source>
        <target state="translated">{0}' という名前付き引数が複数指定されました</target>
        <note />
      </trans-unit>
      <trans-unit id="ERR_NamedArgumentUsedInPositional">
        <source>Named argument '{0}' specifies a parameter for which a positional argument has already been given</source>
        <target state="translated">名前付き引数 '{0}' は、位置引数が既に指定されているパラメーターを指定します</target>
        <note />
      </trans-unit>
      <trans-unit id="ERR_BadNonTrailingNamedArgument">
        <source>Named argument '{0}' is used out-of-position but is followed by an unnamed argument</source>
        <target state="translated">名前付き引数 '{0}' の場所が正しくありません。後ろに名前なし引数があります</target>
        <note />
      </trans-unit>
      <trans-unit id="ERR_DefaultValueUsedWithAttributes">
        <source>Cannot specify default parameter value in conjunction with DefaultParameterAttribute or OptionalAttribute</source>
        <target state="translated">DefaultParameterAttribute または OptionalAttribute と共に既定パラメーター値を指定することはできません</target>
        <note />
      </trans-unit>
      <trans-unit id="ERR_DefaultValueMustBeConstant">
        <source>Default parameter value for '{0}' must be a compile-time constant</source>
        <target state="translated">{0}' の既定のパラメーター値は、コンパイル時の定数である必要があります。</target>
        <note />
      </trans-unit>
      <trans-unit id="ERR_RefOutDefaultValue">
        <source>A ref or out parameter cannot have a default value</source>
        <target state="translated">ref パラメーターまたは out パラメーターには既定値を指定できません</target>
        <note />
      </trans-unit>
      <trans-unit id="ERR_DefaultValueForExtensionParameter">
        <source>Cannot specify a default value for the 'this' parameter</source>
        <target state="translated">this' パラメーターには既定値を指定できません</target>
        <note />
      </trans-unit>
      <trans-unit id="ERR_DefaultValueForParamsParameter">
        <source>Cannot specify a default value for a parameter array</source>
        <target state="translated">パラメーター配列には既定値を指定できません</target>
        <note />
      </trans-unit>
      <trans-unit id="ERR_NoConversionForDefaultParam">
        <source>A value of type '{0}' cannot be used as a default parameter because there are no standard conversions to type '{1}'</source>
        <target state="translated">型 '{1}' への標準変換が存在しないため、型 '{0}' の値を既定のパラメーターとして使用できません。</target>
        <note />
      </trans-unit>
      <trans-unit id="ERR_NoConversionForNubDefaultParam">
        <source>A value of type '{0}' cannot be used as default parameter for nullable parameter '{1}' because '{0}' is not a simple type</source>
        <target state="translated">{0}' は単純型ではないため、型 '{0}' の値を Null 許容パラメーター '{1}' の既定のパラメーターとして使用することはできません。</target>
        <note />
      </trans-unit>
      <trans-unit id="ERR_NotNullRefDefaultParameter">
        <source>'{0}' is of type '{1}'. A default parameter value of a reference type other than string can only be initialized with null</source>
        <target state="translated">'{0}' の型は '{1}' です。文字列以外の参照型の既定のパラメーター値は null でのみ初期化できます。</target>
        <note />
      </trans-unit>
      <trans-unit id="WRN_DefaultValueForUnconsumedLocation">
        <source>The default value specified for parameter '{0}' will have no effect because it applies to a member that is used in contexts that do not allow optional arguments</source>
        <target state="translated">パラメーター '{0}' に対して指定されている既定値は、省略可能な引数を許可しないコンテキストで使用されるメンバーに適用されるため無効となります。</target>
        <note />
      </trans-unit>
      <trans-unit id="WRN_DefaultValueForUnconsumedLocation_Title">
        <source>The default value specified will have no effect because it applies to a member that is used in contexts that do not allow optional arguments</source>
        <target state="translated">指定されている既定値は、省略可能な引数を許可しないコンテキストで使用されるメンバーに適用されるため、効果がありません</target>
        <note />
      </trans-unit>
      <trans-unit id="ERR_PublicKeyFileFailure">
        <source>Error signing output with public key from file '{0}' -- {1}</source>
        <target state="translated">ファイル '{0}' から公開キーで出力に署名する際にエラーが発生しました -- {1}</target>
        <note />
      </trans-unit>
      <trans-unit id="ERR_PublicKeyContainerFailure">
        <source>Error signing output with public key from container '{0}' -- {1}</source>
        <target state="translated">コンテナー '{0}' から公開キーで出力に署名する際にエラーが発生しました -- {1}</target>
        <note />
      </trans-unit>
      <trans-unit id="ERR_BadDynamicTypeof">
        <source>The typeof operator cannot be used on the dynamic type</source>
        <target state="translated">動的な型では typeof 演算子を使用できません</target>
        <note />
      </trans-unit>
      <trans-unit id="ERR_ExpressionTreeContainsDynamicOperation">
        <source>An expression tree may not contain a dynamic operation</source>
        <target state="translated">式ツリーに動的な操作を含めることはできません</target>
        <note />
      </trans-unit>
      <trans-unit id="ERR_BadAsyncExpressionTree">
        <source>Async lambda expressions cannot be converted to expression trees</source>
        <target state="translated">非同期ラムダ式を式ツリーに変換することはできません。</target>
        <note />
      </trans-unit>
      <trans-unit id="ERR_DynamicAttributeMissing">
        <source>Cannot define a class or member that utilizes 'dynamic' because the compiler required type '{0}' cannot be found. Are you missing a reference?</source>
        <target state="translated">コンパイラの必須型 '{0}' が見つからないため、'dynamic' を利用するクラスまたはメンバーを定義できません。参照が指定されていることを確認してください。</target>
        <note />
      </trans-unit>
      <trans-unit id="ERR_CannotPassNullForFriendAssembly">
        <source>Cannot pass null for friend assembly name</source>
        <target state="translated">フレンド アセンブリ名に null を渡すことはできません</target>
        <note />
      </trans-unit>
      <trans-unit id="ERR_SignButNoPrivateKey">
        <source>Key file '{0}' is missing the private key needed for signing</source>
        <target state="translated">署名に必要な、キー ファイル '{0}' のプライベート キーがありません。</target>
        <note />
      </trans-unit>
      <trans-unit id="ERR_PublicSignButNoKey">
        <source>Public signing was specified and requires a public key, but no public key was specified.</source>
        <target state="translated">公開署名が指定され、公開キーを必要としますが、公開キーは指定されていません。</target>
        <note />
      </trans-unit>
      <trans-unit id="ERR_PublicSignNetModule">
        <source>Public signing is not supported for netmodules.</source>
        <target state="translated">netmodule では公開署名はサポートされていません。</target>
        <note />
      </trans-unit>
      <trans-unit id="WRN_DelaySignButNoKey">
        <source>Delay signing was specified and requires a public key, but no public key was specified</source>
        <target state="translated">遅延署名が指定されたため、公開キーが必要ですが、公開キーが指定されませんでした</target>
        <note />
      </trans-unit>
      <trans-unit id="WRN_DelaySignButNoKey_Title">
        <source>Delay signing was specified and requires a public key, but no public key was specified</source>
        <target state="translated">遅延署名が指定されたため、公開キーが必要ですが、公開キーが指定されませんでした</target>
        <note />
      </trans-unit>
      <trans-unit id="ERR_InvalidVersionFormat">
        <source>The specified version string does not conform to the required format - major[.minor[.build[.revision]]]</source>
        <target state="translated">指定したバージョン文字列は、必要な形式 (major[.minor[.build[.revision]]]) に従っていません。</target>
        <note />
      </trans-unit>
      <trans-unit id="ERR_InvalidVersionFormatDeterministic">
        <source>The specified version string contains wildcards, which are not compatible with determinism. Either remove wildcards from the version string, or disable determinism for this compilation</source>
        <target state="translated">指定されたバージョン文字列には、決定性と互換性のないワイルドカードが含まれています。バージョン文字列からワイルドカードを削除するか、このコンパイルの決定性を無効にしてください。</target>
        <note />
      </trans-unit>
      <trans-unit id="ERR_InvalidVersionFormat2">
        <source>The specified version string does not conform to the required format - major.minor.build.revision (without wildcards)</source>
        <target state="translated">指定したバージョン文字列は、必要な形式 (major.minor.build.revision、ワイルドカードなし) に従っていません。</target>
        <note />
      </trans-unit>
      <trans-unit id="WRN_InvalidVersionFormat">
        <source>The specified version string does not conform to the recommended format - major.minor.build.revision</source>
        <target state="translated">指定したバージョン文字列は、推奨される形式 (major.minor.build.revision) に従っていません</target>
        <note />
      </trans-unit>
      <trans-unit id="WRN_InvalidVersionFormat_Title">
        <source>The specified version string does not conform to the recommended format - major.minor.build.revision</source>
        <target state="translated">指定したバージョン文字列は、推奨される形式 (major.minor.build.revision) に従っていません</target>
        <note />
      </trans-unit>
      <trans-unit id="ERR_InvalidAssemblyCultureForExe">
        <source>Executables cannot be satellite assemblies; culture should always be empty</source>
        <target state="translated">実行可能ファイルをサテライト アセンブリにできません。カルチャは常に空でなければなりません</target>
        <note />
      </trans-unit>
      <trans-unit id="ERR_NoCorrespondingArgument">
        <source>There is no argument given that corresponds to the required formal parameter '{0}' of '{1}'</source>
        <target state="translated">{1}' の必要な仮パラメーター '{0}' に対応する特定の引数がありません。</target>
        <note />
      </trans-unit>
      <trans-unit id="WRN_UnimplementedCommandLineSwitch">
        <source>The command line switch '{0}' is not yet implemented and was ignored.</source>
        <target state="translated">コマンド ライン スイッチ '{0}' はまだ実装されていないため、無視されました。</target>
        <note />
      </trans-unit>
      <trans-unit id="WRN_UnimplementedCommandLineSwitch_Title">
        <source>Command line switch is not yet implemented</source>
        <target state="translated">コマンド ライン スイッチはまだ実装されていません</target>
        <note />
      </trans-unit>
      <trans-unit id="ERR_ModuleEmitFailure">
        <source>Failed to emit module '{0}'.</source>
        <target state="translated">モジュール '{0}' の作成に失敗しました。</target>
        <note />
      </trans-unit>
      <trans-unit id="ERR_FixedLocalInLambda">
        <source>Cannot use fixed local '{0}' inside an anonymous method, lambda expression, or query expression</source>
        <target state="translated">匿名メソッド、ラムダ式、またはクエリ式の内部では、固定のローカルな '{0}' は使用できません。</target>
        <note />
      </trans-unit>
      <trans-unit id="ERR_ExpressionTreeContainsNamedArgument">
        <source>An expression tree may not contain a named argument specification</source>
        <target state="translated">名前付き引数の指定を式ツリーに含めることはできません</target>
        <note />
      </trans-unit>
      <trans-unit id="ERR_ExpressionTreeContainsOptionalArgument">
        <source>An expression tree may not contain a call or invocation that uses optional arguments</source>
        <target state="translated">省略可能な引数を使用する呼び出しを式ツリーに含めることはできません</target>
        <note />
      </trans-unit>
      <trans-unit id="ERR_ExpressionTreeContainsIndexedProperty">
        <source>An expression tree may not contain an indexed property</source>
        <target state="translated">式ツリーにインデックス付きプロパティを含めることはできません</target>
        <note />
      </trans-unit>
      <trans-unit id="ERR_IndexedPropertyRequiresParams">
        <source>Indexed property '{0}' has non-optional arguments which must be provided</source>
        <target state="translated">インデックス付きプロパティ '{0}' には、省略できない引数を指定する必要があります。</target>
        <note />
      </trans-unit>
      <trans-unit id="ERR_IndexedPropertyMustHaveAllOptionalParams">
        <source>Indexed property '{0}' must have all arguments optional</source>
        <target state="translated">インデックス付きプロパティ '{0}' では、すべての引数が省略可能である必要があります。</target>
        <note />
      </trans-unit>
      <trans-unit id="ERR_SpecialByRefInLambda">
        <source>Instance of type '{0}' cannot be used inside a nested function, query expression, iterator block or async method</source>
        <target state="translated">型 '{0}' のインスタンスは、入れ子になった関数、クエリ式、反復子ブロック、または非同期メソッドの中では使用できません</target>
        <note />
      </trans-unit>
      <trans-unit id="ERR_SecurityAttributeMissingAction">
        <source>First argument to a security attribute must be a valid SecurityAction</source>
        <target state="translated">セキュリティ属性の最初の引数は有効な SecurityAction である必要があります。</target>
        <note />
      </trans-unit>
      <trans-unit id="ERR_SecurityAttributeInvalidAction">
        <source>Security attribute '{0}' has an invalid SecurityAction value '{1}'</source>
        <target state="translated">セキュリティ属性 '{0}' に無効な SecurityAction の値 '{1}' があります。</target>
        <note />
      </trans-unit>
      <trans-unit id="ERR_SecurityAttributeInvalidActionAssembly">
        <source>SecurityAction value '{0}' is invalid for security attributes applied to an assembly</source>
        <target state="translated">SecurityAction の値 '{0}' は、アセンブリに適用されたセキュリティ属性に対して無効です。</target>
        <note />
      </trans-unit>
      <trans-unit id="ERR_SecurityAttributeInvalidActionTypeOrMethod">
        <source>SecurityAction value '{0}' is invalid for security attributes applied to a type or a method</source>
        <target state="translated">SecurityAction の値 '{0}' は、型またはメソッドに適用するセキュリティ属性に対して無効です。</target>
        <note />
      </trans-unit>
      <trans-unit id="ERR_PrincipalPermissionInvalidAction">
        <source>SecurityAction value '{0}' is invalid for PrincipalPermission attribute</source>
        <target state="translated">SecurityAction の値 '{0}' が属性 PrincipalPermission に対して無効です。</target>
        <note />
      </trans-unit>
      <trans-unit id="ERR_FeatureNotValidInExpressionTree">
        <source>An expression tree may not contain '{0}'</source>
        <target state="translated">式ツリーに '{0}' を含めることはできません。</target>
        <note />
      </trans-unit>
      <trans-unit id="ERR_PermissionSetAttributeInvalidFile">
        <source>Unable to resolve file path '{0}' specified for the named argument '{1}' for PermissionSet attribute</source>
        <target state="translated">PermissionSet 属性の名前付き引数 '{1}' に対して指定されたファイル パス '{0}' を解決できません。</target>
        <note />
      </trans-unit>
      <trans-unit id="ERR_PermissionSetAttributeFileReadError">
        <source>Error reading file '{0}' specified for the named argument '{1}' for PermissionSet attribute: '{2}'</source>
        <target state="translated">PermissionSet 属性 ('{2}') の名前付き引数 '{1}' に対して指定されたファイル '{0}' の読み取り中にエラーが発生しました。</target>
        <note />
      </trans-unit>
      <trans-unit id="ERR_GlobalSingleTypeNameNotFoundFwd">
        <source>The type name '{0}' could not be found in the global namespace. This type has been forwarded to assembly '{1}' Consider adding a reference to that assembly.</source>
        <target state="translated">型名 '{0}' がグローバル名前空間に見つかりませんでした。この型はアセンブリ '{1}' に転送されています。このアセンブリに参照を追加することを検討してください。</target>
        <note />
      </trans-unit>
      <trans-unit id="ERR_DottedTypeNameNotFoundInNSFwd">
        <source>The type name '{0}' could not be found in the namespace '{1}'. This type has been forwarded to assembly '{2}' Consider adding a reference to that assembly.</source>
        <target state="translated">型名 '{0}' は名前空間 '{1}' に見つかりませんでした。この型はアセンブリ '{2}' に転送されました。このアセンブリへの参照を追加することを検討してください。</target>
        <note />
      </trans-unit>
      <trans-unit id="ERR_SingleTypeNameNotFoundFwd">
        <source>The type name '{0}' could not be found. This type has been forwarded to assembly '{1}'. Consider adding a reference to that assembly.</source>
        <target state="translated">型名 '{0}' が見つかりませんでした。この型はアセンブリ '{1}' に転送されています。このアセンブリに参照を追加することを検討してください。</target>
        <note />
      </trans-unit>
      <trans-unit id="ERR_AssemblySpecifiedForLinkAndRef">
        <source>Assemblies '{0}' and '{1}' refer to the same metadata but only one is a linked reference (specified using /link option); consider removing one of the references.</source>
        <target state="translated">アセンブリ '{0}' および '{1}' は同じメタデータを参照していますが、リンクされている参照 (/link オプションを使用して指定される) は 1 つのみです。いずれかの参照を削除することを検討してください。</target>
        <note />
      </trans-unit>
      <trans-unit id="WRN_DeprecatedCollectionInitAdd">
        <source>The best overloaded Add method '{0}' for the collection initializer element is obsolete.</source>
        <target state="translated">コレクション初期化子要素に最も適しているオーバーロード Add メソッド '{0}' は、古い形式です。</target>
        <note />
      </trans-unit>
      <trans-unit id="WRN_DeprecatedCollectionInitAdd_Title">
        <source>The best overloaded Add method for the collection initializer element is obsolete</source>
        <target state="translated">コレクション初期化子要素に最も適しているオーバーロード Add メソッドは古い形式です</target>
        <note />
      </trans-unit>
      <trans-unit id="WRN_DeprecatedCollectionInitAddStr">
        <source>The best overloaded Add method '{0}' for the collection initializer element is obsolete. {1}</source>
        <target state="translated">コレクション初期化子要素に最も適しているオーバーロード Add メソッド '{0}' は古い形式です。{1}</target>
        <note />
      </trans-unit>
      <trans-unit id="WRN_DeprecatedCollectionInitAddStr_Title">
        <source>The best overloaded Add method for the collection initializer element is obsolete</source>
        <target state="translated">コレクション初期化子要素に最も適しているオーバーロード Add メソッドは古い形式です</target>
        <note />
      </trans-unit>
      <trans-unit id="ERR_DeprecatedCollectionInitAddStr">
        <source>The best overloaded Add method '{0}' for the collection initializer element is obsolete. {1}</source>
        <target state="translated">コレクション初期化子要素に最も適しているオーバーロード Add メソッド '{0}' は古い形式です。{1}</target>
        <note />
      </trans-unit>
      <trans-unit id="ERR_IteratorInInteractive">
        <source>Yield statements may not appear at the top level in interactive code.</source>
        <target state="translated">Yield ステートメントは、対話型コードの最上部に表示できません。</target>
        <note />
      </trans-unit>
      <trans-unit id="ERR_SecurityAttributeInvalidTarget">
        <source>Security attribute '{0}' is not valid on this declaration type. Security attributes are only valid on assembly, type and method declarations.</source>
        <target state="translated">セキュリティ属性 '{0}' はこの宣言型では無効です。セキュリティ属性は、アセンブリ、型、メソッドの宣言でのみ有効です。</target>
        <note />
      </trans-unit>
      <trans-unit id="ERR_BadDynamicMethodArg">
        <source>Cannot use an expression of type '{0}' as an argument to a dynamically dispatched operation.</source>
        <target state="translated">型 '{0}' の式を、動的にディスパッチされる操作の引数として使用することはできません。</target>
        <note />
      </trans-unit>
      <trans-unit id="ERR_BadDynamicMethodArgLambda">
        <source>Cannot use a lambda expression as an argument to a dynamically dispatched operation without first casting it to a delegate or expression tree type.</source>
        <target state="translated">最初にデリゲートまたは式ツリー型にキャストしていない場合は、ラムダ式を、動的にディスパッチされる操作の引数として使用することはできません。</target>
        <note />
      </trans-unit>
      <trans-unit id="ERR_BadDynamicMethodArgMemgrp">
        <source>Cannot use a method group as an argument to a dynamically dispatched operation. Did you intend to invoke the method?</source>
        <target state="translated">メソッドのグループを動的にディスパッチされる操作の引数として使用することはできません。このメソッドを呼び出しますか?</target>
        <note />
      </trans-unit>
      <trans-unit id="ERR_NoDynamicPhantomOnBase">
        <source>The call to method '{0}' needs to be dynamically dispatched, but cannot be because it is part of a base access expression. Consider casting the dynamic arguments or eliminating the base access.</source>
        <target state="translated">メソッド '{0}' の呼び出しは動的にディスパッチされる必要がありますが、ベース アクセス式の一部であるためディスパッチできません。動的引数のキャストまたはベース アクセスの削除を検討してください。</target>
        <note />
      </trans-unit>
      <trans-unit id="ERR_BadDynamicQuery">
        <source>Query expressions over source type 'dynamic' or with a join sequence of type 'dynamic' are not allowed</source>
        <target state="translated">ソース型 'dynamic' に対するクエリ式または型 'dynamic' の結合シーケンスのあるクエリ式は使用できません</target>
        <note />
      </trans-unit>
      <trans-unit id="ERR_NoDynamicPhantomOnBaseIndexer">
        <source>The indexer access needs to be dynamically dispatched, but cannot be because it is part of a base access expression. Consider casting the dynamic arguments or eliminating the base access.</source>
        <target state="translated">インデクサー アクセスは動的にディスパッチされる必要がありますが、ベース アクセス式の一部であるためディスパッチできません。動的引数のキャストまたはベース アクセスの削除を検討してください。</target>
        <note />
      </trans-unit>
      <trans-unit id="WRN_DynamicDispatchToConditionalMethod">
        <source>The dynamically dispatched call to method '{0}' may fail at runtime because one or more applicable overloads are conditional methods.</source>
        <target state="translated">適用可能な 1 つ以上のオーバーロードが条件付きメソッドであるため、動的にディスパッチされたメソッド '{0}' の呼び出しは実行時に失敗する可能性があります。</target>
        <note />
      </trans-unit>
      <trans-unit id="WRN_DynamicDispatchToConditionalMethod_Title">
        <source>Dynamically dispatched call may fail at runtime because one or more applicable overloads are conditional methods</source>
        <target state="translated">適用可能な 1 つ以上のオーバーロードが条件付きメソッドであるため、動的にディスパッチされた呼び出しは実行時に失敗することがあります</target>
        <note />
      </trans-unit>
      <trans-unit id="ERR_BadArgTypeDynamicExtension">
        <source>'{0}' has no applicable method named '{1}' but appears to have an extension method by that name. Extension methods cannot be dynamically dispatched. Consider casting the dynamic arguments or calling the extension method without the extension method syntax.</source>
        <target state="translated">'{0}' には、'{1}'という名前の該当するメソッドがありませんが、同じ名前の拡張メソッドがあるようです。拡張メソッドは動的にディスパッチできません。動的引数をキャストするか、または拡張メソッド構文を使用しないで拡張メソッドを呼び出すことを検討してください。</target>
        <note />
      </trans-unit>
      <trans-unit id="WRN_CallerFilePathPreferredOverCallerMemberName">
        <source>The CallerMemberNameAttribute applied to parameter '{0}' will have no effect. It is overridden by the CallerFilePathAttribute.</source>
        <target state="translated">パラメーター '{0}' に適用された CallerMemberNameAttribute は、CallerFilePathAttribute.によってオーバーライドされるため無効となります。</target>
        <note />
      </trans-unit>
      <trans-unit id="WRN_CallerFilePathPreferredOverCallerMemberName_Title">
        <source>The CallerMemberNameAttribute will have no effect; it is overridden by the CallerFilePathAttribute</source>
        <target state="translated">CallerMemberNameAttribute は効果がなく、CallerFilePathAttribute によってオーバーライドされます</target>
        <note />
      </trans-unit>
      <trans-unit id="WRN_CallerLineNumberPreferredOverCallerMemberName">
        <source>The CallerMemberNameAttribute applied to parameter '{0}' will have no effect. It is overridden by the CallerLineNumberAttribute.</source>
        <target state="translated">パラメーター '{0}' に適用された CallerMemberNameAttribute は、CallerLineNumberAttribute によってオーバーライドされるため無効となります。</target>
        <note />
      </trans-unit>
      <trans-unit id="WRN_CallerLineNumberPreferredOverCallerMemberName_Title">
        <source>The CallerMemberNameAttribute will have no effect; it is overridden by the CallerLineNumberAttribute</source>
        <target state="translated">CallerMemberNameAttribute は効果がなく、CallerLineNumberAttribute によってオーバーライドされます</target>
        <note />
      </trans-unit>
      <trans-unit id="WRN_CallerLineNumberPreferredOverCallerFilePath">
        <source>The CallerFilePathAttribute applied to parameter '{0}' will have no effect. It is overridden by the CallerLineNumberAttribute.</source>
        <target state="translated">パラメーター '{0}' に適用された CallerFilePathAttribute は、CallerLineNumberAttribute によってオーバーライドされるため無効となります。</target>
        <note />
      </trans-unit>
      <trans-unit id="WRN_CallerLineNumberPreferredOverCallerFilePath_Title">
        <source>The CallerFilePathAttribute will have no effect; it is overridden by the CallerLineNumberAttribute</source>
        <target state="translated">CallerFilePathAttribute は効果がなく、CallerLineNumberAttribute によってオーバーライドされます</target>
        <note />
      </trans-unit>
      <trans-unit id="ERR_InvalidDynamicCondition">
        <source>Expression must be implicitly convertible to Boolean or its type '{0}' must define operator '{1}'.</source>
        <target state="translated">式はブール型に暗黙的に変換できるか、式の型 '{0}' で演算子 '{1}' を定義する必要があります。</target>
        <note />
      </trans-unit>
      <trans-unit id="ERR_MixingWinRTEventWithRegular">
        <source>'{0}' cannot implement '{1}' because '{2}' is a Windows Runtime event and '{3}' is a regular .NET event.</source>
        <target state="translated">'{2}' は Windows ランタイム イベントで、'{3}' は通常の .NET イベントであるため、'{0}' は '{1}' を実装できません。</target>
        <note />
      </trans-unit>
      <trans-unit id="WRN_CA2000_DisposeObjectsBeforeLosingScope1">
        <source>Call System.IDisposable.Dispose() on allocated instance of {0} before all references to it are out of scope.</source>
        <target state="translated">{0} の割り当てられたインスタンスへの参照がすべてスコープ外になる前に、そのインスタンスの System.IDisposable.Dispose() を呼び出してください。</target>
        <note />
      </trans-unit>
      <trans-unit id="WRN_CA2000_DisposeObjectsBeforeLosingScope1_Title">
        <source>Call System.IDisposable.Dispose() on allocated instance before all references to it are out of scope</source>
        <target state="translated">割り当てられたインスタンスへの参照がすべてスコープ外になる前に、そのインスタンスの System.IDisposable.Dispose() を呼び出します</target>
        <note />
      </trans-unit>
      <trans-unit id="WRN_CA2000_DisposeObjectsBeforeLosingScope2">
        <source>Allocated instance of {0} is not disposed along all exception paths.  Call System.IDisposable.Dispose() before all references to it are out of scope.</source>
        <target state="translated">{0} の割り当てられたインスタンスが破棄されない例外パスがあります。System.IDisposable.Dispose() への参照がスコープ外になる前にこれを呼び出してください。</target>
        <note />
      </trans-unit>
      <trans-unit id="WRN_CA2000_DisposeObjectsBeforeLosingScope2_Title">
        <source>Allocated instance is not disposed along all exception paths</source>
        <target state="translated">割り当てられたインスタンスがすべての例外パスで破棄されていません</target>
        <note />
      </trans-unit>
      <trans-unit id="WRN_CA2202_DoNotDisposeObjectsMultipleTimes">
        <source>Object '{0}' can be disposed more than once.</source>
        <target state="translated">オブジェクト '{0}' は複数回破棄することができます。</target>
        <note />
      </trans-unit>
      <trans-unit id="WRN_CA2202_DoNotDisposeObjectsMultipleTimes_Title">
        <source>Object can be disposed more than once</source>
        <target state="translated">オブジェクトは複数回破棄することができます</target>
        <note />
      </trans-unit>
      <trans-unit id="ERR_NewCoClassOnLink">
        <source>Interop type '{0}' cannot be embedded. Use the applicable interface instead.</source>
        <target state="translated">相互運用型 '{0}' を埋め込むことができません。該当するインターフェイスを使用してください。</target>
        <note />
      </trans-unit>
      <trans-unit id="ERR_NoPIANestedType">
        <source>Type '{0}' cannot be embedded because it is a nested type. Consider setting the 'Embed Interop Types' property to false.</source>
        <target state="translated">型 '{0}' は入れ子型であるため埋め込むことができません。'相互運用機能型の埋め込み' プロパティを false に設定することを検討してください。</target>
        <note />
      </trans-unit>
      <trans-unit id="ERR_GenericsUsedInNoPIAType">
        <source>Type '{0}' cannot be embedded because it has a generic argument. Consider setting the 'Embed Interop Types' property to false.</source>
        <target state="translated">型 '{0}' にはジェネリック引数があるため、この型を埋め込むことはできません。'相互運用型の埋め込み' プロパティを false に設定することを検討してください。</target>
        <note />
      </trans-unit>
      <trans-unit id="ERR_InteropStructContainsMethods">
        <source>Embedded interop struct '{0}' can contain only public instance fields.</source>
        <target state="translated">埋め込み相互運用構造体 '{0}' には、パブリック インスタンス フィールドのみを含めることができます。</target>
        <note />
      </trans-unit>
      <trans-unit id="ERR_WinRtEventPassedByRef">
        <source>A Windows Runtime event may not be passed as an out or ref parameter.</source>
        <target state="translated">Windows ランタイム イベントを out または ref のパラメーターとして渡すことはできません。</target>
        <note />
      </trans-unit>
      <trans-unit id="ERR_MissingMethodOnSourceInterface">
        <source>Source interface '{0}' is missing method '{1}' which is required to embed event '{2}'.</source>
        <target state="translated">ソース インターフェイス '{0}' に、イベント '{2}' を埋め込むために必要なメソッド '{1}' がありません。</target>
        <note />
      </trans-unit>
      <trans-unit id="ERR_MissingSourceInterface">
        <source>Interface '{0}' has an invalid source interface which is required to embed event '{1}'.</source>
        <target state="translated">イベント '{1}' の埋め込みに必要な、インターフェイス '{0}' のソース インターフェイスが無効です。</target>
        <note />
      </trans-unit>
      <trans-unit id="ERR_InteropTypeMissingAttribute">
        <source>Interop type '{0}' cannot be embedded because it is missing the required '{1}' attribute.</source>
        <target state="translated">相互運用型 '{0}' は、必須の '{1}' 属性がないため、埋め込むことができません。</target>
        <note />
      </trans-unit>
      <trans-unit id="ERR_NoPIAAssemblyMissingAttribute">
        <source>Cannot embed interop types from assembly '{0}' because it is missing the '{1}' attribute.</source>
        <target state="translated">アセンブリ '{0}' に '{1}' 属性が指定されていないため、このアセンブリから相互運用型を埋め込むことはできません。</target>
        <note />
      </trans-unit>
      <trans-unit id="ERR_NoPIAAssemblyMissingAttributes">
        <source>Cannot embed interop types from assembly '{0}' because it is missing either the '{1}' attribute or the '{2}' attribute.</source>
        <target state="translated">アセンブリ '{0}' には '{1}' 属性または '{2}' 属性が指定されていないため、このアセンブリから相互運用型を埋め込むことはできません。</target>
        <note />
      </trans-unit>
      <trans-unit id="ERR_InteropTypesWithSameNameAndGuid">
        <source>Cannot embed interop type '{0}' found in both assembly '{1}' and '{2}'. Consider setting the 'Embed Interop Types' property to false.</source>
        <target state="translated">アセンブリ '{1}' および '{2}' の両方に見つかった相互運用型 '{0}' は埋め込むことができません。'相互運用機能型の埋め込み' プロパティを false に設定することを検討してください。</target>
        <note />
      </trans-unit>
      <trans-unit id="ERR_LocalTypeNameClash">
        <source>Embedding the interop type '{0}' from assembly '{1}' causes a name clash in the current assembly. Consider setting the 'Embed Interop Types' property to false.</source>
        <target state="translated">アセンブリ '{1}' から相互運用型 '{0}' を埋め込むと、現在のアセンブリで名前の競合が発生します。'相互運用機能型の埋め込み' プロパティを false に設定することを検討してください。</target>
        <note />
      </trans-unit>
      <trans-unit id="WRN_ReferencedAssemblyReferencesLinkedPIA">
        <source>A reference was created to embedded interop assembly '{0}' because of an indirect reference to that assembly created by assembly '{1}'. Consider changing the 'Embed Interop Types' property on either assembly.</source>
        <target state="translated">間接的な参照がアセンブリ '{1}' によって作成されたため、埋め込み相互運用機能アセンブリ '{0}' への参照が作成されました。いずれかのアセンブリで '相互運用型の埋め込み' プロパティを変更することを検討してください。</target>
        <note />
      </trans-unit>
      <trans-unit id="WRN_ReferencedAssemblyReferencesLinkedPIA_Title">
        <source>A reference was created to embedded interop assembly because of an indirect assembly reference</source>
        <target state="translated">間接的なアセンブリの参照があるため、埋め込み相互運用機能アセンブリに対して参照が作成されました</target>
        <note />
      </trans-unit>
      <trans-unit id="WRN_ReferencedAssemblyReferencesLinkedPIA_Description">
        <source>You have added a reference to an assembly using /link (Embed Interop Types property set to True). This instructs the compiler to embed interop type information from that assembly. However, the compiler cannot embed interop type information from that assembly because another assembly that you have referenced also references that assembly using /reference (Embed Interop Types property set to False).

To embed interop type information for both assemblies, use /link for references to each assembly (set the Embed Interop Types property to True).

To remove the warning, you can use /reference instead (set the Embed Interop Types property to False). In this case, a primary interop assembly (PIA) provides interop type information.</source>
        <target state="translated">/link (相互運用機能型の埋め込みプロパティを True に設定する) を使用して、アセンブリへの参照を追加しました。これを実行することで、コンパイラにそのアセンブリから相互運用の型情報を埋め込むよう指示します。しかし、参照した別のアセンブリが /reference (相互運用機能型の埋め込みプロパティを False に設定する) を使用してそのアセンブリを参照しているため、コンパイラはそのアセンブリの相互運用の型情報を埋め込むことができません。

両方のアセンブリの相互運用の型情報を埋め込むには、各アセンブリへの参照に /link (相互運用機能型の埋め込みプロパティを True に設定する) を使用します。

警告を取り除くには、代わりに /reference (相互運用機能型の埋め込みプロパティを False に設定) を使用します。この場合、プライマリ相互運用機能アセンブリ (PIA) が相互運用の型情報を提供します。</target>
        <note />
      </trans-unit>
      <trans-unit id="ERR_GenericsUsedAcrossAssemblies">
        <source>Type '{0}' from assembly '{1}' cannot be used across assembly boundaries because it has a generic type argument that is an embedded interop type.</source>
        <target state="translated">アセンブリ '{1}' の型 '{0}' には、埋め込み相互運用型のジェネリック型引数があるため、アセンブリ境界を越えて使用することはできません。</target>
        <note />
      </trans-unit>
      <trans-unit id="ERR_NoCanonicalView">
        <source>Cannot find the interop type that matches the embedded interop type '{0}'. Are you missing an assembly reference?</source>
        <target state="translated">埋め込み相互運用型 '{0}' と一致する相互運用型が見つかりません。アセンブリ参照が指定されていることを確認してください。</target>
        <note />
      </trans-unit>
      <trans-unit id="ERR_ByRefReturnUnsupported">
        <source>By-reference return type 'ref {0}' is not supported.</source>
        <target state="translated">参照渡しの戻り値の型 'ref {0}' はサポートされていません。</target>
        <note />
      </trans-unit>
      <trans-unit id="ERR_NetModuleNameMismatch">
        <source>Module name '{0}' stored in '{1}' must match its filename.</source>
        <target state="translated">{1}' に格納されているモジュール名 '{0}' はファイル名と一致する必要があります。</target>
        <note />
      </trans-unit>
      <trans-unit id="ERR_BadModuleName">
        <source>Invalid module name: {0}</source>
        <target state="translated">無効なモジュール名: {0}</target>
        <note />
      </trans-unit>
      <trans-unit id="ERR_BadCompilationOptionValue">
        <source>Invalid '{0}' value: '{1}'.</source>
        <target state="translated">{0}' の値 '{1}' は無効です。</target>
        <note />
      </trans-unit>
      <trans-unit id="ERR_BadAppConfigPath">
        <source>AppConfigPath must be absolute.</source>
        <target state="translated">AppConfigPath は絶対パスである必要があります。</target>
        <note />
      </trans-unit>
      <trans-unit id="WRN_AssemblyAttributeFromModuleIsOverridden">
        <source>Attribute '{0}' from module '{1}' will be ignored in favor of the instance appearing in source</source>
        <target state="translated">モジュール '{1}' の属性 '{0}' は、ソースに表示されるインスタンスのために無視されます。</target>
        <note />
      </trans-unit>
      <trans-unit id="WRN_AssemblyAttributeFromModuleIsOverridden_Title">
        <source>Attribute will be ignored in favor of the instance appearing in source</source>
        <target state="translated">インスタンスがソースに表示されるため、属性は無視されます</target>
        <note />
      </trans-unit>
      <trans-unit id="ERR_CmdOptionConflictsSource">
        <source>Attribute '{0}' given in a source file conflicts with option '{1}'.</source>
        <target state="translated">ソース ファイルで指定された属性 '{0}' はオプション '{1}' と競合しています。</target>
        <note />
      </trans-unit>
      <trans-unit id="ERR_FixedBufferTooManyDimensions">
        <source>A fixed buffer may only have one dimension.</source>
        <target state="translated">固定バッファーには 1 次元のみを指定できます。</target>
        <note />
      </trans-unit>
      <trans-unit id="WRN_ReferencedAssemblyDoesNotHaveStrongName">
        <source>Referenced assembly '{0}' does not have a strong name.</source>
        <target state="translated">参照アセンブリ '{0}' には厳密な名前がありません。</target>
        <note />
      </trans-unit>
      <trans-unit id="WRN_ReferencedAssemblyDoesNotHaveStrongName_Title">
        <source>Referenced assembly does not have a strong name</source>
        <target state="translated">参照されているアセンブリには、厳密な名前がありません</target>
        <note />
      </trans-unit>
      <trans-unit id="ERR_InvalidSignaturePublicKey">
        <source>Invalid signature public key specified in AssemblySignatureKeyAttribute.</source>
        <target state="translated">無効な署名公開キーが AssemblySignatureKeyAttribute で指定されました。</target>
        <note />
      </trans-unit>
      <trans-unit id="ERR_ExportedTypeConflictsWithDeclaration">
        <source>Type '{0}' exported from module '{1}' conflicts with type declared in primary module of this assembly.</source>
        <target state="translated">モジュール '{1}' からエクスポートされた型 '{0}' は、このアセンブリのプライマリ モジュールで宣言した型と競合しています。</target>
        <note />
      </trans-unit>
      <trans-unit id="ERR_ExportedTypesConflict">
        <source>Type '{0}' exported from module '{1}' conflicts with type '{2}' exported from module '{3}'.</source>
        <target state="translated">モジュール '{1}' からエクスポートされた型 '{0}' は、モジュール '{3}' からエクスポートされた型 '{2}' と競合しています。</target>
        <note />
      </trans-unit>
      <trans-unit id="ERR_ForwardedTypeConflictsWithDeclaration">
        <source>Forwarded type '{0}' conflicts with type declared in primary module of this assembly.</source>
        <target state="translated">転送された型 '{0}' は、このアセンブリのプライマリ モジュールで宣言した型と競合しています。</target>
        <note />
      </trans-unit>
      <trans-unit id="ERR_ForwardedTypesConflict">
        <source>Type '{0}' forwarded to assembly '{1}' conflicts with type '{2}' forwarded to assembly '{3}'.</source>
        <target state="translated">アセンブリ '{1}' に転送された型 '{0}' は、アセンブリ '{3}' に転送された型 '{2}' と競合しています。</target>
        <note />
      </trans-unit>
      <trans-unit id="ERR_ForwardedTypeConflictsWithExportedType">
        <source>Type '{0}' forwarded to assembly '{1}' conflicts with type '{2}' exported from module '{3}'.</source>
        <target state="translated">アセンブリ '{1}' に転送された型 '{0}' は、モジュール '{3}' からエクスポートされた型 '{2}' と競合しています。</target>
        <note />
      </trans-unit>
      <trans-unit id="WRN_RefCultureMismatch">
        <source>Referenced assembly '{0}' has different culture setting of '{1}'.</source>
        <target state="translated">参照アセンブリ '{0}' には '{1}' の異なるカルチャ設定があります。</target>
        <note />
      </trans-unit>
      <trans-unit id="WRN_RefCultureMismatch_Title">
        <source>Referenced assembly has different culture setting</source>
        <target state="translated">参照されているアセンブリのカルチャ設定が異なります</target>
        <note />
      </trans-unit>
      <trans-unit id="ERR_AgnosticToMachineModule">
        <source>Agnostic assembly cannot have a processor specific module '{0}'.</source>
        <target state="translated">不明なアセンブリにプロセッサ固有モジュール '{0}' を指定することはできません。</target>
        <note />
      </trans-unit>
      <trans-unit id="ERR_ConflictingMachineModule">
        <source>Assembly and module '{0}' cannot target different processors.</source>
        <target state="translated">アセンブリとモジュール '{0}' で異なるプロセッサを対象にすることはできません。</target>
        <note />
      </trans-unit>
      <trans-unit id="WRN_ConflictingMachineAssembly">
        <source>Referenced assembly '{0}' targets a different processor.</source>
        <target state="translated">参照アセンブリ '{0}' は、異なるプロセッサをターゲットにしています。</target>
        <note />
      </trans-unit>
      <trans-unit id="WRN_ConflictingMachineAssembly_Title">
        <source>Referenced assembly targets a different processor</source>
        <target state="translated">参照アセンブリが異なるプロセッサを対象にしています</target>
        <note />
      </trans-unit>
      <trans-unit id="ERR_CryptoHashFailed">
        <source>Cryptographic failure while creating hashes.</source>
        <target state="translated">ハッシュを生成中に暗号化に失敗しました。</target>
        <note />
      </trans-unit>
      <trans-unit id="ERR_MissingNetModuleReference">
        <source>Reference to '{0}' netmodule missing.</source>
        <target state="translated">{0}' netmodule への参照がありません。</target>
        <note />
      </trans-unit>
      <trans-unit id="ERR_NetModuleNameMustBeUnique">
        <source>Module '{0}' is already defined in this assembly. Each module must have a unique filename.</source>
        <target state="translated">モジュール '{0}' は既にこのアセンブリに定義されています。各モジュールには一意のファイル名がある必要があります。</target>
        <note />
      </trans-unit>
      <trans-unit id="ERR_CantReadConfigFile">
        <source>Cannot read config file '{0}' -- '{1}'</source>
        <target state="translated">構成ファイル '{0}' を読み取れません -- '{1}'</target>
        <note />
      </trans-unit>
      <trans-unit id="ERR_EncNoPIAReference">
        <source>Cannot continue since the edit includes a reference to an embedded type: '{0}'.</source>
        <target state="translated">編集に埋め込み型の '{0}' への参照が含まれるため続行できません。</target>
        <note />
      </trans-unit>
      <trans-unit id="ERR_EncReferenceToAddedMember">
        <source>Member '{0}' added during the current debug session can only be accessed from within its declaring assembly '{1}'.</source>
        <target state="translated">現在のデバッグ セッション中に追加されたメンバー '{0}' には、宣言しているアセンブリ '{1}' からのみアクセスできます。</target>
        <note />
      </trans-unit>
      <trans-unit id="ERR_MutuallyExclusiveOptions">
        <source>Compilation options '{0}' and '{1}' can't both be specified at the same time.</source>
        <target state="translated">コンパイル オプション '{0}' と '{1}' の両方を同時に指定することはできません。</target>
        <note />
      </trans-unit>
      <trans-unit id="ERR_LinkedNetmoduleMetadataMustProvideFullPEImage">
        <source>Linked netmodule metadata must provide a full PE image: '{0}'.</source>
        <target state="translated">リンクされた netmodule メタデータには完全な PE イメージ '{0}' が必要です。</target>
        <note />
      </trans-unit>
      <trans-unit id="ERR_BadPrefer32OnLib">
        <source>/platform:anycpu32bitpreferred can only be used with /t:exe, /t:winexe and /t:appcontainerexe</source>
        <target state="translated">/platform:anycpu32bitpreferred は、/t:exe、/t:winexe、/t:appcontainerexe でのみ使用できます。</target>
        <note />
      </trans-unit>
      <trans-unit id="IDS_PathList">
        <source>&lt;path list&gt;</source>
        <target state="translated">&lt;path list&gt;</target>
        <note />
      </trans-unit>
      <trans-unit id="IDS_Text">
        <source>&lt;text&gt;</source>
        <target state="translated">&lt;text&gt;</target>
        <note />
      </trans-unit>
      <trans-unit id="IDS_FeatureNullPropagatingOperator">
        <source>null propagating operator</source>
        <target state="translated">Null を反映する演算子</target>
        <note />
      </trans-unit>
      <trans-unit id="IDS_FeatureExpressionBodiedMethod">
        <source>expression-bodied method</source>
        <target state="translated">式のようなメソッド</target>
        <note />
      </trans-unit>
      <trans-unit id="IDS_FeatureExpressionBodiedProperty">
        <source>expression-bodied property</source>
        <target state="translated">式のようなプロパティ</target>
        <note />
      </trans-unit>
      <trans-unit id="IDS_FeatureExpressionBodiedIndexer">
        <source>expression-bodied indexer</source>
        <target state="translated">式のようなインデクサー</target>
        <note />
      </trans-unit>
      <trans-unit id="IDS_FeatureAutoPropertyInitializer">
        <source>auto property initializer</source>
        <target state="translated">自動プロパティ初期化子</target>
        <note />
      </trans-unit>
      <trans-unit id="IDS_Namespace1">
        <source>&lt;namespace&gt;</source>
        <target state="translated">&lt;namespace&gt;</target>
        <note />
      </trans-unit>
      <trans-unit id="IDS_FeatureRefLocalsReturns">
        <source>byref locals and returns</source>
        <target state="translated">byref ローカル変数と返却</target>
        <note />
      </trans-unit>
      <trans-unit id="IDS_FeatureReadOnlyReferences">
        <source>readonly references</source>
        <target state="translated">読み取り専用の参照</target>
        <note />
      </trans-unit>
      <trans-unit id="IDS_FeatureRefStructs">
        <source>ref structs</source>
        <target state="translated">ref 構造体</target>
        <note />
      </trans-unit>
      <trans-unit id="CompilationC">
        <source>Compilation (C#): </source>
        <target state="translated">コンパイル (C#): </target>
        <note />
      </trans-unit>
      <trans-unit id="SyntaxNodeIsNotWithinSynt">
        <source>Syntax node is not within syntax tree</source>
        <target state="translated">構文ノードが構文ツリー内にありません。</target>
        <note />
      </trans-unit>
      <trans-unit id="LocationMustBeProvided">
        <source>Location must be provided in order to provide minimal type qualification.</source>
        <target state="translated">提供される型の修飾子を最小にするため、場所を提供する必要があります。</target>
        <note />
      </trans-unit>
      <trans-unit id="SyntaxTreeSemanticModelMust">
        <source>SyntaxTreeSemanticModel must be provided in order to provide minimal type qualification.</source>
        <target state="translated">型の修飾子を最小にするため、SyntaxTreeSemanticModel を指定する必要があります。</target>
        <note />
      </trans-unit>
      <trans-unit id="CantReferenceCompilationOf">
        <source>Can't reference compilation of type '{0}' from {1} compilation.</source>
        <target state="translated">コンパイル {1} から '{0}' 型のコンパイルを参照できません。</target>
        <note />
      </trans-unit>
      <trans-unit id="SyntaxTreeAlreadyPresent">
        <source>Syntax tree already present</source>
        <target state="translated">構文ツリーが既に存在しています。</target>
        <note />
      </trans-unit>
      <trans-unit id="SubmissionCanOnlyInclude">
        <source>Submission can only include script code.</source>
        <target state="translated">送信にはスクリプト コードのみを含めることができます。</target>
        <note />
      </trans-unit>
      <trans-unit id="SubmissionCanHaveAtMostOne">
        <source>Submission can have at most one syntax tree.</source>
        <target state="translated">送信に含めることができる構文ツリーは 1 つのみです。</target>
        <note />
      </trans-unit>
      <trans-unit id="SyntaxTreeNotFoundTo">
        <source>SyntaxTree '{0}' not found to remove</source>
        <target state="translated">削除する構文ツリー '{0}' が見つかりません。</target>
        <note />
      </trans-unit>
      <trans-unit id="TreeMustHaveARootNodeWith">
        <source>tree must have a root node with SyntaxKind.CompilationUnit</source>
        <target state="translated">ツリーには、SyntaxKind.CompilationUnit を伴うルート ノードがある必要があります。</target>
        <note />
      </trans-unit>
      <trans-unit id="TypeArgumentCannotBeNull">
        <source>Type argument cannot be null</source>
        <target state="translated">型引数を null にすることはできません。</target>
        <note />
      </trans-unit>
      <trans-unit id="WrongNumberOfTypeArguments">
        <source>Wrong number of type arguments</source>
        <target state="translated">型引数の数が正しくありません。</target>
        <note />
      </trans-unit>
      <trans-unit id="NameConflictForName">
        <source>Name conflict for name {0}</source>
        <target state="translated">名前が名前 {0} と競合しています。</target>
        <note />
      </trans-unit>
      <trans-unit id="LookupOptionsHasInvalidCombo">
        <source>LookupOptions has an invalid combination of options</source>
        <target state="translated">LookupOptions に無効な組み合わせのオプションがあります。</target>
        <note />
      </trans-unit>
      <trans-unit id="ItemsMustBeNonEmpty">
        <source>items: must be non-empty</source>
        <target state="translated">アイテム: 空にすることはできません。</target>
        <note />
      </trans-unit>
      <trans-unit id="UseVerbatimIdentifier">
        <source>Use Microsoft.CodeAnalysis.CSharp.SyntaxFactory.Identifier or Microsoft.CodeAnalysis.CSharp.SyntaxFactory.VerbatimIdentifier to create identifier tokens.</source>
        <target state="translated">Microsoft.CodeAnalysis.CSharp.SyntaxFactory.Identifier や Microsoft.CodeAnalysis.CSharp.SyntaxFactory.VerbatimIdentifier を使用して、識別子トークンを作成してください。</target>
        <note />
      </trans-unit>
      <trans-unit id="UseLiteralForTokens">
        <source>Use Microsoft.CodeAnalysis.CSharp.SyntaxFactory.Literal to create character literal tokens.</source>
        <target state="translated">Microsoft.CodeAnalysis.CSharp.SyntaxFactory.Literal を使用して、文字のリテラル トークンを作成してください。</target>
        <note />
      </trans-unit>
      <trans-unit id="UseLiteralForNumeric">
        <source>Use Microsoft.CodeAnalysis.CSharp.SyntaxFactory.Literal to create numeric literal tokens.</source>
        <target state="translated">Microsoft.CodeAnalysis.CSharp.SyntaxFactory.Literal を使用して、数値のリテラル トークンを作成してください。</target>
        <note />
      </trans-unit>
      <trans-unit id="ThisMethodCanOnlyBeUsedToCreateTokens">
        <source>This method can only be used to create tokens - {0} is not a token kind.</source>
        <target state="translated">このメソッドは、トークンの作成にのみ使用できます - {0} はトークンの種類ではありません。</target>
        <note />
      </trans-unit>
      <trans-unit id="GenericParameterDefinition">
        <source>Generic parameter is definition when expected to be reference {0}</source>
        <target state="translated">ジェネリック パラメーターは、参照 {0} である必要がある場合に定義されます。</target>
        <note />
      </trans-unit>
      <trans-unit id="InvalidGetDeclarationNameMultipleDeclarators">
        <source>Called GetDeclarationName for a declaration node that can possibly contain multiple variable declarators.</source>
        <target state="translated">複数の変数宣言子を含んでいる可能性がある宣言ノードに対して GetDeclarationName を呼び出しました。</target>
        <note />
      </trans-unit>
      <trans-unit id="TreeNotPartOfCompilation">
        <source>tree not part of compilation</source>
        <target state="translated">ツリーはコンパイルの一部ではありません。</target>
        <note />
      </trans-unit>
      <trans-unit id="PositionIsNotWithinSyntax">
        <source>Position is not within syntax tree with full span {0}</source>
        <target state="translated">場所が全スパン {0} の構文ツリー内にありません。</target>
        <note />
      </trans-unit>
      <trans-unit id="WRN_BadUILang">
        <source>The language name '{0}' is invalid.</source>
        <target state="translated">言語名 '{0}' は無効です。</target>
        <note />
      </trans-unit>
      <trans-unit id="WRN_BadUILang_Title">
        <source>The language name is invalid</source>
        <target state="translated">言語名が無効です</target>
        <note />
      </trans-unit>
      <trans-unit id="ERR_UnsupportedTransparentIdentifierAccess">
        <source>Transparent identifier member access failed for field '{0}' of '{1}'.  Does the data being queried implement the query pattern?</source>
        <target state="translated">'{1}' のフィールド '{0}' で透過識別子のメンバーのアクセスに失敗しました。クエリされているデータはクエリ パターンを実装しますか?</target>
        <note />
      </trans-unit>
      <trans-unit id="ERR_ParamDefaultValueDiffersFromAttribute">
        <source>The parameter has multiple distinct default values.</source>
        <target state="translated">パラメーターに複数の異なる既定値があります。</target>
        <note />
      </trans-unit>
      <trans-unit id="ERR_FieldHasMultipleDistinctConstantValues">
        <source>The field has multiple distinct constant values.</source>
        <target state="translated">フィールドに複数の異なる定数値があります。</target>
        <note />
      </trans-unit>
      <trans-unit id="WRN_UnqualifiedNestedTypeInCref">
        <source>Within cref attributes, nested types of generic types should be qualified.</source>
        <target state="translated">属性 cref 内では、入れ子型のジェネリック型を修飾する必要があります。</target>
        <note />
      </trans-unit>
      <trans-unit id="WRN_UnqualifiedNestedTypeInCref_Title">
        <source>Within cref attributes, nested types of generic types should be qualified</source>
        <target state="translated">属性 cref 内では、入れ子型のジェネリック型を修飾する必要があります</target>
        <note />
      </trans-unit>
      <trans-unit id="NotACSharpSymbol">
        <source>Not a C# symbol.</source>
        <target state="translated">C# シンボルではありません。</target>
        <note />
      </trans-unit>
      <trans-unit id="HDN_UnusedUsingDirective">
        <source>Unnecessary using directive.</source>
        <target state="translated">using ディレクティブは不要です。</target>
        <note />
      </trans-unit>
      <trans-unit id="HDN_UnusedExternAlias">
        <source>Unused extern alias.</source>
        <target state="translated">extern エイリアスは未使用です。</target>
        <note />
      </trans-unit>
      <trans-unit id="ElementsCannotBeNull">
        <source>Elements cannot be null.</source>
        <target state="translated">要素を null にすることはできません。</target>
        <note />
      </trans-unit>
      <trans-unit id="IDS_LIB_ENV">
        <source>LIB environment variable</source>
        <target state="translated">LIB 環境変数</target>
        <note />
      </trans-unit>
      <trans-unit id="IDS_LIB_OPTION">
        <source>/LIB option</source>
        <target state="translated">/LIB オプション</target>
        <note />
      </trans-unit>
      <trans-unit id="IDS_REFERENCEPATH_OPTION">
        <source>/REFERENCEPATH option</source>
        <target state="translated">/REFERENCEPATH オプション</target>
        <note />
      </trans-unit>
      <trans-unit id="IDS_DirectoryDoesNotExist">
        <source>directory does not exist</source>
        <target state="translated">ディレクトリが存在しません。</target>
        <note />
      </trans-unit>
      <trans-unit id="IDS_DirectoryHasInvalidPath">
        <source>path is too long or invalid</source>
        <target state="translated">パスが長すぎるか、無効です。</target>
        <note />
      </trans-unit>
      <trans-unit id="WRN_NoRuntimeMetadataVersion">
        <source>No value for RuntimeMetadataVersion found. No assembly containing System.Object was found nor was a value for RuntimeMetadataVersion specified through options.</source>
        <target state="translated">RuntimeMetadataVersion の値が見つかりませんでした。System.Object を含むアセンブリが見つからず、オプションを使用して RuntimeMetadataVersion の値が指定されてもいませんでした。</target>
        <note />
      </trans-unit>
      <trans-unit id="WRN_NoRuntimeMetadataVersion_Title">
        <source>No value for RuntimeMetadataVersion found</source>
        <target state="translated">RuntimeMetadataVersion の値が見つかりません</target>
        <note />
      </trans-unit>
      <trans-unit id="WrongSemanticModelType">
        <source>Expected a {0} SemanticModel.</source>
        <target state="translated">{0} の SemanticModel が必要です。</target>
        <note />
      </trans-unit>
      <trans-unit id="IDS_FeatureLambda">
        <source>lambda expression</source>
        <target state="translated">ラムダ式</target>
        <note />
      </trans-unit>
      <trans-unit id="ERR_FeatureNotAvailableInVersion1">
        <source>Feature '{0}' is not available in C# 1. Please use language version {1} or greater.</source>
        <target state="translated">機能 '{0}' は C# 1 では使用できません。{1} 以上の言語バージョンをお使いください。</target>
        <note />
      </trans-unit>
      <trans-unit id="ERR_FeatureNotAvailableInVersion2">
        <source>Feature '{0}' is not available in C# 2. Please use language version {1} or greater.</source>
        <target state="translated">機能 '{0}' は C# 2 では使用できません。{1} 以上の言語バージョンをお使いください。</target>
        <note />
      </trans-unit>
      <trans-unit id="ERR_FeatureNotAvailableInVersion3">
        <source>Feature '{0}' is not available in C# 3. Please use language version {1} or greater.</source>
        <target state="translated">機能 '{0}' は C# 3 では使用できません。{1} 以上の言語バージョンをお使いください。</target>
        <note />
      </trans-unit>
      <trans-unit id="ERR_FeatureNotAvailableInVersion4">
        <source>Feature '{0}' is not available in C# 4. Please use language version {1} or greater.</source>
        <target state="translated">機能 '{0}' は C# 4 では使用できません。{1} 以上の言語バージョンをお使いください。</target>
        <note />
      </trans-unit>
      <trans-unit id="ERR_FeatureNotAvailableInVersion5">
        <source>Feature '{0}' is not available in C# 5. Please use language version {1} or greater.</source>
        <target state="translated">機能 '{0}' は C# 5 では使用できません。{1} 以上の言語バージョンをお使いください。</target>
        <note />
      </trans-unit>
      <trans-unit id="ERR_FeatureNotAvailableInVersion6">
        <source>Feature '{0}' is not available in C# 6. Please use language version {1} or greater.</source>
        <target state="translated">機能 '{0}' は C# 6 では使用できません。{1} 以上の言語バージョンをお使いください。</target>
        <note />
      </trans-unit>
      <trans-unit id="ERR_FeatureNotAvailableInVersion7">
        <source>Feature '{0}' is not available in C# 7.0. Please use language version {1} or greater.</source>
        <target state="translated">機能 '{0}' は C# 7.0 では使用できません。{1} 以上の言語バージョンをご使用ください。</target>
        <note />
      </trans-unit>
      <trans-unit id="ERR_FeatureIsUnimplemented">
        <source>Feature '{0}' is not implemented in this compiler.</source>
        <target state="translated">このコンパイラでは機能 '{0}' は実装されていません。</target>
        <note />
      </trans-unit>
      <trans-unit id="IDS_VersionExperimental">
        <source>'experimental'</source>
        <target state="translated">'実験的'</target>
        <note />
      </trans-unit>
      <trans-unit id="PositionNotWithinTree">
        <source>Position must be within span of the syntax tree.</source>
        <target state="translated">場所は、構文ツリーのスパン内にある必要があります。</target>
        <note />
      </trans-unit>
      <trans-unit id="SpeculatedSyntaxNodeCannotBelongToCurrentCompilation">
        <source>Syntax node to be speculated cannot belong to a syntax tree from the current compilation.</source>
        <target state="translated">推測される構文ノードは、現在のコンパイルの構文ツリーに属することができません。</target>
        <note />
      </trans-unit>
      <trans-unit id="ChainingSpeculativeModelIsNotSupported">
        <source>Chaining speculative semantic model is not supported. You should create a speculative model from the non-speculative ParentModel.</source>
        <target state="translated">予測セマンティック モデルのチェーンはサポートしていません。非予測 ParentModel から予測モデルを作成する必要があります。</target>
        <note />
      </trans-unit>
      <trans-unit id="IDS_ToolName">
        <source>Microsoft (R) Visual C# Compiler</source>
        <target state="translated">Microsoft (R) Visual C# Compiler</target>
        <note />
      </trans-unit>
      <trans-unit id="IDS_LogoLine1">
        <source>{0} version {1}</source>
        <target state="translated">{0} バージョン {1}</target>
        <note />
      </trans-unit>
      <trans-unit id="IDS_LogoLine2">
        <source>Copyright (C) Microsoft Corporation. All rights reserved.</source>
        <target state="translated">Copyright (C) Microsoft Corporation. All rights reserved.</target>
        <note />
      </trans-unit>
      <trans-unit id="IDS_LangVersions">
        <source>Supported language versions:</source>
        <target state="translated">サポートされる言語バージョン:</target>
        <note />
      </trans-unit>
      <trans-unit id="IDS_CSCHelp">
        <source>
                              Visual C# Compiler Options

                        - OUTPUT FILES -
 /out:&lt;file&gt;                   Specify output file name (default: base name of
                               file with main class or first file)
 /target:exe                   Build a console executable (default) (Short
                               form: /t:exe)
 /target:winexe                Build a Windows executable (Short form:
                               /t:winexe)
 /target:library               Build a library (Short form: /t:library)
 /target:module                Build a module that can be added to another
                               assembly (Short form: /t:module)
 /target:appcontainerexe       Build an Appcontainer executable (Short form:
                               /t:appcontainerexe)
 /target:winmdobj              Build a Windows Runtime intermediate file that
                               is consumed by WinMDExp (Short form: /t:winmdobj)
 /doc:&lt;file&gt;                   XML Documentation file to generate
 /refout:&lt;file&gt;                Reference assembly output to generate
 /platform:&lt;string&gt;            Limit which platforms this code can run on: x86,
                               Itanium, x64, arm, arm64, anycpu32bitpreferred, or
                               anycpu. The default is anycpu.

                        - INPUT FILES -
 /recurse:&lt;wildcard&gt;           Include all files in the current directory and
                               subdirectories according to the wildcard
                               specifications
 /reference:&lt;alias&gt;=&lt;file&gt;     Reference metadata from the specified assembly
                               file using the given alias (Short form: /r)
 /reference:&lt;file list&gt;        Reference metadata from the specified assembly
                               files (Short form: /r)
 /addmodule:&lt;file list&gt;        Link the specified modules into this assembly
 /link:&lt;file list&gt;             Embed metadata from the specified interop
                               assembly files (Short form: /l)
 /analyzer:&lt;file list&gt;         Run the analyzers from this assembly
                               (Short form: /a)
 /additionalfile:&lt;file list&gt;   Additional files that don't directly affect code
                               generation but may be used by analyzers for producing
                               errors or warnings.
 /embed                        Embed all source files in the PDB.
 /embed:&lt;file list&gt;            Embed specific files in the PDB

                        - RESOURCES -
 /win32res:&lt;file&gt;              Specify a Win32 resource file (.res)
 /win32icon:&lt;file&gt;             Use this icon for the output
 /win32manifest:&lt;file&gt;         Specify a Win32 manifest file (.xml)
 /nowin32manifest              Do not include the default Win32 manifest
 /resource:&lt;resinfo&gt;           Embed the specified resource (Short form: /res)
 /linkresource:&lt;resinfo&gt;       Link the specified resource to this assembly
                               (Short form: /linkres) Where the resinfo format
                               is &lt;file&gt;[,&lt;string name&gt;[,public|private]]

                        - CODE GENERATION -
 /debug[+|-]                   Emit debugging information
 /debug:{full|pdbonly|portable|embedded}
                               Specify debugging type ('full' is default,
                               'portable' is a cross-platform format,
                               'embedded' is a cross-platform format embedded into
                               the target .dll or .exe)
 /optimize[+|-]                Enable optimizations (Short form: /o)
 /deterministic                Produce a deterministic assembly
                               (including module version GUID and timestamp)
 /refonly                      Produce a reference assembly in place of the main output
 /instrument:TestCoverage      Produce an assembly instrumented to collect
                               coverage information
 /sourcelink:&lt;file&gt;            Source link info to embed into PDB.

                        - ERRORS AND WARNINGS -
 /warnaserror[+|-]             Report all warnings as errors
 /warnaserror[+|-]:&lt;warn list&gt; Report specific warnings as errors
 /warn:&lt;n&gt;                     Set warning level (0-4) (Short form: /w)
 /nowarn:&lt;warn list&gt;           Disable specific warning messages
 /ruleset:&lt;file&gt;               Specify a ruleset file that disables specific
                               diagnostics.
 /errorlog:&lt;file&gt;              Specify a file to log all compiler and analyzer
                               diagnostics.
 /reportanalyzer               Report additional analyzer information, such as
                               execution time.

                        - LANGUAGE -
 /checked[+|-]                 Generate overflow checks
 /unsafe[+|-]                  Allow 'unsafe' code
 /define:&lt;symbol list&gt;         Define conditional compilation symbol(s) (Short
                               form: /d)
 /langversion:?                Display the allowed values for language version
 /langversion:&lt;string&gt;         Specify language version such as
                               `default` (latest major version), or
                               `latest` (latest version, including minor versions),
                               or specific versions like `6` or `7.1`

                        - SECURITY -
 /delaysign[+|-]               Delay-sign the assembly using only the public
                               portion of the strong name key
 /publicsign[+|-]              Public-sign the assembly using only the public
                               portion of the strong name key
 /keyfile:&lt;file&gt;               Specify a strong name key file
 /keycontainer:&lt;string&gt;        Specify a strong name key container
 /highentropyva[+|-]           Enable high-entropy ASLR

                        - MISCELLANEOUS -
 @&lt;file&gt;                       Read response file for more options
 /help                         Display this usage message (Short form: /?)
 /nologo                       Suppress compiler copyright message
 /noconfig                     Do not auto include CSC.RSP file
 /parallel[+|-]                Concurrent build.
 /version                      Display the compiler version number and exit.

                        - ADVANCED -
 /baseaddress:&lt;address&gt;        Base address for the library to be built
 /checksumalgorithm:&lt;alg&gt;      Specify algorithm for calculating source file
                               checksum stored in PDB. Supported values are:
                               SHA1 (default) or SHA256.
 /codepage:&lt;n&gt;                 Specify the codepage to use when opening source
                               files
 /utf8output                   Output compiler messages in UTF-8 encoding
 /main:&lt;type&gt;                  Specify the type that contains the entry point
                               (ignore all other possible entry points) (Short
                               form: /m)
 /fullpaths                    Compiler generates fully qualified paths
 /filealign:&lt;n&gt;                Specify the alignment used for output file
                               sections
 /pathmap:&lt;K1&gt;=&lt;V1&gt;,&lt;K2&gt;=&lt;V2&gt;,...
                               Specify a mapping for source path names output by
                               the compiler.
 /pdb:&lt;file&gt;                   Specify debug information file name (default:
                               output file name with .pdb extension)
 /errorendlocation             Output line and column of the end location of
                               each error
 /preferreduilang              Specify the preferred output language name.
 /nostdlib[+|-]                Do not reference standard library (mscorlib.dll)
 /subsystemversion:&lt;string&gt;    Specify subsystem version of this assembly
 /lib:&lt;file list&gt;              Specify additional directories to search in for
                               references
 /errorreport:&lt;string&gt;         Specify how to handle internal compiler errors:
                               prompt, send, queue, or none. The default is
                               queue.
 /appconfig:&lt;file&gt;             Specify an application configuration file
                               containing assembly binding settings
 /moduleassemblyname:&lt;string&gt;  Name of the assembly which this module will be
                               a part of
 /modulename:&lt;string&gt;          Specify the name of the source module
</source>
        <target state="needs-review-translation">
                              Visual C# Compiler のオプション

                        - 出力ファイル -
 /out:&lt;file&gt;                   出力ファイル名を指定します (既定: メイン クラス
                               のあるファイルまたは最初のファイルのベース名)
 /target:exe                   コンソール実行可能ファイルをビルドします (既定) (短い
                               形式: /t:exe)
 /target:winexe                Windows 実行可能ファイルをビルドします (短い形式:
                               /t:winexe)
 /target:library               ライブラリをビルドします (短い形式: /t:library)
 /target:module                別のアセンブリに追加できるモジュールをビルド
                               します (短い形式: /t:module)
 /target:appcontainerexe       Appcontainer 実行可能ファイルをビルドします (短い形式:
                               /t:appcontainerexe)
 /target:winmdobj              WinMDExp で使用される
                               Windows ランタイムの中間ファイルをビルドします (短い形式: /t:winmdobj)
 /doc:&lt;file&gt;                   生成する XML ドキュメント ファイル
 /refout:&lt;file&gt;                生成する参照アセンブリ出力
 /platform:&lt;string&gt;            このコードを実行できるプラットフォームを x86、
                               Itanium、x64、arm、anycpu32bitpreferred、
                               anycpu に制限します。既定は anycpu です。

                        - 入力ファイル -
 /recurse:&lt;wildcard&gt;           ワイルドカードの指定に従い、現行ディレクトリおよび
                               サブディレクトリ内のすべてのファイルを
                               インクルードします
 /reference:&lt;alias&gt;=&lt;file&gt;     指定されたエイリアスを使用して、指定された
                               アセンブリ ファイルのメタデータを参照します (短い形式: /r)
 /reference:&lt;file list&gt;        指定されたアセンブリ ファイルのメタデータを参照
                               します (短い形式: /r)
 /addmodule:&lt;file list&gt;        指定されたモジュールをこのアセンブリにリンクします
 /link:&lt;file list&gt;             指定された相互運用アセンブリ ファイルのメタデータを
                               埋め込みます (短い形式: /l)
 /analyzer:&lt;file list&gt;         このアセンブリからアナライザーを実行します
                               (短い形式: /a)
 /additionalfile:&lt;file list&gt;   コード生成には直接影響しないものの、
                               アナライザーがエラーまたは警告を
                               生成するときに使用する可能性のある追加ファイル。
 /embed                        すべてのソース ファイルを PDB に埋め込みます。
 /embed:&lt;file list&gt;            特定のファイルを PDB に埋め込みます

                        - リソース -
 /win32res:&lt;file&gt;              Win32 リソース ファイル (.res) を指定します
 /win32icon:&lt;file&gt;             出力にこのアイコンを使用します
 /win32manifest:&lt;file&gt;         Win32 マニフェスト ファイル (.xml) を指定します
 /nowin32manifest              既定の Win32 マニフェストはインクルードしません
 /resource:&lt;resinfo&gt;           指定されたリソースを埋め込みます (短い形式: /res)
 /linkresource:&lt;resinfo&gt;       指定されたリソースをこのアセンブリにリンクします
                               (短い形式: /linkres) ここで resinfo の形式
                               は &lt;file&gt;[,&lt;string name&gt;[,public|private]] です

                        - コード生成 -
 /debug[+|-]                   デバッグ情報を生成します
 /debug:{full|pdbonly|portable|embedded}
                               デバッグの種類を指定します ('full' が既定です。
                               'portable' はクロスプラットフォーム形式です。
                               'embedded' は、ターゲット .dll または .exe に
                               埋め込まれるクロスプラットフォーム形式です)
 /optimize[+|-]                最適化を有効にします (短い形式: /o)
 /deterministic                決定論的アセンブリを作成します
                               (モジュール バージョン GUID やタイムスタンプなど)
 /refonly                      メイン出力の代わりに参照アセンブリを生成します
 /instrument:TestCoverage      収集するためのインストルメント化されたアセンブリを作成します
                               カバレッジ情報
 /sourcelink:&lt;file&gt;            PDB に埋め込むソース リンク情報。

                        - エラーと警告 -
 /warnaserror[+|-]             すべての警告をエラーとして報告します
 /warnaserror[+|-]:&lt;warn list&gt; 特定の警告をエラーとして報告します
 /warn:&lt;n&gt;                     警告レベル (0-4) を設定します (短い形式: /w)
 /nowarn:&lt;warn list&gt;           特定の警告メッセージを無効にします
 /ruleset:&lt;file&gt;               特定の診断を無効にするルールセット ファイルを
                               指定します。
 /errorlog:&lt;file&gt;              すべてのコンパイラとアナライザーの診断をログに記録するための
                               ファイルを指定します。
 /reportanalyzer               追加のアナライザー情報を報告します
                               (実行時間など)。

                        - 言語 -
 /checked[+|-]                 オーバーフロー検査を生成します
 /unsafe[+|-]                  '安全でない' コードを許可します
 /define:&lt;symbol list&gt;         条件付きコンパイル シンボルを定義します (短い
                               形式: /d)
 /langversion:?                言語バージョンに許容される値を表示します
 /langversion:&lt;string&gt;         `default` (最新のメジャー バージョン)や
                               `latest` (マイナー バージョンを含む最新バージョン)
                               または `6` や `7.1` の特定バージョンなどの
                               言語バージョンを指定します。

                        - SECURITY -
 /delaysign[+|-]               厳密な名前キーのパブリックな部分のみを使って 
                               アセンブリを遅延署名します
 /publicsign[+|-]              厳密な名前キーのパブリックな部分のみを使って
                               アセンブリを公開署名します
 /keyfile:&lt;file&gt;               厳密な名前キーのファイルを指定します
 /keycontainer:&lt;string&gt;        厳密な名前キーのコンテナーを指定します
 /highentropyva[+|-]           高エントロピ ASLR を有効化します

                        - その他 -
 @&lt;file&gt;                       応答ファイルを読み取り、オプションを追加します
 /help                         使用法に関するメッセージを表示します (短い形式: /?)
 /nologo                       コンパイル時の著作権メッセージを表示しません
 /noconfig                     CSC.RSP ファイルを自動的に含めません
 /parallel[+|-]                ビルドを並列処理します。
 /version                      コンパイラのバージョン番号を出力して終了します。

                        - 詳細 -
 /baseaddress:&lt;address&gt;        ビルドするライブラリのベース アドレス
 /checksumalgorithm:&lt;alg&gt;      PDB に格納されているソース ファイルのチェックサム
                               を計算するアルゴリズムを指定します。サポートされる値:
                               SHA1 (既定) または SHA256。
 /codepage:&lt;n&gt;                 ソース ファイルを開くときに使用するコード ページを
                               指定します
 /utf8output                   コンパイラ メッセージを UTF-8 エンコードで出力します
 /main:&lt;type&gt;                  エントリ ポイントを含む型を指定します
                               (他のエントリ ポイントはすべて無視します) (短い
                               形式: /m)
 /fullpaths                    コンパイラは完全修飾パスを生成します
 /filealign:&lt;n&gt;                出力ファイル セクションで使用する配置を指定
                               します
 /pathmap:&lt;K1&gt;=&lt;V1&gt;,&lt;K2&gt;=&lt;V2&gt;,...
                               コンパイラが出力するソース パス名のマッピングを
                               指定します。
 /pdb:&lt;file&gt;                   デバッグ情報ファイル名を指定します (既定:
                               .pdb 拡張子の付いた出力ファイル名)
 /errorendlocation             各エラーの終了位置の出力行と
                               出力列
 /preferreduilang              出力用の言語名を指定します。
 /nostdlib[+|-]                標準ライブラリ (mscorlib.dll) は参照しません
 /subsystemversion:&lt;string&gt;    このアセンブリのサブシステム バージョンを指定します
 /lib:&lt;file list&gt;              参照を検索する追加ディレクトリを指定
                               します
 /errorreport:&lt;string&gt;         内部コンパイラ エラーの処理方法を指定します: 
                               prompt、send、queue、none です。既定値は
                               queue です。
 /appconfig:&lt;file&gt;             アセンブリ バインド設定を含む
                               アプリケーション構成ファイルを指定します
 /moduleassemblyname:&lt;string&gt;  このモジュールが一部となるアセンブリ名
                               です
 /modulename:&lt;string&gt;          ソース モジュールの名前を指定します
</target>
        <note>Visual C# Compiler Options</note>
      </trans-unit>
      <trans-unit id="ERR_ComImportWithInitializers">
        <source>'{0}': a class with the ComImport attribute cannot specify field initializers.</source>
        <target state="translated">'{0}': ComImport 属性を含むクラスにフィールド初期化子を指定することはできません。</target>
        <note />
      </trans-unit>
      <trans-unit id="WRN_PdbLocalNameTooLong">
        <source>Local name '{0}' is too long for PDB.  Consider shortening or compiling without /debug.</source>
        <target state="translated">ローカル名 '{0}' は PDB に対して長すぎます。短縮するか、/debug なしでコンパイルすることを検討してください。</target>
        <note />
      </trans-unit>
      <trans-unit id="WRN_PdbLocalNameTooLong_Title">
        <source>Local name is too long for PDB</source>
        <target state="translated">PDB のローカル名が長すぎます</target>
        <note />
      </trans-unit>
      <trans-unit id="ERR_RetNoObjectRequiredLambda">
        <source>Anonymous function converted to a void returning delegate cannot return a value</source>
        <target state="translated">void に変換されデリゲートを返す匿名関数は、値を返すことができません。</target>
        <note />
      </trans-unit>
      <trans-unit id="ERR_TaskRetNoObjectRequiredLambda">
        <source>Async lambda expression converted to a 'Task' returning delegate cannot return a value. Did you intend to return 'Task&lt;T&gt;'?</source>
        <target state="translated">Task' に変換されてデリゲートを返す非同期のラムダ式は、値を返すことができません。'Task&lt;T&gt;' を返すメソッドを指定したつもりでしたか?</target>
        <note />
      </trans-unit>
      <trans-unit id="WRN_AnalyzerCannotBeCreated">
        <source>An instance of analyzer {0} cannot be created from {1} : {2}.</source>
        <target state="translated">アナライザー {0} のインスタンスは {1} ({2}) から作成できません。</target>
        <note />
      </trans-unit>
      <trans-unit id="WRN_AnalyzerCannotBeCreated_Title">
        <source>An analyzer instance cannot be created</source>
        <target state="translated">アナライザーのインスタンスを作成できません</target>
        <note />
      </trans-unit>
      <trans-unit id="WRN_NoAnalyzerInAssembly">
        <source>The assembly {0} does not contain any analyzers.</source>
        <target state="translated">アセンブリ {0} にアナライザーは含まれていません。</target>
        <note />
      </trans-unit>
      <trans-unit id="WRN_NoAnalyzerInAssembly_Title">
        <source>Assembly does not contain any analyzers</source>
        <target state="translated">アセンブリに、アナライザーが含まれていません</target>
        <note />
      </trans-unit>
      <trans-unit id="WRN_UnableToLoadAnalyzer">
        <source>Unable to load Analyzer assembly {0} : {1}</source>
        <target state="translated">アナライザーのアセンブリ {0} ({1}) を読み込むことができません。</target>
        <note />
      </trans-unit>
      <trans-unit id="WRN_UnableToLoadAnalyzer_Title">
        <source>Unable to load Analyzer assembly</source>
        <target state="translated">アナライザーのアセンブリを読み込むことができません</target>
        <note />
      </trans-unit>
      <trans-unit id="INF_UnableToLoadSomeTypesInAnalyzer">
        <source>Skipping some types in analyzer assembly {0} due to a ReflectionTypeLoadException : {1}.</source>
        <target state="translated">ReflectionTypeLoadException ({1}) のため、アナライザー アセンブリ {0} の一部の型をスキップしています。</target>
        <note />
      </trans-unit>
      <trans-unit id="ERR_CantReadRulesetFile">
        <source>Error reading ruleset file {0} - {1}</source>
        <target state="translated">規則セット ファイル {0} を読み込み中にエラーが発生しました - {1}</target>
        <note />
      </trans-unit>
      <trans-unit id="ERR_BadPdbData">
        <source>Error reading debug information for '{0}'</source>
        <target state="translated">{0}' のデバッグ情報の読み取りエラー</target>
        <note />
      </trans-unit>
      <trans-unit id="IDS_OperationCausedStackOverflow">
        <source>Operation caused a stack overflow.</source>
        <target state="translated">この操作によってスタック オーバーフローが発生しました。</target>
        <note />
      </trans-unit>
      <trans-unit id="WRN_IdentifierOrNumericLiteralExpected">
        <source>Expected identifier or numeric literal.</source>
        <target state="translated">識別子または数値リテラルが必要です。</target>
        <note />
      </trans-unit>
      <trans-unit id="WRN_IdentifierOrNumericLiteralExpected_Title">
        <source>Expected identifier or numeric literal</source>
        <target state="translated">識別子または数値リテラルが必要です</target>
        <note />
      </trans-unit>
      <trans-unit id="ERR_InitializerOnNonAutoProperty">
        <source>Only auto-implemented properties can have initializers.</source>
        <target state="translated">自動実装プロパティのみが初期化子を持つことができます。</target>
        <note />
      </trans-unit>
      <trans-unit id="ERR_AutoPropertyMustHaveGetAccessor">
        <source>Auto-implemented properties must have get accessors.</source>
        <target state="translated">自動実装プロパティは get アクセサーを持つ必要があります。</target>
        <note />
      </trans-unit>
      <trans-unit id="ERR_AutoPropertyMustOverrideSet">
        <source>Auto-implemented properties must override all accessors of the overridden property.</source>
        <target state="translated">自動実装プロパティは、オーバーライドされたプロパティのすべてのアクセサーをオーバーライドする必要があります。</target>
        <note />
      </trans-unit>
      <trans-unit id="ERR_AutoPropertyInitializerInInterface">
        <source>Auto-implemented properties inside interfaces cannot have initializers.</source>
        <target state="translated">インターフェイス内の自動実装プロパティは初期化子を持つことができません。</target>
        <note />
      </trans-unit>
      <trans-unit id="ERR_InitializerInStructWithoutExplicitConstructor">
        <source>Structs without explicit constructors cannot contain members with initializers.</source>
        <target state="translated">明示的なコンストラクターがない構造体には、初期化子を持つメンバーを含めることはできません。</target>
        <note />
      </trans-unit>
      <trans-unit id="ERR_EncodinglessSyntaxTree">
        <source>Cannot emit debug information for a source text without encoding.</source>
        <target state="translated">エンコーディングせずにソース テキストのデバッグ情報を作成することはできません。</target>
        <note />
      </trans-unit>
      <trans-unit id="ERR_BlockBodyAndExpressionBody">
        <source>Block bodies and expression bodies cannot both be provided.</source>
        <target state="translated">ブロック本体と式本体を両方とも指定することはできません。</target>
        <note />
      </trans-unit>
      <trans-unit id="ERR_SwitchFallOut">
        <source>Control cannot fall out of switch from final case label ('{0}')</source>
        <target state="translated">コントロールは switch の最後の case ラベル ('{0}') から出ることができません</target>
        <note />
      </trans-unit>
      <trans-unit id="ERR_UnexpectedBoundGenericName">
        <source>Type arguments are not allowed in the nameof operator.</source>
        <target state="translated">nameof 演算子では型の引数を使用できません。</target>
        <note />
      </trans-unit>
      <trans-unit id="ERR_NullPropagatingOpInExpressionTree">
        <source>An expression tree lambda may not contain a null propagating operator.</source>
        <target state="translated">式ツリーのラムダに null 伝搬演算子を含めることはできません。</target>
        <note />
      </trans-unit>
      <trans-unit id="ERR_DictionaryInitializerInExpressionTree">
        <source>An expression tree lambda may not contain a dictionary initializer.</source>
        <target state="translated">式ツリーのラムダに辞書初期化子を含めることはできません。</target>
        <note />
      </trans-unit>
      <trans-unit id="ERR_ExtensionCollectionElementInitializerInExpressionTree">
        <source>An extension Add method is not supported for a collection initializer in an expression lambda.</source>
        <target state="translated">拡張 Add メソッドは、ラムダ式のコレクション初期化子ではサポートされていません。</target>
        <note />
      </trans-unit>
      <trans-unit id="IDS_FeatureNameof">
        <source>nameof operator</source>
        <target state="translated">nameof 演算子</target>
        <note />
      </trans-unit>
      <trans-unit id="IDS_FeatureDictionaryInitializer">
        <source>dictionary initializer</source>
        <target state="translated">辞書初期化子</target>
        <note />
      </trans-unit>
      <trans-unit id="ERR_UnclosedExpressionHole">
        <source>Missing close delimiter '}' for interpolated expression started with '{'.</source>
        <target state="translated">{' で始まる挿入式の終了区切り文字 '}' がありません。</target>
        <note />
      </trans-unit>
      <trans-unit id="ERR_SingleLineCommentInExpressionHole">
        <source>A single-line comment may not be used in an interpolated string.</source>
        <target state="translated">挿入された文字列の中で単一行コメントを使用することはできません。</target>
        <note />
      </trans-unit>
      <trans-unit id="ERR_InsufficientStack">
        <source>An expression is too long or complex to compile</source>
        <target state="translated">式が長すぎるか複雑すぎるため、コンパイルできません</target>
        <note />
      </trans-unit>
      <trans-unit id="ERR_ExpressionHasNoName">
        <source>Expression does not have a name.</source>
        <target state="translated">式に名前がありません。</target>
        <note />
      </trans-unit>
      <trans-unit id="ERR_SubexpressionNotInNameof">
        <source>Sub-expression cannot be used in an argument to nameof.</source>
        <target state="translated">サブ式は nameof への引数に使用できません。</target>
        <note />
      </trans-unit>
      <trans-unit id="ERR_AliasQualifiedNameNotAnExpression">
        <source>An alias-qualified name is not an expression.</source>
        <target state="translated">エイリアスで修飾された名前は式ではありません。</target>
        <note />
      </trans-unit>
      <trans-unit id="ERR_NameofMethodGroupWithTypeParameters">
        <source>Type parameters are not allowed on a method group as an argument to 'nameof'.</source>
        <target state="translated">型パラメーターは、メソッド グループで 'nameof' への引数として使用できません。</target>
        <note />
      </trans-unit>
      <trans-unit id="NoNoneSearchCriteria">
        <source>SearchCriteria is expected.</source>
        <target state="translated">SearchCriteria が必要です。</target>
        <note />
      </trans-unit>
      <trans-unit id="ERR_InvalidAssemblyCulture">
        <source>Assembly culture strings may not contain embedded NUL characters.</source>
        <target state="translated">アセンブリ カルチャ文字列に埋め込み NUL 文字を含めることはできません。</target>
        <note />
      </trans-unit>
      <trans-unit id="IDS_FeatureUsingStatic">
        <source>using static</source>
        <target state="translated">using static</target>
        <note />
      </trans-unit>
      <trans-unit id="IDS_FeatureInterpolatedStrings">
        <source>interpolated strings</source>
        <target state="translated">挿入文字列</target>
        <note />
      </trans-unit>
      <trans-unit id="IDS_AwaitInCatchAndFinally">
        <source>await in catch blocks and finally blocks</source>
        <target state="translated">catch ブロックおよび finally ブロックで待機</target>
        <note />
      </trans-unit>
      <trans-unit id="IDS_FeatureBinaryLiteral">
        <source>binary literals</source>
        <target state="translated">バイナリ リテラル</target>
        <note />
      </trans-unit>
      <trans-unit id="IDS_FeatureDigitSeparator">
        <source>digit separators</source>
        <target state="translated">桁区切り記号</target>
        <note />
      </trans-unit>
      <trans-unit id="IDS_FeatureLocalFunctions">
        <source>local functions</source>
        <target state="translated">ローカル関数</target>
        <note />
      </trans-unit>
      <trans-unit id="ERR_UnescapedCurly">
        <source>A '{0}' character must be escaped (by doubling) in an interpolated string.</source>
        <target state="translated">文字 '{0}' は、挿入文字列内で (二重にすることで) エスケープする必要があります。</target>
        <note />
      </trans-unit>
      <trans-unit id="ERR_EscapedCurly">
        <source>A '{0}' character may only be escaped by doubling '{0}{0}' in an interpolated string.</source>
        <target state="translated">文字 '{0}' は、挿入文字列内で '{0}{0}' を二重にすることでのみエスケープできます。</target>
        <note />
      </trans-unit>
      <trans-unit id="ERR_TrailingWhitespaceInFormatSpecifier">
        <source>A format specifier may not contain trailing whitespace.</source>
        <target state="translated">書式指定子に末尾の空白を含めることはできません。</target>
        <note />
      </trans-unit>
      <trans-unit id="ERR_EmptyFormatSpecifier">
        <source>Empty format specifier.</source>
        <target state="translated">書式指定子が空です。</target>
        <note />
      </trans-unit>
      <trans-unit id="ERR_ErrorInReferencedAssembly">
        <source>There is an error in a referenced assembly '{0}'.</source>
        <target state="translated">参照アセンブリ '{0}' にエラーがあります。</target>
        <note />
      </trans-unit>
      <trans-unit id="ERR_ExpressionOrDeclarationExpected">
        <source>Expression or declaration statement expected.</source>
        <target state="translated">式または宣言文が必要です。</target>
        <note />
      </trans-unit>
      <trans-unit id="ERR_NameofExtensionMethod">
        <source>Extension method groups are not allowed as an argument to 'nameof'.</source>
        <target state="translated">拡張メソッドのグループは、'nameof' の引数として許可されていません。</target>
        <note />
      </trans-unit>
      <trans-unit id="WRN_AlignmentMagnitude">
        <source>Alignment value {0} has a magnitude greater than {1} and may result in a large formatted string.</source>
        <target state="translated">配置の値 {0} は大きさが {1} を上回り、大型のフォーマットの文字列になる可能性があります。</target>
        <note />
      </trans-unit>
      <trans-unit id="HDN_UnusedExternAlias_Title">
        <source>Unused extern alias</source>
        <target state="translated">extern エイリアスは未使用です</target>
        <note />
      </trans-unit>
      <trans-unit id="HDN_UnusedUsingDirective_Title">
        <source>Unnecessary using directive</source>
        <target state="translated">using ディレクティブは不要です</target>
        <note />
      </trans-unit>
      <trans-unit id="INF_UnableToLoadSomeTypesInAnalyzer_Title">
        <source>Skip loading types in analyzer assembly that fail due to a ReflectionTypeLoadException</source>
        <target state="translated">ReflectionTypeLoadException のために失敗したアナライザーのアセンブリ内の型の読み込みをスキップします</target>
        <note />
      </trans-unit>
      <trans-unit id="WRN_AlignmentMagnitude_Title">
        <source>Alignment value has a magnitude that may result in a large formatted string</source>
        <target state="translated">配置の値は、大型のフォーマットの文字列になる可能性がある大きさです</target>
        <note />
      </trans-unit>
      <trans-unit id="ERR_ConstantStringTooLong">
        <source>Length of String constant exceeds current memory limit.  Try splitting the string into multiple constants.</source>
        <target state="translated">文字列定数の長さが現在のメモリの制限を超えています。文字列を複数の定数に分割してください。</target>
        <note />
      </trans-unit>
      <trans-unit id="ERR_TupleTooFewElements">
        <source>Tuple must contain at least two elements.</source>
        <target state="translated">タプルには 2 つ以上の要素が必要です。</target>
        <note />
      </trans-unit>
      <trans-unit id="ERR_DebugEntryPointNotSourceMethodDefinition">
        <source>Debug entry point must be a definition of a method declared in the current compilation.</source>
        <target state="translated">デバッグ エントリ ポイントは、現在のコンパイルで宣言されたメソッドの定義でなければなりません。</target>
        <note />
      </trans-unit>
      <trans-unit id="ERR_LoadDirectiveOnlyAllowedInScripts">
        <source>#load is only allowed in scripts</source>
        <target state="translated">#load は、スクリプト内でのみ許可されています</target>
        <note />
      </trans-unit>
      <trans-unit id="ERR_PPLoadFollowsToken">
        <source>Cannot use #load after first token in file</source>
        <target state="translated">ファイルの最初のトークンの後は、#load を使用できません</target>
        <note />
      </trans-unit>
      <trans-unit id="CouldNotFindFile">
        <source>Could not find file.</source>
        <target state="translated">ファイルが見つかりませんでした。</target>
        <note>File path referenced in source (#load) could not be resolved.</note>
      </trans-unit>
      <trans-unit id="SyntaxTreeFromLoadNoRemoveReplace">
        <source>SyntaxTree '{0}' resulted from a #load directive and cannot be removed or replaced directly.</source>
        <target state="translated">SyntaxTree '{0}' は #load ディレクティブから発生しているため、直接的に削除または置換できません。</target>
        <note />
      </trans-unit>
      <trans-unit id="ERR_SourceFileReferencesNotSupported">
        <source>Source file references are not supported.</source>
        <target state="translated">ソース ファイル参照はサポートされていません。</target>
        <note />
      </trans-unit>
      <trans-unit id="ERR_InvalidPathMap">
        <source>The pathmap option was incorrectly formatted.</source>
        <target state="translated">pathmap オプションが正しく書式設定されていませんでした。</target>
        <note />
      </trans-unit>
      <trans-unit id="ERR_InvalidReal">
        <source>Invalid real literal.</source>
        <target state="translated">実数値リテラルが正しくありません。</target>
        <note />
      </trans-unit>
      <trans-unit id="ERR_AutoPropertyCannotBeRefReturning">
        <source>Auto-implemented properties cannot return by reference</source>
        <target state="translated">自動実装プロパティは参照渡しで返すことができません</target>
        <note />
      </trans-unit>
      <trans-unit id="ERR_RefPropertyMustHaveGetAccessor">
        <source>Properties which return by reference must have a get accessor</source>
        <target state="translated">参照渡しで返すプロパティは get アクセサーを持たなければなりません</target>
        <note />
      </trans-unit>
      <trans-unit id="ERR_RefPropertyCannotHaveSetAccessor">
        <source>Properties which return by reference cannot have set accessors</source>
        <target state="translated">参照渡しで返すプロパティは set アクセサーを持つことができません</target>
        <note />
      </trans-unit>
      <trans-unit id="ERR_CantChangeRefReturnOnOverride">
        <source>'{0}' must match by reference return of overridden member '{1}'</source>
        <target state="translated">'{0}' は、オーバーライドされるメンバー '{1}' の参照渡しの戻り値に一致する必要があります</target>
        <note />
      </trans-unit>
      <trans-unit id="ERR_MustNotHaveRefReturn">
        <source>By-reference returns may only be used in methods that return by reference</source>
        <target state="translated">参照渡しの返却は、参照で返すメソッドでのみ使用できます</target>
        <note />
      </trans-unit>
      <trans-unit id="ERR_MustHaveRefReturn">
        <source>By-value returns may only be used in methods that return by value</source>
        <target state="translated">値渡しの返却は、値渡しで返すメソッドでのみ使用できます</target>
        <note />
      </trans-unit>
      <trans-unit id="ERR_RefReturnMustHaveIdentityConversion">
        <source>The return expression must be of type '{0}' because this method returns by reference</source>
        <target state="translated">このメソッドは参照渡しで返すため、return 式の型は '{0}' でなければなりません</target>
        <note />
      </trans-unit>
      <trans-unit id="ERR_CloseUnimplementedInterfaceMemberWrongRefReturn">
        <source>'{0}' does not implement interface member '{1}'. '{2}' cannot implement '{1}' because it does not have matching return by reference.</source>
        <target state="translated">'{0}' はインターフェイス メンバー '{1}' を実装しません。'{2}' は参照渡しで返される対応する値がないため、'{1}' を実装できません。</target>
        <note />
      </trans-unit>
      <trans-unit id="ERR_BadIteratorReturnRef">
        <source>The body of '{0}' cannot be an iterator block because '{0}' returns by reference</source>
        <target state="translated">{0}' は参照渡しで返すため、'{0}' の本文を反復子ブロックにすることはできません。</target>
        <note />
      </trans-unit>
      <trans-unit id="ERR_BadRefReturnExpressionTree">
        <source>Lambda expressions that return by reference cannot be converted to expression trees</source>
        <target state="translated">参照渡しで返すラムダ式は、式ツリーに変換できません</target>
        <note />
      </trans-unit>
      <trans-unit id="ERR_RefReturningCallInExpressionTree">
        <source>An expression tree lambda may not contain a call to a method, property, or indexer that returns by reference</source>
        <target state="translated">式ツリーのラムダには、参照渡しで返すメソッド、プロパティ、インデクサーの呼び出しを含めることができません</target>
        <note />
      </trans-unit>
      <trans-unit id="ERR_RefReturnLvalueExpected">
        <source>An expression cannot be used in this context because it may not be passed or returned by reference</source>
        <target state="translated">参照によって渡したり返したりすることができないため、このコンテキストで使用できない式があります</target>
        <note />
      </trans-unit>
      <trans-unit id="ERR_RefReturnNonreturnableLocal">
        <source>Cannot return '{0}' by reference because it was initialized to a value that cannot be returned by reference</source>
        <target state="translated">{0}' は参照渡しで返せない値に初期化されたため、参照渡しで返すことができません</target>
        <note />
      </trans-unit>
      <trans-unit id="ERR_RefReturnNonreturnableLocal2">
        <source>Cannot return by reference a member of '{0}' because it was initialized to a value that cannot be returned by reference</source>
        <target state="translated">{0}' のメンバーは参照渡しで返せない値に初期化されたため、参照渡しで返すことができません</target>
        <note />
      </trans-unit>
      <trans-unit id="ERR_RefReturnReadonlyLocal">
        <source>Cannot return '{0}' by reference because it is read-only</source>
        <target state="translated">読み取り専用であるため、'{0}' を参照渡しで返すことはできません</target>
        <note />
      </trans-unit>
      <trans-unit id="ERR_RefReturnRangeVariable">
        <source>Cannot return the range variable '{0}' by reference</source>
        <target state="translated">範囲変数 '{0}' を参照渡しで返すことはできません</target>
        <note />
      </trans-unit>
      <trans-unit id="ERR_RefReturnReadonlyLocalCause">
        <source>Cannot return '{0}' by reference because it is a '{1}'</source>
        <target state="translated">{1}' であるため、'{0}' を参照渡しで返すことはできません</target>
        <note />
      </trans-unit>
      <trans-unit id="ERR_RefReturnReadonlyLocal2Cause">
        <source>Cannot return fields of '{0}' by reference because it is a '{1}'</source>
        <target state="translated">{1}' であるため、'{0}' のフィールドを参照渡しで返すことはできません</target>
        <note />
      </trans-unit>
      <trans-unit id="ERR_RefReturnReadonly">
        <source>A readonly field cannot be returned by writable reference</source>
        <target state="translated">読み取り専用フィールドを書き込み可能な参照渡しで返すことはできません</target>
        <note />
      </trans-unit>
      <trans-unit id="ERR_RefReturnReadonlyStatic">
        <source>A static readonly field cannot be returned by writable reference</source>
        <target state="translated">静的な読み取り専用フィールドを書き込み可能な参照渡しで返すことはできません</target>
        <note />
      </trans-unit>
      <trans-unit id="ERR_RefReturnReadonly2">
        <source>Members of readonly field '{0}' cannot be returned by writable reference</source>
        <target state="translated">読み取り専用フィールド '{0}' のメンバーを書き込み可能な参照渡しで返すことはできません</target>
        <note />
      </trans-unit>
      <trans-unit id="ERR_RefReturnReadonlyStatic2">
        <source>Fields of static readonly field '{0}' cannot be returned by writable reference</source>
        <target state="translated">静的な読み取り専用フィールド '{0}' のフィールドを書き込み可能な参照渡しで返すことはできません</target>
        <note />
      </trans-unit>
      <trans-unit id="ERR_RefReturnParameter">
        <source>Cannot return a parameter by reference '{0}' because it is not a ref or out parameter</source>
        <target state="translated">ref パラメーターでも out パラメーターでもないため、パラメーターを参照 '{0}' 渡しで返すことはできません</target>
        <note />
      </trans-unit>
      <trans-unit id="ERR_RefReturnParameter2">
        <source>Cannot return by reference a member of parameter '{0}' because it is not a ref or out parameter</source>
        <target state="translated">ref パラメーターでも out パラメーターでもないため、パラメーター '{0}' のメンバーを参照渡しで返すことはできません</target>
        <note />
      </trans-unit>
      <trans-unit id="ERR_RefReturnLocal">
        <source>Cannot return local '{0}' by reference because it is not a ref local</source>
        <target state="translated">ローカル変数 '{0}' は ref ローカル変数ではないため、参照渡しで返すことはできません</target>
        <note />
      </trans-unit>
      <trans-unit id="ERR_RefReturnLocal2">
        <source>Cannot return a member of local '{0}' by reference because it is not a ref local</source>
        <target state="translated">ローカル変数 '{0}' は ref ローカル変数ではないため、そのメンバーを参照渡しで返すことはできません</target>
        <note />
      </trans-unit>
      <trans-unit id="ERR_RefReturnStructThis">
        <source>Struct members cannot return 'this' or other instance members by reference</source>
        <target state="translated">構造体メンバーは 'this' または他のインスタンス メンバーを参照渡しで返すことができません</target>
        <note />
      </trans-unit>
      <trans-unit id="ERR_EscapeOther">
        <source>Expression cannot be used in this context because it may indirectly expose variables outside of their declaration scope</source>
        <target state="translated">間接的に変数が宣言のスコープ外に公開される可能性があるため、このコンテキストで式は使用できません。</target>
        <note />
      </trans-unit>
      <trans-unit id="ERR_EscapeLocal">
        <source>Cannot use local '{0}' in this context because it may expose referenced variables outside of their declaration scope</source>
        <target state="translated">参照される変数が宣言のスコープ外に公開される可能性があるため、このコンテキストでローカル '{0}' を使用することはできません。</target>
        <note />
      </trans-unit>
      <trans-unit id="ERR_EscapeCall">
        <source>Cannot use a result of '{0}' in this context because it may expose variables referenced by parameter '{1}' outside of their declaration scope</source>
        <target state="translated">パラメーター '{1}' によって参照される変数が宣言のスコープ外に公開される可能性があるため、このコンテキストで '{0}' の結果を使用することはできません。</target>
        <note />
      </trans-unit>
      <trans-unit id="ERR_EscapeCall2">
        <source>Cannot use a member of result of '{0}' in this context because it may expose variables referenced by parameter '{1}' outside of their declaration scope</source>
        <target state="translated">パラメーター '{1}' によって参照される変数が宣言のスコープ外に公開される可能性があるため、このコンテキストで '{0}' の結果のメンバーを使用することはできません。</target>
        <note />
      </trans-unit>
      <trans-unit id="ERR_CallArgMixing">
        <source>This combination of arguments to '{0}' is disallowed because it may expose variables referenced by parameter '{1}' outside of their declaration scope</source>
        <target state="translated">パラメーター '{1}' によって参照される変数が宣言のスコープ外に公開される可能性があるため、'{0}' に対してこの引数の組み合わせは許可されません。</target>
        <note />
      </trans-unit>
      <trans-unit id="ERR_MismatchedRefEscapeInTernary">
        <source>Branches of a ref ternary operator cannot refer to variables with incompatible declaration scopes</source>
        <target state="translated">ref 三項演算子のブランチから、互換性のない宣言スコープを持つ変数を参照することはできません</target>
        <note />
      </trans-unit>
      <trans-unit id="ERR_EscapeStackAlloc">
        <source>A result of a stackalloc expression of type '{0}' cannot be used in this context because it may be exposed outside of the containing method</source>
        <target state="translated">stackalloc 式の型 '{0}' の結果は、それを含んでいるメソッドの外部に公開される可能性があるため、このコンテキストでは使用できません</target>
        <note />
      </trans-unit>
      <trans-unit id="ERR_InitializeByValueVariableWithReference">
        <source>Cannot initialize a by-value variable with a reference</source>
        <target state="translated">参照を使用して値渡し変数を初期化することはできません</target>
        <note />
      </trans-unit>
      <trans-unit id="ERR_InitializeByReferenceVariableWithValue">
        <source>Cannot initialize a by-reference variable with a value</source>
        <target state="translated">値を使用して参照渡し変数を初期化することはできません</target>
        <note />
      </trans-unit>
      <trans-unit id="ERR_RefAssignmentMustHaveIdentityConversion">
        <source>The expression must be of type '{0}' because it is being assigned by reference</source>
        <target state="translated">式は参照で割り当てられるため、型 '{0}' でなければなりません</target>
        <note />
      </trans-unit>
      <trans-unit id="ERR_ByReferenceVariableMustBeInitialized">
        <source>A declaration of a by-reference variable must have an initializer</source>
        <target state="translated">参照渡し変数の宣言には初期化子が必要です</target>
        <note />
      </trans-unit>
      <trans-unit id="ERR_AnonDelegateCantUseLocal">
        <source>Cannot use ref local '{0}' inside an anonymous method, lambda expression, or query expression</source>
        <target state="translated">匿名メソッド、ラムダ式、クエリ式内で ref ローカル変数 '{0}' は使用できません</target>
        <note />
      </trans-unit>
      <trans-unit id="ERR_BadIteratorLocalType">
        <source>Iterators cannot have by reference locals</source>
        <target state="translated">反復子は参照渡しのローカル変数を持つことができません</target>
        <note />
      </trans-unit>
      <trans-unit id="ERR_BadAsyncLocalType">
        <source>Async methods cannot have by reference locals</source>
        <target state="translated">非同期メソッドは参照渡しのローカル変数を持つことができません</target>
        <note />
      </trans-unit>
      <trans-unit id="ERR_RefReturningCallAndAwait">
        <source>'await' cannot be used in an expression containing a call to '{0}' because it returns by reference</source>
        <target state="translated">'参照渡しで返すため、'{0}' の呼び出しが含まれる式では 'await' を使用することができません</target>
        <note />
      </trans-unit>
      <trans-unit id="ERR_RefConditionalAndAwait">
        <source>'await' cannot be used in an expression containing a ref conditional operator</source>
        <target state="translated">'await' は、ref 条件演算子を含む式の中で使用できません</target>
        <note />
      </trans-unit>
      <trans-unit id="ERR_RefConditionalNeedsTwoRefs">
        <source>Both conditional operator values must be ref values or neither may be a ref value</source>
        <target state="translated">条件演算子の両辺の値は、両方とも ref 値にするか、両方とも ref 以外の値にする必要があります</target>
        <note />
      </trans-unit>
      <trans-unit id="ERR_RefConditionalDifferentTypes">
        <source>The expression must be of type '{0}' to match the alternative ref value</source>
        <target state="translated">式は、代替 ref 値と一致するために、型 '{0}' である必要があります</target>
        <note />
      </trans-unit>
      <trans-unit id="ERR_ExpressionTreeContainsLocalFunction">
        <source>An expression tree may not contain a reference to a local function</source>
        <target state="translated">式ツリーには、ローカル関数への参照が含まれていない可能性があります。</target>
        <note />
      </trans-unit>
      <trans-unit id="ERR_DynamicLocalFunctionParamsParameter">
        <source>Cannot pass argument with dynamic type to params parameter '{0}' of local function '{1}'.</source>
        <target state="translated">動的な型の引数をローカル 関数 '{1}' の params パラメーター '{0}' に渡すことはできません。</target>
        <note />
      </trans-unit>
      <trans-unit id="SyntaxTreeIsNotASubmission">
        <source>Syntax tree should be created from a submission.</source>
        <target state="translated">構文ツリーは、送信から作成する必要があります。</target>
        <note />
      </trans-unit>
      <trans-unit id="ERR_TooManyUserStrings">
        <source>Combined length of user strings used by the program exceeds allowed limit. Try to decrease use of string literals.</source>
        <target state="translated">プログラムで使うユーザー文字列の長さの合計が許可されている制限を超えています。文字列リテラルの使用を減らしてください。</target>
        <note />
      </trans-unit>
      <trans-unit id="ERR_PatternNullableType">
        <source>It is not legal to use nullable type '{0}' in a pattern; use the underlying type '{1}' instead.</source>
        <target state="translated">パターンで Null 許容型 '{0}' を使用することはできません。代わりに基になる型 '{1}' をご使用ください。</target>
        <note />
      </trans-unit>
      <trans-unit id="ERR_BadIsPatternExpression">
        <source>Invalid operand for pattern match; value required, but found '{0}'.</source>
        <target state="translated">パターン マッチには使用できないオペランドです。値が必要ですが、'{0}' が見つかりました。</target>
        <note />
      </trans-unit>
      <trans-unit id="ERR_PeWritingFailure">
        <source>An error occurred while writing the output file: {0}.</source>
        <target state="translated">出力ファイルの書き込み中にエラーが発生しました: {0}。</target>
        <note />
      </trans-unit>
      <trans-unit id="ERR_TupleDuplicateElementName">
        <source>Tuple element names must be unique.</source>
        <target state="translated">タプル要素名は一意である必要があります。</target>
        <note />
      </trans-unit>
      <trans-unit id="ERR_TupleReservedElementName">
        <source>Tuple element name '{0}' is only allowed at position {1}.</source>
        <target state="translated">タプル要素名 '{0}' は位置 {1} でのみ使用できます。</target>
        <note />
      </trans-unit>
      <trans-unit id="ERR_TupleReservedElementNameAnyPosition">
        <source>Tuple element name '{0}' is disallowed at any position.</source>
        <target state="translated">タプル要素名 '{0}' はいずれの位置でも使用できません。</target>
        <note />
      </trans-unit>
      <trans-unit id="ERR_PredefinedTypeMemberNotFoundInAssembly">
        <source>Member '{0}' was not found on type '{1}' from assembly '{2}'.</source>
        <target state="translated">メンバー '{0}' はアセンブリ '{2}' の型 '{1}' に見つかりませんでした。</target>
        <note />
      </trans-unit>
      <trans-unit id="IDS_FeatureTuples">
        <source>tuples</source>
        <target state="translated">タプル</target>
        <note />
      </trans-unit>
      <trans-unit id="ERR_MissingDeconstruct">
        <source>No suitable Deconstruct instance or extension method was found for type '{0}', with {1} out parameters and a void return type.</source>
        <target state="translated">{1} out パラメーターと void 戻り値の型を持つ、型 '{0}' の適切な分解インスタンスまたは拡張メソッドが見つかりませんでした。</target>
        <note />
      </trans-unit>
      <trans-unit id="ERR_DeconstructRequiresExpression">
        <source>Deconstruct assignment requires an expression with a type on the right-hand-side.</source>
        <target state="translated">分解の割り当てには、右側の型を持つ式が必要です。</target>
        <note />
      </trans-unit>
      <trans-unit id="ERR_SwitchExpressionValueExpected">
        <source>The switch expression must be a value; found '{0}'.</source>
        <target state="translated">switch 式は値である必要があります。'{0}' が見つかりました。</target>
        <note />
      </trans-unit>
      <trans-unit id="ERR_PatternIsSubsumed">
        <source>The switch case has already been handled by a previous case.</source>
        <target state="translated">switch case は既に以前のケースで処理されています。</target>
        <note />
      </trans-unit>
      <trans-unit id="ERR_PatternWrongType">
        <source>An expression of type '{0}' cannot be handled by a pattern of type '{1}'.</source>
        <target state="translated">種類 '{0}' の式は、種類 '{1}' のパターンで処理することができません。</target>
        <note />
      </trans-unit>
      <trans-unit id="WRN_AttributeIgnoredWhenPublicSigning">
        <source>Attribute '{0}' is ignored when public signing is specified.</source>
        <target state="translated">公開署名が指定されると、属性 '{0}' は無視されます。</target>
        <note />
      </trans-unit>
      <trans-unit id="WRN_AttributeIgnoredWhenPublicSigning_Title">
        <source>Attribute is ignored when public signing is specified.</source>
        <target state="translated">公開署名が指定されると、属性は無視されます。</target>
        <note />
      </trans-unit>
      <trans-unit id="ERR_OptionMustBeAbsolutePath">
        <source>Option '{0}' must be an absolute path.</source>
        <target state="translated">オプション '{0}' は絶対パスにする必要があります。</target>
        <note />
      </trans-unit>
      <trans-unit id="ERR_ConversionNotTupleCompatible">
        <source>Tuple with {0} elements cannot be converted to type '{1}'.</source>
        <target state="translated">{0} 要素でのタプルを型 '{1}' に変換できません。</target>
        <note />
      </trans-unit>
      <trans-unit id="IDS_FeatureOutVar">
        <source>out variable declaration</source>
        <target state="translated">出力変数の宣言</target>
        <note />
      </trans-unit>
      <trans-unit id="ERR_ImplicitlyTypedOutVariableUsedInTheSameArgumentList">
        <source>Reference to an implicitly-typed out variable '{0}' is not permitted in the same argument list.</source>
        <target state="translated">暗黙的に型指定された out 変数 '{0}' への参照は、同じ引数リストでは使用できません。</target>
        <note />
      </trans-unit>
      <trans-unit id="ERR_TypeInferenceFailedForImplicitlyTypedOutVariable">
        <source>Cannot infer the type of implicitly-typed out variable '{0}'.</source>
        <target state="translated">暗黙的に型指定された out 変数 '{0}' の型を推論できません。</target>
        <note />
      </trans-unit>
      <trans-unit id="ERR_TypeInferenceFailedForImplicitlyTypedDeconstructionVariable">
        <source>Cannot infer the type of implicitly-typed deconstruction variable '{0}'.</source>
        <target state="translated">暗黙的に型指定された分解変数 '{0}' の型を推論できません。</target>
        <note />
      </trans-unit>
      <trans-unit id="ERR_DiscardTypeInferenceFailed">
        <source>Cannot infer the type of implicitly-typed discard.</source>
        <target state="translated">暗黙的に型指定された破棄の型を推論できません。</target>
        <note />
      </trans-unit>
      <trans-unit id="ERR_DeconstructWrongCardinality">
        <source>Cannot deconstruct a tuple of '{0}' elements into '{1}' variables.</source>
        <target state="translated">{0}' 要素のタプルを '{1}' 変数に分解することはできません。</target>
        <note />
      </trans-unit>
      <trans-unit id="ERR_CannotDeconstructDynamic">
        <source>Cannot deconstruct dynamic objects.</source>
        <target state="translated">動的オブジェクトを分解することはできません。</target>
        <note />
      </trans-unit>
      <trans-unit id="ERR_DeconstructTooFewElements">
        <source>Deconstruction must contain at least two variables.</source>
        <target state="translated">分解は少なくとも 2 つの変数を含む必要があります。</target>
        <note />
      </trans-unit>
      <trans-unit id="TypeMustBeVar">
        <source>The type must be 'var'.</source>
        <target state="translated">種類は '変数' である必要があります。</target>
        <note />
      </trans-unit>
      <trans-unit id="WRN_TupleLiteralNameMismatch">
        <source>The tuple element name '{0}' is ignored because a different name or no name is specified by the target type '{1}'.</source>
        <target state="translated">ターゲット型 '{1}' によって異なる名前が指定されている、または名前が何も指定されていないため、タプル要素名 '{0}' は無視されます。</target>
        <note />
      </trans-unit>
      <trans-unit id="WRN_TupleLiteralNameMismatch_Title">
        <source>The tuple element name is ignored because a different name or no name is specified by the assignment target.</source>
        <target state="translated">割り当て先によって異なる名前が指定されているか、名前が何も指定されていないため、タプル要素名は無視されます。</target>
        <note />
      </trans-unit>
      <trans-unit id="ERR_PredefinedValueTupleTypeMustBeStruct">
        <source>Predefined type '{0}' must be a struct.</source>
        <target state="translated">定義済みの型 '{0}' は構造体である必要があります。</target>
        <note />
      </trans-unit>
      <trans-unit id="ERR_NewWithTupleTypeSyntax">
        <source>'new' cannot be used with tuple type. Use a tuple literal expression instead.</source>
        <target state="translated">'new' はタプル型では併用できません。代わりに、タプル リテラル式を使用します。</target>
        <note />
      </trans-unit>
      <trans-unit id="ERR_DeconstructionVarFormDisallowsSpecificType">
        <source>Deconstruction 'var (...)' form disallows a specific type for 'var'.</source>
        <target state="translated">分解 `変数 (...)` フォームは特定の種類の '変数' を許可しません。</target>
        <note />
      </trans-unit>
      <trans-unit id="ERR_TupleElementNamesAttributeMissing">
        <source>Cannot define a class or member that utilizes tuples because the compiler required type '{0}' cannot be found. Are you missing a reference?</source>
        <target state="translated">コンパイラの必須型 '{0}' が見つからないため、タプルを利用するクラスまたはメンバーを定義できません。参照が指定されていることを確認してください。</target>
        <note />
      </trans-unit>
      <trans-unit id="ERR_ExplicitTupleElementNamesAttribute">
        <source>Cannot reference 'System.Runtime.CompilerServices.TupleElementNamesAttribute' explicitly. Use the tuple syntax to define tuple names.</source>
        <target state="translated">System.Runtime.CompilerServices.TupleElementNamesAttribute' を明示的に参照できません。タプル構文を使用してタプル名を定義します。</target>
        <note />
      </trans-unit>
      <trans-unit id="ERR_ExpressionTreeContainsOutVariable">
        <source>An expression tree may not contain an out argument variable declaration.</source>
        <target state="translated">式のツリーは、出力引数の変数宣言を含むことはできません。</target>
        <note />
      </trans-unit>
      <trans-unit id="ERR_ExpressionTreeContainsDiscard">
        <source>An expression tree may not contain a discard.</source>
        <target state="translated">式ツリーに discard を含めることはできません。</target>
        <note />
      </trans-unit>
      <trans-unit id="ERR_ExpressionTreeContainsIsMatch">
        <source>An expression tree may not contain an 'is' pattern-matching operator.</source>
        <target state="translated">式のツリーは、'is' パターン マッチング演算子を含むことはできません。</target>
        <note />
      </trans-unit>
      <trans-unit id="ERR_ExpressionTreeContainsTupleLiteral">
        <source>An expression tree may not contain a tuple literal.</source>
        <target state="translated">式のツリーは、タプル リテラルを含むことはできません。</target>
        <note />
      </trans-unit>
      <trans-unit id="ERR_ExpressionTreeContainsTupleConversion">
        <source>An expression tree may not contain a tuple conversion.</source>
        <target state="translated">式のツリーは、タプル変換を含むことはできません。</target>
        <note />
      </trans-unit>
      <trans-unit id="ERR_SourceLinkRequiresPdb">
        <source>/sourcelink switch is only supported when emitting PDB.</source>
        <target state="translated">/sourcelink スイッチは、PDB を生成する場合にのみサポートされます。</target>
        <note />
      </trans-unit>
      <trans-unit id="ERR_CannotEmbedWithoutPdb">
        <source>/embed switch is only supported when emitting a PDB.</source>
        <target state="translated">/embed スイッチは、PDB を生成する場合にのみサポートされます。</target>
        <note />
      </trans-unit>
      <trans-unit id="ERR_InvalidInstrumentationKind">
        <source>Invalid instrumentation kind: {0}</source>
        <target state="translated">無効なインストルメンテーションの種類: {0}</target>
        <note />
      </trans-unit>
      <trans-unit id="ERR_VarInvocationLvalueReserved">
        <source>The syntax 'var (...)' as an lvalue is reserved.</source>
        <target state="translated">左辺値としての構文 'var (...)' は予約されています。</target>
        <note />
      </trans-unit>
      <trans-unit id="ERR_SemiOrLBraceOrArrowExpected">
        <source>{ or ; or =&gt; expected</source>
        <target state="translated">{ or ; or =&gt; 必要</target>
        <note />
      </trans-unit>
      <trans-unit id="ERR_ThrowMisplaced">
        <source>A throw expression is not allowed in this context.</source>
        <target state="translated">このコンテキストではスロー式は許可されていません。</target>
        <note />
      </trans-unit>
      <trans-unit id="ERR_MixedDeconstructionUnsupported">
        <source>A deconstruction cannot mix declarations and expressions on the left-hand-side.</source>
        <target state="translated">分解の左側で宣言と式を混用できません。</target>
        <note />
      </trans-unit>
      <trans-unit id="ERR_DeclarationExpressionNotPermitted">
        <source>A declaration is not allowed in this context.</source>
        <target state="translated">宣言はこのコンテキストでは許可されていません。</target>
        <note />
      </trans-unit>
      <trans-unit id="ERR_MustDeclareForeachIteration">
        <source>A foreach loop must declare its iteration variables.</source>
        <target state="translated">foreach ループでは繰り返し変数を宣言する必要があります。</target>
        <note />
      </trans-unit>
      <trans-unit id="ERR_TupleElementNamesInDeconstruction">
        <source>Tuple element names are not permitted on the left of a deconstruction.</source>
        <target state="translated">分解の左側でタプル要素名は許可されていません。</target>
        <note />
      </trans-unit>
      <trans-unit id="ERR_PossibleBadNegCast">
        <source>To cast a negative value, you must enclose the value in parentheses.</source>
        <target state="translated">負の値をキャストするには、値をかっこで囲んでください。</target>
        <note />
      </trans-unit>
      <trans-unit id="ERR_ExpressionTreeContainsThrowExpression">
        <source>An expression tree may not contain a throw-expression.</source>
        <target state="translated">式ツリーにスロー式を含めることはできません。</target>
        <note />
      </trans-unit>
      <trans-unit id="ERR_BadAssemblyName">
        <source>Invalid assembly name: {0}</source>
        <target state="translated">無効なアセンブリ名: {0}</target>
        <note />
      </trans-unit>
      <trans-unit id="ERR_BadAsyncMethodBuilderTaskProperty">
        <source>For type '{0}' to be used as an AsyncMethodBuilder for type '{1}', its Task property should return type '{1}' instead of type '{2}'.</source>
        <target state="translated">型 '{0}' を型 '{1}' の AsyncMethodBuilder として使うには、その Task プロパティが型 '{2}' ではなく型 '{1}' を返す必要があります。</target>
        <note />
      </trans-unit>
      <trans-unit id="ERR_AttributesInLocalFuncDecl">
        <source>Attributes are not allowed on local function parameters or type parameters</source>
        <target state="translated">ローカル関数パラメーターまたは型パラメーターに属性を使うことはできません</target>
        <note />
      </trans-unit>
      <trans-unit id="ERR_TypeForwardedToMultipleAssemblies">
        <source>Module '{0}' in assembly '{1}' is forwarding the type '{2}' to multiple assemblies: '{3}' and '{4}'.</source>
        <target state="translated">アセンブリ '{1}' のモジュール '{0}' によって、型 '{2}' が複数のアセンブリ '{3}' および '{4}' に転送されています。</target>
        <note />
      </trans-unit>
      <trans-unit id="ERR_PatternDynamicType">
        <source>It is not legal to use the type 'dynamic' in a pattern.</source>
        <target state="translated">パターン内で型 'dynamic' を使用することはできません。</target>
        <note />
      </trans-unit>
      <trans-unit id="ERR_BadDynamicMethodArgDefaultLiteral">
        <source>Cannot use a default literal as an argument to a dynamically dispatched operation.</source>
        <target state="translated">既定のリテラルを、動的にディスパッチされる操作に対する引数として使うことはできません。</target>
        <note />
      </trans-unit>
      <trans-unit id="ERR_BadDocumentationMode">
        <source>Provided documentation mode is unsupported or invalid: '{0}'.</source>
        <target state="translated">指定されたドキュメント モードがサポートされていないか無効です: '{0}'。</target>
        <note />
      </trans-unit>
      <trans-unit id="ERR_BadSourceCodeKind">
        <source>Provided source code kind is unsupported or invalid: '{0}'</source>
        <target state="translated">指定されたソース コードの種類がサポートされていないか無効です: '{0}'</target>
        <note />
      </trans-unit>
      <trans-unit id="ERR_BadLanguageVersion">
        <source>Provided language version is unsupported or invalid: '{0}'.</source>
        <target state="translated">指定された言語バージョンがサポートされていないか無効です: '{0}'。</target>
        <note />
      </trans-unit>
      <trans-unit id="ERR_InvalidPreprocessingSymbol">
        <source>Invalid name for a preprocessing symbol; '{0}' is not a valid identifier</source>
        <target state="translated">前処理シンボルの名前が無効です。'{0}' は有効な識別子ではありません</target>
        <note />
      </trans-unit>
      <trans-unit id="ERR_FeatureNotAvailableInVersion7_1">
        <source>Feature '{0}' is not available in C# 7.1. Please use language version {1} or greater.</source>
        <target state="translated">機能 '{0}' は C# 7.1 では使用できません。{1} 以上の言語バージョンをお使いください。</target>
        <note />
      </trans-unit>
      <trans-unit id="ERR_FeatureNotAvailableInVersion7_2">
        <source>Feature '{0}' is not available in C# 7.2. Please use language version {1} or greater.</source>
        <target state="translated">機能 '{0}' は C# 7.2 では使用できません。{1} 以上の言語バージョンをお使いください。</target>
        <note />
      </trans-unit>
      <trans-unit id="ERR_LanguageVersionCannotHaveLeadingZeroes">
        <source>Specified language version '{0}' cannot have leading zeroes</source>
        <target state="translated">指定された言語バージョン '{0}' の先頭にゼロを含めることはできません</target>
        <note />
      </trans-unit>
      <trans-unit id="ERR_VoidAssignment">
        <source>A value of type 'void' may not be assigned.</source>
        <target state="translated">型 'void' の値を割り当てることはできません。</target>
        <note />
      </trans-unit>
      <trans-unit id="WRN_Experimental">
        <source>'{0}' is for evaluation purposes only and is subject to change or removal in future updates.</source>
        <target state="translated">'{0}' は、評価の目的でのみ提供されています。将来の更新で変更または削除されることがあります。</target>
        <note />
      </trans-unit>
      <trans-unit id="WRN_Experimental_Title">
        <source>Type is for evaluation purposes only and is subject to change or removal in future updates.</source>
        <target state="translated">型は評価の目的でのみ提供されています。将来の更新で変更または削除されることがあります。</target>
        <note />
      </trans-unit>
      <trans-unit id="ERR_CompilerAndLanguageVersion">
        <source>Compiler version: '{0}'. Language version: {1}.</source>
        <target state="translated">コンパイラ バージョン: '{0}'。言語バージョン: {1}。</target>
        <note />
      </trans-unit>
      <trans-unit id="IDS_FeatureAsyncMain">
        <source>async main</source>
        <target state="translated">async main</target>
        <note />
      </trans-unit>
      <trans-unit id="ERR_TupleInferredNamesNotAvailable">
        <source>Tuple element name '{0}' is inferred. Please use language version {1} or greater to access an element by its inferred name.</source>
        <target state="translated">タプル要素名 '{0}' と推測されます。推測される名前で要素にアクセスするには、言語バージョン {1} 以上をお使いください。</target>
        <note />
      </trans-unit>
      <trans-unit id="ERR_VoidInTuple">
        <source>A tuple may not contain a value of type 'void'.</source>
        <target state="translated">タプルに型 'void' の値を含めることはできません。</target>
        <note />
      </trans-unit>
      <trans-unit id="ERR_NonTaskMainCantBeAsync">
        <source>A void or int returning entry point cannot be async</source>
        <target state="translated">エントリ ポイントを返す void または int を async にすることはできません</target>
        <note />
      </trans-unit>
      <trans-unit id="ERR_PatternWrongGenericTypeInVersion">
        <source>An expression of type '{0}' cannot be handled by a pattern of type '{1}' in C# {2}. Please use language version {3} or greater.</source>
        <target state="translated">種類 '{0}' の式は、C# {2} で種類 '{1}' のパターンによって処理することができません。言語バージョン {3} 以上をお使いください。</target>
        <note />
      </trans-unit>
      <trans-unit id="WRN_UnreferencedLocalFunction">
        <source>The local function '{0}' is declared but never used</source>
        <target state="translated">ローカル関数 '{0}' は宣言されていますが、一度も使用されていません</target>
        <note />
      </trans-unit>
      <trans-unit id="WRN_UnreferencedLocalFunction_Title">
        <source>Local function is declared but never used</source>
        <target state="translated">ローカル関数は宣言されていますが、一度も使用されていません</target>
        <note />
      </trans-unit>
      <trans-unit id="ERR_LocalFunctionMissingBody">
        <source>'{0}' is a local function and must therefore always have a body.</source>
        <target state="translated">'{0}' はローカル関数であるため、常に本体が必要です。</target>
        <note />
      </trans-unit>
      <trans-unit id="ERR_InvalidDebugInfo">
        <source>Unable to read debug information of method '{0}' (token 0x{1:X8}) from assembly '{2}'</source>
        <target state="translated">メソッド '{0}' (トークン 0x{1:X8}) のデバッグ情報をアセンブリ '{2}' から読み取ることができません</target>
        <note />
      </trans-unit>
      <trans-unit id="IConversionExpressionIsNotCSharpConversion">
        <source>{0} is not a valid C# conversion expression</source>
        <target state="translated">{0} は有効な C# 変換式ではありません</target>
        <note />
      </trans-unit>
      <trans-unit id="ERR_DynamicLocalFunctionTypeParameter">
        <source>Cannot pass argument with dynamic type to generic local function '{0}' with inferred type arguments.</source>
        <target state="translated">動的な型のある引数は、推定された型の引数のある汎用ローカル関数 '{0}' に渡すことはできません。</target>
        <note />
      </trans-unit>
      <trans-unit id="IDS_FeatureLeadingDigitSeparator">
        <source>leading digit separator</source>
        <target state="translated">先頭の桁区切り記号</target>
        <note />
      </trans-unit>
      <trans-unit id="ERR_ExplicitReservedAttr">
        <source>Do not use '{0}'. This is reserved for compiler usage.</source>
        <target state="translated">{0}' は使用しないでください。コンパイラの使用のために予約されています。</target>
        <note />
      </trans-unit>
      <trans-unit id="ERR_TypeReserved">
        <source>The type name '{0}' is reserved to be used by the compiler.</source>
        <target state="translated">型名 '{0}' は、コンパイラによる使用のために予約されています。</target>
        <note />
      </trans-unit>
      <trans-unit id="ERR_InExtensionMustBeValueType">
        <source>The first parameter of an 'in' extension method '{0}' must be a value type.</source>
        <target state="translated">in' 拡張メソッド '{0}' の最初のパラメーターは値型でなければなりません。</target>
        <note />
      </trans-unit>
      <trans-unit id="ERR_FieldsInRoStruct">
        <source>Instance fields of readonly structs must be readonly.</source>
        <target state="translated">読み取り専用の構造体のインスタンス フィールドは、読み取り専用である必要があります。</target>
        <note />
      </trans-unit>
      <trans-unit id="ERR_AutoPropsInRoStruct">
        <source>Auto-implemented instance properties in readonly structs must be readonly.</source>
        <target state="translated">読み取り専用の構造体に含まれる自動実装インスタンスのプロパティは、読み取り専用である必要があります。</target>
        <note />
      </trans-unit>
      <trans-unit id="ERR_FieldlikeEventsInRoStruct">
        <source>Field-like events are not allowed in readonly structs.</source>
        <target state="translated">読み取り専用の構造体では、フィールドに類似したイベントを使用することができません。</target>
        <note />
      </trans-unit>
      <trans-unit id="IDS_FeatureRefExtensionMethods">
        <source>ref extension methods</source>
        <target state="translated">ref 拡張メソッド</target>
        <note />
      </trans-unit>
      <trans-unit id="ERR_StackAllocConversionNotPossible">
        <source>Conversion of a stackalloc expression of type '{0}' to type '{1}' is not possible.</source>
        <target state="translated">型 '{0}' の stackalloc 式を型 '{1}' に変換することはできません。</target>
        <note />
      </trans-unit>
      <trans-unit id="ERR_RefExtensionMustBeValueTypeOrConstrainedToOne">
        <source>The first parameter of a 'ref' extension method '{0}' must be a value type or a generic type constrained to struct.</source>
        <target state="translated">ref' 拡張メソッド '{0}' の最初のパラメーターは、値型または構造体に制限されたジェネリック型でなければなりません。</target>
        <note />
      </trans-unit>
      <trans-unit id="ERR_OutAttrOnInParam">
        <source>An in parameter cannot have the Out attribute.</source>
        <target state="translated">in パラメーターに Out 属性を指定することはできません。</target>
        <note />
      </trans-unit>
      <trans-unit id="ICompoundAssignmentOperationIsNotCSharpCompoundAssignment">
        <source>{0} is not a valid C# compound assignment operation</source>
        <target state="translated">{0} は有効な C# の複合割り当て操作ではありません</target>
        <note />
      </trans-unit>
      <trans-unit id="WRN_FilterIsConstantFalse">
        <source>Filter expression is a constant 'false', consider removing the catch clause</source>
        <target state="translated">フィルター式は定数 'false' です。catch 句の削除を検討してください</target>
        <note />
      </trans-unit>
      <trans-unit id="WRN_FilterIsConstantFalse_Title">
        <source>Filter expression is a constant 'false'</source>
        <target state="translated">フィルター式は定数 'false' です</target>
        <note />
      </trans-unit>
      <trans-unit id="WRN_FilterIsConstantFalseRedundantTryCatch">
        <source>Filter expression is a constant 'false', consider removing the try-catch block</source>
        <target state="translated">フィルター式は定数 'false' です。try-catch ブロックの削除を検討してください</target>
        <note />
      </trans-unit>
      <trans-unit id="WRN_FilterIsConstantFalseRedundantTryCatch_Title">
        <source>Filter expression is a constant 'false'. </source>
        <target state="translated">フィルター式は定数 'false' です。</target>
        <note />
      </trans-unit>
      <trans-unit id="ERR_CantUseVoidInArglist">
        <source>__arglist cannot have an argument of void type</source>
        <target state="translated">__arglist に void 型の引数を指定することはできません</target>
        <note />
      </trans-unit>
      <trans-unit id="ERR_ConditionalInInterpolation">
        <source>A conditional expression cannot be used directly in a string interpolation because the ':' ends the interpolation. Parenthesize the conditional expression.</source>
        <target state="translated">':' は文字列補間を終了させるため、条件式を文字列補間で直接使用することはできません。条件式をかっこで囲んでください。</target>
        <note />
      </trans-unit>
      <trans-unit id="ERR_DefaultInSwitch">
        <source>A default literal 'default' is not valid as a case constant. Use another literal (e.g. '0' or 'null') as appropriate. If you intended to write the default label, use 'default:' without 'case'.</source>
        <target state="translated">既定のリテラル 'default' は case 定数として無効です。必要に応じて別のリテラル (例: '0' または 'null') をご使用ください。既定のラベルを作成する予定だった場合は、'case' を使用せずに 'default:' をご使用ください。</target>
        <note />
      </trans-unit>
      <trans-unit id="ERR_DefaultInPattern">
        <source>A default literal 'default' is not valid as a pattern. Use another literal (e.g. '0' or 'null') as appropriate. To match everything, use a discard pattern 'var _'.</source>
        <target state="translated">既定のリテラル 'default' はパターンとして無効です。必要に応じて別のリテラル (例: '0' または 'null') をご使用ください。すべてと一致するためには、破棄パターン 'var _' をご使用ください。</target>
        <note />
      </trans-unit>
      <trans-unit id="ERR_InDynamicMethodArg">
        <source>Arguments with 'in' modifier cannot be used in dynamically dispatched expessions.</source>
        <target state="translated">'in' 修飾子を持つ引数を、動的にディスパッチされる式で使用することはできません。</target>
        <note />
      </trans-unit>
      <trans-unit id="ERR_DoNotUseFixedBufferAttrOnProperty">
        <source>Do not use 'System.Runtime.CompilerServices.FixedBuffer' attribute on a property</source>
        <target state="new">Do not use 'System.Runtime.CompilerServices.FixedBuffer' attribute on a property</target>
        <note />
      </trans-unit>
      <trans-unit id="ERR_FeatureNotAvailableInVersion7_3">
        <source>Feature '{0}' is not available in C# 7.3. Please use language version {1} or greater.</source>
        <target state="new">Feature '{0}' is not available in C# 7.3. Please use language version {1} or greater.</target>
        <note />
      </trans-unit>
      <trans-unit id="WRN_AttributesOnBackingFieldsNotAvailable">
        <source>Field-targeted attributes on auto-properties are not supported in language version {0}. Please use language version {1} or greater.</source>
        <target state="new">Field-targeted attributes on auto-properties are not supported in language version {0}. Please use language version {1} or greater.</target>
        <note />
      </trans-unit>
      <trans-unit id="WRN_AttributesOnBackingFieldsNotAvailable_Title">
        <source>Field-targeted attributes on auto-properties are not supported in this version of the language.</source>
        <target state="new">Field-targeted attributes on auto-properties are not supported in this version of the language.</target>
        <note />
      </trans-unit>
      <trans-unit id="IDS_FeatureRefConditional">
        <source>ref conditional expression</source>
        <target state="translated">ref 条件式</target>
        <note />
      </trans-unit>
      <trans-unit id="ERR_InterfaceImplementedImplicitlyByVariadic">
        <source>'{0}' cannot implement interface member '{1}' in type '{2}' because it has an __arglist parameter</source>
        <target state="new">'{0}' cannot implement interface member '{1}' in type '{2}' because it has an __arglist parameter</target>
        <note />
      </trans-unit>
      <trans-unit id="ERR_InvalidHashAlgorithmName">
        <source>Invalid hash algorithm name: '{0}'</source>
        <target state="new">Invalid hash algorithm name: '{0}'</target>
        <note />
      </trans-unit>
<<<<<<< HEAD
      <trans-unit id="IDS_FeatureExpressionVariablesInQueriesAndInitializers">
        <source>declaration of expression variables in member initializers and queries</source>
        <target state="new">declaration of expression variables in member initializers and queries</target>
=======
      <trans-unit id="IDS_FeatureRefReassignment">
        <source>ref reassignment</source>
        <target state="new">ref reassignment</target>
        <note />
      </trans-unit>
      <trans-unit id="ERR_RefLocalOrParamExpected">
        <source>The left-hand side of a ref assignment must be a ref local or parameter.</source>
        <target state="new">The left-hand side of a ref assignment must be a ref local or parameter.</target>
        <note />
      </trans-unit>
      <trans-unit id="ERR_RefAssignNarrower">
        <source>Cannot ref-assign '{1}' to '{0}' because '{1}' has a narrower escape scope than '{0}'.</source>
        <target state="new">Cannot ref-assign '{1}' to '{0}' because '{1}' has a narrower escape scope than '{0}'.</target>
        <note />
      </trans-unit>
      <trans-unit id="IDS_FeatureRefFor">
        <source>ref for-loop variables</source>
        <target state="new">ref for-loop variables</target>
        <note />
      </trans-unit>
      <trans-unit id="IDS_FeatureRefForEach">
        <source>ref foreach iteration variables</source>
        <target state="new">ref foreach iteration variables</target>
        <note />
      </trans-unit>
      <trans-unit id="ERR_UnmanagedBoundWithClass">
        <source>'{0}': cannot specify both a constraint class and the 'unmanaged' constraint</source>
        <target state="new">'{0}': cannot specify both a constraint class and the 'unmanaged' constraint</target>
        <note />
      </trans-unit>
      <trans-unit id="IDS_FeatureEnumGenericTypeConstraint">
        <source>enum generic type constraints</source>
        <target state="new">enum generic type constraints</target>
        <note />
      </trans-unit>
      <trans-unit id="IDS_FeatureDelegateGenericTypeConstraint">
        <source>delegate generic type constraints</source>
        <target state="new">delegate generic type constraints</target>
        <note />
      </trans-unit>
      <trans-unit id="IDS_FeatureUnmanagedGenericTypeConstraint">
        <source>unmanaged generic type constraints</source>
        <target state="new">unmanaged generic type constraints</target>
        <note />
      </trans-unit>
      <trans-unit id="ERR_NewBoundWithUnmanaged">
        <source>The 'new()' constraint cannot be used with the 'unmanaged' constraint</source>
        <target state="new">The 'new()' constraint cannot be used with the 'unmanaged' constraint</target>
        <note />
      </trans-unit>
      <trans-unit id="ERR_UnmanagedConstraintMustBeFirst">
        <source>The 'unmanaged' constraint must come before any other constraints</source>
        <target state="new">The 'unmanaged' constraint must come before any other constraints</target>
        <note />
      </trans-unit>
      <trans-unit id="ERR_UnmanagedConstraintNotSatisfied">
        <source>The type '{2}' cannot be a reference type, or contain reference type fields at any level of nesting, in order to use it as parameter '{1}' in the generic type or method '{0}'</source>
        <target state="new">The type '{2}' cannot be a reference type, or contain reference type fields at any level of nesting, in order to use it as parameter '{1}' in the generic type or method '{0}'</target>
        <note />
      </trans-unit>
      <trans-unit id="ERR_UnmanagedConstraintWithLocalFunctions">
        <source>Using 'unmanaged' constraint on local functions type parameters is not supported.</source>
        <target state="new">Using 'unmanaged' constraint on local functions type parameters is not supported.</target>
        <note />
      </trans-unit>
      <trans-unit id="ERR_ConWithUnmanagedCon">
        <source>Type parameter '{1}' has the 'unmanaged' constraint so '{1}' cannot be used as a constraint for '{0}'</source>
        <target state="new">Type parameter '{1}' has the 'unmanaged' constraint so '{1}' cannot be used as a constraint for '{0}'</target>
        <note />
      </trans-unit>
      <trans-unit id="IDS_FeatureStackAllocInitializer">
        <source>stackalloc initializer</source>
        <target state="new">stackalloc initializer</target>
        <note />
      </trans-unit>
      <trans-unit id="ERR_InvalidStackAllocArray">
        <source>"Invalid rank specifier: expected ']'</source>
        <target state="new">"Invalid rank specifier: expected ']'</target>
>>>>>>> 7dcb04db
        <note />
      </trans-unit>
    </body>
  </file>
</xliff><|MERGE_RESOLUTION|>--- conflicted
+++ resolved
@@ -8285,6 +8285,16 @@
         <target state="translated">左辺値としての構文 'var (...)' は予約されています。</target>
         <note />
       </trans-unit>
+      <trans-unit id="ERR_ExpressionVariableInConstructorOrFieldInitializer">
+        <source>Out variable and pattern variable declarations are not allowed within constructor initializers, field initializers, or property initializers.</source>
+        <target state="translated">out 変数およびパターン変数の宣言は、コンストラクター初期化子、フィールド初期化子、プロパティ初期化子内では許可されていません。</target>
+        <note />
+      </trans-unit>
+      <trans-unit id="ERR_ExpressionVariableInQueryClause">
+        <source>Out variable and pattern variable declarations are not allowed within a query clause.</source>
+        <target state="translated">Out 変数とパターン変数の宣言は、クエリ句内では許可されていません。</target>
+        <note />
+      </trans-unit>
       <trans-unit id="ERR_SemiOrLBraceOrArrowExpected">
         <source>{ or ; or =&gt; expected</source>
         <target state="translated">{ or ; or =&gt; 必要</target>
@@ -8605,11 +8615,6 @@
         <target state="new">Invalid hash algorithm name: '{0}'</target>
         <note />
       </trans-unit>
-<<<<<<< HEAD
-      <trans-unit id="IDS_FeatureExpressionVariablesInQueriesAndInitializers">
-        <source>declaration of expression variables in member initializers and queries</source>
-        <target state="new">declaration of expression variables in member initializers and queries</target>
-=======
       <trans-unit id="IDS_FeatureRefReassignment">
         <source>ref reassignment</source>
         <target state="new">ref reassignment</target>
@@ -8688,7 +8693,6 @@
       <trans-unit id="ERR_InvalidStackAllocArray">
         <source>"Invalid rank specifier: expected ']'</source>
         <target state="new">"Invalid rank specifier: expected ']'</target>
->>>>>>> 7dcb04db
         <note />
       </trans-unit>
     </body>
