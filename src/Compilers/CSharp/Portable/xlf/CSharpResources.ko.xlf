﻿<?xml version="1.0" encoding="utf-8"?>
<xliff xmlns="urn:oasis:names:tc:xliff:document:1.2" xmlns:xsi="http://www.w3.org/2001/XMLSchema-instance" version="1.2" xsi:schemaLocation="urn:oasis:names:tc:xliff:document:1.2 xliff-core-1.2-transitional.xsd">
  <file datatype="xml" source-language="en" target-language="ko" original="../CSharpResources.resx">
    <body>
      <trans-unit id="IDS_NULL">
        <source>&lt;null&gt;</source>
        <target state="translated">&lt;null&gt;</target>
        <note />
      </trans-unit>
      <trans-unit id="IDS_ThrowExpression">
        <source>&lt;throw expression&gt;</source>
        <target state="translated">&lt;Throw 식&gt;</target>
        <note />
      </trans-unit>
      <trans-unit id="IDS_RELATEDERROR">
        <source>(Location of symbol related to previous error)</source>
        <target state="translated">(이전 오류와 관련된 기호 위치)</target>
        <note />
      </trans-unit>
      <trans-unit id="IDS_RELATEDWARNING">
        <source>(Location of symbol related to previous warning)</source>
        <target state="translated">(이전 경고와 관련된 기호 위치)</target>
        <note />
      </trans-unit>
      <trans-unit id="IDS_XMLIGNORED">
        <source>&lt;!-- Badly formed XML comment ignored for member "{0}" --&gt;</source>
        <target state="translated">&lt;!-- "{0}" 멤버에 대해 잘못된 형식의 XML 주석은 무시됩니다. --&gt;</target>
        <note />
      </trans-unit>
      <trans-unit id="IDS_XMLIGNORED2">
        <source> Badly formed XML file "{0}" cannot be included </source>
        <target state="translated"> 잘못된 형식의 XML 파일 "{0}"을(를) 포함할 수 없습니다. </target>
        <note />
      </trans-unit>
      <trans-unit id="IDS_XMLFAILEDINCLUDE">
        <source> Failed to insert some or all of included XML </source>
        <target state="translated"> 포함된 XML의 일부 또는 전부를 삽입하지 못했습니다. </target>
        <note />
      </trans-unit>
      <trans-unit id="IDS_XMLBADINCLUDE">
        <source> Include tag is invalid </source>
        <target state="translated"> Include 태그가 잘못되었습니다. </target>
        <note />
      </trans-unit>
      <trans-unit id="IDS_XMLNOINCLUDE">
        <source> No matching elements were found for the following include tag </source>
        <target state="translated"> 다음 include 태그와 짝이 맞는 요소를 찾을 수 없습니다. </target>
        <note />
      </trans-unit>
      <trans-unit id="IDS_XMLMISSINGINCLUDEFILE">
        <source>Missing file attribute</source>
        <target state="translated">파일 특성이 없습니다.</target>
        <note />
      </trans-unit>
      <trans-unit id="IDS_XMLMISSINGINCLUDEPATH">
        <source>Missing path attribute</source>
        <target state="translated">path 특성이 없습니다.</target>
        <note />
      </trans-unit>
      <trans-unit id="IDS_GlobalNamespace">
        <source>&lt;global namespace&gt;</source>
        <target state="translated">&lt;전역 네임스페이스&gt;</target>
        <note />
      </trans-unit>
      <trans-unit id="IDS_FeatureGenerics">
        <source>generics</source>
        <target state="translated">제네릭</target>
        <note />
      </trans-unit>
      <trans-unit id="IDS_FeatureAnonDelegates">
        <source>anonymous methods</source>
        <target state="translated">무명 메서드</target>
        <note />
      </trans-unit>
      <trans-unit id="IDS_FeatureModuleAttrLoc">
        <source>module as an attribute target specifier</source>
        <target state="translated">모듈(특성 대상 지정자)</target>
        <note />
      </trans-unit>
      <trans-unit id="IDS_FeatureGlobalNamespace">
        <source>namespace alias qualifier</source>
        <target state="translated">네임스페이스 별칭 한정자</target>
        <note />
      </trans-unit>
      <trans-unit id="IDS_FeatureFixedBuffer">
        <source>fixed size buffers</source>
        <target state="translated">고정 크기 버퍼</target>
        <note />
      </trans-unit>
      <trans-unit id="IDS_FeaturePragma">
        <source>#pragma</source>
        <target state="translated">#pragma</target>
        <note />
      </trans-unit>
      <trans-unit id="IDS_FeatureStaticClasses">
        <source>static classes</source>
        <target state="translated">정적 클래스</target>
        <note />
      </trans-unit>
      <trans-unit id="IDS_FeatureReadOnlyStructs">
        <source>readonly structs</source>
        <target state="translated">읽기 전용 구조체</target>
        <note />
      </trans-unit>
      <trans-unit id="IDS_FeaturePartialTypes">
        <source>partial types</source>
        <target state="translated">부분 형식(Partial Type)</target>
        <note />
      </trans-unit>
      <trans-unit id="IDS_FeatureAsync">
        <source>async function</source>
        <target state="translated">비동기 함수</target>
        <note />
      </trans-unit>
      <trans-unit id="IDS_FeatureSwitchOnBool">
        <source>switch on boolean type</source>
        <target state="translated">부울 형식으로 전환</target>
        <note />
      </trans-unit>
      <trans-unit id="IDS_MethodGroup">
        <source>method group</source>
        <target state="translated">메서드 그룹</target>
        <note />
      </trans-unit>
      <trans-unit id="IDS_AnonMethod">
        <source>anonymous method</source>
        <target state="translated">무명 메서드</target>
        <note />
      </trans-unit>
      <trans-unit id="IDS_Lambda">
        <source>lambda expression</source>
        <target state="translated">람다 식</target>
        <note />
      </trans-unit>
      <trans-unit id="IDS_Collection">
        <source>collection</source>
        <target state="translated">컬렉션</target>
        <note />
      </trans-unit>
      <trans-unit id="IDS_FeaturePropertyAccessorMods">
        <source>access modifiers on properties</source>
        <target state="translated">속성에 대한 액세스 한정자</target>
        <note />
      </trans-unit>
      <trans-unit id="IDS_FeatureExternAlias">
        <source>extern alias</source>
        <target state="translated">extern 별칭</target>
        <note />
      </trans-unit>
      <trans-unit id="IDS_FeatureIterators">
        <source>iterators</source>
        <target state="translated">반복기</target>
        <note />
      </trans-unit>
      <trans-unit id="IDS_FeatureDefault">
        <source>default operator</source>
        <target state="translated">기본 연산자</target>
        <note />
      </trans-unit>
      <trans-unit id="IDS_FeatureDefaultLiteral">
        <source>default literal</source>
        <target state="translated">기본 리터럴</target>
        <note />
      </trans-unit>
      <trans-unit id="IDS_FeaturePrivateProtected">
        <source>private protected</source>
        <target state="translated">private protected</target>
        <note />
      </trans-unit>
      <trans-unit id="IDS_FeatureNullable">
        <source>nullable types</source>
        <target state="translated">nullable 형식</target>
        <note />
      </trans-unit>
      <trans-unit id="IDS_FeaturePatternMatching">
        <source>pattern matching</source>
        <target state="translated">패턴 일치</target>
        <note />
      </trans-unit>
      <trans-unit id="IDS_FeatureExpressionBodiedAccessor">
        <source>expression body property accessor</source>
        <target state="translated">식 본문 속성 접근자</target>
        <note />
      </trans-unit>
      <trans-unit id="IDS_FeatureExpressionBodiedDeOrConstructor">
        <source>expression body constructor and destructor</source>
        <target state="translated">식 본문 생성자 및 소멸자</target>
        <note />
      </trans-unit>
      <trans-unit id="IDS_FeatureThrowExpression">
        <source>throw expression</source>
        <target state="translated">Throw 식</target>
        <note />
      </trans-unit>
      <trans-unit id="IDS_FeatureImplicitArray">
        <source>implicitly typed array</source>
        <target state="translated">암시적으로 형식화된 배열</target>
        <note />
      </trans-unit>
      <trans-unit id="IDS_FeatureImplicitLocal">
        <source>implicitly typed local variable</source>
        <target state="translated">암시적으로 형식화된 지역 변수</target>
        <note />
      </trans-unit>
      <trans-unit id="IDS_FeatureAnonymousTypes">
        <source>anonymous types</source>
        <target state="translated">익명 형식</target>
        <note />
      </trans-unit>
      <trans-unit id="IDS_FeatureAutoImplementedProperties">
        <source>automatically implemented properties</source>
        <target state="translated">자동으로 구현된 속성</target>
        <note />
      </trans-unit>
      <trans-unit id="IDS_FeatureReadonlyAutoImplementedProperties">
        <source>readonly automatically implemented properties</source>
        <target state="translated">자동으로 구현된 읽기 전용 속성</target>
        <note />
      </trans-unit>
      <trans-unit id="IDS_FeatureObjectInitializer">
        <source>object initializer</source>
        <target state="translated">개체 이니셜라이저</target>
        <note />
      </trans-unit>
      <trans-unit id="IDS_FeatureCollectionInitializer">
        <source>collection initializer</source>
        <target state="translated">컬렉션 이니셜라이저</target>
        <note />
      </trans-unit>
      <trans-unit id="IDS_FeatureQueryExpression">
        <source>query expression</source>
        <target state="translated">쿼리 식</target>
        <note />
      </trans-unit>
      <trans-unit id="IDS_FeatureExtensionMethod">
        <source>extension method</source>
        <target state="translated">확장 메서드</target>
        <note />
      </trans-unit>
      <trans-unit id="IDS_FeaturePartialMethod">
        <source>partial method</source>
        <target state="translated">부분 메서드(Partial Method)</target>
        <note />
      </trans-unit>
      <trans-unit id="IDS_SK_METHOD">
        <source>method</source>
        <target state="translated">메서드</target>
        <note />
      </trans-unit>
      <trans-unit id="IDS_SK_TYPE">
        <source>type</source>
        <target state="translated">형식</target>
        <note />
      </trans-unit>
      <trans-unit id="IDS_SK_NAMESPACE">
        <source>namespace</source>
        <target state="translated">네임스페이스</target>
        <note />
      </trans-unit>
      <trans-unit id="IDS_SK_FIELD">
        <source>field</source>
        <target state="translated">필드</target>
        <note />
      </trans-unit>
      <trans-unit id="IDS_SK_PROPERTY">
        <source>property</source>
        <target state="translated">속성</target>
        <note />
      </trans-unit>
      <trans-unit id="IDS_SK_UNKNOWN">
        <source>element</source>
        <target state="translated">요소</target>
        <note />
      </trans-unit>
      <trans-unit id="IDS_SK_VARIABLE">
        <source>variable</source>
        <target state="translated">변수</target>
        <note />
      </trans-unit>
      <trans-unit id="IDS_SK_LABEL">
        <source>label</source>
        <target state="translated">레이블</target>
        <note />
      </trans-unit>
      <trans-unit id="IDS_SK_EVENT">
        <source>event</source>
        <target state="translated">이벤트</target>
        <note />
      </trans-unit>
      <trans-unit id="IDS_SK_TYVAR">
        <source>type parameter</source>
        <target state="translated">형식 매개 변수</target>
        <note />
      </trans-unit>
      <trans-unit id="IDS_SK_ALIAS">
        <source>using alias</source>
        <target state="translated">using 별칭</target>
        <note />
      </trans-unit>
      <trans-unit id="IDS_SK_EXTERNALIAS">
        <source>extern alias</source>
        <target state="translated">extern 별칭</target>
        <note />
      </trans-unit>
      <trans-unit id="IDS_SK_CONSTRUCTOR">
        <source>constructor</source>
        <target state="translated">생성자</target>
        <note />
      </trans-unit>
      <trans-unit id="IDS_FOREACHLOCAL">
        <source>foreach iteration variable</source>
        <target state="translated">foreach 반복 변수</target>
        <note />
      </trans-unit>
      <trans-unit id="IDS_FIXEDLOCAL">
        <source>fixed variable</source>
        <target state="translated">fixed 변수</target>
        <note />
      </trans-unit>
      <trans-unit id="IDS_USINGLOCAL">
        <source>using variable</source>
        <target state="translated">using 변수</target>
        <note />
      </trans-unit>
      <trans-unit id="IDS_Contravariant">
        <source>contravariant</source>
        <target state="translated">반공변(contravariant)</target>
        <note />
      </trans-unit>
      <trans-unit id="IDS_Contravariantly">
        <source>contravariantly</source>
        <target state="translated">반공변(contravariant) 방식</target>
        <note />
      </trans-unit>
      <trans-unit id="IDS_Covariant">
        <source>covariant</source>
        <target state="translated">공변(covariant)</target>
        <note />
      </trans-unit>
      <trans-unit id="IDS_Covariantly">
        <source>covariantly</source>
        <target state="translated">공변(covariant) 방식</target>
        <note />
      </trans-unit>
      <trans-unit id="IDS_Invariantly">
        <source>invariantly</source>
        <target state="translated">불변(invariantly)</target>
        <note />
      </trans-unit>
      <trans-unit id="IDS_FeatureDynamic">
        <source>dynamic</source>
        <target state="translated">동적</target>
        <note />
      </trans-unit>
      <trans-unit id="IDS_FeatureNamedArgument">
        <source>named argument</source>
        <target state="translated">명명된 인수</target>
        <note />
      </trans-unit>
      <trans-unit id="IDS_FeatureOptionalParameter">
        <source>optional parameter</source>
        <target state="translated">선택적 매개 변수</target>
        <note />
      </trans-unit>
      <trans-unit id="IDS_FeatureExceptionFilter">
        <source>exception filter</source>
        <target state="translated">예외 필터</target>
        <note />
      </trans-unit>
      <trans-unit id="IDS_FeatureTypeVariance">
        <source>type variance</source>
        <target state="translated">형식 가변성(variance)</target>
        <note />
      </trans-unit>
      <trans-unit id="XML_InvalidToken">
        <source>The character(s) '{0}' cannot be used at this location.</source>
        <target state="translated">{0}' 문자를 이 위치에 사용할 수 없습니다.</target>
        <note />
      </trans-unit>
      <trans-unit id="XML_IncorrectComment">
        <source>Incorrect syntax was used in a comment.</source>
        <target state="translated">주석에 잘못된 구문이 사용되었습니다.</target>
        <note />
      </trans-unit>
      <trans-unit id="XML_InvalidCharEntity">
        <source>An invalid character was found inside an entity reference.</source>
        <target state="translated">엔터티 참조 내에서 잘못된 문자를 찾았습니다.</target>
        <note />
      </trans-unit>
      <trans-unit id="XML_ExpectedEndOfTag">
        <source>Expected '&gt;' or '/&gt;' to close tag '{0}'.</source>
        <target state="translated">{0}' 닫기 태그에 '&gt;' 또는 '/&gt;'가 필요합니다.</target>
        <note />
      </trans-unit>
      <trans-unit id="XML_ExpectedIdentifier">
        <source>An identifier was expected.</source>
        <target state="translated">식별자가 필요합니다.</target>
        <note />
      </trans-unit>
      <trans-unit id="XML_InvalidUnicodeChar">
        <source>Invalid unicode character.</source>
        <target state="translated">잘못된 유니코드 문자입니다.</target>
        <note />
      </trans-unit>
      <trans-unit id="XML_InvalidWhitespace">
        <source>Whitespace is not allowed at this location.</source>
        <target state="translated">이 위치에는 공백이 허용되지 않습니다.</target>
        <note />
      </trans-unit>
      <trans-unit id="XML_LessThanInAttributeValue">
        <source>The character '&lt;' cannot be used in an attribute value.</source>
        <target state="translated">특성 값에 '&lt;' 문자를 사용할 수 없습니다.</target>
        <note />
      </trans-unit>
      <trans-unit id="XML_MissingEqualsAttribute">
        <source>Missing equals sign between attribute and attribute value.</source>
        <target state="translated">특성과 특성 값 사이에 등호가 없습니다.</target>
        <note />
      </trans-unit>
      <trans-unit id="XML_RefUndefinedEntity_1">
        <source>Reference to undefined entity '{0}'.</source>
        <target state="translated">정의되지 않은 엔터티 '{0}'에 대한 참조입니다.</target>
        <note />
      </trans-unit>
      <trans-unit id="XML_StringLiteralNoStartQuote">
        <source>A string literal was expected, but no opening quotation mark was found.</source>
        <target state="translated">문자열 리터럴이 필요하지만 여는 큰따옴표가 없습니다.</target>
        <note />
      </trans-unit>
      <trans-unit id="XML_StringLiteralNoEndQuote">
        <source>Missing closing quotation mark for string literal.</source>
        <target state="translated">문자열 리터럴에 닫는 큰따옴표가 없습니다.</target>
        <note />
      </trans-unit>
      <trans-unit id="XML_StringLiteralNonAsciiQuote">
        <source>Non-ASCII quotations marks may not be used around string literals.</source>
        <target state="translated">ASCII가 아닌 따옴표는 문자열 리터럴 주위에 사용할 수 없습니다.</target>
        <note />
      </trans-unit>
      <trans-unit id="XML_EndTagNotExpected">
        <source>End tag was not expected at this location.</source>
        <target state="translated">이 위치에서 끝 태그가 필요하지 않습니다.</target>
        <note />
      </trans-unit>
      <trans-unit id="XML_ElementTypeMatch">
        <source>End tag '{0}' does not match the start tag '{1}'.</source>
        <target state="translated">{0}' 끝 태그가 '{1}' 시작 태그와 일치하지 않습니다.</target>
        <note />
      </trans-unit>
      <trans-unit id="XML_EndTagExpected">
        <source>Expected an end tag for element '{0}'.</source>
        <target state="translated">{0}' 요소에 대한 끝 태그가 필요합니다.</target>
        <note />
      </trans-unit>
      <trans-unit id="XML_WhitespaceMissing">
        <source>Required white space was missing.</source>
        <target state="translated">필요한 공백이 없습니다.</target>
        <note />
      </trans-unit>
      <trans-unit id="XML_ExpectedEndOfXml">
        <source>Unexpected character at this location.</source>
        <target state="translated">이 위치에 예기치 않은 문자가 있습니다.</target>
        <note />
      </trans-unit>
      <trans-unit id="XML_CDataEndTagNotAllowed">
        <source>The literal string ']]&gt;' is not allowed in element content.</source>
        <target state="translated">요소 콘텐츠에는 ']]&gt;' 리터럴 문자열이 허용되지 않습니다.</target>
        <note />
      </trans-unit>
      <trans-unit id="XML_DuplicateAttribute">
        <source>Duplicate '{0}' attribute</source>
        <target state="translated">{0}' 특성이 중복되었습니다.</target>
        <note />
      </trans-unit>
      <trans-unit id="ERR_NoMetadataFile">
        <source>Metadata file '{0}' could not be found</source>
        <target state="translated">{0}' 메타데이터 파일을 찾을 수 없습니다.</target>
        <note />
      </trans-unit>
      <trans-unit id="ERR_MetadataReferencesNotSupported">
        <source>Metadata references are not supported.</source>
        <target state="translated">메타데이터 참조는 지원되지 않습니다.</target>
        <note />
      </trans-unit>
      <trans-unit id="FTL_MetadataCantOpenFile">
        <source>Metadata file '{0}' could not be opened -- {1}</source>
        <target state="translated">{0}' 메타데이터 파일을 열 수 없습니다. {1}</target>
        <note />
      </trans-unit>
      <trans-unit id="ERR_NoTypeDef">
        <source>The type '{0}' is defined in an assembly that is not referenced. You must add a reference to assembly '{1}'.</source>
        <target state="translated">{0}' 형식이 참조되지 않은 어셈블리에 정의되었습니다. '{1}' 어셈블리에 참조를 추가해야 합니다.</target>
        <note />
      </trans-unit>
      <trans-unit id="ERR_NoTypeDefFromModule">
        <source>The type '{0}' is defined in a module that has not been added. You must add the module '{1}'.</source>
        <target state="translated">{0}' 형식이 추가되지 않은 모듈에 정의되었습니다. '{1}' 모듈을 추가해야 합니다.</target>
        <note />
      </trans-unit>
      <trans-unit id="ERR_OutputWriteFailed">
        <source>Could not write to output file '{0}' -- '{1}'</source>
        <target state="translated">출력 파일 '{0}'에 쓸 수 없습니다. '{1}'</target>
        <note />
      </trans-unit>
      <trans-unit id="ERR_MultipleEntryPoints">
        <source>Program has more than one entry point defined. Compile with /main to specify the type that contains the entry point.</source>
        <target state="translated">프로그램에 진입점이 두 개 이상 정의되어 있습니다. /main으로 컴파일하여 진입점이 포함된 형식을 지정하세요.</target>
        <note />
      </trans-unit>
      <trans-unit id="ERR_BadBinaryOps">
        <source>Operator '{0}' cannot be applied to operands of type '{1}' and '{2}'</source>
        <target state="translated">{0}' 연산자는 '{1}' 및 '{2}' 형식의 피연산자에 적용할 수 없습니다.</target>
        <note />
      </trans-unit>
      <trans-unit id="ERR_IntDivByZero">
        <source>Division by constant zero</source>
        <target state="translated">상수 0으로 나누었습니다.</target>
        <note />
      </trans-unit>
      <trans-unit id="ERR_BadIndexLHS">
        <source>Cannot apply indexing with [] to an expression of type '{0}'</source>
        <target state="translated">[]을 사용하는 인덱싱을 '{0}' 형식의 식에 적용할 수 없습니다.</target>
        <note />
      </trans-unit>
      <trans-unit id="ERR_BadIndexCount">
        <source>Wrong number of indices inside []; expected {0}</source>
        <target state="translated">[] 내부의 인덱스 수가 잘못되었습니다. {0}개가 필요합니다.</target>
        <note />
      </trans-unit>
      <trans-unit id="ERR_BadUnaryOp">
        <source>Operator '{0}' cannot be applied to operand of type '{1}'</source>
        <target state="translated">{0}' 연산자는 '{1}' 형식의 피연산자에 적용할 수 없습니다.</target>
        <note />
      </trans-unit>
      <trans-unit id="ERR_BadOpOnNullOrDefault">
        <source>Operator '{0}' cannot be applied to operand '{1}'</source>
        <target state="translated">{0}' 연산자는 '{1}' 피연산자에 적용할 수 없습니다.</target>
        <note />
      </trans-unit>
      <trans-unit id="ERR_ThisInStaticMeth">
        <source>Keyword 'this' is not valid in a static property, static method, or static field initializer</source>
        <target state="translated">정적 속성, 정적 메서드 또는 정적 필드 이니셜라이저에는 'this' 키워드를 사용할 수 없습니다.</target>
        <note />
      </trans-unit>
      <trans-unit id="ERR_ThisInBadContext">
        <source>Keyword 'this' is not available in the current context</source>
        <target state="translated">현재 컨텍스트에서는 'this' 키워드를 사용할 수 없습니다.</target>
        <note />
      </trans-unit>
      <trans-unit id="WRN_InvalidMainSig">
        <source>'{0}' has the wrong signature to be an entry point</source>
        <target state="translated">'{0}'의 시그니처가 잘못되어 진입점이 될 수 없습니다.</target>
        <note />
      </trans-unit>
      <trans-unit id="WRN_InvalidMainSig_Title">
        <source>Method has the wrong signature to be an entry point</source>
        <target state="translated">메서드의 서명이 잘못되어 진입점이 될 수 없습니다.</target>
        <note />
      </trans-unit>
      <trans-unit id="ERR_NoImplicitConv">
        <source>Cannot implicitly convert type '{0}' to '{1}'</source>
        <target state="translated">암시적으로 '{0}' 형식을 '{1}' 형식으로 변환할 수 없습니다.</target>
        <note />
      </trans-unit>
      <trans-unit id="ERR_NoExplicitConv">
        <source>Cannot convert type '{0}' to '{1}'</source>
        <target state="translated">{0}' 형식을 '{1}' 형식으로 변환할 수 없습니다.</target>
        <note />
      </trans-unit>
      <trans-unit id="ERR_ConstOutOfRange">
        <source>Constant value '{0}' cannot be converted to a '{1}'</source>
        <target state="translated">{0}' 상수 값을 '{1}'(으)로 변환할 수 없습니다.</target>
        <note />
      </trans-unit>
      <trans-unit id="ERR_AmbigBinaryOps">
        <source>Operator '{0}' is ambiguous on operands of type '{1}' and '{2}'</source>
        <target state="translated">{0}' 연산자가 모호하여 '{1}' 및 '{2}' 형식의 피연산자에 사용할 수 없습니다.</target>
        <note />
      </trans-unit>
      <trans-unit id="ERR_AmbigBinaryOpsOnDefault">
        <source>Operator '{0}' is ambiguous on operands 'default' and 'default'</source>
        <target state="translated">{0}' 연산자가 모호하여 'default' 및 'default' 피연산자에 사용할 수 없습니다.</target>
        <note />
      </trans-unit>
      <trans-unit id="ERR_AmbigUnaryOp">
        <source>Operator '{0}' is ambiguous on an operand of type '{1}'</source>
        <target state="translated">{0}' 연산자가 모호하여 '{1}' 형식의 피연산자에 사용할 수 없습니다.</target>
        <note />
      </trans-unit>
      <trans-unit id="ERR_InAttrOnOutParam">
        <source>An out parameter cannot have the In attribute</source>
        <target state="translated">out 매개 변수에는 In 특성을 사용할 수 없습니다.</target>
        <note />
      </trans-unit>
      <trans-unit id="ERR_ValueCantBeNull">
        <source>Cannot convert null to '{0}' because it is a non-nullable value type</source>
        <target state="translated">{0}'은(는) null을 허용하지 않는 값 형식이므로 null을 이 형식으로 변환할 수 없습니다.</target>
        <note />
      </trans-unit>
      <trans-unit id="ERR_NoExplicitBuiltinConv">
        <source>Cannot convert type '{0}' to '{1}' via a reference conversion, boxing conversion, unboxing conversion, wrapping conversion, or null type conversion</source>
        <target state="translated">참조 변환, boxing 변환, unboxing 변환, 래핑 변환 또는 null 형식 변환을 통해 '{0}' 형식을 '{1}'(으)로 변환할 수 없습니다.</target>
        <note />
      </trans-unit>
      <trans-unit id="FTL_DebugEmitFailure">
        <source>Unexpected error writing debug information -- '{0}'</source>
        <target state="translated">디버그 정보를 쓰는 동안 예기치 않은 오류가 발생했습니다. '{0}'</target>
        <note />
      </trans-unit>
      <trans-unit id="ERR_BadVisReturnType">
        <source>Inconsistent accessibility: return type '{1}' is less accessible than method '{0}'</source>
        <target state="translated">일관성 없는 액세스 가능성: '{1}' 반환 형식이 '{0}' 메서드보다 액세스하기 어렵습니다.</target>
        <note />
      </trans-unit>
      <trans-unit id="ERR_BadVisParamType">
        <source>Inconsistent accessibility: parameter type '{1}' is less accessible than method '{0}'</source>
        <target state="translated">일관성 없는 액세스 가능성: '{1}' 매개 변수 형식이 '{0}' 메서드보다 액세스하기 어렵습니다.</target>
        <note />
      </trans-unit>
      <trans-unit id="ERR_BadVisFieldType">
        <source>Inconsistent accessibility: field type '{1}' is less accessible than field '{0}'</source>
        <target state="translated">일관성 없는 액세스 가능성: '{1}' 필드 형식이 '{0}' 필드보다 액세스하기 어렵습니다.</target>
        <note />
      </trans-unit>
      <trans-unit id="ERR_BadVisPropertyType">
        <source>Inconsistent accessibility: property type '{1}' is less accessible than property '{0}'</source>
        <target state="translated">일관성 없는 액세스 가능성: '{1}' 속성 형식이 '{0}' 속성보다 액세스하기 어렵습니다.</target>
        <note />
      </trans-unit>
      <trans-unit id="ERR_BadVisIndexerReturn">
        <source>Inconsistent accessibility: indexer return type '{1}' is less accessible than indexer '{0}'</source>
        <target state="translated">일관성 없는 액세스 가능성: '{1}' 인덱서 반환 형식이 '{0}' 인덱서보다 액세스하기 어렵습니다.</target>
        <note />
      </trans-unit>
      <trans-unit id="ERR_BadVisIndexerParam">
        <source>Inconsistent accessibility: parameter type '{1}' is less accessible than indexer '{0}'</source>
        <target state="translated">일관성 없는 액세스 가능성: '{1}' 매개 변수 형식이 '{0}' 인덱서보다 액세스하기 어렵습니다.</target>
        <note />
      </trans-unit>
      <trans-unit id="ERR_BadVisOpReturn">
        <source>Inconsistent accessibility: return type '{1}' is less accessible than operator '{0}'</source>
        <target state="translated">일관성 없는 액세스 가능성: '{1}' 반환 형식이 '{0}' 연산자보다 액세스하기 어렵습니다.</target>
        <note />
      </trans-unit>
      <trans-unit id="ERR_BadVisOpParam">
        <source>Inconsistent accessibility: parameter type '{1}' is less accessible than operator '{0}'</source>
        <target state="translated">일관성 없는 액세스 가능성: '{1}' 매개 변수 형식이 '{0}' 연산자보다 액세스하기 어렵습니다.</target>
        <note />
      </trans-unit>
      <trans-unit id="ERR_BadVisDelegateReturn">
        <source>Inconsistent accessibility: return type '{1}' is less accessible than delegate '{0}'</source>
        <target state="translated">일관성 없는 액세스 가능성: '{1}' 반환 형식이 '{0}' 대리자보다 액세스하기 어렵습니다.</target>
        <note />
      </trans-unit>
      <trans-unit id="ERR_BadVisDelegateParam">
        <source>Inconsistent accessibility: parameter type '{1}' is less accessible than delegate '{0}'</source>
        <target state="translated">일관성 없는 액세스 가능성: '{1}' 매개 변수 형식이 '{0}' 대리자보다 액세스하기 어렵습니다.</target>
        <note />
      </trans-unit>
      <trans-unit id="ERR_BadVisBaseClass">
        <source>Inconsistent accessibility: base class '{1}' is less accessible than class '{0}'</source>
        <target state="translated">일관성 없는 액세스 가능성: '{1}' 기본 클래스가 '{0}' 클래스보다 액세스하기 어렵습니다.</target>
        <note />
      </trans-unit>
      <trans-unit id="ERR_BadVisBaseInterface">
        <source>Inconsistent accessibility: base interface '{1}' is less accessible than interface '{0}'</source>
        <target state="translated">일관성 없는 액세스 가능성: '{1}' 기본 인터페이스가 '{0}' 인터페이스보다 액세스하기 어렵습니다.</target>
        <note />
      </trans-unit>
      <trans-unit id="ERR_EventNeedsBothAccessors">
        <source>'{0}': event property must have both add and remove accessors</source>
        <target state="translated">'{0}': 이벤트 속성에는 add 및 remove 접근자가 둘 다 있어야 합니다.</target>
        <note />
      </trans-unit>
      <trans-unit id="ERR_EventNotDelegate">
        <source>'{0}': event must be of a delegate type</source>
        <target state="translated">'{0}': 이벤트는 대리자 형식이어야 합니다.</target>
        <note />
      </trans-unit>
      <trans-unit id="WRN_UnreferencedEvent">
        <source>The event '{0}' is never used</source>
        <target state="translated">{0}' 이벤트가 사용되지 않았습니다.</target>
        <note />
      </trans-unit>
      <trans-unit id="WRN_UnreferencedEvent_Title">
        <source>Event is never used</source>
        <target state="translated">이벤트가 사용되지 않습니다.</target>
        <note />
      </trans-unit>
      <trans-unit id="ERR_InterfaceEventInitializer">
        <source>'{0}': event in interface cannot have initializer</source>
        <target state="translated">'{0}': 인터페이스의 이벤트에는 이니셜라이저를 사용할 수 없습니다.</target>
        <note />
      </trans-unit>
      <trans-unit id="ERR_EventPropertyInInterface">
        <source>An event in an interface cannot have add or remove accessors</source>
        <target state="translated">인터페이스의 이벤트에는 add 또는 remove 접근자를 사용할 수 없습니다.</target>
        <note />
      </trans-unit>
      <trans-unit id="ERR_BadEventUsage">
        <source>The event '{0}' can only appear on the left hand side of += or -= (except when used from within the type '{1}')</source>
        <target state="translated">{0}' 이벤트는 += 또는 -=의 왼쪽에만 사용할 수 있습니다. 단 이 이벤트가 '{1}' 형식에서 사용될 때에는 예외입니다.</target>
        <note />
      </trans-unit>
      <trans-unit id="ERR_ExplicitEventFieldImpl">
        <source>An explicit interface implementation of an event must use event accessor syntax</source>
        <target state="translated">이벤트의 명시적 인터페이스를 구현할 때에는 이벤트 접근자 구문을 사용해야 합니다.</target>
        <note />
      </trans-unit>
      <trans-unit id="ERR_CantOverrideNonEvent">
        <source>'{0}': cannot override; '{1}' is not an event</source>
        <target state="translated">'{0}': 재정의할 수 없습니다. '{1}'은(는) 이벤트가 아닙니다.</target>
        <note />
      </trans-unit>
      <trans-unit id="ERR_AddRemoveMustHaveBody">
        <source>An add or remove accessor must have a body</source>
        <target state="translated">add 또는 remove 접근자에는 본문이 있어야 합니다.</target>
        <note />
      </trans-unit>
      <trans-unit id="ERR_AbstractEventInitializer">
        <source>'{0}': abstract event cannot have initializer</source>
        <target state="translated">'{0}': 추상 이벤트에는 이니셜라이저를 사용할 수 없습니다.</target>
        <note />
      </trans-unit>
      <trans-unit id="ERR_ReservedAssemblyName">
        <source>The assembly name '{0}' is reserved and cannot be used as a reference in an interactive session</source>
        <target state="translated">{0}' 어셈블리 이름은 예약된 것이므로 대화형 세션에 참조로 사용할 수 없습니다.</target>
        <note />
      </trans-unit>
      <trans-unit id="ERR_ReservedEnumerator">
        <source>The enumerator name '{0}' is reserved and cannot be used</source>
        <target state="translated">{0}' 열거자 이름은 예약된 것이므로 사용할 수 없습니다.</target>
        <note />
      </trans-unit>
      <trans-unit id="ERR_AsMustHaveReferenceType">
        <source>The as operator must be used with a reference type or nullable type ('{0}' is a non-nullable value type)</source>
        <target state="translated">as 연산자는 참조 형식 또는 null 허용 형식과 함께 사용해야 합니다. '{0}'은(는) null을 허용하지 않는 값 형식입니다.</target>
        <note />
      </trans-unit>
      <trans-unit id="WRN_LowercaseEllSuffix">
        <source>The 'l' suffix is easily confused with the digit '1' -- use 'L' for clarity</source>
        <target state="translated">접미사 'l'은 숫자 '1'과 쉽게 혼동됩니다. 쉽게 구별할 수 있도록 'L'을 사용하세요.</target>
        <note />
      </trans-unit>
      <trans-unit id="WRN_LowercaseEllSuffix_Title">
        <source>The 'l' suffix is easily confused with the digit '1'</source>
        <target state="translated">접미사 'l'은 숫자 '1'과 쉽게 혼동됩니다.</target>
        <note />
      </trans-unit>
      <trans-unit id="ERR_BadEventUsageNoField">
        <source>The event '{0}' can only appear on the left hand side of += or -=</source>
        <target state="translated">{0}' 이벤트는 += 또는 -=의 왼쪽에만 올 수 있습니다.</target>
        <note />
      </trans-unit>
      <trans-unit id="ERR_ConstraintOnlyAllowedOnGenericDecl">
        <source>Constraints are not allowed on non-generic declarations</source>
        <target state="translated">제네릭이 아닌 선언에는 제약 조건을 사용할 수 없습니다.</target>
        <note />
      </trans-unit>
      <trans-unit id="ERR_TypeParamMustBeIdentifier">
        <source>Type parameter declaration must be an identifier not a type</source>
        <target state="translated">형식 매개 변수 선언은 형식이 아니라 식별자여야 합니다.</target>
        <note />
      </trans-unit>
      <trans-unit id="ERR_MemberReserved">
        <source>Type '{1}' already reserves a member called '{0}' with the same parameter types</source>
        <target state="translated">{1}' 형식에서 매개 변수 형식이 같은 '{0}' 멤버를 이미 예약했습니다.</target>
        <note />
      </trans-unit>
      <trans-unit id="ERR_DuplicateParamName">
        <source>The parameter name '{0}' is a duplicate</source>
        <target state="translated">{0}' 매개 변수 이름이 중복되었습니다.</target>
        <note />
      </trans-unit>
      <trans-unit id="ERR_DuplicateNameInNS">
        <source>The namespace '{1}' already contains a definition for '{0}'</source>
        <target state="translated">{0}' 네임스페이스에 이미 '{1}'에 대한 정의가 포함되어 있습니다.</target>
        <note />
      </trans-unit>
      <trans-unit id="ERR_DuplicateNameInClass">
        <source>The type '{0}' already contains a definition for '{1}'</source>
        <target state="translated">{0}' 형식에 이미 '{1}'에 대한 정의가 포함되어 있습니다.</target>
        <note />
      </trans-unit>
      <trans-unit id="ERR_NameNotInContext">
        <source>The name '{0}' does not exist in the current context</source>
        <target state="translated">{0}' 이름이 현재 컨텍스트에 없습니다.</target>
        <note />
      </trans-unit>
      <trans-unit id="ERR_NameNotInContextPossibleMissingReference">
        <source>The name '{0}' does not exist in the current context (are you missing a reference to assembly '{1}'?)</source>
        <target state="translated">{0}' 이름이 현재 컨텍스트에 없습니다. '{1}' 어셈블리에 참조가 있는지 확인하세요.</target>
        <note />
      </trans-unit>
      <trans-unit id="ERR_AmbigContext">
        <source>'{0}' is an ambiguous reference between '{1}' and '{2}'</source>
        <target state="translated">'{0}'은(는) '{1}' 및 '{2}' 사이에 모호한 참조입니다.</target>
        <note />
      </trans-unit>
      <trans-unit id="WRN_DuplicateUsing">
        <source>The using directive for '{0}' appeared previously in this namespace</source>
        <target state="translated">{0}'에 대한 using 지시문을 이 네임스페이스에서 이전에 사용했습니다.</target>
        <note />
      </trans-unit>
      <trans-unit id="WRN_DuplicateUsing_Title">
        <source>Using directive appeared previously in this namespace</source>
        <target state="translated">using 지시문을 이전에 이 네임스페이스에서 사용했습니다.</target>
        <note />
      </trans-unit>
      <trans-unit id="ERR_BadMemberFlag">
        <source>The modifier '{0}' is not valid for this item</source>
        <target state="translated">이 항목의 '{0}' 한정자가 유효하지 않습니다.</target>
        <note />
      </trans-unit>
      <trans-unit id="ERR_BadMemberProtection">
        <source>More than one protection modifier</source>
        <target state="translated">보호 한정자가 두 개 이상 있습니다.</target>
        <note />
      </trans-unit>
      <trans-unit id="WRN_NewRequired">
        <source>'{0}' hides inherited member '{1}'. Use the new keyword if hiding was intended.</source>
        <target state="translated">'{0}'은(는) 상속된 '{1}' 멤버를 숨깁니다. 숨기려면 new 키워드를 사용하세요.</target>
        <note />
      </trans-unit>
      <trans-unit id="WRN_NewRequired_Title">
        <source>Member hides inherited member; missing new keyword</source>
        <target state="translated">멤버가 상속된 멤버를 숨깁니다. new 키워드가 없습니다.</target>
        <note />
      </trans-unit>
      <trans-unit id="WRN_NewRequired_Description">
        <source>A variable was declared with the same name as a variable in a base class. However, the new keyword was not used. This warning informs you that you should use new; the variable is declared as if new had been used in the declaration.</source>
        <target state="translated">변수가 기본 클래스의 변수와 동일한 이름으로 선언되었습니다. 그러나 new 키워드가 사용되지 않았습니다. 이 경고는 new를 사용해야 하므로 선언에 new가 사용된 경우처럼 변수가 선언됨을 알려줍니다.</target>
        <note />
      </trans-unit>
      <trans-unit id="WRN_NewNotRequired">
        <source>The member '{0}' does not hide an accessible member. The new keyword is not required.</source>
        <target state="translated">{0}' 멤버는 액세스 가능한 멤버를 숨기지 않으므로 new 키워드가 필요하지 않습니다.</target>
        <note />
      </trans-unit>
      <trans-unit id="WRN_NewNotRequired_Title">
        <source>Member does not hide an inherited member; new keyword is not required</source>
        <target state="translated">멤버는 상속된 멤버를 숨기지 않으므로 new 키워드가 필요하지 않습니다.</target>
        <note />
      </trans-unit>
      <trans-unit id="ERR_CircConstValue">
        <source>The evaluation of the constant value for '{0}' involves a circular definition</source>
        <target state="translated">{0}'에 대한 상수 값 계산에 순환 정의가 포함되어 있습니다.</target>
        <note />
      </trans-unit>
      <trans-unit id="ERR_MemberAlreadyExists">
        <source>Type '{1}' already defines a member called '{0}' with the same parameter types</source>
        <target state="translated">{1}' 형식은 동일한 매개 변수 형식을 가진 '{0}' 멤버를 미리 정의합니다.</target>
        <note />
      </trans-unit>
      <trans-unit id="ERR_StaticNotVirtual">
        <source>A static member '{0}' cannot be marked as override, virtual, or abstract</source>
        <target state="translated">{0}' 정적 멤버는 override, virtual 또는 abstract로 표시할 수 없습니다.</target>
        <note />
      </trans-unit>
      <trans-unit id="ERR_OverrideNotNew">
        <source>A member '{0}' marked as override cannot be marked as new or virtual</source>
        <target state="translated">override로 표시된 '{0}' 멤버는 new 또는 virtual로 표시할 수 없습니다.</target>
        <note />
      </trans-unit>
      <trans-unit id="WRN_NewOrOverrideExpected">
        <source>'{0}' hides inherited member '{1}'. To make the current member override that implementation, add the override keyword. Otherwise add the new keyword.</source>
        <target state="translated">'{0}'은(는) 상속된 '{1}' 멤버를 숨깁니다. 현재 멤버가 해당 구현을 재정의하도록 하려면 override 키워드를 추가하세요. 그렇지 않으면 new 키워드를 추가하세요.</target>
        <note />
      </trans-unit>
      <trans-unit id="WRN_NewOrOverrideExpected_Title">
        <source>Member hides inherited member; missing override keyword</source>
        <target state="translated">멤버가 상속된 멤버를 숨깁니다. override 키워드가 없습니다.</target>
        <note />
      </trans-unit>
      <trans-unit id="ERR_OverrideNotExpected">
        <source>'{0}': no suitable method found to override</source>
        <target state="translated">'{0}': 재정의할 적절한 메서드를 찾을 수 없습니다.</target>
        <note />
      </trans-unit>
      <trans-unit id="ERR_NamespaceUnexpected">
        <source>A namespace cannot directly contain members such as fields or methods</source>
        <target state="translated">네임스페이스는 필드나 메서드와 같은 멤버를 직접 포함할 수 없습니다.</target>
        <note />
      </trans-unit>
      <trans-unit id="ERR_NoSuchMember">
        <source>'{0}' does not contain a definition for '{1}'</source>
        <target state="translated">'{0}'에는 '{1}'에 대한 정의가 포함되어 있지 않습니다.</target>
        <note />
      </trans-unit>
      <trans-unit id="ERR_BadSKknown">
        <source>'{0}' is a {1} but is used like a {2}</source>
        <target state="translated">'{0}'은(는) {1}이지만 {2}처럼 사용됩니다.</target>
        <note />
      </trans-unit>
      <trans-unit id="ERR_BadSKunknown">
        <source>'{0}' is a {1}, which is not valid in the given context</source>
        <target state="translated">'{0}'은(는) 지정한 컨텍스트에서 유효하지 않은 {1}입니다.</target>
        <note />
      </trans-unit>
      <trans-unit id="ERR_ObjectRequired">
        <source>An object reference is required for the non-static field, method, or property '{0}'</source>
        <target state="translated">static이 아닌 필드, 메서드 또는 속성 '{0}'에 개체 참조가 필요합니다.</target>
        <note />
      </trans-unit>
      <trans-unit id="ERR_AmbigCall">
        <source>The call is ambiguous between the following methods or properties: '{0}' and '{1}'</source>
        <target state="translated">{0}' 및 '{1}'의 메서드 또는 속성 간 호출이 모호합니다.</target>
        <note />
      </trans-unit>
      <trans-unit id="ERR_BadAccess">
        <source>'{0}' is inaccessible due to its protection level</source>
        <target state="translated">'보호 수준 때문에 '{0}'에 액세스할 수 없습니다.</target>
        <note />
      </trans-unit>
      <trans-unit id="ERR_MethDelegateMismatch">
        <source>No overload for '{0}' matches delegate '{1}'</source>
        <target state="translated">{1}' 대리자와 일치하는 '{0}'에 대한 오버로드가 없습니다.</target>
        <note />
      </trans-unit>
      <trans-unit id="ERR_RetObjectRequired">
        <source>An object of a type convertible to '{0}' is required</source>
        <target state="translated">{0}'(으)로 변환할 수 있는 형식의 개체가 필요합니다.</target>
        <note />
      </trans-unit>
      <trans-unit id="ERR_RetNoObjectRequired">
        <source>Since '{0}' returns void, a return keyword must not be followed by an object expression</source>
        <target state="translated">{0}'이(가) void를 반환하므로 return 키워드 뒤에 개체 식이 나오면 안 됩니다.</target>
        <note />
      </trans-unit>
      <trans-unit id="ERR_LocalDuplicate">
        <source>A local variable or function named '{0}' is already defined in this scope</source>
        <target state="translated">이름이 '{0}'인 지역 변수 또는 함수가 이미 이 범위 안에 정의되어 있습니다.</target>
        <note />
      </trans-unit>
      <trans-unit id="ERR_AssgLvalueExpected">
        <source>The left-hand side of an assignment must be a variable, property or indexer</source>
        <target state="translated">할당식의 왼쪽은 변수, 속성 또는 인덱서여야 합니다.</target>
        <note />
      </trans-unit>
      <trans-unit id="ERR_StaticConstParam">
        <source>'{0}': a static constructor must be parameterless</source>
        <target state="translated">'{0}': 정적 생성자에는 매개 변수가 없어야 합니다.</target>
        <note />
      </trans-unit>
      <trans-unit id="ERR_NotConstantExpression">
        <source>The expression being assigned to '{0}' must be constant</source>
        <target state="translated">{0}'에 할당할 식은 상수여야 합니다.</target>
        <note />
      </trans-unit>
      <trans-unit id="ERR_NotNullConstRefField">
        <source>'{0}' is of type '{1}'. A const field of a reference type other than string can only be initialized with null.</source>
        <target state="translated">'{0}'의 형식이 '{1}'입니다. 참조 형식이 문자열이 아닌 const 필드는 null로만 초기화할 수 있습니다.</target>
        <note />
      </trans-unit>
      <trans-unit id="ERR_LocalIllegallyOverrides">
        <source>A local or parameter named '{0}' cannot be declared in this scope because that name is used in an enclosing local scope to define a local or parameter</source>
        <target state="translated">이름이 '{0}'인 지역 또는 매개 변수는 이 범위에서 선언될 수 없습니다. 해당 이름이 지역 또는 매개 변수를 정의하기 위해 바깥쪽 지역 범위에서 사용되었습니다.</target>
        <note />
      </trans-unit>
      <trans-unit id="ERR_BadUsingNamespace">
        <source>A 'using namespace' directive can only be applied to namespaces; '{0}' is a type not a namespace. Consider a 'using static' directive instead</source>
        <target state="translated">using namespace' 지시문은 네임스페이스에만 적용할 수 있습니다. '{0}'은(는) 네임스페이스가 아니라 형식입니다. 대신 'using static' 지시문을 사용하세요.</target>
        <note />
      </trans-unit>
      <trans-unit id="ERR_BadUsingType">
        <source>A 'using static' directive can only be applied to types; '{0}' is a namespace not a type. Consider a 'using namespace' directive instead</source>
        <target state="translated">using static' 지시문은 형식에만 적용할 수 있습니다. '{0}'은(는) 형식이 아니라 네임스페이스입니다. 대신 'using namespace' 지시문을 사용하세요.</target>
        <note />
      </trans-unit>
      <trans-unit id="ERR_NoAliasHere">
        <source>A 'using static' directive cannot be used to declare an alias</source>
        <target state="translated">using static' 지시문을 사용하여 별칭을 선언할 수는 없습니다.</target>
        <note />
      </trans-unit>
      <trans-unit id="ERR_NoBreakOrCont">
        <source>No enclosing loop out of which to break or continue</source>
        <target state="translated">break 또는 continue되어 빠져 나갈 루프가 없습니다.</target>
        <note />
      </trans-unit>
      <trans-unit id="ERR_DuplicateLabel">
        <source>The label '{0}' is a duplicate</source>
        <target state="translated">{0}' 레이블이 중복되었습니다.</target>
        <note />
      </trans-unit>
      <trans-unit id="ERR_NoConstructors">
        <source>The type '{0}' has no constructors defined</source>
        <target state="translated">{0}' 형식에 정의된 생성자가 없습니다.</target>
        <note />
      </trans-unit>
      <trans-unit id="ERR_NoNewAbstract">
        <source>Cannot create an instance of the abstract class or interface '{0}'</source>
        <target state="translated">{0}' 추상 클래스 또는 인터페이스의 인스턴스를 만들 수 없습니다.</target>
        <note />
      </trans-unit>
      <trans-unit id="ERR_ConstValueRequired">
        <source>A const field requires a value to be provided</source>
        <target state="translated">const 필드에 값을 입력해야 합니다.</target>
        <note />
      </trans-unit>
      <trans-unit id="ERR_CircularBase">
        <source>Circular base class dependency involving '{0}' and '{1}'</source>
        <target state="translated">{0}' 및 '{1}'과(와) 관련된 순환 기본 클래스 종속성입니다.</target>
        <note />
      </trans-unit>
      <trans-unit id="ERR_BadDelegateConstructor">
        <source>The delegate '{0}' does not have a valid constructor</source>
        <target state="translated">{0}' 대리자에는 유효한 생성자가 없습니다.</target>
        <note />
      </trans-unit>
      <trans-unit id="ERR_MethodNameExpected">
        <source>Method name expected</source>
        <target state="translated">메서드 이름이 필요합니다.</target>
        <note />
      </trans-unit>
      <trans-unit id="ERR_ConstantExpected">
        <source>A constant value is expected</source>
        <target state="translated">상수 값이 필요합니다.</target>
        <note />
      </trans-unit>
      <trans-unit id="ERR_V6SwitchGoverningTypeValueExpected">
        <source>A switch expression or case label must be a bool, char, string, integral, enum, or corresponding nullable type in C# 6 and earlier.</source>
        <target state="translated">C# 6 이전 버전에서 switch 식 또는 case 레이블은 bool, char, string, integral, enum 또는 해당하는 nullable 형식이어야 합니다.</target>
        <note />
      </trans-unit>
      <trans-unit id="ERR_IntegralTypeValueExpected">
        <source>A value of an integral type expected</source>
        <target state="translated">정수 계열 형식 값이 필요합니다.</target>
        <note />
      </trans-unit>
      <trans-unit id="ERR_DuplicateCaseLabel">
        <source>The switch statement contains multiple cases with the label value '{0}'</source>
        <target state="translated">switch 문에 '{0}' 레이블 값을 사용하는 경우가 여러 개 포함되어 있습니다.</target>
        <note />
      </trans-unit>
      <trans-unit id="ERR_InvalidGotoCase">
        <source>A goto case is only valid inside a switch statement</source>
        <target state="translated">goto case는 switch 문 내부에서만 사용할 수 있습니다.</target>
        <note />
      </trans-unit>
      <trans-unit id="ERR_PropertyLacksGet">
        <source>The property or indexer '{0}' cannot be used in this context because it lacks the get accessor</source>
        <target state="translated">{0}' 속성 또는 인덱서는 get 접근자가 없으므로 이 컨텍스트에서 사용할 수 없습니다.</target>
        <note />
      </trans-unit>
      <trans-unit id="ERR_BadExceptionType">
        <source>The type caught or thrown must be derived from System.Exception</source>
        <target state="translated">Catch 또는 Throw된 형식은 System.Exception에서 파생되어야 합니다.</target>
        <note />
      </trans-unit>
      <trans-unit id="ERR_BadEmptyThrow">
        <source>A throw statement with no arguments is not allowed outside of a catch clause</source>
        <target state="translated">인수가 없는 Throw 문은 Catch 절 외부에서 사용할 수 없습니다.</target>
        <note />
      </trans-unit>
      <trans-unit id="ERR_BadFinallyLeave">
        <source>Control cannot leave the body of a finally clause</source>
        <target state="translated">제어가 finally 절의 본문을 벗어날 수 없습니다.</target>
        <note />
      </trans-unit>
      <trans-unit id="ERR_LabelShadow">
        <source>The label '{0}' shadows another label by the same name in a contained scope</source>
        <target state="translated">{0}' 레이블은 포함된 범위에서 같은 이름으로 다른 레이블을 숨깁니다.</target>
        <note />
      </trans-unit>
      <trans-unit id="ERR_LabelNotFound">
        <source>No such label '{0}' within the scope of the goto statement</source>
        <target state="translated">goto 문의 범위 내에 '{0}' 레이블이 없습니다.</target>
        <note />
      </trans-unit>
      <trans-unit id="ERR_UnreachableCatch">
        <source>A previous catch clause already catches all exceptions of this or of a super type ('{0}')</source>
        <target state="translated">이전의 catch 절에서 이 형식이나 상위 형식('{0}')의 예외를 모두 catch합니다.</target>
        <note />
      </trans-unit>
      <trans-unit id="WRN_FilterIsConstantTrue">
        <source>Filter expression is a constant 'true', consider removing the filter</source>
        <target state="translated">필터 식이 상수 'true'입니다. 필터를 제거해 보세요.</target>
        <note />
      </trans-unit>
      <trans-unit id="WRN_FilterIsConstantTrue_Title">
        <source>Filter expression is a constant 'true'</source>
        <target state="translated">필터 식이 상수 'true'입니다.</target>
        <note />
      </trans-unit>
      <trans-unit id="ERR_ReturnExpected">
        <source>'{0}': not all code paths return a value</source>
        <target state="translated">'{0}': 코드 경로 중 일부만 값을 반환합니다.</target>
        <note />
      </trans-unit>
      <trans-unit id="WRN_UnreachableCode">
        <source>Unreachable code detected</source>
        <target state="translated">접근할 수 없는 코드가 있습니다.</target>
        <note />
      </trans-unit>
      <trans-unit id="WRN_UnreachableCode_Title">
        <source>Unreachable code detected</source>
        <target state="translated">접근할 수 없는 코드가 있습니다.</target>
        <note />
      </trans-unit>
      <trans-unit id="ERR_SwitchFallThrough">
        <source>Control cannot fall through from one case label ('{0}') to another</source>
        <target state="translated">한 case 레이블('{0}')에서 다른 case 레이블로 제어를 이동할 수 없습니다.</target>
        <note />
      </trans-unit>
      <trans-unit id="WRN_UnreferencedLabel">
        <source>This label has not been referenced</source>
        <target state="translated">이 레이블은 참조되지 않았습니다.</target>
        <note />
      </trans-unit>
      <trans-unit id="WRN_UnreferencedLabel_Title">
        <source>This label has not been referenced</source>
        <target state="translated">이 레이블은 참조되지 않았습니다.</target>
        <note />
      </trans-unit>
      <trans-unit id="ERR_UseDefViolation">
        <source>Use of unassigned local variable '{0}'</source>
        <target state="translated">할당되지 않은 '{0}' 지역 변수를 사용했습니다.</target>
        <note />
      </trans-unit>
      <trans-unit id="WRN_UnreferencedVar">
        <source>The variable '{0}' is declared but never used</source>
        <target state="translated">{0}' 변수가 선언되었지만 사용되지 않았습니다.</target>
        <note />
      </trans-unit>
      <trans-unit id="WRN_UnreferencedVar_Title">
        <source>Variable is declared but never used</source>
        <target state="translated">변수가 선언되었지만 사용되지 않았습니다.</target>
        <note />
      </trans-unit>
      <trans-unit id="WRN_UnreferencedField">
        <source>The field '{0}' is never used</source>
        <target state="translated">{0}' 필드가 사용되지 않았습니다.</target>
        <note />
      </trans-unit>
      <trans-unit id="WRN_UnreferencedField_Title">
        <source>Field is never used</source>
        <target state="translated">필드가 사용되지 않습니다.</target>
        <note />
      </trans-unit>
      <trans-unit id="ERR_UseDefViolationField">
        <source>Use of possibly unassigned field '{0}'</source>
        <target state="translated">할당되지 않은 '{0}' 필드를 사용하고 있는 것 같습니다.</target>
        <note />
      </trans-unit>
      <trans-unit id="ERR_UseDefViolationProperty">
        <source>Use of possibly unassigned auto-implemented property '{0}'</source>
        <target state="translated">할당되지 않은 자동 구현 속성 '{0}'을(를) 사용하고 있는 것 같습니다.</target>
        <note />
      </trans-unit>
      <trans-unit id="ERR_UnassignedThis">
        <source>Field '{0}' must be fully assigned before control is returned to the caller</source>
        <target state="translated">제어를 호출자에게 반환하려면 '{0}' 필드가 완전히 할당되어야 합니다.</target>
        <note />
      </trans-unit>
      <trans-unit id="ERR_AmbigQM">
        <source>Type of conditional expression cannot be determined because '{0}' and '{1}' implicitly convert to one another</source>
        <target state="translated">{0}'과(와) '{1}'은(는) 서로 암시적으로 변환되므로 조건식의 형식을 확인할 수 없습니다.</target>
        <note />
      </trans-unit>
      <trans-unit id="ERR_InvalidQM">
        <source>Type of conditional expression cannot be determined because there is no implicit conversion between '{0}' and '{1}'</source>
        <target state="translated">{0}'과(와) '{1}' 사이에 암시적 변환이 없으므로 조건식의 형식을 확인할 수 없습니다.</target>
        <note />
      </trans-unit>
      <trans-unit id="ERR_NoBaseClass">
        <source>A base class is required for a 'base' reference</source>
        <target state="translated">base' 참조에는 기본 클래스가 필요합니다.</target>
        <note />
      </trans-unit>
      <trans-unit id="ERR_BaseIllegal">
        <source>Use of keyword 'base' is not valid in this context</source>
        <target state="translated">이 컨텍스트에서는 'base' 키워드를 사용할 수 없습니다.</target>
        <note />
      </trans-unit>
      <trans-unit id="ERR_ObjectProhibited">
        <source>Member '{0}' cannot be accessed with an instance reference; qualify it with a type name instead</source>
        <target state="translated">{0}' 멤버는 인스턴스 참조를 사용하여 액세스할 수 없습니다. 대신 형식 이름을 사용하여 한정하세요.</target>
        <note />
      </trans-unit>
      <trans-unit id="ERR_ParamUnassigned">
        <source>The out parameter '{0}' must be assigned to before control leaves the current method</source>
        <target state="translated">제어가 현재 메서드를 벗어나기 전에 '{0}' out 매개 변수를 할당해야 합니다.</target>
        <note />
      </trans-unit>
      <trans-unit id="ERR_InvalidArray">
        <source>Invalid rank specifier: expected ',' or ']'</source>
        <target state="translated">잘못된 차수 지정자입니다. ',' 또는 ']'가 필요합니다.</target>
        <note />
      </trans-unit>
      <trans-unit id="ERR_ExternHasBody">
        <source>'{0}' cannot be extern and declare a body</source>
        <target state="translated">'{0}'은(는) extern일 수 없으며 본문을 선언합니다.</target>
        <note />
      </trans-unit>
      <trans-unit id="ERR_ExternHasConstructorInitializer">
        <source>'{0}' cannot be extern and have a constructor initializer</source>
        <target state="translated">'{0}'은(는) extern일 수 없으며 생성자 이니셜라이저가 있으면 안 됩니다.</target>
        <note />
      </trans-unit>
      <trans-unit id="ERR_AbstractAndExtern">
        <source>'{0}' cannot be both extern and abstract</source>
        <target state="translated">'{0}'은(는) extern 및 abstract일 수 없습니다.</target>
        <note />
      </trans-unit>
      <trans-unit id="ERR_BadAttributeParamType">
        <source>Attribute constructor parameter '{0}' has type '{1}', which is not a valid attribute parameter type</source>
        <target state="translated">특성 생성자 매개 변수 '{0}'이(가) 유효한 특성 매개 변수 형식이 아닌 '{1}' 형식을 사용하고 있습니다.</target>
        <note />
      </trans-unit>
      <trans-unit id="ERR_BadAttributeArgument">
        <source>An attribute argument must be a constant expression, typeof expression or array creation expression of an attribute parameter type</source>
        <target state="translated">특성 인수는 특성 매개 변수 형식의 배열 생성 식, 상수 식 또는 typeof 식이어야 합니다.</target>
        <note />
      </trans-unit>
      <trans-unit id="ERR_BadAttributeParamDefaultArgument">
        <source>Attribute constructor parameter '{0}' is optional, but no default parameter value was specified.</source>
        <target state="translated">특성 생성자 매개 변수 '{0}'은(는) 선택 사항이지만 기본 매개 변수 값이 지정되지 않았습니다.</target>
        <note />
      </trans-unit>
      <trans-unit id="WRN_IsAlwaysTrue">
        <source>The given expression is always of the provided ('{0}') type</source>
        <target state="translated">지정된 식은 항상 제공된 ('{0}') 형식입니다.</target>
        <note />
      </trans-unit>
      <trans-unit id="WRN_IsAlwaysTrue_Title">
        <source>'is' expression's given expression is always of the provided type</source>
        <target state="translated">'is' 식의 지정된 식이 항상 제공된 형식입니다.</target>
        <note />
      </trans-unit>
      <trans-unit id="WRN_IsAlwaysFalse">
        <source>The given expression is never of the provided ('{0}') type</source>
        <target state="translated">지정된 식은 제공된 ('{0}') 형식이 아닙니다.</target>
        <note />
      </trans-unit>
      <trans-unit id="WRN_IsAlwaysFalse_Title">
        <source>'is' expression's given expression is never of the provided type</source>
        <target state="translated">'is' 식의 지정된 식이 제공된 형식이 아닙니다.</target>
        <note />
      </trans-unit>
      <trans-unit id="ERR_LockNeedsReference">
        <source>'{0}' is not a reference type as required by the lock statement</source>
        <target state="translated">'{0}'은(는) lock 문에 필요한 참조 형식이 아닙니다.</target>
        <note />
      </trans-unit>
      <trans-unit id="ERR_NullNotValid">
        <source>Use of null is not valid in this context</source>
        <target state="translated">이 컨텍스트에서는 null을 사용할 수 없습니다.</target>
        <note />
      </trans-unit>
      <trans-unit id="ERR_DefaultLiteralNotValid">
        <source>Use of default literal is not valid in this context</source>
        <target state="translated">이 컨텍스트에서는 기본 리터럴을 사용할 수 없습니다.</target>
        <note />
      </trans-unit>
      <trans-unit id="ERR_UseDefViolationThis">
        <source>The 'this' object cannot be used before all of its fields are assigned to</source>
        <target state="translated">모든 필드에 값을 할당하기 전에는 'this' 개체를 사용할 수 없습니다.</target>
        <note />
      </trans-unit>
      <trans-unit id="ERR_ArgsInvalid">
        <source>The __arglist construct is valid only within a variable argument method</source>
        <target state="translated">__arglist 구문은 가변 인수 메서드 내에서만 사용할 수 있습니다.</target>
        <note />
      </trans-unit>
      <trans-unit id="ERR_PtrExpected">
        <source>The * or -&gt; operator must be applied to a pointer</source>
        <target state="translated">* 또는 -&gt; 연산자는 포인터에 적용되어야 합니다.</target>
        <note />
      </trans-unit>
      <trans-unit id="ERR_PtrIndexSingle">
        <source>A pointer must be indexed by only one value</source>
        <target state="translated">포인터는 한 값에 의해서만 인덱싱되어야 합니다.</target>
        <note />
      </trans-unit>
      <trans-unit id="WRN_ByRefNonAgileField">
        <source>Using '{0}' as a ref or out value or taking its address may cause a runtime exception because it is a field of a marshal-by-reference class</source>
        <target state="translated">{0}'은(는) 참조로 마샬링하는 클래스의 필드이므로 ref 또는 out 값으로 사용하거나 해당 주소를 가져오면 런타임 예외가 발생할 수 있습니다.</target>
        <note />
      </trans-unit>
      <trans-unit id="WRN_ByRefNonAgileField_Title">
        <source>Using a field of a marshal-by-reference class as a ref or out value or taking its address may cause a runtime exception</source>
        <target state="translated">참조로 마샬링하는 클래스의 필드를 ref 또는 out 값으로 사용하거나 해당 주소를 가져오면 런타임 예외가 발생할 수 있습니다.</target>
        <note />
      </trans-unit>
      <trans-unit id="ERR_AssgReadonlyStatic">
        <source>A static readonly field cannot be assigned to (except in a static constructor or a variable initializer)</source>
        <target state="translated">정적 읽기 전용 필드에는 할당할 수 없습니다. 단 정적 생성자 또는 변수 이니셜라이저에서는 예외입니다.</target>
        <note />
      </trans-unit>
      <trans-unit id="ERR_RefReadonlyStatic">
        <source>A static readonly field cannot be used as a ref or out value (except in a static constructor)</source>
        <target state="translated">정적 읽기 전용 필드는 ref 또는 out 값으로 사용할 수 없습니다. 단 정적 생성자에서는 예외입니다.</target>
        <note />
      </trans-unit>
      <trans-unit id="ERR_AssgReadonlyProp">
        <source>Property or indexer '{0}' cannot be assigned to -- it is read only</source>
        <target state="translated">{0}' 속성 또는 인덱서는 읽기 전용이므로 할당할 수 없습니다.</target>
        <note />
      </trans-unit>
      <trans-unit id="ERR_IllegalStatement">
        <source>Only assignment, call, increment, decrement, and new object expressions can be used as a statement</source>
        <target state="translated">할당, 호출, 증가, 감소 및 새 개체 식만 문으로 사용할 수 있습니다.</target>
        <note />
      </trans-unit>
      <trans-unit id="ERR_BadGetEnumerator">
        <source>foreach requires that the return type '{0}' of '{1}' must have a suitable public MoveNext method and public Current property</source>
        <target state="translated">foreach의 반환 형식 '{1}'('{0}')에는 적절한 공용 MoveNext 메서드 및 공용 Current 속성이 있어야 합니다.</target>
        <note />
      </trans-unit>
      <trans-unit id="ERR_TooManyLocals">
        <source>Only 65534 locals, including those generated by the compiler, are allowed</source>
        <target state="translated">지역 변수는 컴파일러가 생성한 것을 포함하여 65534개까지만 사용할 수 있습니다.</target>
        <note />
      </trans-unit>
      <trans-unit id="ERR_AbstractBaseCall">
        <source>Cannot call an abstract base member: '{0}'</source>
        <target state="translated">추상 기본 멤버를 호출할 수 없습니다. '{0}'</target>
        <note />
      </trans-unit>
      <trans-unit id="ERR_RefProperty">
        <source>A property or indexer may not be passed as an out or ref parameter</source>
        <target state="translated">속성 또는 인덱서는 out 또는 ref 매개 변수로 전달할 수 없습니다.</target>
        <note />
      </trans-unit>
      <trans-unit id="ERR_ManagedAddr">
        <source>Cannot take the address of, get the size of, or declare a pointer to a managed type ('{0}')</source>
        <target state="translated">관리되는 형식('{0}')의 주소 또는 크기를 가져오거나 해당 형식에 대한 포인터를 선언할 수 없습니다.</target>
        <note />
      </trans-unit>
      <trans-unit id="ERR_BadFixedInitType">
        <source>The type of a local declared in a fixed statement must be a pointer type</source>
        <target state="translated">fixed 문에 선언된 지역 변수의 형식은 포인터 형식이어야 합니다.</target>
        <note />
      </trans-unit>
      <trans-unit id="ERR_FixedMustInit">
        <source>You must provide an initializer in a fixed or using statement declaration</source>
        <target state="translated">fixed 또는 using 문 선언에 이니셜라이저를 입력해야 합니다.</target>
        <note />
      </trans-unit>
      <trans-unit id="ERR_InvalidAddrOp">
        <source>Cannot take the address of the given expression</source>
        <target state="translated">지정된 식의 주소를 가져올 수 없습니다.</target>
        <note />
      </trans-unit>
      <trans-unit id="ERR_FixedNeeded">
        <source>You can only take the address of an unfixed expression inside of a fixed statement initializer</source>
        <target state="translated">고정되지 않은 식의 주소는 fixed 문의 이니셜라이저를 통해서만 가져올 수 있습니다.</target>
        <note />
      </trans-unit>
      <trans-unit id="ERR_FixedNotNeeded">
        <source>You cannot use the fixed statement to take the address of an already fixed expression</source>
        <target state="translated">이미 고정된 식의 주소를 가져오는 데 fixed 문을 사용할 수 없습니다.</target>
        <note />
      </trans-unit>
      <trans-unit id="ERR_UnsafeNeeded">
        <source>Pointers and fixed size buffers may only be used in an unsafe context</source>
        <target state="translated">포인터와 고정 크기 버퍼는 안전하지 않은 컨텍스트에서만 사용할 수 있습니다.</target>
        <note />
      </trans-unit>
      <trans-unit id="ERR_OpTFRetType">
        <source>The return type of operator True or False must be bool</source>
        <target state="translated">True 또는 False 연산자의 반환 형식은 bool이어야 합니다.</target>
        <note />
      </trans-unit>
      <trans-unit id="ERR_OperatorNeedsMatch">
        <source>The operator '{0}' requires a matching operator '{1}' to also be defined</source>
        <target state="translated">{0}' 연산자를 사용하려면 짝이 되는 '{1}' 연산자도 정의해야 합니다.</target>
        <note />
      </trans-unit>
      <trans-unit id="ERR_BadBoolOp">
        <source>In order to be applicable as a short circuit operator a user-defined logical operator ('{0}') must have the same return type and parameter types</source>
        <target state="translated">사용자 정의 논리 연산자('{0}')를 단락(short circuit) 연산자로 사용하려면 동일한 반환 형식과 매개 변수 형식을 사용해야 합니다.</target>
        <note />
      </trans-unit>
      <trans-unit id="ERR_MustHaveOpTF">
        <source>In order for '{0}' to be applicable as a short circuit operator, its declaring type '{1}' must define operator true and operator false</source>
        <target state="translated">{0}'을(를) 단락(short circuit) 연산자로 사용하려면 선언 형식 '{1}'이(가) true 및 false 연산자를 정의해야 합니다.</target>
        <note />
      </trans-unit>
      <trans-unit id="WRN_UnreferencedVarAssg">
        <source>The variable '{0}' is assigned but its value is never used</source>
        <target state="translated">{0}' 할당되었지만 사용되지 않았습니다.</target>
        <note />
      </trans-unit>
      <trans-unit id="WRN_UnreferencedVarAssg_Title">
        <source>Variable is assigned but its value is never used</source>
        <target state="translated">변수가 할당되었지만 해당 값이 사용되지 않았습니다.</target>
        <note />
      </trans-unit>
      <trans-unit id="ERR_CheckedOverflow">
        <source>The operation overflows at compile time in checked mode</source>
        <target state="translated">checked 모드에서 컴파일하면 작업이 오버플로됩니다.</target>
        <note />
      </trans-unit>
      <trans-unit id="ERR_ConstOutOfRangeChecked">
        <source>Constant value '{0}' cannot be converted to a '{1}' (use 'unchecked' syntax to override)</source>
        <target state="translated">{0}' 상수 값을 '{1}'(으)로 변환할 수 없습니다. 재정의하려면 'unchecked' 구문을 사용하세요.</target>
        <note />
      </trans-unit>
      <trans-unit id="ERR_BadVarargs">
        <source>A method with vararg cannot be generic, be in a generic type, or have a params parameter</source>
        <target state="translated">vararg가 있는 메서드는 제네릭이거나 제네릭 형식일 수 없으며 params 매개 변수를 포함할 수 없습니다.</target>
        <note />
      </trans-unit>
      <trans-unit id="ERR_ParamsMustBeArray">
        <source>The params parameter must be a single dimensional array</source>
        <target state="translated">매개 변수 배열은 1차원 배열이어야 합니다.</target>
        <note />
      </trans-unit>
      <trans-unit id="ERR_IllegalArglist">
        <source>An __arglist expression may only appear inside of a call or new expression</source>
        <target state="translated">__arglist 식은 call 또는 new 식 내부에만 있어야 합니다.</target>
        <note />
      </trans-unit>
      <trans-unit id="ERR_IllegalUnsafe">
        <source>Unsafe code may only appear if compiling with /unsafe</source>
        <target state="translated">안전하지 않은 코드는 /unsafe를 사용하여 컴파일하는 경우에만 나타날 수 있습니다.</target>
        <note />
      </trans-unit>
      <trans-unit id="ERR_AmbigMember">
        <source>Ambiguity between '{0}' and '{1}'</source>
        <target state="translated">{0}'과(와) '{1}' 사이에 모호성이 있습니다.</target>
        <note />
      </trans-unit>
      <trans-unit id="ERR_BadForeachDecl">
        <source>Type and identifier are both required in a foreach statement</source>
        <target state="translated">foreach 문에는 형식과 식별자가 모두 필요합니다.</target>
        <note />
      </trans-unit>
      <trans-unit id="ERR_ParamsLast">
        <source>A params parameter must be the last parameter in a formal parameter list</source>
        <target state="translated">params 매개 변수는 정식 매개 변수 목록에서 마지막에 있어야 합니다.</target>
        <note />
      </trans-unit>
      <trans-unit id="ERR_SizeofUnsafe">
        <source>'{0}' does not have a predefined size, therefore sizeof can only be used in an unsafe context (consider using System.Runtime.InteropServices.Marshal.SizeOf)</source>
        <target state="translated">'{0}'에 미리 정의된 크기가 없으므로 sizeof는 안전하지 않은 컨텍스트에서만 사용할 수 있습니다. System.Runtime.InteropServices.Marshal.SizeOf를 사용하세요.</target>
        <note />
      </trans-unit>
      <trans-unit id="ERR_DottedTypeNameNotFoundInNS">
        <source>The type or namespace name '{0}' does not exist in the namespace '{1}' (are you missing an assembly reference?)</source>
        <target state="translated">{1}' 네임스페이스에 '{0}' 형식 또는 네임스페이스 이름이 없습니다. 어셈블리 참조가 있는지 확인하세요.</target>
        <note />
      </trans-unit>
      <trans-unit id="ERR_FieldInitRefNonstatic">
        <source>A field initializer cannot reference the non-static field, method, or property '{0}'</source>
        <target state="translated">필드 이니셜라이저는 static이 아닌 필드, 메서드 또는 '{0}' 속성을 참조할 수 없습니다.</target>
        <note />
      </trans-unit>
      <trans-unit id="ERR_SealedNonOverride">
        <source>'{0}' cannot be sealed because it is not an override</source>
        <target state="translated">'{0}'은(는) override가 아니므로 sealed가 될 수 없습니다.</target>
        <note />
      </trans-unit>
      <trans-unit id="ERR_CantOverrideSealed">
        <source>'{0}': cannot override inherited member '{1}' because it is sealed</source>
        <target state="translated">'{0}': 상속된 '{1}' 멤버는 봉인되어 있으므로 재정의할 수 없습니다.</target>
        <note />
      </trans-unit>
      <trans-unit id="ERR_VoidError">
        <source>The operation in question is undefined on void pointers</source>
        <target state="translated">요청한 작업이 void 포인터에 정의되어 있지 않습니다.</target>
        <note />
      </trans-unit>
      <trans-unit id="ERR_ConditionalOnOverride">
        <source>The Conditional attribute is not valid on '{0}' because it is an override method</source>
        <target state="translated">{0}'은(는) 재정의 메서드이기 때문에 Conditional 특성이 유효하지 않습니다.</target>
        <note />
      </trans-unit>
      <trans-unit id="ERR_PointerInAsOrIs">
        <source>Neither 'is' nor 'as' is valid on pointer types</source>
        <target state="translated">포인터 형식에는 'is' 또는 'as'를 사용할 수 없습니다.</target>
        <note />
      </trans-unit>
      <trans-unit id="ERR_CallingFinalizeDeprecated">
        <source>Destructors and object.Finalize cannot be called directly. Consider calling IDisposable.Dispose if available.</source>
        <target state="translated">소멸자 및 object.Finalize는 직접 호출할 수 없습니다. 가능한 경우 IDisposable.Dispose를 호출하세요.</target>
        <note />
      </trans-unit>
      <trans-unit id="ERR_SingleTypeNameNotFound">
        <source>The type or namespace name '{0}' could not be found (are you missing a using directive or an assembly reference?)</source>
        <target state="translated">{0}' 형식 또는 네임스페이스 이름을 찾을 수 없습니다. using 지시문 또는 어셈블리 참조가 있는지 확인하세요.</target>
        <note />
      </trans-unit>
      <trans-unit id="ERR_NegativeStackAllocSize">
        <source>Cannot use a negative size with stackalloc</source>
        <target state="translated">stackalloc에는 음수 크기를 사용할 수 없습니다.</target>
        <note />
      </trans-unit>
      <trans-unit id="ERR_NegativeArraySize">
        <source>Cannot create an array with a negative size</source>
        <target state="translated">음수 크기의 배열은 만들 수 없습니다.</target>
        <note />
      </trans-unit>
      <trans-unit id="ERR_OverrideFinalizeDeprecated">
        <source>Do not override object.Finalize. Instead, provide a destructor.</source>
        <target state="translated">object.Finalize를 재정의하는 대신 소멸자를 제공하세요.</target>
        <note />
      </trans-unit>
      <trans-unit id="ERR_CallingBaseFinalizeDeprecated">
        <source>Do not directly call your base class Finalize method. It is called automatically from your destructor.</source>
        <target state="translated">기본 클래스 Finalize 메서드를 직접 호출하지 마세요. 이 메서드는 소멸자에서 자동으로 호출됩니다.</target>
        <note />
      </trans-unit>
      <trans-unit id="WRN_NegativeArrayIndex">
        <source>Indexing an array with a negative index (array indices always start at zero)</source>
        <target state="translated">음수 인덱스를 사용하여 배열을 인덱싱했습니다. 배열 인덱스는 항상 0부터 시작합니다.</target>
        <note />
      </trans-unit>
      <trans-unit id="WRN_NegativeArrayIndex_Title">
        <source>Indexing an array with a negative index</source>
        <target state="translated">음수 인덱스를 사용하여 배열을 인덱싱했습니다.</target>
        <note />
      </trans-unit>
      <trans-unit id="WRN_BadRefCompareLeft">
        <source>Possible unintended reference comparison; to get a value comparison, cast the left hand side to type '{0}'</source>
        <target state="translated">의도하지 않은 참조 비교가 있을 수 있습니다. 값 비교를 가져오려면 왼쪽을 '{0}' 형식으로 캐스팅하세요.</target>
        <note />
      </trans-unit>
      <trans-unit id="WRN_BadRefCompareLeft_Title">
        <source>Possible unintended reference comparison; left hand side needs cast</source>
        <target state="translated">의도하지 않은 참조 비교가 있을 수 있습니다. 왼쪽을 캐스팅해야 합니다.</target>
        <note />
      </trans-unit>
      <trans-unit id="WRN_BadRefCompareRight">
        <source>Possible unintended reference comparison; to get a value comparison, cast the right hand side to type '{0}'</source>
        <target state="translated">의도하지 않은 참조 비교가 있을 수 있습니다. 값 비교를 가져오려면 오른쪽을 '{0}' 형식으로 캐스팅하세요.</target>
        <note />
      </trans-unit>
      <trans-unit id="WRN_BadRefCompareRight_Title">
        <source>Possible unintended reference comparison; right hand side needs cast</source>
        <target state="translated">의도하지 않은 참조 비교가 있을 수 있습니다. 오른쪽을 캐스팅해야 합니다.</target>
        <note />
      </trans-unit>
      <trans-unit id="ERR_BadCastInFixed">
        <source>The right hand side of a fixed statement assignment may not be a cast expression</source>
        <target state="translated">fixed 문의 오른쪽에는 캐스트 식을 할당할 수 없습니다.</target>
        <note />
      </trans-unit>
      <trans-unit id="ERR_StackallocInCatchFinally">
        <source>stackalloc may not be used in a catch or finally block</source>
        <target state="translated">stackalloc는 catch 또는 finally 블록에 사용할 수 없습니다.</target>
        <note />
      </trans-unit>
      <trans-unit id="ERR_VarargsLast">
        <source>An __arglist parameter must be the last parameter in a formal parameter list</source>
        <target state="translated">__arglist 매개 변수는 정식 매개 변수 목록의 마지막에 있어야 합니다.</target>
        <note />
      </trans-unit>
      <trans-unit id="ERR_MissingPartial">
        <source>Missing partial modifier on declaration of type '{0}'; another partial declaration of this type exists</source>
        <target state="translated">{0}' 형식의 선언에 partial 한정자가 없습니다. 형식이 같은 다른 partial 선언이 이미 있습니다.</target>
        <note />
      </trans-unit>
      <trans-unit id="ERR_PartialTypeKindConflict">
        <source>Partial declarations of '{0}' must be all classes, all structs, or all interfaces</source>
        <target state="translated">{0}'의 partial 선언은 모두 클래스, 구조체 또는 인터페이스여야 합니다.</target>
        <note />
      </trans-unit>
      <trans-unit id="ERR_PartialModifierConflict">
        <source>Partial declarations of '{0}' have conflicting accessibility modifiers</source>
        <target state="translated">{0}'의 partial 선언에 충돌하는 액세스 가능성 한정자가 포함되어 있습니다.</target>
        <note />
      </trans-unit>
      <trans-unit id="ERR_PartialMultipleBases">
        <source>Partial declarations of '{0}' must not specify different base classes</source>
        <target state="translated">{0}'의 partial 선언에는 서로 다른 기본 클래스를 지정할 수 없습니다.</target>
        <note />
      </trans-unit>
      <trans-unit id="ERR_PartialWrongTypeParams">
        <source>Partial declarations of '{0}' must have the same type parameter names in the same order</source>
        <target state="translated">{0}'의 partial 선언은 형식 매개 변수 이름과 그 순서가 같아야 합니다.</target>
        <note />
      </trans-unit>
      <trans-unit id="ERR_PartialWrongConstraints">
        <source>Partial declarations of '{0}' have inconsistent constraints for type parameter '{1}'</source>
        <target state="translated">{0}'의 partial 선언에는 '{1}' 형식 매개 변수의 제약 조건에 일관성이 없습니다.</target>
        <note />
      </trans-unit>
      <trans-unit id="ERR_NoImplicitConvCast">
        <source>Cannot implicitly convert type '{0}' to '{1}'. An explicit conversion exists (are you missing a cast?)</source>
        <target state="translated">암시적으로 '{0}' 형식을 '{1}' 형식으로 변환할 수 없습니다. 명시적 변환이 있습니다. 캐스트가 있는지 확인하세요.</target>
        <note />
      </trans-unit>
      <trans-unit id="ERR_PartialMisplaced">
        <source>The 'partial' modifier can only appear immediately before 'class', 'struct', 'interface', or 'void'</source>
        <target state="translated">partial' 한정자는 'class', 'struct', 'interface' 또는 'void' 바로 앞에만 올 수 있습니다.</target>
        <note />
      </trans-unit>
      <trans-unit id="ERR_ImportedCircularBase">
        <source>Imported type '{0}' is invalid. It contains a circular base class dependency.</source>
        <target state="translated">가져온 '{0}' 형식이 잘못되었습니다. 이 형식에는 기본 클래스 순환 종속성이 포함되어 있습니다.</target>
        <note />
      </trans-unit>
      <trans-unit id="ERR_UseDefViolationOut">
        <source>Use of unassigned out parameter '{0}'</source>
        <target state="translated">할당되지 않은 '{0}' out 매개 변수를 사용합니다.</target>
        <note />
      </trans-unit>
      <trans-unit id="ERR_ArraySizeInDeclaration">
        <source>Array size cannot be specified in a variable declaration (try initializing with a 'new' expression)</source>
        <target state="translated">변수 선언에는 배열 크기를 지정할 수 없습니다. 'new' 식을 사용하여 초기화해 보세요.</target>
        <note />
      </trans-unit>
      <trans-unit id="ERR_InaccessibleGetter">
        <source>The property or indexer '{0}' cannot be used in this context because the get accessor is inaccessible</source>
        <target state="translated">get 접근자에 액세스할 수 없으므로 '{0}' 속성 또는 인덱서는 이 컨텍스트에서 사용할 수 없습니다.</target>
        <note />
      </trans-unit>
      <trans-unit id="ERR_InaccessibleSetter">
        <source>The property or indexer '{0}' cannot be used in this context because the set accessor is inaccessible</source>
        <target state="translated">set 접근자에 액세스할 수 없으므로 '{0}' 속성 또는 인덱서는 이 컨텍스트에서 사용할 수 없습니다.</target>
        <note />
      </trans-unit>
      <trans-unit id="ERR_InvalidPropertyAccessMod">
        <source>The accessibility modifier of the '{0}' accessor must be more restrictive than the property or indexer '{1}'</source>
        <target state="translated">{0}' 접근자의 액세스 가능성 한정자는 '{1}' 속성 또는 인덱서보다 제한적이어야 합니다.</target>
        <note />
      </trans-unit>
      <trans-unit id="ERR_DuplicatePropertyAccessMods">
        <source>Cannot specify accessibility modifiers for both accessors of the property or indexer '{0}'</source>
        <target state="translated">{0}' 속성 또는 인덱서의 두 접근자에 대해 액세스 가능성 한정자를 지정할 수 없습니다.</target>
        <note />
      </trans-unit>
      <trans-unit id="ERR_PropertyAccessModInInterface">
        <source>'{0}': accessibility modifiers may not be used on accessors in an interface</source>
        <target state="translated">'{0}': 액세스 가능성 한정자는 인터페이스의 접근자에 사용할 수 없습니다.</target>
        <note />
      </trans-unit>
      <trans-unit id="ERR_AccessModMissingAccessor">
        <source>'{0}': accessibility modifiers on accessors may only be used if the property or indexer has both a get and a set accessor</source>
        <target state="translated">'{0}': 접근자의 액세스 가능성 한정자는 속성 또는 인덱서에 get 접근자와 set 접근자가 모두 있는 경우에만 사용할 수 있습니다.</target>
        <note />
      </trans-unit>
      <trans-unit id="ERR_UnimplementedInterfaceAccessor">
        <source>'{0}' does not implement interface member '{1}'. '{2}' is not public.</source>
        <target state="translated">'{0}'은(는) '{1}' 인터페이스 멤버를 구현하지 않습니다. '{2}'이(가) public이 아닙니다.</target>
        <note />
      </trans-unit>
      <trans-unit id="WRN_PatternIsAmbiguous">
        <source>'{0}' does not implement the '{1}' pattern. '{2}' is ambiguous with '{3}'.</source>
        <target state="translated">'{0}'이(가) '{1}' 패턴을 구현하지 않습니다. '{2}'이(가) '{3}'에서 모호합니다.</target>
        <note />
      </trans-unit>
      <trans-unit id="WRN_PatternIsAmbiguous_Title">
        <source>Type does not implement the collection pattern; members are ambiguous</source>
        <target state="translated">형식은 컬렉션 패턴을 구현하지 않습니다. 멤버가 모호합니다.</target>
        <note />
      </trans-unit>
      <trans-unit id="WRN_PatternStaticOrInaccessible">
        <source>'{0}' does not implement the '{1}' pattern. '{2}' is either static or not public.</source>
        <target state="translated">'{0}'이(가) '{1}' 패턴을 구현하지 않습니다. '{2}'이(가) public이 아니거나 static입니다.</target>
        <note />
      </trans-unit>
      <trans-unit id="WRN_PatternStaticOrInaccessible_Title">
        <source>Type does not implement the collection pattern; member is either static or not public</source>
        <target state="translated">형식은 컬렉션 패턴을 구현하지 않습니다. 멤버가 public이 아니거나 static입니다.</target>
        <note />
      </trans-unit>
      <trans-unit id="WRN_PatternBadSignature">
        <source>'{0}' does not implement the '{1}' pattern. '{2}' has the wrong signature.</source>
        <target state="translated">'{0}'이(가) '{1}' 패턴을 구현하지 않습니다. '{2}'에 잘못된 시그니처가 있습니다.</target>
        <note />
      </trans-unit>
      <trans-unit id="WRN_PatternBadSignature_Title">
        <source>Type does not implement the collection pattern; member has the wrong signature</source>
        <target state="translated">형식은 컬렉션 패턴을 구현하지 않습니다. 멤버의 서명이 잘못되었습니다.</target>
        <note />
      </trans-unit>
      <trans-unit id="ERR_FriendRefNotEqualToThis">
        <source>Friend access was granted by '{0}', but the public key of the output assembly does not match that specified by the attribute in the granting assembly.</source>
        <target state="translated">{0}'에서 friend 액세스 권한을 부여했지만, 출력 어셈블리의 공용 키가 부여한 어셈블리의 특성에서 지정된 키와 일치하지 않습니다.</target>
        <note />
      </trans-unit>
      <trans-unit id="ERR_FriendRefSigningMismatch">
        <source>Friend access was granted by '{0}', but the strong name signing state of the output assembly does not match that of the granting assembly.</source>
        <target state="translated">{0}'에서 friend 액세스 권한을 부여했지만, 출력 어셈블리의 강력한 이름 서명 상태가 부여한 어셈블리의 상태와 일치하지 않습니다.</target>
        <note />
      </trans-unit>
      <trans-unit id="WRN_SequentialOnPartialClass">
        <source>There is no defined ordering between fields in multiple declarations of partial struct '{0}'. To specify an ordering, all instance fields must be in the same declaration.</source>
        <target state="translated">partial 구조체 '{0}'의 여러 선언에서 필드 간 순서가 정의되어 있지 않습니다. 순서를 지정하려면 모든 인스턴스 필드가 같은 선언에 있어야 합니다.</target>
        <note />
      </trans-unit>
      <trans-unit id="WRN_SequentialOnPartialClass_Title">
        <source>There is no defined ordering between fields in multiple declarations of partial struct</source>
        <target state="translated">partial 구조체의 여러 선언에서 필드 간 순서가 정의되어 있지 않습니다.</target>
        <note />
      </trans-unit>
      <trans-unit id="ERR_BadConstType">
        <source>The type '{0}' cannot be declared const</source>
        <target state="translated">{0}' 형식은 const로 선언할 수 없습니다.</target>
        <note />
      </trans-unit>
      <trans-unit id="ERR_NoNewTyvar">
        <source>Cannot create an instance of the variable type '{0}' because it does not have the new() constraint</source>
        <target state="translated">{0}' 변수 형식에 new() 제약 조건이 없으므로 이 변수 형식의 인스턴스를 만들 수 없습니다.</target>
        <note />
      </trans-unit>
      <trans-unit id="ERR_BadArity">
        <source>Using the generic {1} '{0}' requires {2} type arguments</source>
        <target state="translated">제네릭 {1} '{0}'을(를) 사용하려면 {2} 형식 인수가 필요합니다.</target>
        <note />
      </trans-unit>
      <trans-unit id="ERR_BadTypeArgument">
        <source>The type '{0}' may not be used as a type argument</source>
        <target state="translated">{0}' 형식은 형식 인수로 사용할 수 없습니다.</target>
        <note />
      </trans-unit>
      <trans-unit id="ERR_TypeArgsNotAllowed">
        <source>The {1} '{0}' cannot be used with type arguments</source>
        <target state="translated">{1} '{0}'은(는) 형식 인수와 함께 사용할 수 없습니다.</target>
        <note />
      </trans-unit>
      <trans-unit id="ERR_HasNoTypeVars">
        <source>The non-generic {1} '{0}' cannot be used with type arguments</source>
        <target state="translated">제네릭이 아닌 {1} '{0}'은(는) 형식 인수와 함께 사용할 수 없습니다.</target>
        <note />
      </trans-unit>
      <trans-unit id="ERR_NewConstraintNotSatisfied">
        <source>'{2}' must be a non-abstract type with a public parameterless constructor in order to use it as parameter '{1}' in the generic type or method '{0}'</source>
        <target state="translated">'제네릭 형식 또는 메서드 '{0}'에서 '{1}' 매개 변수로 사용하려면 '{2}'이(가) 매개 변수가 없는 public 생성자를 사용하는 비추상 형식이어야 합니다.</target>
        <note />
      </trans-unit>
      <trans-unit id="ERR_GenericConstraintNotSatisfiedRefType">
        <source>The type '{3}' cannot be used as type parameter '{2}' in the generic type or method '{0}'. There is no implicit reference conversion from '{3}' to '{1}'.</source>
        <target state="translated">{3}' 형식은 제네릭 형식 또는 '{0}' 메서드에서 '{2}' 형식 매개 변수로 사용할 수 없습니다. '{3}'에서 '{1}'(으)로의 암시적 참조 변환이 없습니다.</target>
        <note />
      </trans-unit>
      <trans-unit id="ERR_GenericConstraintNotSatisfiedNullableEnum">
        <source>The type '{3}' cannot be used as type parameter '{2}' in the generic type or method '{0}'. The nullable type '{3}' does not satisfy the constraint of '{1}'.</source>
        <target state="translated">{3}' 형식은 제네릭 형식 또는 '{0}' 메서드에서 '{2}' 형식 매개 변수로 사용할 수 없습니다. '{3}' null 허용 형식이 '{1}' 제약 조건을 충족하지 않습니다.</target>
        <note />
      </trans-unit>
      <trans-unit id="ERR_GenericConstraintNotSatisfiedNullableInterface">
        <source>The type '{3}' cannot be used as type parameter '{2}' in the generic type or method '{0}'. The nullable type '{3}' does not satisfy the constraint of '{1}'. Nullable types can not satisfy any interface constraints.</source>
        <target state="translated">{3}' 형식은 제네릭 형식 또는 '{0}' 메서드에서 '{2}' 형식 매개 변수로 사용할 수 없습니다. '{3}' null 허용 형식이 '{1}' 제약 조건을 충족하지 않습니다. null 허용 형식은 어떠한 인터페이스 제약 조건도 만족할 수 없습니다.</target>
        <note />
      </trans-unit>
      <trans-unit id="ERR_GenericConstraintNotSatisfiedTyVar">
        <source>The type '{3}' cannot be used as type parameter '{2}' in the generic type or method '{0}'. There is no boxing conversion or type parameter conversion from '{3}' to '{1}'.</source>
        <target state="translated">{3}' 형식은 제네릭 형식 또는 '{0}' 메서드에서 '{2}' 형식 매개 변수로 사용할 수 없습니다. '{3}'에서 '{1}'(으)로의 boxing 변환 또는 형식 매개 변수 변환이 없습니다.</target>
        <note />
      </trans-unit>
      <trans-unit id="ERR_GenericConstraintNotSatisfiedValType">
        <source>The type '{3}' cannot be used as type parameter '{2}' in the generic type or method '{0}'. There is no boxing conversion from '{3}' to '{1}'.</source>
        <target state="translated">{3}' 형식은 제네릭 형식 또는 '{0}' 메서드에서 '{2}' 형식 매개 변수로 사용할 수 없습니다. '{3}'에서 '{1}'(으)로의 boxing 변환이 없습니다.</target>
        <note />
      </trans-unit>
      <trans-unit id="ERR_DuplicateGeneratedName">
        <source>The parameter name '{0}' conflicts with an automatically-generated parameter name</source>
        <target state="translated">매개 변수 이름 '{0}'이(가) 자동으로 생성된 매개 변수 이름과 충돌합니다.</target>
        <note />
      </trans-unit>
      <trans-unit id="ERR_GlobalSingleTypeNameNotFound">
        <source>The type or namespace name '{0}' could not be found in the global namespace (are you missing an assembly reference?)</source>
        <target state="translated">전역 네임스페이스에 '{0}' 형식 또는 네임스페이스 이름이 없습니다. 어셈블리 참조가 있는지 확인하세요.</target>
        <note />
      </trans-unit>
      <trans-unit id="ERR_NewBoundMustBeLast">
        <source>The new() constraint must be the last constraint specified</source>
        <target state="translated">new() 제약 조건은 마지막에 지정해야 합니다.</target>
        <note />
      </trans-unit>
      <trans-unit id="WRN_MainCantBeGeneric">
        <source>'{0}': an entry point cannot be generic or in a generic type</source>
        <target state="translated">'{0}': 진입점은 제네릭 또는 제네릭 형식일 수 없습니다.</target>
        <note />
      </trans-unit>
      <trans-unit id="WRN_MainCantBeGeneric_Title">
        <source>An entry point cannot be generic or in a generic type</source>
        <target state="translated">진입점은 제네릭 또는 제네릭 형식일 수 없습니다.</target>
        <note />
      </trans-unit>
      <trans-unit id="ERR_TypeVarCantBeNull">
        <source>Cannot convert null to type parameter '{0}' because it could be a non-nullable value type. Consider using 'default({0})' instead.</source>
        <target state="translated">null을 허용하지 않는 값 형식일 수 있으므로 null을 '{0}' 형식 매개 변수로 변환할 수 없습니다. 대신 'default({0})'를 사용하세요.</target>
        <note />
      </trans-unit>
      <trans-unit id="ERR_AttributeCantBeGeneric">
        <source>Cannot apply attribute class '{0}' because it is generic</source>
        <target state="translated">제네릭이므로 '{0}' 특성 클래스를 적용할 수 없습니다.</target>
        <note />
      </trans-unit>
      <trans-unit id="ERR_DuplicateBound">
        <source>Duplicate constraint '{0}' for type parameter '{1}'</source>
        <target state="translated">{1}' 형식 매개 변수에 대한 '{0}' 제약 조건이 중복되었습니다.</target>
        <note />
      </trans-unit>
      <trans-unit id="ERR_ClassBoundNotFirst">
        <source>The class type constraint '{0}' must come before any other constraints</source>
        <target state="translated">클래스 형식 제약 조건 '{0}'은(는) 다른 모든 제약 조건보다 앞에 와야 합니다.</target>
        <note />
      </trans-unit>
      <trans-unit id="ERR_BadRetType">
        <source>'{1} {0}' has the wrong return type</source>
        <target state="translated">'{1} {0}'에 잘못된 반환 형식이 있습니다.</target>
        <note />
      </trans-unit>
      <trans-unit id="ERR_DelegateRefMismatch">
        <source>Ref mismatch between '{0}' and delegate '{1}'</source>
        <target state="translated">{0}'과(와) 대리자 '{1}' 사이의 참조 불일치</target>
        <note />
      </trans-unit>
      <trans-unit id="ERR_DuplicateConstraintClause">
        <source>A constraint clause has already been specified for type parameter '{0}'. All of the constraints for a type parameter must be specified in a single where clause.</source>
        <target state="translated">{0}' 형식 매개 변수의 제약 조건 절을 이미 지정했습니다. 형식 매개 변수의 모든 제약 조건은 하나의 where 절에 지정해야 합니다.</target>
        <note />
      </trans-unit>
      <trans-unit id="ERR_CantInferMethTypeArgs">
        <source>The type arguments for method '{0}' cannot be inferred from the usage. Try specifying the type arguments explicitly.</source>
        <target state="translated">{0}' 메서드의 형식 인수를 유추할 수 없습니다. 형식 인수를 명시적으로 지정하세요.</target>
        <note />
      </trans-unit>
      <trans-unit id="ERR_LocalSameNameAsTypeParam">
        <source>'{0}': a parameter, local variable, or local function cannot have the same name as a method type parameter</source>
        <target state="translated">'{0}': 매개 변수, 지역 변수 또는 지역 함수는 메서드 형식 매개 변수와 같은 이름을 사용할 수 없습니다.</target>
        <note />
      </trans-unit>
      <trans-unit id="ERR_AsWithTypeVar">
        <source>The type parameter '{0}' cannot be used with the 'as' operator because it does not have a class type constraint nor a 'class' constraint</source>
        <target state="translated">형식 매개 변수 '{0}'에는 클래스 형식 제약 조건이나 'class' 제약 조건이 없으므로 'as' 연산자와 함께 사용할 수 없습니다.</target>
        <note />
      </trans-unit>
      <trans-unit id="WRN_UnreferencedFieldAssg">
        <source>The field '{0}' is assigned but its value is never used</source>
        <target state="translated">{0}' 필드가 할당되었지만 사용되지 않았습니다.</target>
        <note />
      </trans-unit>
      <trans-unit id="WRN_UnreferencedFieldAssg_Title">
        <source>Field is assigned but its value is never used</source>
        <target state="translated">필드가 할당되었지만 사용되지 않았습니다.</target>
        <note />
      </trans-unit>
      <trans-unit id="ERR_BadIndexerNameAttr">
        <source>The '{0}' attribute is valid only on an indexer that is not an explicit interface member declaration</source>
        <target state="translated">{0}' 특성은 명시적 인터페이스 멤버 선언이 아닌 인덱서에서만 유효합니다.</target>
        <note />
      </trans-unit>
      <trans-unit id="ERR_AttrArgWithTypeVars">
        <source>'{0}': an attribute argument cannot use type parameters</source>
        <target state="translated">'{0}': 특성 인수는 형식 매개 변수를 사용할 수 없습니다.</target>
        <note />
      </trans-unit>
      <trans-unit id="ERR_NewTyvarWithArgs">
        <source>'{0}': cannot provide arguments when creating an instance of a variable type</source>
        <target state="translated">'{0}': 변수 형식의 인스턴스를 만들 때에는 인수를 지정할 수 없습니다.</target>
        <note />
      </trans-unit>
      <trans-unit id="ERR_AbstractSealedStatic">
        <source>'{0}': an abstract class cannot be sealed or static</source>
        <target state="translated">'{0}': 추상 클래스는 sealed 또는 static일 수 없습니다.</target>
        <note />
      </trans-unit>
      <trans-unit id="WRN_AmbiguousXMLReference">
        <source>Ambiguous reference in cref attribute: '{0}'. Assuming '{1}', but could have also matched other overloads including '{2}'.</source>
        <target state="translated">cref 특성에 모호한 참조가 있습니다. '{0}'. '{1}'(으)로 간주하지만 '{2}'을(를) 포함하여 다른 오버로드와 일치할 수도 있습니다.</target>
        <note />
      </trans-unit>
      <trans-unit id="WRN_AmbiguousXMLReference_Title">
        <source>Ambiguous reference in cref attribute</source>
        <target state="translated">cref 특성에 모호한 참조가 있음</target>
        <note />
      </trans-unit>
      <trans-unit id="WRN_VolatileByRef">
        <source>'{0}': a reference to a volatile field will not be treated as volatile</source>
        <target state="translated">'{0}': volatile 필드에 대한 참조는 volatile로 처리되지 않습니다.</target>
        <note />
      </trans-unit>
      <trans-unit id="WRN_VolatileByRef_Title">
        <source>A reference to a volatile field will not be treated as volatile</source>
        <target state="translated">volatile 필드에 대한 참조는 volatile로 처리되지 않습니다.</target>
        <note />
      </trans-unit>
      <trans-unit id="WRN_VolatileByRef_Description">
        <source>A volatile field should not normally be used as a ref or out value, since it will not be treated as volatile. There are exceptions to this, such as when calling an interlocked API.</source>
        <target state="translated">일반적으로 volatile 필드는 volatile로 처리되지 않으므로 ref 또는 out 값으로 사용해서는 안 됩니다. 단, interlocked API를 호출하는 등의 경우에는 예외입니다.</target>
        <note />
      </trans-unit>
      <trans-unit id="ERR_ComImportWithImpl">
        <source>Since '{1}' has the ComImport attribute, '{0}' must be extern or abstract</source>
        <target state="translated">{1}'에 ComImport 특성이 있으므로 '{0}'은(는) extern 또는 abstract여야 합니다.</target>
        <note />
      </trans-unit>
      <trans-unit id="ERR_ComImportWithBase">
        <source>'{0}': a class with the ComImport attribute cannot specify a base class</source>
        <target state="translated">'{0}': ComImport 특성이 있는 클래스는 기본 클래스를 지정할 수 없습니다.</target>
        <note />
      </trans-unit>
      <trans-unit id="ERR_ImplBadConstraints">
        <source>The constraints for type parameter '{0}' of method '{1}' must match the constraints for type parameter '{2}' of interface method '{3}'. Consider using an explicit interface implementation instead.</source>
        <target state="translated">{1}' 메서드의 '{0}' 형식 매개 변수에 대한 제약 조건이 '{3}' 인터페이스 메서드의 '{2}' 형식 매개 변수에 대한 제약 조건과 일치해야 합니다. 명시적 인터페이스 구현을 대신 사용하세요.</target>
        <note />
      </trans-unit>
      <trans-unit id="ERR_ImplBadTupleNames">
        <source>The tuple element names in the signature of method '{0}' must match the tuple element names of interface method '{1}' (including on the return type).</source>
        <target state="translated">{0}' 메서드의 서명에 있는 튜플 요소 이름은 인터페이스 메서드 '{1}'의 튜플 요소 이름(반환 형식에 포함)과 일치해야 합니다.</target>
        <note />
      </trans-unit>
      <trans-unit id="ERR_DottedTypeNameNotFoundInAgg">
        <source>The type name '{0}' does not exist in the type '{1}'</source>
        <target state="translated">{0}' 형식 이름이 '{1}' 형식에 없습니다.</target>
        <note />
      </trans-unit>
      <trans-unit id="ERR_MethGrpToNonDel">
        <source>Cannot convert method group '{0}' to non-delegate type '{1}'. Did you intend to invoke the method?</source>
        <target state="translated">{0}' 메서드 그룹을 비대리자 형식 '{1}'(으)로 변환할 수 없습니다. 메서드를 호출하시겠습니까?</target>
        <note />
      </trans-unit>
      <trans-unit id="ERR_BadExternAlias">
        <source>The extern alias '{0}' was not specified in a /reference option</source>
        <target state="translated">/reference 옵션에 extern 별칭('{0}')을 지정하지 않았습니다.</target>
        <note />
      </trans-unit>
      <trans-unit id="ERR_ColColWithTypeAlias">
        <source>Cannot use alias '{0}' with '::' since the alias references a type. Use '.' instead.</source>
        <target state="translated">{0}' 별칭은 형식을 참조하므로 '::'과 함께 사용할 수 없습니다. 대신 '.'를 사용하세요.</target>
        <note />
      </trans-unit>
      <trans-unit id="ERR_AliasNotFound">
        <source>Alias '{0}' not found</source>
        <target state="translated">{0}' 별칭을 찾을 수 없습니다.</target>
        <note />
      </trans-unit>
      <trans-unit id="ERR_SameFullNameAggAgg">
        <source>The type '{1}' exists in both '{0}' and '{2}'</source>
        <target state="translated">{1}' 형식이 '{0}' 및 '{2}'에 모두 있습니다.</target>
        <note />
      </trans-unit>
      <trans-unit id="ERR_SameFullNameNsAgg">
        <source>The namespace '{1}' in '{0}' conflicts with the type '{3}' in '{2}'</source>
        <target state="translated">{0}'의 '{1}' 네임스페이스가 '{2}'의 '{3}' 형식과 충돌합니다.</target>
        <note />
      </trans-unit>
      <trans-unit id="WRN_SameFullNameThisNsAgg">
        <source>The namespace '{1}' in '{0}' conflicts with the imported type '{3}' in '{2}'. Using the namespace defined in '{0}'.</source>
        <target state="translated">{0}'의 '{1}' 네임스페이스가 '{2}'에서 가져온 형식 '{3}'과(와) 충돌합니다. '{0}'에 정의된 네임스페이스를 사용합니다.</target>
        <note />
      </trans-unit>
      <trans-unit id="WRN_SameFullNameThisNsAgg_Title">
        <source>Namespace conflicts with imported type</source>
        <target state="translated">네임스페이스가 가져온 형식과 충돌합니다.</target>
        <note />
      </trans-unit>
      <trans-unit id="WRN_SameFullNameThisAggAgg">
        <source>The type '{1}' in '{0}' conflicts with the imported type '{3}' in '{2}'. Using the type defined in '{0}'.</source>
        <target state="translated">{0}'의 '{1}' 형식이 '{2}'에서 가져온 형식 '{3}'과(와) 충돌합니다. '{0}'에 정의된 형식을 사용합니다.</target>
        <note />
      </trans-unit>
      <trans-unit id="WRN_SameFullNameThisAggAgg_Title">
        <source>Type conflicts with imported type</source>
        <target state="translated">형식이 가져온 형식과 충돌합니다.</target>
        <note />
      </trans-unit>
      <trans-unit id="WRN_SameFullNameThisAggNs">
        <source>The type '{1}' in '{0}' conflicts with the imported namespace '{3}' in '{2}'. Using the type defined in '{0}'.</source>
        <target state="translated">{0}'의 '{1}' 형식이 '{2}'에서 가져온 네임스페이스 '{3}'과(와) 충돌합니다. '{0}'에 정의된 형식을 사용합니다.</target>
        <note />
      </trans-unit>
      <trans-unit id="WRN_SameFullNameThisAggNs_Title">
        <source>Type conflicts with imported namespace</source>
        <target state="translated">형식이 가져온 네임스페이스와 충돌합니다.</target>
        <note />
      </trans-unit>
      <trans-unit id="ERR_SameFullNameThisAggThisNs">
        <source>The type '{1}' in '{0}' conflicts with the namespace '{3}' in '{2}'</source>
        <target state="translated">{0}'의 '{1}' 형식이 '{2}'의 '{3}' 네임스페이스와 충돌합니다.</target>
        <note />
      </trans-unit>
      <trans-unit id="ERR_ExternAfterElements">
        <source>An extern alias declaration must precede all other elements defined in the namespace</source>
        <target state="translated">extern 별칭 선언은 네임스페이스에 정의된 다른 모든 요소보다 앞에 와야 합니다.</target>
        <note />
      </trans-unit>
      <trans-unit id="WRN_GlobalAliasDefn">
        <source>Defining an alias named 'global' is ill-advised since 'global::' always references the global namespace and not an alias</source>
        <target state="translated">global::'은 별칭이 아니라 전역 네임스페이스를 항상 참조하므로 별칭 이름을 'global'로 정의하지 않는 것이 좋습니다.</target>
        <note />
      </trans-unit>
      <trans-unit id="WRN_GlobalAliasDefn_Title">
        <source>Defining an alias named 'global' is ill-advised</source>
        <target state="translated">별칭 이름을 'global'로 정의하지 않는 것이 좋습니다.</target>
        <note />
      </trans-unit>
      <trans-unit id="ERR_SealedStaticClass">
        <source>'{0}': a class cannot be both static and sealed</source>
        <target state="translated">'{0}': 클래스는 static이면서 sealed일 수 없습니다.</target>
        <note />
      </trans-unit>
      <trans-unit id="ERR_PrivateAbstractAccessor">
        <source>'{0}': abstract properties cannot have private accessors</source>
        <target state="translated">'{0}': 추상 속성에는 전용 접근자를 사용할 수 없습니다.</target>
        <note />
      </trans-unit>
      <trans-unit id="ERR_ValueExpected">
        <source>Syntax error; value expected</source>
        <target state="translated">구문 오류입니다. 값이 필요합니다.</target>
        <note />
      </trans-unit>
      <trans-unit id="ERR_UnboxNotLValue">
        <source>Cannot modify the result of an unboxing conversion</source>
        <target state="translated">unboxing 변환 결과는 수정할 수 없습니다.</target>
        <note />
      </trans-unit>
      <trans-unit id="ERR_AnonMethGrpInForEach">
        <source>Foreach cannot operate on a '{0}'. Did you intend to invoke the '{0}'?</source>
        <target state="translated">{0}'에서는 foreach를 수행할 수 없습니다. '{0}'을(를) 호출하시겠습니까?</target>
        <note />
      </trans-unit>
      <trans-unit id="ERR_BadIncDecRetType">
        <source>The return type for ++ or -- operator must match the parameter type or be derived from the parameter type</source>
        <target state="translated">++ 또는 -- 연산자의 반환 형식은 매개 변수 형식이거나 매개 변수 형식에서 파생되어야 합니다.</target>
        <note />
      </trans-unit>
      <trans-unit id="ERR_RefValBoundMustBeFirst">
        <source>The 'class' or 'struct' constraint must come before any other constraints</source>
        <target state="translated">class' 또는 'struct' 제약 조건은 다른 모든 제약 조건보다 앞에 와야 합니다.</target>
        <note />
      </trans-unit>
      <trans-unit id="ERR_RefValBoundWithClass">
        <source>'{0}': cannot specify both a constraint class and the 'class' or 'struct' constraint</source>
        <target state="translated">'{0}': constraint 클래스와 'class' 또는 'struct' 제약 조건을 둘 다 지정할 수는 없습니다.</target>
        <note />
      </trans-unit>
      <trans-unit id="ERR_NewBoundWithVal">
        <source>The 'new()' constraint cannot be used with the 'struct' constraint</source>
        <target state="translated">new()' 제약 조건은 'struct' 제약 조건과 함께 사용할 수 없습니다.</target>
        <note />
      </trans-unit>
      <trans-unit id="ERR_RefConstraintNotSatisfied">
        <source>The type '{2}' must be a reference type in order to use it as parameter '{1}' in the generic type or method '{0}'</source>
        <target state="translated">제네릭 형식 또는 메서드 '{0}'에서 '{2}' 형식을 '{1}' 매개 변수로 사용하려면 해당 형식이 참조 형식이어야 합니다.</target>
        <note />
      </trans-unit>
      <trans-unit id="ERR_ValConstraintNotSatisfied">
        <source>The type '{2}' must be a non-nullable value type in order to use it as parameter '{1}' in the generic type or method '{0}'</source>
        <target state="translated">제네릭 형식 또는 메서드 '{0}'에서 '{2}' 형식을 '{1}' 매개 변수로 사용하려면 해당 형식이 null을 허용하지 않는 값 형식이어야 합니다.</target>
        <note />
      </trans-unit>
      <trans-unit id="ERR_CircularConstraint">
        <source>Circular constraint dependency involving '{0}' and '{1}'</source>
        <target state="translated">{0}' 및 '{1}'과(와) 관련된 순환 제약 조건 종속성입니다.</target>
        <note />
      </trans-unit>
      <trans-unit id="ERR_BaseConstraintConflict">
        <source>Type parameter '{0}' inherits conflicting constraints '{1}' and '{2}'</source>
        <target state="translated">형식 매개 변수 '{0}'이(가) 상속하는 '{1}' 및 '{2}' 제약 조건이 충돌합니다.</target>
        <note />
      </trans-unit>
      <trans-unit id="ERR_ConWithValCon">
        <source>Type parameter '{1}' has the 'struct' constraint so '{1}' cannot be used as a constraint for '{0}'</source>
        <target state="translated">형식 매개 변수 '{1}'에 'struct' 제약 조건이 있으므로 '{1}'은(는) '{0}'에 대한 제약 조건으로 사용할 수 없습니다.</target>
        <note />
      </trans-unit>
      <trans-unit id="ERR_AmbigUDConv">
        <source>Ambiguous user defined conversions '{0}' and '{1}' when converting from '{2}' to '{3}'</source>
        <target state="translated">{2}'에서 '{3}(으)로 변환하는 동안 모호한 사용자 정의 변환 '{0}' 및 '{1}'이(가) 발생했습니다.</target>
        <note />
      </trans-unit>
      <trans-unit id="WRN_AlwaysNull">
        <source>The result of the expression is always 'null' of type '{0}'</source>
        <target state="translated">식의 결과 값은 항상 '{0}' 형식의 'null'입니다.</target>
        <note />
      </trans-unit>
      <trans-unit id="WRN_AlwaysNull_Title">
        <source>The result of the expression is always 'null'</source>
        <target state="translated">식의 결과는 항상 'null'입니다.</target>
        <note />
      </trans-unit>
      <trans-unit id="ERR_RefReturnThis">
        <source>Cannot return 'this' by reference.</source>
        <target state="translated">this'를 참조로 반환할 수 없습니다.</target>
        <note />
      </trans-unit>
      <trans-unit id="ERR_AttributeCtorInParameter">
        <source>Cannot use attribute constructor '{0}' because it is has 'in' parameters.</source>
        <target state="translated">특성 생성자 '{0}'은(는) 'in' 매개 변수가 있으므로 사용할 수 없습니다.</target>
        <note />
      </trans-unit>
      <trans-unit id="ERR_OverrideWithConstraints">
        <source>Constraints for override and explicit interface implementation methods are inherited from the base method, so they cannot be specified directly</source>
        <target state="translated">재정의 및 명시적 인터페이스 구현 메서드에 대한 제약 조건은 기본 메서드에서 상속되므로 직접 지정할 수 없습니다.</target>
        <note />
      </trans-unit>
      <trans-unit id="ERR_AmbigOverride">
        <source>The inherited members '{0}' and '{1}' have the same signature in type '{2}', so they cannot be overridden</source>
        <target state="translated">상속된 멤버 '{0}'과(와) '{1}'은(는) '{2}' 형식에 같은 시그니처가 있으므로 재정의할 수 없습니다.</target>
        <note />
      </trans-unit>
      <trans-unit id="ERR_DecConstError">
        <source>Evaluation of the decimal constant expression failed</source>
        <target state="translated">10진수 상수 식을 계산하지 못했습니다.</target>
        <note />
      </trans-unit>
      <trans-unit id="WRN_CmpAlwaysFalse">
        <source>Comparing with null of type '{0}' always produces 'false'</source>
        <target state="translated">{0}' 형식의 null과 비교하면 결과는 항상 'false'입니다.</target>
        <note />
      </trans-unit>
      <trans-unit id="WRN_CmpAlwaysFalse_Title">
        <source>Comparing with null of struct type always produces 'false'</source>
        <target state="translated">구조체 형식의 null과 비교하면 결과는 항상 'false'입니다.</target>
        <note />
      </trans-unit>
      <trans-unit id="WRN_FinalizeMethod">
        <source>Introducing a 'Finalize' method can interfere with destructor invocation. Did you intend to declare a destructor?</source>
        <target state="translated">Finalize' 메서드를 사용하면 소멸자를 호출하는 데 방해가 될 수 있습니다. 소멸자를 선언하시겠습니까?</target>
        <note />
      </trans-unit>
      <trans-unit id="WRN_FinalizeMethod_Title">
        <source>Introducing a 'Finalize' method can interfere with destructor invocation</source>
        <target state="translated">Finalize' 메서드를 사용하면 소멸자를 호출하는 데 방해가 될 수 있습니다.</target>
        <note />
      </trans-unit>
      <trans-unit id="WRN_FinalizeMethod_Description">
        <source>This warning occurs when you create a class with a method whose signature is public virtual void Finalize.

If such a class is used as a base class and if the deriving class defines a destructor, the destructor will override the base class Finalize method, not Finalize.</source>
        <target state="translated">이 경고는 서명이 공용 가상 void Finalize인 메서드를 포함하는 클래스를 만들 때 발생합니다.

그런 클래스를 기본 클래스로 사용하고 파생 클래스에서 소멸자를 정의하는 경우 소멸자는 Finalize가 아닌 기본 클래스 Finalize 메서드를 재정의합니다.</target>
        <note />
      </trans-unit>
      <trans-unit id="ERR_ExplicitImplParams">
        <source>'{0}' should not have a params parameter since '{1}' does not</source>
        <target state="translated">'{1}'이(가) 없어 '{0}'에 params 매개 변수를 사용할 수 없습니다.</target>
        <note />
      </trans-unit>
      <trans-unit id="WRN_GotoCaseShouldConvert">
        <source>The 'goto case' value is not implicitly convertible to type '{0}'</source>
        <target state="translated">goto case' 값은 '{0}' 형식으로 암시적으로 변환할 수 없습니다.</target>
        <note />
      </trans-unit>
      <trans-unit id="WRN_GotoCaseShouldConvert_Title">
        <source>The 'goto case' value is not implicitly convertible to the switch type</source>
        <target state="translated">goto case' 값은 스위치 형식으로 암시적으로 변환할 수 없습니다.</target>
        <note />
      </trans-unit>
      <trans-unit id="ERR_MethodImplementingAccessor">
        <source>Method '{0}' cannot implement interface accessor '{1}' for type '{2}'. Use an explicit interface implementation.</source>
        <target state="translated">{0}' 메서드는 '{2}' 형식의 인터페이스 접근자 '{1}'을(를) 구현할 수 없습니다. 명시적 인터페이스 구현을 사용하세요.</target>
        <note />
      </trans-unit>
      <trans-unit id="WRN_NubExprIsConstBool">
        <source>The result of the expression is always '{0}' since a value of type '{1}' is never equal to 'null' of type '{2}'</source>
        <target state="translated">{1}' 형식의 값은 '{2}' 형식의 'null'과 같을 수 없으므로 식 결과는 항상 '{0}'입니다.</target>
        <note />
      </trans-unit>
      <trans-unit id="WRN_NubExprIsConstBool_Title">
        <source>The result of the expression is always the same since a value of this type is never equal to 'null'</source>
        <target state="translated">이 형식의 값은 'null'과 같을 수 없으므로 식의 결과가 항상 동일합니다.</target>
        <note />
      </trans-unit>
      <trans-unit id="WRN_NubExprIsConstBool2">
        <source>The result of the expression is always '{0}' since a value of type '{1}' is never equal to 'null' of type '{2}'</source>
        <target state="translated">{1}' 형식의 값은 '{2}' 형식의 'null'과 같을 수 없으므로 식 결과는 항상 '{0}'입니다.</target>
        <note />
      </trans-unit>
      <trans-unit id="WRN_NubExprIsConstBool2_Title">
        <source>The result of the expression is always the same since a value of this type is never equal to 'null'</source>
        <target state="translated">이 형식의 값은 'null'과 같을 수 없으므로 식의 결과가 항상 동일합니다.</target>
        <note />
      </trans-unit>
      <trans-unit id="WRN_ExplicitImplCollision">
        <source>Explicit interface implementation '{0}' matches more than one interface member. Which interface member is actually chosen is implementation-dependent. Consider using a non-explicit implementation instead.</source>
        <target state="translated">명시적 인터페이스 구현 '{0}'에 인터페이스 멤버가 두 개 이상 일치합니다. 실제로 선택되는 인터페이스 멤버는 구현에 따라 다릅니다. 대신 비명시적 구현을 사용해 보세요.</target>
        <note />
      </trans-unit>
      <trans-unit id="WRN_ExplicitImplCollision_Title">
        <source>Explicit interface implementation matches more than one interface member</source>
        <target state="translated">명시적 인터페이스 구현에 인터페이스 멤버가 두 개 이상 일치합니다.</target>
        <note />
      </trans-unit>
      <trans-unit id="ERR_AbstractHasBody">
        <source>'{0}' cannot declare a body because it is marked abstract</source>
        <target state="translated">'{0}'은(는) abstract로 표시되어 있으므로 본문을 선언할 수 없습니다.</target>
        <note />
      </trans-unit>
      <trans-unit id="ERR_ConcreteMissingBody">
        <source>'{0}' must declare a body because it is not marked abstract, extern, or partial</source>
        <target state="translated">'{0}'은(는) abstract, extern 또는 partial로 표시되어 있지 않으므로 본문을 선언해야 합니다.</target>
        <note />
      </trans-unit>
      <trans-unit id="ERR_AbstractAndSealed">
        <source>'{0}' cannot be both abstract and sealed</source>
        <target state="translated">'{0}'은(는) abstract 및 sealed일 수 없습니다.</target>
        <note />
      </trans-unit>
      <trans-unit id="ERR_AbstractNotVirtual">
        <source>The abstract {0} '{1}' cannot be marked virtual</source>
        <target state="translated">추상 {0} '{1}'은(는) virtual로 표시할 수 없습니다.</target>
        <note />
      </trans-unit>
      <trans-unit id="ERR_StaticConstant">
        <source>The constant '{0}' cannot be marked static</source>
        <target state="translated">{0}' 상수는 static으로 표시할 수 없습니다.</target>
        <note />
      </trans-unit>
      <trans-unit id="ERR_CantOverrideNonFunction">
        <source>'{0}': cannot override because '{1}' is not a function</source>
        <target state="translated">'{0}': '{1}'이(가) 함수가 아니므로 재정의할 수 없습니다.</target>
        <note />
      </trans-unit>
      <trans-unit id="ERR_CantOverrideNonVirtual">
        <source>'{0}': cannot override inherited member '{1}' because it is not marked virtual, abstract, or override</source>
        <target state="translated">'{0}': 상속된 '{1}' 멤버는 virtual, abstract 또는 override로 표시되지 않았으므로 재정의할 수 없습니다.</target>
        <note />
      </trans-unit>
      <trans-unit id="ERR_CantChangeAccessOnOverride">
        <source>'{0}': cannot change access modifiers when overriding '{1}' inherited member '{2}'</source>
        <target state="translated">'{0}': '{1}' 상속된 '{2}' 멤버를 재정의할 때 액세스 한정자를 변경할 수 없습니다.</target>
        <note />
      </trans-unit>
      <trans-unit id="ERR_CantChangeTupleNamesOnOverride">
        <source>'{0}': cannot change tuple element names when overriding inherited member '{1}'</source>
        <target state="translated">'{0}': 상속된 멤버 '{1}'을(를) 재정의할 때 튜플 요소 이름을 변경할 수 없습니다.</target>
        <note />
      </trans-unit>
      <trans-unit id="ERR_CantChangeReturnTypeOnOverride">
        <source>'{0}': return type must be '{2}' to match overridden member '{1}'</source>
        <target state="translated">'{0}': 반환 형식이 재정의된 '{1}' 멤버와 일치하려면 '{2}' 형식이어야 합니다.</target>
        <note />
      </trans-unit>
      <trans-unit id="ERR_CantDeriveFromSealedType">
        <source>'{0}': cannot derive from sealed type '{1}'</source>
        <target state="translated">'{0}': sealed 형식 '{1}'에서 파생될 수 없습니다.</target>
        <note />
      </trans-unit>
      <trans-unit id="ERR_AbstractInConcreteClass">
        <source>'{0}' is abstract but it is contained in non-abstract class '{1}'</source>
        <target state="translated">'{0}'은(는) 추상이지만 비추상 클래스인 '{1}'에 포함되어 있습니다.</target>
        <note />
      </trans-unit>
      <trans-unit id="ERR_StaticConstructorWithExplicitConstructorCall">
        <source>'{0}': static constructor cannot have an explicit 'this' or 'base' constructor call</source>
        <target state="translated">'{0}': 정적 생성자에는 명시적 'this' 또는 'base' 생성자 호출을 사용할 수 없습니다.</target>
        <note />
      </trans-unit>
      <trans-unit id="ERR_StaticConstructorWithAccessModifiers">
        <source>'{0}': access modifiers are not allowed on static constructors</source>
        <target state="translated">'{0}': 정적 생성자에서는 액세스 한정자를 사용할 수 없습니다.</target>
        <note />
      </trans-unit>
      <trans-unit id="ERR_RecursiveConstructorCall">
        <source>Constructor '{0}' cannot call itself</source>
        <target state="translated">{0}' 생성자는 자신을 호출할 수 없습니다.</target>
        <note />
      </trans-unit>
      <trans-unit id="ERR_IndirectRecursiveConstructorCall">
        <source>Constructor '{0}' cannot call itself through another constructor</source>
        <target state="translated">{0}' 생성자는 다른 생성자를 통해 자신을 호출할 수 없습니다.</target>
        <note />
      </trans-unit>
      <trans-unit id="ERR_ObjectCallingBaseConstructor">
        <source>'{0}' has no base class and cannot call a base constructor</source>
        <target state="translated">'{0}'에는 기본 클래스가 없으므로 기본 생성자를 호출할 수 없습니다.</target>
        <note />
      </trans-unit>
      <trans-unit id="ERR_PredefinedTypeNotFound">
        <source>Predefined type '{0}' is not defined or imported</source>
        <target state="translated">미리 정의된 형식 '{0}'을(를) 정의하지 않았거나 가져오지 않았습니다.</target>
        <note />
      </trans-unit>
      <trans-unit id="ERR_PredefinedValueTupleTypeNotFound">
        <source>Predefined type '{0}' is not defined or imported</source>
        <target state="translated">미리 정의된 형식 '{0}'을(를) 정의하지 않았거나 가져오지 않았습니다.</target>
        <note />
      </trans-unit>
      <trans-unit id="ERR_PredefinedValueTupleTypeAmbiguous3">
        <source>Predefined type '{0}' is declared in multiple referenced assemblies: '{1}' and '{2}'</source>
        <target state="translated">미리 정의된 형식 '{0}'이(가) 여러 참조된 어셈블리('{1}' 및 '{2}')에서 선언되었습니다.</target>
        <note />
      </trans-unit>
      <trans-unit id="ERR_StructWithBaseConstructorCall">
        <source>'{0}': structs cannot call base class constructors</source>
        <target state="translated">'{0}': 구조체는 기본 클래스 생성자를 호출할 수 없습니다.</target>
        <note />
      </trans-unit>
      <trans-unit id="ERR_StructLayoutCycle">
        <source>Struct member '{0}' of type '{1}' causes a cycle in the struct layout</source>
        <target state="translated">{1}' 형식의 '{0}' 구조체 멤버는 구조체 레이아웃에서 순환됩니다.</target>
        <note />
      </trans-unit>
      <trans-unit id="ERR_InterfacesCannotContainTypes">
        <source>'{0}': interfaces cannot declare types</source>
        <target state="translated">'{0}': 인터페이스는 형식을 선언할 수 없습니다.</target>
        <note />
      </trans-unit>
      <trans-unit id="ERR_InterfacesCantContainFields">
        <source>Interfaces cannot contain fields</source>
        <target state="translated">인터페이스는 필드를 포함할 수 없습니다.</target>
        <note />
      </trans-unit>
      <trans-unit id="ERR_InterfacesCantContainConstructors">
        <source>Interfaces cannot contain constructors</source>
        <target state="translated">인터페이스는 생성자를 포함할 수 없습니다.</target>
        <note />
      </trans-unit>
      <trans-unit id="ERR_NonInterfaceInInterfaceList">
        <source>Type '{0}' in interface list is not an interface</source>
        <target state="translated">인터페이스 목록에 있는 '{0}' 형식이 인터페이스가 아닙니다.</target>
        <note />
      </trans-unit>
      <trans-unit id="ERR_DuplicateInterfaceInBaseList">
        <source>'{0}' is already listed in interface list</source>
        <target state="translated">'{0}'이(가) 이미 인터페이스 목록에 있습니다.</target>
        <note />
      </trans-unit>
      <trans-unit id="ERR_DuplicateInterfaceWithTupleNamesInBaseList">
        <source>'{0}' is already listed in the interface list on type '{2}' with different tuple element names, as '{1}'.</source>
        <target state="translated">'{0}'은(는) 다른 튜플 요소 이름을 사용하는 '{2}' 형식에 대한 인터페이스 목록에 '{1}'(으)로 이미 나열되어 있습니다.</target>
        <note />
      </trans-unit>
      <trans-unit id="ERR_CycleInInterfaceInheritance">
        <source>Inherited interface '{1}' causes a cycle in the interface hierarchy of '{0}'</source>
        <target state="translated">상속된 '{1}' 인터페이스는 '{0}'의 인터페이스 계층 구조에서 순환됩니다.</target>
        <note />
      </trans-unit>
      <trans-unit id="ERR_InterfaceMemberHasBody">
        <source>'{0}': interface members cannot have a definition</source>
        <target state="translated">'{0}': 인터페이스 멤버에는 정의를 사용할 수 없습니다.</target>
        <note />
      </trans-unit>
      <trans-unit id="ERR_HidingAbstractMethod">
        <source>'{0}' hides inherited abstract member '{1}'</source>
        <target state="translated">'{0}'은(는) 상속된 추상 멤버 '{1}'을(를) 숨깁니다.</target>
        <note />
      </trans-unit>
      <trans-unit id="ERR_UnimplementedAbstractMethod">
        <source>'{0}' does not implement inherited abstract member '{1}'</source>
        <target state="translated">'{0}'은(는) 상속된 추상 멤버 '{1}'을(를) 구현하지 않습니다.</target>
        <note />
      </trans-unit>
      <trans-unit id="ERR_UnimplementedInterfaceMember">
        <source>'{0}' does not implement interface member '{1}'</source>
        <target state="translated">'{0}'은(는) '{1}' 인터페이스 멤버를 구현하지 않습니다.</target>
        <note />
      </trans-unit>
      <trans-unit id="ERR_ObjectCantHaveBases">
        <source>The class System.Object cannot have a base class or implement an interface</source>
        <target state="translated">System.Object 클래스는 기본 클래스를 포함할 수 없으며 인터페이스를 구현할 수 없습니다.</target>
        <note />
      </trans-unit>
      <trans-unit id="ERR_ExplicitInterfaceImplementationNotInterface">
        <source>'{0}' in explicit interface declaration is not an interface</source>
        <target state="translated">'명시적 인터페이스 선언에서 '{0}'은(는) 인터페이스가 아닙니다.</target>
        <note />
      </trans-unit>
      <trans-unit id="ERR_InterfaceMemberNotFound">
        <source>'{0}' in explicit interface declaration is not a member of interface</source>
        <target state="translated">'명시적 인터페이스 선언에서 '{0}'은(는) 인터페이스의 멤버가 아닙니다.</target>
        <note />
      </trans-unit>
      <trans-unit id="ERR_ClassDoesntImplementInterface">
        <source>'{0}': containing type does not implement interface '{1}'</source>
        <target state="translated">'{0}': 포함하는 형식이 '{1}' 인터페이스를 구현하지 않습니다.</target>
        <note />
      </trans-unit>
      <trans-unit id="ERR_ExplicitInterfaceImplementationInNonClassOrStruct">
        <source>'{0}': explicit interface declaration can only be declared in a class or struct</source>
        <target state="translated">'{0}': 명시적 인터페이스 선언은 클래스나 구조체에서만 선언할 수 있습니다.</target>
        <note />
      </trans-unit>
      <trans-unit id="ERR_MemberNameSameAsType">
        <source>'{0}': member names cannot be the same as their enclosing type</source>
        <target state="translated">'{0}': 멤버 이름은 바깥쪽 형식과 같을 수 없습니다.</target>
        <note />
      </trans-unit>
      <trans-unit id="ERR_EnumeratorOverflow">
        <source>'{0}': the enumerator value is too large to fit in its type</source>
        <target state="translated">'{0}': 열거자 값이 너무 커서 해당 형식에 맞지 않습니다.</target>
        <note />
      </trans-unit>
      <trans-unit id="ERR_CantOverrideNonProperty">
        <source>'{0}': cannot override because '{1}' is not a property</source>
        <target state="translated">'{0}': '{1}'이(가) 속성이 아니므로 재정의할 수 없습니다.</target>
        <note />
      </trans-unit>
      <trans-unit id="ERR_NoGetToOverride">
        <source>'{0}': cannot override because '{1}' does not have an overridable get accessor</source>
        <target state="translated">'{0}': '{1}'에 재정의 가능한 get 접근자가 없으므로 재정의할 수 없습니다.</target>
        <note />
      </trans-unit>
      <trans-unit id="ERR_NoSetToOverride">
        <source>'{0}': cannot override because '{1}' does not have an overridable set accessor</source>
        <target state="translated">'{0}': '{1}'에 재정의 가능한 set 접근자가 없으므로 재정의할 수 없습니다.</target>
        <note />
      </trans-unit>
      <trans-unit id="ERR_PropertyCantHaveVoidType">
        <source>'{0}': property or indexer cannot have void type</source>
        <target state="translated">'{0}': 속성이나 인덱서에는 void 형식을 사용할 수 없습니다.</target>
        <note />
      </trans-unit>
      <trans-unit id="ERR_PropertyWithNoAccessors">
        <source>'{0}': property or indexer must have at least one accessor</source>
        <target state="translated">'{0}': 속성이나 인덱서에는 접근자가 하나 이상 있어야 합니다.</target>
        <note />
      </trans-unit>
      <trans-unit id="ERR_NewVirtualInSealed">
        <source>'{0}' is a new virtual member in sealed class '{1}'</source>
        <target state="translated">'{0}'은(는) 봉인된 클래스 '{1}'의 새 가상 멤버입니다.</target>
        <note />
      </trans-unit>
      <trans-unit id="ERR_ExplicitPropertyAddingAccessor">
        <source>'{0}' adds an accessor not found in interface member '{1}'</source>
        <target state="translated">'{0}'이(가) '{1}' 인터페이스 멤버에서 찾을 수 없는 접근자를 추가합니다.</target>
        <note />
      </trans-unit>
      <trans-unit id="ERR_ExplicitPropertyMissingAccessor">
        <source>Explicit interface implementation '{0}' is missing accessor '{1}'</source>
        <target state="translated">명시적 인터페이스 구현 '{0}'에 '{1}' 접근자가 없습니다.</target>
        <note />
      </trans-unit>
      <trans-unit id="ERR_ConversionWithInterface">
        <source>'{0}': user-defined conversions to or from an interface are not allowed</source>
        <target state="translated">'{0}': 인터페이스(로)부터의 사용자 정의 변환은 허용되지 않습니다.</target>
        <note />
      </trans-unit>
      <trans-unit id="ERR_ConversionWithBase">
        <source>'{0}': user-defined conversions to or from a base class are not allowed</source>
        <target state="translated">'{0}': 인터페이스(로)부터의 사용자 정의 변환은 허용되지 않습니다.</target>
        <note />
      </trans-unit>
      <trans-unit id="ERR_ConversionWithDerived">
        <source>'{0}': user-defined conversions to or from a derived class are not allowed</source>
        <target state="translated">'{0}': 파생 클래스(로)부터의 사용자 정의 변환은 허용되지 않습니다.</target>
        <note />
      </trans-unit>
      <trans-unit id="ERR_IdentityConversion">
        <source>User-defined operator cannot take an object of the enclosing type and convert to an object of the enclosing type</source>
        <target state="translated">사용자 정의 연산자는 바깥쪽 형식의 개체를 가져와서 바깥쪽 형식의 개체로 변환할 수 없습니다.</target>
        <note />
      </trans-unit>
      <trans-unit id="ERR_ConversionNotInvolvingContainedType">
        <source>User-defined conversion must convert to or from the enclosing type</source>
        <target state="translated">사용자 정의 변환은 바깥쪽 형식으로 변환하거나 바깥쪽 형식으로부터 변환해야 합니다.</target>
        <note />
      </trans-unit>
      <trans-unit id="ERR_DuplicateConversionInClass">
        <source>Duplicate user-defined conversion in type '{0}'</source>
        <target state="translated">{0}' 형식의 사용자 정의 변환이 중복되었습니다.</target>
        <note />
      </trans-unit>
      <trans-unit id="ERR_OperatorsMustBeStatic">
        <source>User-defined operator '{0}' must be declared static and public</source>
        <target state="translated">{0}' 사용자 정의 연산자는 static 및 public으로 선언해야 합니다.</target>
        <note />
      </trans-unit>
      <trans-unit id="ERR_BadIncDecSignature">
        <source>The parameter type for ++ or -- operator must be the containing type</source>
        <target state="translated">++ 또는 -- 연산자의 매개 변수 형식은 포함하는 형식이어야 합니다.</target>
        <note />
      </trans-unit>
      <trans-unit id="ERR_BadUnaryOperatorSignature">
        <source>The parameter of a unary operator must be the containing type</source>
        <target state="translated">단항 연산자의 매개 변수는 포함하는 형식이어야 합니다.</target>
        <note />
      </trans-unit>
      <trans-unit id="ERR_BadBinaryOperatorSignature">
        <source>One of the parameters of a binary operator must be the containing type</source>
        <target state="translated">이항 연산자의 매개 변수 중 하나는 포함하는 형식이어야 합니다.</target>
        <note />
      </trans-unit>
      <trans-unit id="ERR_BadShiftOperatorSignature">
        <source>The first operand of an overloaded shift operator must have the same type as the containing type, and the type of the second operand must be int</source>
        <target state="translated">오버로드된 시프트 연산자의 첫 번째 피연산자는 포함하는 형식과 동일한 형식이어야 하며 두 번째 피연산자는 정수 형식이어야 합니다.</target>
        <note />
      </trans-unit>
      <trans-unit id="ERR_InterfacesCantContainOperators">
        <source>Interfaces cannot contain operators</source>
        <target state="translated">인터페이스는 연산자를 포함할 수 없습니다.</target>
        <note />
      </trans-unit>
      <trans-unit id="ERR_StructsCantContainDefaultConstructor">
        <source>Structs cannot contain explicit parameterless constructors</source>
        <target state="translated">구조체는 매개 변수가 없는 명시적 생성자를 포함할 수 없습니다.</target>
        <note />
      </trans-unit>
      <trans-unit id="ERR_EnumsCantContainDefaultConstructor">
        <source>Enums cannot contain explicit parameterless constructors</source>
        <target state="translated">열거형은 명시적인 매개 변수가 없는 생성자를 포함할 수 없습니다.</target>
        <note />
      </trans-unit>
      <trans-unit id="ERR_CantOverrideBogusMethod">
        <source>'{0}': cannot override '{1}' because it is not supported by the language</source>
        <target state="translated">'{0}': '{1}'은(는) 해당 언어에서 지원되지 않으므로 재정의할 수 없습니다.</target>
        <note />
      </trans-unit>
      <trans-unit id="ERR_BindToBogus">
        <source>'{0}' is not supported by the language</source>
        <target state="translated">'{0}'은(는) 언어에서 지원되지 않습니다.</target>
        <note />
      </trans-unit>
      <trans-unit id="ERR_CantCallSpecialMethod">
        <source>'{0}': cannot explicitly call operator or accessor</source>
        <target state="translated">'{0}': 연산자나 접근자를 명시적으로 호출할 수 없습니다.</target>
        <note />
      </trans-unit>
      <trans-unit id="ERR_BadTypeReference">
        <source>'{0}': cannot reference a type through an expression; try '{1}' instead</source>
        <target state="translated">'{0}': 식을 통해 형식을 참조할 수 없습니다. 대신 '{1}'을(를) 시도하세요.</target>
        <note />
      </trans-unit>
      <trans-unit id="ERR_FieldInitializerInStruct">
        <source>'{0}': cannot have instance property or field initializers in structs</source>
        <target state="translated">'{0}': 구조체에는 인스턴스 속성 또는 이니셜라이저를 사용할 수 없습니다.</target>
        <note />
      </trans-unit>
      <trans-unit id="ERR_BadDestructorName">
        <source>Name of destructor must match name of class</source>
        <target state="translated">소멸자 이름은 클래스 이름과 일치해야 합니다.</target>
        <note />
      </trans-unit>
      <trans-unit id="ERR_OnlyClassesCanContainDestructors">
        <source>Only class types can contain destructors</source>
        <target state="translated">클래스 형식만 소멸자를 포함할 수 있습니다.</target>
        <note />
      </trans-unit>
      <trans-unit id="ERR_ConflictAliasAndMember">
        <source>Namespace '{1}' contains a definition conflicting with alias '{0}'</source>
        <target state="translated">{1}' 네임스페이스에 '{0}' 별칭과 충돌하는 정의가 포함되어 있습니다.</target>
        <note />
      </trans-unit>
      <trans-unit id="ERR_ConflictingAliasAndDefinition">
        <source>Alias '{0}' conflicts with {1} definition</source>
        <target state="translated">{0}' 별칭이 {1} 정의와 충돌합니다.</target>
        <note />
      </trans-unit>
      <trans-unit id="ERR_ConditionalOnSpecialMethod">
        <source>The Conditional attribute is not valid on '{0}' because it is a constructor, destructor, operator, or explicit interface implementation</source>
        <target state="translated">{0}'에는 생성자, 소멸자, 연산자 또는 명시적 인터페이스 구현이기 때문에 Conditional 특성이 유효하지 않습니다.</target>
        <note />
      </trans-unit>
      <trans-unit id="ERR_ConditionalMustReturnVoid">
        <source>The Conditional attribute is not valid on '{0}' because its return type is not void</source>
        <target state="translated">반환 형식이 void가 아니므로 '{0}'에서는 Conditional 특성이 유효하지 않습니다.</target>
        <note />
      </trans-unit>
      <trans-unit id="ERR_DuplicateAttribute">
        <source>Duplicate '{0}' attribute</source>
        <target state="translated">{0}' 특성이 중복되었습니다.</target>
        <note />
      </trans-unit>
      <trans-unit id="ERR_DuplicateAttributeInNetModule">
        <source>Duplicate '{0}' attribute in '{1}'</source>
        <target state="translated">{1}'에서 '{0}' 특성이 중복되었습니다.</target>
        <note />
      </trans-unit>
      <trans-unit id="ERR_ConditionalOnInterfaceMethod">
        <source>The Conditional attribute is not valid on interface members</source>
        <target state="translated">인터페이스 멤버에서는 Conditional 특성을 사용할 수 없습니다.</target>
        <note />
      </trans-unit>
      <trans-unit id="ERR_OperatorCantReturnVoid">
        <source>User-defined operators cannot return void</source>
        <target state="translated">사용자 정의 연산자는 void를 반환할 수 없습니다.</target>
        <note />
      </trans-unit>
      <trans-unit id="ERR_BadDynamicConversion">
        <source>'{0}': user-defined conversions to or from the dynamic type are not allowed</source>
        <target state="translated">'{0}': 동적 유형과의 사용자 정의 변환은 허용되지 않습니다.</target>
        <note />
      </trans-unit>
      <trans-unit id="ERR_InvalidAttributeArgument">
        <source>Invalid value for argument to '{0}' attribute</source>
        <target state="translated">{0}' 특성에 대해 잘못된 인수 값입니다.</target>
        <note />
      </trans-unit>
      <trans-unit id="ERR_ParameterNotValidForType">
        <source>Parameter not valid for the specified unmanaged type.</source>
        <target state="translated">지정한 관리되지 않은 형식에 대한 매개 변수가 잘못되었습니다.</target>
        <note />
      </trans-unit>
      <trans-unit id="ERR_AttributeParameterRequired1">
        <source>Attribute parameter '{0}' must be specified.</source>
        <target state="translated">{0}' 특성 매개 변수를 지정해야 합니다.</target>
        <note />
      </trans-unit>
      <trans-unit id="ERR_AttributeParameterRequired2">
        <source>Attribute parameter '{0}' or '{1}' must be specified.</source>
        <target state="translated">{0}' 또는 '{1}' 특성 매개 변수를 지정해야 합니다.</target>
        <note />
      </trans-unit>
      <trans-unit id="ERR_MarshalUnmanagedTypeNotValidForFields">
        <source>Unmanaged type '{0}' not valid for fields.</source>
        <target state="translated">관리되지 않은 형식 '{0}'은(는) 필드에서 유효하지 않습니다.</target>
        <note />
      </trans-unit>
      <trans-unit id="ERR_MarshalUnmanagedTypeOnlyValidForFields">
        <source>Unmanaged type '{0}' is only valid for fields.</source>
        <target state="translated">관리되지 않은 형식 '{0}'은(는) 필드에서만 유효합니다.</target>
        <note />
      </trans-unit>
      <trans-unit id="ERR_AttributeOnBadSymbolType">
        <source>Attribute '{0}' is not valid on this declaration type. It is only valid on '{1}' declarations.</source>
        <target state="translated">이 선언 형식에서는 '{0}' 특성이 유효하지 않습니다. 이 특성은 '{1}' 선언에서만 유효합니다.</target>
        <note />
      </trans-unit>
      <trans-unit id="ERR_FloatOverflow">
        <source>Floating-point constant is outside the range of type '{0}'</source>
        <target state="translated">부동 소수점 상수가 '{0}' 형식 범위 밖에 있습니다.</target>
        <note />
      </trans-unit>
      <trans-unit id="ERR_ComImportWithoutUuidAttribute">
        <source>The Guid attribute must be specified with the ComImport attribute</source>
        <target state="translated">Guid 특성은 ComImport 특성과 함께 지정해야 합니다.</target>
        <note />
      </trans-unit>
      <trans-unit id="ERR_InvalidNamedArgument">
        <source>Invalid value for named attribute argument '{0}'</source>
        <target state="translated">명명된 특성 인수 '{0}'에 대해 잘못된 값입니다.</target>
        <note />
      </trans-unit>
      <trans-unit id="ERR_DllImportOnInvalidMethod">
        <source>The DllImport attribute must be specified on a method marked 'static' and 'extern'</source>
        <target state="translated">DllImport 특성은 'static' 및 'extern'으로 표시된 메서드에만 지정할 수 있습니다.</target>
        <note />
      </trans-unit>
      <trans-unit id="ERR_EncUpdateFailedMissingAttribute">
        <source>Cannot update '{0}'; attribute '{1}' is missing.</source>
        <target state="translated">{0}'을(를) 업데이트할 수 없습니다. 특성 '{1}'이(가) 없습니다.</target>
        <note />
      </trans-unit>
      <trans-unit id="ERR_DllImportOnGenericMethod">
        <source>The DllImport attribute cannot be applied to a method that is generic or contained in a generic type.</source>
        <target state="translated">DllImport 특성은 제네릭이거나 제네릭 형식에 포함된 메서드에 적용할 수 없습니다.</target>
        <note />
      </trans-unit>
      <trans-unit id="ERR_FieldCantBeRefAny">
        <source>Field or property cannot be of type '{0}'</source>
        <target state="translated">필드 또는 속성은 '{0}' 형식일 수 없습니다.</target>
        <note />
      </trans-unit>
      <trans-unit id="ERR_FieldAutoPropCantBeByRefLike">
        <source>Field or auto-implemented property cannot be of type '{0}' unless it is an instance member of a ref struct.</source>
        <target state="translated">필드 또는 자동 구현 속성은 ref struct의 인스턴스 멤버인 경우 외에는 '{0}' 형식일 수 없습니다.</target>
        <note />
      </trans-unit>
      <trans-unit id="ERR_ArrayElementCantBeRefAny">
        <source>Array elements cannot be of type '{0}'</source>
        <target state="translated">배열 요소는 '{0}' 형식일 수 없습니다.</target>
        <note />
      </trans-unit>
      <trans-unit id="WRN_DeprecatedSymbol">
        <source>'{0}' is obsolete</source>
        <target state="translated">'{0}'은(는) 사용되지 않습니다.</target>
        <note />
      </trans-unit>
      <trans-unit id="WRN_DeprecatedSymbol_Title">
        <source>Type or member is obsolete</source>
        <target state="translated">형식 또는 멤버는 사용되지 않습니다.</target>
        <note />
      </trans-unit>
      <trans-unit id="ERR_NotAnAttributeClass">
        <source>'{0}' is not an attribute class</source>
        <target state="translated">'{0}'은(는) 특성 클래스가 아닙니다.</target>
        <note />
      </trans-unit>
      <trans-unit id="ERR_BadNamedAttributeArgument">
        <source>'{0}' is not a valid named attribute argument. Named attribute arguments must be fields which are not readonly, static, or const, or read-write properties which are public and not static.</source>
        <target state="translated">'명명된 특성 인수 '{0}'이(가) 잘못되었습니다. 명명된 특성 인수는 readonly, static 또는 const가 아닌 필드이거나 static이 아닌 public 읽기/쓰기 속성이어야 합니다.</target>
        <note />
      </trans-unit>
      <trans-unit id="WRN_DeprecatedSymbolStr">
        <source>'{0}' is obsolete: '{1}'</source>
        <target state="translated">'{0}'은(는) 사용되지 않습니다. '{1}'</target>
        <note />
      </trans-unit>
      <trans-unit id="WRN_DeprecatedSymbolStr_Title">
        <source>Type or member is obsolete</source>
        <target state="translated">형식 또는 멤버는 사용되지 않습니다.</target>
        <note />
      </trans-unit>
      <trans-unit id="ERR_DeprecatedSymbolStr">
        <source>'{0}' is obsolete: '{1}'</source>
        <target state="translated">'{0}'은(는) 사용되지 않습니다. '{1}'</target>
        <note />
      </trans-unit>
      <trans-unit id="ERR_IndexerCantHaveVoidType">
        <source>Indexers cannot have void type</source>
        <target state="translated">인덱서에는 void 형식을 사용할 수 없습니다.</target>
        <note />
      </trans-unit>
      <trans-unit id="ERR_VirtualPrivate">
        <source>'{0}': virtual or abstract members cannot be private</source>
        <target state="translated">'{0}': 가상 또는 추상 멤버는 전용일 수 없습니다.</target>
        <note />
      </trans-unit>
      <trans-unit id="ERR_ArrayInitToNonArrayType">
        <source>Can only use array initializer expressions to assign to array types. Try using a new expression instead.</source>
        <target state="translated">배열 이니셜라이저 식은 배열 형식에 할당하는 데에만 사용할 수 있습니다. 대신 new 식을 사용해 보세요.</target>
        <note />
      </trans-unit>
      <trans-unit id="ERR_ArrayInitInBadPlace">
        <source>Array initializers can only be used in a variable or field initializer. Try using a new expression instead.</source>
        <target state="translated">배열 이니셜라이저는 변수 또는 필드 이니셜라이저에서만 사용할 수 있습니다. 대신 new 식을 사용해 보세요.</target>
        <note />
      </trans-unit>
      <trans-unit id="ERR_MissingStructOffset">
        <source>'{0}': instance field in types marked with StructLayout(LayoutKind.Explicit) must have a FieldOffset attribute</source>
        <target state="needs-review-translation">'{0}': StructLayout(LayoutKind.Explicit)으로 표시된 인스턴스 필드 형식에는 FieldOffset 특성이 있어야 합니다.</target>
        <note />
      </trans-unit>
      <trans-unit id="WRN_ExternMethodNoImplementation">
        <source>Method, operator, or accessor '{0}' is marked external and has no attributes on it. Consider adding a DllImport attribute to specify the external implementation.</source>
        <target state="translated">{0}' 메서드, 연산자 또는 접근자가 외부로 표시되었지만 특성이 없습니다. DllImport 특성을 추가하여 외부 구현을 지정하세요.</target>
        <note />
      </trans-unit>
      <trans-unit id="WRN_ExternMethodNoImplementation_Title">
        <source>Method, operator, or accessor is marked external and has no attributes on it</source>
        <target state="translated">메서드, 연산자 또는 접근자가 external로 표시되었지만 특성이 없습니다.</target>
        <note />
      </trans-unit>
      <trans-unit id="WRN_ProtectedInSealed">
        <source>'{0}': new protected member declared in sealed class</source>
        <target state="translated">'{0}': sealed 클래스에 새 protected 멤버가 선언되었습니다.</target>
        <note />
      </trans-unit>
      <trans-unit id="WRN_ProtectedInSealed_Title">
        <source>New protected member declared in sealed class</source>
        <target state="translated">sealed 클래스에 새 protected 멤버가 선언되었습니다.</target>
        <note />
      </trans-unit>
      <trans-unit id="ERR_InterfaceImplementedByConditional">
        <source>Conditional member '{0}' cannot implement interface member '{1}' in type '{2}'</source>
        <target state="translated">{0}' 조건부 멤버는 '{2}' 형식으로 '{1}' 인터페이스 멤버를 구현할 수 없습니다.</target>
        <note />
      </trans-unit>
      <trans-unit id="ERR_IllegalRefParam">
        <source>ref and out are not valid in this context</source>
        <target state="translated">이 컨텍스트에서는 ref 및 out을 사용할 수 없습니다.</target>
        <note />
      </trans-unit>
      <trans-unit id="ERR_BadArgumentToAttribute">
        <source>The argument to the '{0}' attribute must be a valid identifier</source>
        <target state="translated">{0}' 특성의 인수에는 유효한 식별자를 사용해야 합니다.</target>
        <note />
      </trans-unit>
      <trans-unit id="ERR_StructOffsetOnBadStruct">
        <source>The FieldOffset attribute can only be placed on members of types marked with the StructLayout(LayoutKind.Explicit)</source>
        <target state="translated">FieldOffset 특성은 StructLayout(LayoutKind.Explicit)으로 표시된 형식의 멤버에만 배치할 수 있습니다.</target>
        <note />
      </trans-unit>
      <trans-unit id="ERR_StructOffsetOnBadField">
        <source>The FieldOffset attribute is not allowed on static or const fields</source>
        <target state="translated">static 또는 const 필드에는 FieldOffset 특성을 사용할 수 없습니다.</target>
        <note />
      </trans-unit>
      <trans-unit id="ERR_AttributeUsageOnNonAttributeClass">
        <source>Attribute '{0}' is only valid on classes derived from System.Attribute</source>
        <target state="translated">{0}' 특성은 System.Attribute에서 파생된 클래스에만 유효합니다.</target>
        <note />
      </trans-unit>
      <trans-unit id="WRN_PossibleMistakenNullStatement">
        <source>Possible mistaken empty statement</source>
        <target state="translated">빈 문에 오류가 있는 것 같습니다.</target>
        <note />
      </trans-unit>
      <trans-unit id="WRN_PossibleMistakenNullStatement_Title">
        <source>Possible mistaken empty statement</source>
        <target state="translated">빈 문에 오류가 있는 것 같습니다.</target>
        <note />
      </trans-unit>
      <trans-unit id="ERR_DuplicateNamedAttributeArgument">
        <source>'{0}' duplicate named attribute argument</source>
        <target state="translated">'{0}'은(는) 중복 명명된 특성 인수입니다.</target>
        <note />
      </trans-unit>
      <trans-unit id="ERR_DeriveFromEnumOrValueType">
        <source>'{0}' cannot derive from special class '{1}'</source>
        <target state="translated">'{0}'은(는) '{1}' 특수 클래스에서 파생될 수 없습니다.</target>
        <note />
      </trans-unit>
      <trans-unit id="ERR_DefaultMemberOnIndexedType">
        <source>Cannot specify the DefaultMember attribute on a type containing an indexer</source>
        <target state="translated">인덱서를 포함하는 형식에 DefaultMember 특성을 지정할 수 없습니다.</target>
        <note />
      </trans-unit>
      <trans-unit id="ERR_BogusType">
        <source>'{0}' is a type not supported by the language</source>
        <target state="translated">'{0}'은(는) 언어에서 지원하는 형식이 아닙니다.</target>
        <note />
      </trans-unit>
      <trans-unit id="WRN_UnassignedInternalField">
        <source>Field '{0}' is never assigned to, and will always have its default value {1}</source>
        <target state="translated">{0}' 필드에는 할당되지 않으므로 항상 {1} 기본값을 사용합니다.</target>
        <note />
      </trans-unit>
      <trans-unit id="WRN_UnassignedInternalField_Title">
        <source>Field is never assigned to, and will always have its default value</source>
        <target state="translated">필드에는 할당되지 않으므로 항상 기본값을 사용합니다.</target>
        <note />
      </trans-unit>
      <trans-unit id="ERR_CStyleArray">
        <source>Bad array declarator: To declare a managed array the rank specifier precedes the variable's identifier. To declare a fixed size buffer field, use the fixed keyword before the field type.</source>
        <target state="translated">배열 선언자가 잘못되었습니다. 관리되는 배열을 선언하려면 차수 지정자가 변수 식별자보다 앞에 와야 합니다. 고정 크기 버퍼 필드를 선언하려면 fixed 키워드를 필드 형식 앞에 사용하세요.</target>
        <note />
      </trans-unit>
      <trans-unit id="WRN_VacuousIntegralComp">
        <source>Comparison to integral constant is useless; the constant is outside the range of type '{0}'</source>
        <target state="translated">정수 계열 상수와 비교하는 것은 의미가 없습니다. 상수가 '{0}' 형식의 범위를 벗어났습니다.</target>
        <note />
      </trans-unit>
      <trans-unit id="WRN_VacuousIntegralComp_Title">
        <source>Comparison to integral constant is useless; the constant is outside the range of the type</source>
        <target state="translated">정수 계열 상수와 비교하는 것은 의미가 없습니다. 상수가 형식의 범위를 벗어났습니다.</target>
        <note />
      </trans-unit>
      <trans-unit id="ERR_AbstractAttributeClass">
        <source>Cannot apply attribute class '{0}' because it is abstract</source>
        <target state="translated">{0}' 특성 클래스는 abstract이므로 적용할 수 없습니다.</target>
        <note />
      </trans-unit>
      <trans-unit id="ERR_BadNamedAttributeArgumentType">
        <source>'{0}' is not a valid named attribute argument because it is not a valid attribute parameter type</source>
        <target state="translated">'{0}'이(가) 유효한 특성 매개 변수 형식이 아니므로 잘못 명명된 특성 인수입니다.</target>
        <note />
      </trans-unit>
      <trans-unit id="ERR_MissingPredefinedMember">
        <source>Missing compiler required member '{0}.{1}'</source>
        <target state="translated">{0}.{1}' 멤버가 필요한 컴파일러가 없습니다.</target>
        <note />
      </trans-unit>
      <trans-unit id="WRN_AttributeLocationOnBadDeclaration">
        <source>'{0}' is not a valid attribute location for this declaration. Valid attribute locations for this declaration are '{1}'. All attributes in this block will be ignored.</source>
        <target state="translated">'{0}'은(는) 이 선언에 유효한 특성 위치가 아닙니다. 이 선언에 유효한 특성 위치는 '{1}'입니다. 이 블록의 모든 특성이 무시됩니다.</target>
        <note />
      </trans-unit>
      <trans-unit id="WRN_AttributeLocationOnBadDeclaration_Title">
        <source>Not a valid attribute location for this declaration</source>
        <target state="translated">이 선언의 올바른 특성 위치가 아닙니다.</target>
        <note />
      </trans-unit>
      <trans-unit id="WRN_InvalidAttributeLocation">
        <source>'{0}' is not a recognized attribute location. Valid attribute locations for this declaration are '{1}'. All attributes in this block will be ignored.</source>
        <target state="translated">'{0}'은(는) 인식할 수 있는 특성 위치가 아닙니다. 이 선언의 유효한 특성 위치는 '{1}'입니다. 이 블록의 모든 특성이 무시됩니다.</target>
        <note />
      </trans-unit>
      <trans-unit id="WRN_InvalidAttributeLocation_Title">
        <source>Not a recognized attribute location</source>
        <target state="translated">인식할 수 있는 특성 위치가 아닙니다.</target>
        <note />
      </trans-unit>
      <trans-unit id="WRN_EqualsWithoutGetHashCode">
        <source>'{0}' overrides Object.Equals(object o) but does not override Object.GetHashCode()</source>
        <target state="translated">'{0}'은(는) Object.Equals(object o)를 재정의하지만 Object.GetHashCode()를 재정의하지 않습니다.</target>
        <note />
      </trans-unit>
      <trans-unit id="WRN_EqualsWithoutGetHashCode_Title">
        <source>Type overrides Object.Equals(object o) but does not override Object.GetHashCode()</source>
        <target state="translated">형식은 Object.Equals(object o)를 재정의하지만 Object.GetHashCode()를 재정의하지 않습니다.</target>
        <note />
      </trans-unit>
      <trans-unit id="WRN_EqualityOpWithoutEquals">
        <source>'{0}' defines operator == or operator != but does not override Object.Equals(object o)</source>
        <target state="translated">'{0}'은(는) == 연산자 또는 != 연산자를 정의하지만 Object.Equals(object o)를 재정의하지 않습니다.</target>
        <note />
      </trans-unit>
      <trans-unit id="WRN_EqualityOpWithoutEquals_Title">
        <source>Type defines operator == or operator != but does not override Object.Equals(object o)</source>
        <target state="translated">형식은 == 연산자 또는 != 연산자를 정의하지만 Object.Equals(object o)를 재정의하지 않습니다.</target>
        <note />
      </trans-unit>
      <trans-unit id="WRN_EqualityOpWithoutGetHashCode">
        <source>'{0}' defines operator == or operator != but does not override Object.GetHashCode()</source>
        <target state="translated">'{0}'은(는) == 연산자 또는 != 연산자를 정의하지만 Object.GetHashCode()를 재정의하지 않습니다.</target>
        <note />
      </trans-unit>
      <trans-unit id="WRN_EqualityOpWithoutGetHashCode_Title">
        <source>Type defines operator == or operator != but does not override Object.GetHashCode()</source>
        <target state="translated">형식은 == 연산자 또는 != 연산자를 정의하지만 Object.GetHashCode()를 재정의하지 않습니다.</target>
        <note />
      </trans-unit>
      <trans-unit id="ERR_OutAttrOnRefParam">
        <source>Cannot specify the Out attribute on a ref parameter without also specifying the In attribute.</source>
        <target state="translated">ref 매개 변수에 Out 특성만 지정할 수는 없습니다. In 특성도 지정해야 합니다.</target>
        <note />
      </trans-unit>
      <trans-unit id="ERR_OverloadRefKind">
        <source>'{0}' cannot define an overloaded {1} that differs only on parameter modifiers '{2}' and '{3}'</source>
        <target state="translated">'{0}'은(는) 매개 변수 한정자 '{2}' 및 '{3}'만 다른 오버로드된 {1}을(를) 정의할 수 없습니다.</target>
        <note />
      </trans-unit>
      <trans-unit id="ERR_LiteralDoubleCast">
        <source>Literal of type double cannot be implicitly converted to type '{1}'; use an '{0}' suffix to create a literal of this type</source>
        <target state="translated">double 형식의 리터럴을 암시적으로 '{1}' 형식으로 변환할 수 없습니다. 이 형식의 리터럴을 만들려면 '{0}' 접미사를 사용하세요.</target>
        <note />
      </trans-unit>
      <trans-unit id="WRN_IncorrectBooleanAssg">
        <source>Assignment in conditional expression is always constant; did you mean to use == instead of = ?</source>
        <target state="translated">조건식에 할당을 사용하면 항상 상수가 됩니다. = 대신 ==을 사용하세요.</target>
        <note />
      </trans-unit>
      <trans-unit id="WRN_IncorrectBooleanAssg_Title">
        <source>Assignment in conditional expression is always constant</source>
        <target state="translated">조건식에 할당을 사용하면 항상 상수가 됩니다.</target>
        <note />
      </trans-unit>
      <trans-unit id="ERR_ProtectedInStruct">
        <source>'{0}': new protected member declared in struct</source>
        <target state="translated">'{0}': 구조체에 새 protected 멤버가 선언되었습니다.</target>
        <note />
      </trans-unit>
      <trans-unit id="ERR_InconsistentIndexerNames">
        <source>Two indexers have different names; the IndexerName attribute must be used with the same name on every indexer within a type</source>
        <target state="translated">두 인덱서의 이름이 다릅니다. IndexerName 특성은 한 형식 안의 모든 인덱서에 대해서는 같은 이름으로 사용되어야 합니다.</target>
        <note />
      </trans-unit>
      <trans-unit id="ERR_ComImportWithUserCtor">
        <source>A class with the ComImport attribute cannot have a user-defined constructor</source>
        <target state="translated">ComImport 특성이 있는 클래스에는 사용자 정의 생성자를 사용할 수 없습니다.</target>
        <note />
      </trans-unit>
      <trans-unit id="ERR_FieldCantHaveVoidType">
        <source>Field cannot have void type</source>
        <target state="translated">필드에는 void 형식을 사용할 수 없습니다.</target>
        <note />
      </trans-unit>
      <trans-unit id="WRN_NonObsoleteOverridingObsolete">
        <source>Member '{0}' overrides obsolete member '{1}'. Add the Obsolete attribute to '{0}'.</source>
        <target state="translated">{0}' 멤버는 사용되지 않는 멤버 '{1}'을(를) 재정의합니다. '{0}'에 Obsolete 특성을 추가하세요.</target>
        <note />
      </trans-unit>
      <trans-unit id="WRN_NonObsoleteOverridingObsolete_Title">
        <source>Member overrides obsolete member</source>
        <target state="translated">멤버가 사용되지 않는 멤버를 재정의합니다.</target>
        <note />
      </trans-unit>
      <trans-unit id="ERR_SystemVoid">
        <source>System.Void cannot be used from C# -- use typeof(void) to get the void type object</source>
        <target state="translated">System.Void는 C#에서 사용할 수 없습니다. void 형식 개체를 가져오려면 typeof(void)를 사용하세요.</target>
        <note />
      </trans-unit>
      <trans-unit id="ERR_ExplicitParamArray">
        <source>Do not use 'System.ParamArrayAttribute'. Use the 'params' keyword instead.</source>
        <target state="translated">System.ParamArrayAttribute'를 사용하지 않고, 대신 'params' 키워드를 사용하세요.</target>
        <note />
      </trans-unit>
      <trans-unit id="WRN_BitwiseOrSignExtend">
        <source>Bitwise-or operator used on a sign-extended operand; consider casting to a smaller unsigned type first</source>
        <target state="translated">부호 확장 피연산자에 비트 OR 연산자를 사용했습니다. 더 작은 부호 없는 형식으로 먼저 캐스팅하세요.</target>
        <note />
      </trans-unit>
      <trans-unit id="WRN_BitwiseOrSignExtend_Title">
        <source>Bitwise-or operator used on a sign-extended operand</source>
        <target state="translated">부호 확장된 피연산자에 비트 OR 연산자를 사용했습니다.</target>
        <note />
      </trans-unit>
      <trans-unit id="WRN_BitwiseOrSignExtend_Description">
        <source>The compiler implicitly widened and sign-extended a variable, and then used the resulting value in a bitwise OR operation. This can result in unexpected behavior.</source>
        <target state="translated">컴파일러에서 변수를 암시적으로 넓히고 부호 확장한 다음 비트 OR 연산에서 결과 값을 사용했습니다. 예기치 않은 동작이 발생할 수 있습니다.</target>
        <note />
      </trans-unit>
      <trans-unit id="ERR_VolatileStruct">
        <source>'{0}': a volatile field cannot be of the type '{1}'</source>
        <target state="translated">'{0}': volatile 필드는 '{1}' 형식일 수 없습니다.</target>
        <note />
      </trans-unit>
      <trans-unit id="ERR_VolatileAndReadonly">
        <source>'{0}': a field cannot be both volatile and readonly</source>
        <target state="translated">'{0}': 필드는 volatile이면서 readonly일 수 없습니다.</target>
        <note />
      </trans-unit>
      <trans-unit id="ERR_AbstractField">
        <source>The modifier 'abstract' is not valid on fields. Try using a property instead.</source>
        <target state="translated">필드의 'abstract' 한정자가 유효하지 않습니다. 대신 속성을 사용해 보세요.</target>
        <note />
      </trans-unit>
      <trans-unit id="ERR_BogusExplicitImpl">
        <source>'{0}' cannot implement '{1}' because it is not supported by the language</source>
        <target state="translated">'{0}'은(는) 언어에서 지원되지 않으므로 '{1}'을(를) 구현할 수 없습니다.</target>
        <note />
      </trans-unit>
      <trans-unit id="ERR_ExplicitMethodImplAccessor">
        <source>'{0}' explicit method implementation cannot implement '{1}' because it is an accessor</source>
        <target state="translated">'명시적 메서드 구현에서 '{0}'은(는) 접근자이므로 '{1}'을(를) 구현할 수 없습니다.</target>
        <note />
      </trans-unit>
      <trans-unit id="WRN_CoClassWithoutComImport">
        <source>'{0}' interface marked with 'CoClassAttribute' not marked with 'ComImportAttribute'</source>
        <target state="translated">'{0}' 인터페이스는 'CoClassAttribute'로 표시되어 있고 'ComImportAttribute'로 표시되어 있지 않습니다.</target>
        <note />
      </trans-unit>
      <trans-unit id="WRN_CoClassWithoutComImport_Title">
        <source>Interface marked with 'CoClassAttribute' not marked with 'ComImportAttribute'</source>
        <target state="translated">인터페이스는 'CoClassAttribute'로 표시되어 있고 'ComImportAttribute'로 표시되어 있지 않습니다.</target>
        <note />
      </trans-unit>
      <trans-unit id="ERR_ConditionalWithOutParam">
        <source>Conditional member '{0}' cannot have an out parameter</source>
        <target state="translated">{0}' 조건부 멤버에는 out 매개 변수를 사용할 수 없습니다.</target>
        <note />
      </trans-unit>
      <trans-unit id="ERR_AccessorImplementingMethod">
        <source>Accessor '{0}' cannot implement interface member '{1}' for type '{2}'. Use an explicit interface implementation.</source>
        <target state="translated">{0}' 접근자는 '{2}' 형식에 대해 '{1}' 인터페이스 멤버를 구현할 수 없습니다. 명시적 인터페이스 구현을 사용하세요.</target>
        <note />
      </trans-unit>
      <trans-unit id="ERR_AliasQualAsExpression">
        <source>The namespace alias qualifier '::' always resolves to a type or namespace so is illegal here. Consider using '.' instead.</source>
        <target state="translated">네임스페이스 별칭 한정자 '::'은 항상 형식 또는 네임스페이스를 확인하므로 여기에 사용할 수 없습니다. 대신 '.'를 사용하세요.</target>
        <note />
      </trans-unit>
      <trans-unit id="ERR_DerivingFromATyVar">
        <source>Cannot derive from '{0}' because it is a type parameter</source>
        <target state="translated">형식 매개 변수이므로 '{0}'에서 파생될 수 없습니다.</target>
        <note />
      </trans-unit>
      <trans-unit id="ERR_DuplicateTypeParameter">
        <source>Duplicate type parameter '{0}'</source>
        <target state="translated">중복된 '{0}' 형식 매개 변수입니다.</target>
        <note />
      </trans-unit>
      <trans-unit id="WRN_TypeParameterSameAsOuterTypeParameter">
        <source>Type parameter '{0}' has the same name as the type parameter from outer type '{1}'</source>
        <target state="translated">{0}' 형식 매개 변수가 외부 형식 '{1}'의 형식 매개 변수와 이름이 같습니다.</target>
        <note />
      </trans-unit>
      <trans-unit id="WRN_TypeParameterSameAsOuterTypeParameter_Title">
        <source>Type parameter has the same name as the type parameter from outer type</source>
        <target state="translated">형식 매개 변수가 외부 형식의 형식 매개 변수와 이름이 같습니다.</target>
        <note />
      </trans-unit>
      <trans-unit id="ERR_TypeVariableSameAsParent">
        <source>Type parameter '{0}' has the same name as the containing type, or method</source>
        <target state="translated">{0}' 형식 매개 변수의 이름이 포함하는 형식 또는 메서드의 이름과 같습니다.</target>
        <note />
      </trans-unit>
      <trans-unit id="ERR_UnifyingInterfaceInstantiations">
        <source>'{0}' cannot implement both '{1}' and '{2}' because they may unify for some type parameter substitutions</source>
        <target state="translated">'{1}'과(와) '{2}'은(는) 일부 형식 매개 변수를 대체할 때 통합될 수 있으므로 '{0}'에서는 둘 다 구현할 수 없습니다.</target>
        <note />
      </trans-unit>
      <trans-unit id="ERR_GenericDerivingFromAttribute">
        <source>A generic type cannot derive from '{0}' because it is an attribute class</source>
        <target state="translated">{0}'은(는) 특성 클래스이므로 제네릭 형식을 파생시킬 수 없습니다.</target>
        <note />
      </trans-unit>
      <trans-unit id="ERR_TyVarNotFoundInConstraint">
        <source>'{1}' does not define type parameter '{0}'</source>
        <target state="translated">'{1}'은(는) '{0}' 형식 매개 변수를 정의하지 않습니다.</target>
        <note />
      </trans-unit>
      <trans-unit id="ERR_BadBoundType">
        <source>'{0}' is not a valid constraint. A type used as a constraint must be an interface, a non-sealed class or a type parameter.</source>
        <target state="translated">'{0}'은(는) 유효한 제약 조건이 아닙니다. 제약 조건으로 사용되는 형식은 인터페이스, 봉인되지 않은 클래스 또는 형식 매개 변수여야 합니다.</target>
        <note />
      </trans-unit>
      <trans-unit id="ERR_SpecialTypeAsBound">
        <source>Constraint cannot be special class '{0}'</source>
        <target state="translated">제약 조건은 '{0}' 특수 클래스가 될 수 없습니다.</target>
        <note />
      </trans-unit>
      <trans-unit id="ERR_BadVisBound">
        <source>Inconsistent accessibility: constraint type '{1}' is less accessible than '{0}'</source>
        <target state="translated">일관성 없는 액세스 가능성: '{1}' 제약 조건 형식이 '{0}'보다 액세스하기 어렵습니다.</target>
        <note />
      </trans-unit>
      <trans-unit id="ERR_LookupInTypeVariable">
        <source>Cannot do member lookup in '{0}' because it is a type parameter</source>
        <target state="translated">{0}'은(는) 형식 매개 변수이므로 멤버를 조회할 수 없습니다.</target>
        <note />
      </trans-unit>
      <trans-unit id="ERR_BadConstraintType">
        <source>Invalid constraint type. A type used as a constraint must be an interface, a non-sealed class or a type parameter.</source>
        <target state="translated">잘못된 제약 조건 형식입니다. 제약 조건으로 사용되는 형식은 인터페이스, 봉인되지 않은 클래스 또는 형식 매개 변수여야 합니다.</target>
        <note />
      </trans-unit>
      <trans-unit id="ERR_InstanceMemberInStaticClass">
        <source>'{0}': cannot declare instance members in a static class</source>
        <target state="translated">'{0}': 정적 클래스에 인스턴스 멤버를 선언할 수 없습니다.</target>
        <note />
      </trans-unit>
      <trans-unit id="ERR_StaticBaseClass">
        <source>'{1}': cannot derive from static class '{0}'</source>
        <target state="translated">'{1}': 정적 클래스 '{0}'에서 파생될 수 없습니다.</target>
        <note />
      </trans-unit>
      <trans-unit id="ERR_ConstructorInStaticClass">
        <source>Static classes cannot have instance constructors</source>
        <target state="translated">정적 클래스는 인스턴스 생성자를 포함할 수 없습니다.</target>
        <note />
      </trans-unit>
      <trans-unit id="ERR_DestructorInStaticClass">
        <source>Static classes cannot contain destructors</source>
        <target state="translated">정적 클래스는 소멸자를 포함할 수 없습니다.</target>
        <note />
      </trans-unit>
      <trans-unit id="ERR_InstantiatingStaticClass">
        <source>Cannot create an instance of the static class '{0}'</source>
        <target state="translated">{0}' 정적 클래스의 인스턴스를 만들 수 없습니다.</target>
        <note />
      </trans-unit>
      <trans-unit id="ERR_StaticDerivedFromNonObject">
        <source>Static class '{0}' cannot derive from type '{1}'. Static classes must derive from object.</source>
        <target state="translated">정적 클래스 '{0}'은(는) '{1}' 형식에서 파생될 수 없습니다. 정적 클래스는 개체에서 파생되어야 합니다.</target>
        <note />
      </trans-unit>
      <trans-unit id="ERR_StaticClassInterfaceImpl">
        <source>'{0}': static classes cannot implement interfaces</source>
        <target state="translated">'{0}': 정적 클래스는 인터페이스를 구현할 수 없습니다.</target>
        <note />
      </trans-unit>
      <trans-unit id="ERR_RefStructInterfaceImpl">
        <source>'{0}': ref structs cannot implement interfaces</source>
        <target state="translated">'{0}': ref struct에서 인터페이스를 구현할 수 없습니다.</target>
        <note />
      </trans-unit>
      <trans-unit id="ERR_OperatorInStaticClass">
        <source>'{0}': static classes cannot contain user-defined operators</source>
        <target state="translated">'{0}': 정적 클래스는 사용자 정의 연산자를 포함할 수 없습니다.</target>
        <note />
      </trans-unit>
      <trans-unit id="ERR_ConvertToStaticClass">
        <source>Cannot convert to static type '{0}'</source>
        <target state="translated">{0}' 정적 형식으로 변환할 수 없습니다.</target>
        <note />
      </trans-unit>
      <trans-unit id="ERR_ConstraintIsStaticClass">
        <source>'{0}': static classes cannot be used as constraints</source>
        <target state="translated">'{0}': 정적 클래스는 제약 조건으로 사용할 수 없습니다.</target>
        <note />
      </trans-unit>
      <trans-unit id="ERR_GenericArgIsStaticClass">
        <source>'{0}': static types cannot be used as type arguments</source>
        <target state="translated">'{0}': 정적 형식은 형식 인수로 사용할 수 없습니다.</target>
        <note />
      </trans-unit>
      <trans-unit id="ERR_ArrayOfStaticClass">
        <source>'{0}': array elements cannot be of static type</source>
        <target state="translated">'{0}': 배열 요소는 정적 형식일 수 없습니다.</target>
        <note />
      </trans-unit>
      <trans-unit id="ERR_IndexerInStaticClass">
        <source>'{0}': cannot declare indexers in a static class</source>
        <target state="translated">'{0}': 정적 클래스에는 인덱서를 선언할 수 없습니다.</target>
        <note />
      </trans-unit>
      <trans-unit id="ERR_ParameterIsStaticClass">
        <source>'{0}': static types cannot be used as parameters</source>
        <target state="translated">'{0}': 정적 형식은 매개 변수로 사용할 수 없습니다.</target>
        <note />
      </trans-unit>
      <trans-unit id="ERR_ReturnTypeIsStaticClass">
        <source>'{0}': static types cannot be used as return types</source>
        <target state="translated">'{0}': 정적 형식은 반환 형식으로 사용할 수 없습니다.</target>
        <note />
      </trans-unit>
      <trans-unit id="ERR_VarDeclIsStaticClass">
        <source>Cannot declare a variable of static type '{0}'</source>
        <target state="translated">{0}' 정적 형식의 변수를 선언할 수 없습니다.</target>
        <note />
      </trans-unit>
      <trans-unit id="ERR_BadEmptyThrowInFinally">
        <source>A throw statement with no arguments is not allowed in a finally clause that is nested inside the nearest enclosing catch clause</source>
        <target state="translated">바로 바깥쪽 catch 절에 중첩된 finally 절에는 인수가 없는 throw 문을 사용할 수 없습니다.</target>
        <note />
      </trans-unit>
      <trans-unit id="ERR_InvalidSpecifier">
        <source>'{0}' is not a valid format specifier</source>
        <target state="translated">'{0}'은(는) 유효한 서식 지정자가 아닙니다.</target>
        <note />
      </trans-unit>
      <trans-unit id="WRN_AssignmentToLockOrDispose">
        <source>Possibly incorrect assignment to local '{0}' which is the argument to a using or lock statement. The Dispose call or unlocking will happen on the original value of the local.</source>
        <target state="translated">using 또는 lock 문의 인수인 지역 변수 '{0}'에 대한 할당이 잘못되었을 수 있습니다. 지역 변수의 원래 값에 대해 Dispose 호출 또는 잠금 해제가 수행됩니다.</target>
        <note />
      </trans-unit>
      <trans-unit id="WRN_AssignmentToLockOrDispose_Title">
        <source>Possibly incorrect assignment to local which is the argument to a using or lock statement</source>
        <target state="translated">using 또는 lock 문의 인수인 지역 변수에 대한 할당이 잘못되었을 수 있습니다.</target>
        <note />
      </trans-unit>
      <trans-unit id="ERR_ForwardedTypeInThisAssembly">
        <source>Type '{0}' is defined in this assembly, but a type forwarder is specified for it</source>
        <target state="translated">{0}' 형식이 이 어셈블리에 정의되었지만 형식 전달자가 지정되었습니다.</target>
        <note />
      </trans-unit>
      <trans-unit id="ERR_ForwardedTypeIsNested">
        <source>Cannot forward type '{0}' because it is a nested type of '{1}'</source>
        <target state="translated">{0}' 형식은 '{1}'의 중첩 형식이므로 전달할 수 없습니다.</target>
        <note />
      </trans-unit>
      <trans-unit id="ERR_CycleInTypeForwarder">
        <source>The type forwarder for type '{0}' in assembly '{1}' causes a cycle</source>
        <target state="translated">{0}' 형식에 대한 형식 전달자가 '{1}' 어셈블리에서 순환됩니다.</target>
        <note />
      </trans-unit>
      <trans-unit id="ERR_AssemblyNameOnNonModule">
        <source>The /moduleassemblyname option may only be specified when building a target type of 'module'</source>
        <target state="translated">/moduleassemblyname 옵션은 빌드하는 대상 형식이 'module'인 경우에만 지정할 수 있습니다.</target>
        <note />
      </trans-unit>
      <trans-unit id="ERR_InvalidAssemblyName">
        <source>Assembly reference '{0}' is invalid and cannot be resolved</source>
        <target state="translated">{0}' 어셈블리 참조가 잘못되어 확인할 수 없습니다.</target>
        <note />
      </trans-unit>
      <trans-unit id="ERR_InvalidFwdType">
        <source>Invalid type specified as an argument for TypeForwardedTo attribute</source>
        <target state="translated">TypeForwardedTo 특성의 인수로 잘못된 형식이 지정되었습니다.</target>
        <note />
      </trans-unit>
      <trans-unit id="ERR_CloseUnimplementedInterfaceMemberStatic">
        <source>'{0}' does not implement interface member '{1}'. '{2}' cannot implement an interface member because it is static.</source>
        <target state="translated">'{0}'은(는) '{1}' 인터페이스 멤버를 구현하지 않습니다. '{2}'은(는) static이므로 인터페이스 멤버를 구현할 수 없습니다.</target>
        <note />
      </trans-unit>
      <trans-unit id="ERR_CloseUnimplementedInterfaceMemberNotPublic">
        <source>'{0}' does not implement interface member '{1}'. '{2}' cannot implement an interface member because it is not public.</source>
        <target state="translated">'{0}'은(는) '{1}' 인터페이스 멤버를 구현하지 않습니다. '{2}'은(는) public이 아니므로 인터페이스 멤버를 구현할 수 없습니다.</target>
        <note />
      </trans-unit>
      <trans-unit id="ERR_CloseUnimplementedInterfaceMemberWrongReturnType">
        <source>'{0}' does not implement interface member '{1}'. '{2}' cannot implement '{1}' because it does not have the matching return type of '{3}'.</source>
        <target state="translated">'{0}'은(는) '{1}' 인터페이스 멤버를 구현하지 않습니다. '{2}'에 일치하는 반환 형식 '{3}'이(가) 없으므로 '{1}'을(를) 구현할 수 없습니다.</target>
        <note />
      </trans-unit>
      <trans-unit id="ERR_DuplicateTypeForwarder">
        <source>'{0}' duplicate TypeForwardedToAttribute</source>
        <target state="translated">'{0}'에서 TypeForwardedToAttribute가 중복됩니다.</target>
        <note />
      </trans-unit>
      <trans-unit id="ERR_ExpectedSelectOrGroup">
        <source>A query body must end with a select clause or a group clause</source>
        <target state="translated">쿼리 본문은 select 절 또는 group 절로 끝나야 합니다.</target>
        <note />
      </trans-unit>
      <trans-unit id="ERR_ExpectedContextualKeywordOn">
        <source>Expected contextual keyword 'on'</source>
        <target state="translated">상황별 키워드 'on'이 필요합니다.</target>
        <note />
      </trans-unit>
      <trans-unit id="ERR_ExpectedContextualKeywordEquals">
        <source>Expected contextual keyword 'equals'</source>
        <target state="translated">상황별 키워드 'equals'가 필요합니다.</target>
        <note />
      </trans-unit>
      <trans-unit id="ERR_ExpectedContextualKeywordBy">
        <source>Expected contextual keyword 'by'</source>
        <target state="translated">상황별 키워드 'by'가 필요합니다.</target>
        <note />
      </trans-unit>
      <trans-unit id="ERR_InvalidAnonymousTypeMemberDeclarator">
        <source>Invalid anonymous type member declarator. Anonymous type members must be declared with a member assignment, simple name or member access.</source>
        <target state="translated">잘못된 익명 형식 멤버 선언자입니다. 익명 형식 멤버는 멤버 할당, 단순한 이름 또는 멤버 액세스로 선언되어야 합니다.</target>
        <note />
      </trans-unit>
      <trans-unit id="ERR_InvalidInitializerElementInitializer">
        <source>Invalid initializer member declarator</source>
        <target state="translated">잘못된 이니셜라이저 멤버 선언자입니다.</target>
        <note />
      </trans-unit>
      <trans-unit id="ERR_InconsistentLambdaParameterUsage">
        <source>Inconsistent lambda parameter usage; parameter types must be all explicit or all implicit</source>
        <target state="translated">람다 매개 변수가 일관성 없이 사용되었습니다. 매개 변수 형식은 모두 명시적이거나 암시적이어야 합니다.</target>
        <note />
      </trans-unit>
      <trans-unit id="ERR_PartialMethodInvalidModifier">
        <source>A partial method cannot have access modifiers or the virtual, abstract, override, new, sealed, or extern modifiers</source>
        <target state="translated">부분 메서드(Partial Method)에는 액세스 한정자 또는 virtual, abstract, override, new, sealed나 extern 한정자를 사용할 수 없습니다.</target>
        <note />
      </trans-unit>
      <trans-unit id="ERR_PartialMethodOnlyInPartialClass">
        <source>A partial method must be declared within a partial class or partial struct</source>
        <target state="translated">부분 메서드(Partial Method)는 partial 클래스 또는 partial 구조체 내에 선언해야 합니다.</target>
        <note />
      </trans-unit>
      <trans-unit id="ERR_PartialMethodCannotHaveOutParameters">
        <source>A partial method cannot have out parameters</source>
        <target state="translated">부분 메서드(Partial Method)에는 out 매개 변수를 사용할 수 없습니다.</target>
        <note />
      </trans-unit>
      <trans-unit id="ERR_PartialMethodNotExplicit">
        <source>A partial method may not explicitly implement an interface method</source>
        <target state="translated">부분 메서드(Partial Method)는 인터페이스 메서드를 명시적으로 구현할 수 없습니다.</target>
        <note />
      </trans-unit>
      <trans-unit id="ERR_PartialMethodExtensionDifference">
        <source>Both partial method declarations must be extension methods or neither may be an extension method</source>
        <target state="translated">두 부분 메서드(Partial Method) 선언 모두 확장 메서드이거나 확장 메서드가 아니어야 합니다.</target>
        <note />
      </trans-unit>
      <trans-unit id="ERR_PartialMethodOnlyOneLatent">
        <source>A partial method may not have multiple defining declarations</source>
        <target state="translated">부분 메서드(Partial Method)에는 하나의 정의 선언만 사용할 수 있습니다.</target>
        <note />
      </trans-unit>
      <trans-unit id="ERR_PartialMethodOnlyOneActual">
        <source>A partial method may not have multiple implementing declarations</source>
        <target state="translated">부분 메서드(Partial Method)에는 하나의 구현 선언만 사용할 수 있습니다.</target>
        <note />
      </trans-unit>
      <trans-unit id="ERR_PartialMethodParamsDifference">
        <source>Both partial method declarations must use a params parameter or neither may use a params parameter</source>
        <target state="translated">두 부분 메서드(Partial Method) 선언 모두 params 매개 변수를 사용하거나 params 매개 변수를 사용할 수 없습니다.</target>
        <note />
      </trans-unit>
      <trans-unit id="ERR_PartialMethodMustHaveLatent">
        <source>No defining declaration found for implementing declaration of partial method '{0}'</source>
        <target state="translated">{0}' 부분 메서드(Partial Method)의 구현 선언에 대한 정의 선언이 없습니다.</target>
        <note />
      </trans-unit>
      <trans-unit id="ERR_PartialMethodInconsistentTupleNames">
        <source>Both partial method declarations, '{0}' and '{1}', must use the same tuple element names.</source>
        <target state="translated">두 부분 메서드(Partial Method) 선언 '{0}' 및 '{1}' 모두에서 동일한 튜플 요소 이름을 사용해야 합니다.</target>
        <note />
      </trans-unit>
      <trans-unit id="ERR_PartialMethodInconsistentConstraints">
        <source>Partial method declarations of '{0}' have inconsistent type parameter constraints</source>
        <target state="translated">{0}'의 부분 메서드(Partial Method) 선언에 일관성이 없는 형식 매개 변수 제약 조건이 있습니다.</target>
        <note />
      </trans-unit>
      <trans-unit id="ERR_PartialMethodToDelegate">
        <source>Cannot create delegate from method '{0}' because it is a partial method without an implementing declaration</source>
        <target state="translated">{0}'은(는) 구현 선언이 없는 부분 메서드(Partial Method)이므로 이 메서드로부터 대리자를 만들 수 없습니다.</target>
        <note />
      </trans-unit>
      <trans-unit id="ERR_PartialMethodStaticDifference">
        <source>Both partial method declarations must be static or neither may be static</source>
        <target state="translated">두 부분 메서드(Partial Method) 선언 모두 static이거나 static이 아니어야 합니다.</target>
        <note />
      </trans-unit>
      <trans-unit id="ERR_PartialMethodUnsafeDifference">
        <source>Both partial method declarations must be unsafe or neither may be unsafe</source>
        <target state="translated">두 부분 메서드(Partial Method) 선언 모두 unsafe이거나 unsafe가 아니어야 합니다.</target>
        <note />
      </trans-unit>
      <trans-unit id="ERR_PartialMethodInExpressionTree">
        <source>Partial methods with only a defining declaration or removed conditional methods cannot be used in expression trees</source>
        <target state="translated">정의 선언만 있는 부분 메서드(Partial Method) 또는 제거된 조건부 메서드는 식 트리에 사용할 수 없습니다.</target>
        <note />
      </trans-unit>
      <trans-unit id="ERR_PartialMethodMustReturnVoid">
        <source>Partial methods must have a void return type</source>
        <target state="translated">부분 메서드(Partial Method)의 반환 형식은 void여야 합니다.</target>
        <note />
      </trans-unit>
      <trans-unit id="WRN_ObsoleteOverridingNonObsolete">
        <source>Obsolete member '{0}' overrides non-obsolete member '{1}'</source>
        <target state="translated">사용되지 않는 '{0}' 멤버가 사용되는 '{1}' 멤버를 재정의합니다.</target>
        <note />
      </trans-unit>
      <trans-unit id="WRN_ObsoleteOverridingNonObsolete_Title">
        <source>Obsolete member overrides non-obsolete member</source>
        <target state="translated">사용되지 않는 멤버가 사용되는 멤버를 재정의합니다.</target>
        <note />
      </trans-unit>
      <trans-unit id="WRN_DebugFullNameTooLong">
        <source>The fully qualified name for '{0}' is too long for debug information. Compile without '/debug' option.</source>
        <target state="translated">{0}'의 정규화된 이름이 디버그 정보로는 너무 깁니다. '/debug' 옵션 없이 컴파일됩니다.</target>
        <note />
      </trans-unit>
      <trans-unit id="WRN_DebugFullNameTooLong_Title">
        <source>Fully qualified name is too long for debug information</source>
        <target state="translated">정규화된 이름이 너무 길어서 디버그 정보에 사용할 수 없습니다.</target>
        <note />
      </trans-unit>
      <trans-unit id="ERR_ImplicitlyTypedVariableAssignedBadValue">
        <source>Cannot assign {0} to an implicitly-typed variable</source>
        <target state="translated">암시적으로 형식화된 변수에 {0}을(를) 할당할 수 없습니다.</target>
        <note />
      </trans-unit>
      <trans-unit id="ERR_ImplicitlyTypedVariableWithNoInitializer">
        <source>Implicitly-typed variables must be initialized</source>
        <target state="translated">암시적으로 형식화된 지역 변수는 초기화해야 합니다.</target>
        <note />
      </trans-unit>
      <trans-unit id="ERR_ImplicitlyTypedVariableMultipleDeclarator">
        <source>Implicitly-typed variables cannot have multiple declarators</source>
        <target state="translated">암시적으로 형식화된 변수에는 선언자를 여러 개 사용할 수 없습니다.</target>
        <note />
      </trans-unit>
      <trans-unit id="ERR_ImplicitlyTypedVariableAssignedArrayInitializer">
        <source>Cannot initialize an implicitly-typed variable with an array initializer</source>
        <target state="translated">암시적으로 형식화된 변수는 배열 이니셜라이저를 사용하여 초기화할 수 없습니다.</target>
        <note />
      </trans-unit>
      <trans-unit id="ERR_ImplicitlyTypedLocalCannotBeFixed">
        <source>Implicitly-typed local variables cannot be fixed</source>
        <target state="translated">암시적으로 형식화된 지역 변수는 fixed일 수 없습니다.</target>
        <note />
      </trans-unit>
      <trans-unit id="ERR_ImplicitlyTypedVariableCannotBeConst">
        <source>Implicitly-typed variables cannot be constant</source>
        <target state="translated">암시적으로 형식화된 변수는 상수일 수 없습니다.</target>
        <note />
      </trans-unit>
      <trans-unit id="WRN_ExternCtorNoImplementation">
        <source>Constructor '{0}' is marked external</source>
        <target state="translated">{0}' 생성자가 external로 표시되었습니다.</target>
        <note />
      </trans-unit>
      <trans-unit id="WRN_ExternCtorNoImplementation_Title">
        <source>Constructor is marked external</source>
        <target state="translated">생성자가 external로 표시되었습니다.</target>
        <note />
      </trans-unit>
      <trans-unit id="ERR_TypeVarNotFound">
        <source>The contextual keyword 'var' may only appear within a local variable declaration or in script code</source>
        <target state="translated">상황별 키워드 'var'는 지역 변수 선언이나 스크립트 코드에만 표시할 수 있습니다.</target>
        <note />
      </trans-unit>
      <trans-unit id="ERR_ImplicitlyTypedArrayNoBestType">
        <source>No best type found for implicitly-typed array</source>
        <target state="translated">암시적으로 형식화된 배열에 가장 적합한 형식이 없습니다.</target>
        <note />
      </trans-unit>
      <trans-unit id="ERR_AnonymousTypePropertyAssignedBadValue">
        <source>Cannot assign '{0}' to anonymous type property</source>
        <target state="translated">무명 형식 속성에 {0}을(를) 할당할 수 없습니다.</target>
        <note />
      </trans-unit>
      <trans-unit id="ERR_ExpressionTreeContainsBaseAccess">
        <source>An expression tree may not contain a base access</source>
        <target state="translated">식 트리에는 기본 액세스를 사용할 수 없습니다.</target>
        <note />
      </trans-unit>
      <trans-unit id="ERR_ExpressionTreeContainsAssignment">
        <source>An expression tree may not contain an assignment operator</source>
        <target state="translated">식 트리에는 할당 연산자를 사용할 수 없습니다.</target>
        <note />
      </trans-unit>
      <trans-unit id="ERR_AnonymousTypeDuplicatePropertyName">
        <source>An anonymous type cannot have multiple properties with the same name</source>
        <target state="translated">익명 형식에는 동일한 이름의 속성을 여러 개 사용할 수 없습니다.</target>
        <note />
      </trans-unit>
      <trans-unit id="ERR_StatementLambdaToExpressionTree">
        <source>A lambda expression with a statement body cannot be converted to an expression tree</source>
        <target state="translated">문 본문이 있는 람다 식은 식 트리로 변환할 수 없습니다.</target>
        <note />
      </trans-unit>
      <trans-unit id="ERR_ExpressionTreeMustHaveDelegate">
        <source>Cannot convert lambda to an expression tree whose type argument '{0}' is not a delegate type</source>
        <target state="translated">람다 식을 '{0}' 형식 인수가 대리자 형식이 아닌 식 트리로 변환할 수 없습니다.</target>
        <note />
      </trans-unit>
      <trans-unit id="ERR_AnonymousTypeNotAvailable">
        <source>Cannot use anonymous type in a constant expression</source>
        <target state="translated">상수 식에서는 익명 형식을 사용할 수 없습니다.</target>
        <note />
      </trans-unit>
      <trans-unit id="ERR_LambdaInIsAs">
        <source>The first operand of an 'is' or 'as' operator may not be a lambda expression, anonymous method, or method group.</source>
        <target state="translated">is' 또는 'as' 연산자의 첫 번째 피연산자는 람다 식, 무명 메서드 또는 메서드 그룹이 될 수 없습니다.</target>
        <note />
      </trans-unit>
      <trans-unit id="ERR_TypelessTupleInAs">
        <source>The first operand of an 'as' operator may not be a tuple literal without a natural type.</source>
        <target state="translated">as' 연산자의 첫 번째 피연산자는 자연 형식이 없는 튜플 리터럴일 수 없습니다.</target>
        <note />
      </trans-unit>
      <trans-unit id="ERR_ExpressionTreeContainsMultiDimensionalArrayInitializer">
        <source>An expression tree may not contain a multidimensional array initializer</source>
        <target state="translated">식 트리에는 다차원 배열 이니셜라이저를 사용할 수 없습니다.</target>
        <note />
      </trans-unit>
      <trans-unit id="ERR_MissingArgument">
        <source>Argument missing</source>
        <target state="translated">인수 없음</target>
        <note />
      </trans-unit>
      <trans-unit id="ERR_VariableUsedBeforeDeclaration">
        <source>Cannot use local variable '{0}' before it is declared</source>
        <target state="translated">{0}' 지역 변수는 선언되지 않으면 사용할 수 없습니다.</target>
        <note />
      </trans-unit>
      <trans-unit id="ERR_RecursivelyTypedVariable">
        <source>Type of '{0}' cannot be inferred since its initializer directly or indirectly refers to the definition.</source>
        <target state="translated">이니셜라이저가 직간접적으로 정의를 참조하고 있어 '{0}' 형식을 유추할 수 없습니다.</target>
        <note />
      </trans-unit>
      <trans-unit id="ERR_UnassignedThisAutoProperty">
        <source>Auto-implemented property '{0}' must be fully assigned before control is returned to the caller.</source>
        <target state="translated">제어가 호출자에게 반환되기 전에 자동으로 구현된 '{0}' 속성이 완전히 할당되어야 합니다.</target>
        <note />
      </trans-unit>
      <trans-unit id="ERR_VariableUsedBeforeDeclarationAndHidesField">
        <source>Cannot use local variable '{0}' before it is declared. The declaration of the local variable hides the field '{1}'.</source>
        <target state="translated">{0}' 지역 변수는 선언되지 않으면 사용할 수 없습니다. 지역 변수를 선언하면 '{1}' 필드가 숨겨집니다.</target>
        <note />
      </trans-unit>
      <trans-unit id="ERR_ExpressionTreeContainsBadCoalesce">
        <source>An expression tree lambda may not contain a coalescing operator with a null or default literal left-hand side</source>
        <target state="translated">왼쪽에 null 또는 기본 리터럴이 있는 병합 연산자를 람다 식 트리에 사용할 수 없습니다.</target>
        <note />
      </trans-unit>
      <trans-unit id="ERR_IdentifierExpected">
        <source>Identifier expected</source>
        <target state="translated">식별자가 필요합니다.</target>
        <note />
      </trans-unit>
      <trans-unit id="ERR_SemicolonExpected">
        <source>; expected</source>
        <target state="translated">;이 필요합니다.</target>
        <note />
      </trans-unit>
      <trans-unit id="ERR_SyntaxError">
        <source>Syntax error, '{0}' expected</source>
        <target state="translated">구문 오류입니다. '{0}'이(가) 필요합니다.</target>
        <note />
      </trans-unit>
      <trans-unit id="ERR_DuplicateModifier">
        <source>Duplicate '{0}' modifier</source>
        <target state="translated">{0}' 한정자가 중복되었습니다.</target>
        <note />
      </trans-unit>
      <trans-unit id="ERR_DuplicateAccessor">
        <source>Property accessor already defined</source>
        <target state="translated">속성 접근자가 이미 정의되었습니다.</target>
        <note />
      </trans-unit>
      <trans-unit id="ERR_IntegralTypeExpected">
        <source>Type byte, sbyte, short, ushort, int, uint, long, or ulong expected</source>
        <target state="translated">byte, sbyte, short, ushort, int, uint, long 또는 ulong 형식이 필요합니다.</target>
        <note />
      </trans-unit>
      <trans-unit id="ERR_IllegalEscape">
        <source>Unrecognized escape sequence</source>
        <target state="translated">인식할 수 없는 이스케이프 시퀀스입니다.</target>
        <note />
      </trans-unit>
      <trans-unit id="ERR_NewlineInConst">
        <source>Newline in constant</source>
        <target state="translated">상수에 줄 바꿈 문자가 있습니다.</target>
        <note />
      </trans-unit>
      <trans-unit id="ERR_EmptyCharConst">
        <source>Empty character literal</source>
        <target state="translated">빈 문자 리터럴입니다.</target>
        <note />
      </trans-unit>
      <trans-unit id="ERR_TooManyCharsInConst">
        <source>Too many characters in character literal</source>
        <target state="translated">문자 리터럴에 문자가 너무 많습니다.</target>
        <note />
      </trans-unit>
      <trans-unit id="ERR_InvalidNumber">
        <source>Invalid number</source>
        <target state="translated">잘못된 숫자입니다.</target>
        <note />
      </trans-unit>
      <trans-unit id="ERR_GetOrSetExpected">
        <source>A get or set accessor expected</source>
        <target state="translated">get 또는 set 접근자가 필요합니다.</target>
        <note />
      </trans-unit>
      <trans-unit id="ERR_ClassTypeExpected">
        <source>An object, string, or class type expected</source>
        <target state="translated">개체, 문자열 또는 클래스 형식이 필요합니다.</target>
        <note />
      </trans-unit>
      <trans-unit id="ERR_NamedArgumentExpected">
        <source>Named attribute argument expected</source>
        <target state="translated">명명된 특성 인수가 필요합니다.</target>
        <note />
      </trans-unit>
      <trans-unit id="ERR_TooManyCatches">
        <source>Catch clauses cannot follow the general catch clause of a try statement</source>
        <target state="translated">Catch 절은 try 문의 일반 catch 절 뒤에 올 수 없습니다.</target>
        <note />
      </trans-unit>
      <trans-unit id="ERR_ThisOrBaseExpected">
        <source>Keyword 'this' or 'base' expected</source>
        <target state="translated">this' 또는 'base' 키워드가 필요합니다.</target>
        <note />
      </trans-unit>
      <trans-unit id="ERR_OvlUnaryOperatorExpected">
        <source>Overloadable unary operator expected</source>
        <target state="translated">오버로드할 수 있는 단항 연산자가 필요합니다.</target>
        <note />
      </trans-unit>
      <trans-unit id="ERR_OvlBinaryOperatorExpected">
        <source>Overloadable binary operator expected</source>
        <target state="translated">오버로드할 수 있는 이항 연산자가 필요합니다.</target>
        <note />
      </trans-unit>
      <trans-unit id="ERR_IntOverflow">
        <source>Integral constant is too large</source>
        <target state="translated">정수 계열 상수가 너무 큽니다.</target>
        <note />
      </trans-unit>
      <trans-unit id="ERR_EOFExpected">
        <source>Type or namespace definition, or end-of-file expected</source>
        <target state="translated">형식이나 네임스페이스 정의 또는 파일 끝(EOF)이 필요합니다.</target>
        <note />
      </trans-unit>
      <trans-unit id="ERR_GlobalDefinitionOrStatementExpected">
        <source>Member definition, statement, or end-of-file expected</source>
        <target state="translated">멤버 정의, 문 또는 파일 끝(EOF)이 필요합니다.</target>
        <note />
      </trans-unit>
      <trans-unit id="ERR_BadEmbeddedStmt">
        <source>Embedded statement cannot be a declaration or labeled statement</source>
        <target state="translated">포함 문은 선언 또는 레이블 문일 수 없습니다.</target>
        <note />
      </trans-unit>
      <trans-unit id="ERR_PPDirectiveExpected">
        <source>Preprocessor directive expected</source>
        <target state="translated">전처리기 지시문이 필요합니다.</target>
        <note />
      </trans-unit>
      <trans-unit id="ERR_EndOfPPLineExpected">
        <source>Single-line comment or end-of-line expected</source>
        <target state="translated">한 줄로 된 주석이나 줄 끝(EOL)이 필요합니다.</target>
        <note />
      </trans-unit>
      <trans-unit id="ERR_CloseParenExpected">
        <source>) expected</source>
        <target state="translated">)가 필요합니다.</target>
        <note />
      </trans-unit>
      <trans-unit id="ERR_EndifDirectiveExpected">
        <source>#endif directive expected</source>
        <target state="translated">#endif 지시문이 필요합니다.</target>
        <note />
      </trans-unit>
      <trans-unit id="ERR_UnexpectedDirective">
        <source>Unexpected preprocessor directive</source>
        <target state="translated">예기치 않은 전처리기 지시문이 있습니다.</target>
        <note />
      </trans-unit>
      <trans-unit id="ERR_ErrorDirective">
        <source>#error: '{0}'</source>
        <target state="translated">#오류: '{0}'</target>
        <note />
      </trans-unit>
      <trans-unit id="WRN_WarningDirective">
        <source>#warning: '{0}'</source>
        <target state="translated">#warning: '{0}'</target>
        <note />
      </trans-unit>
      <trans-unit id="WRN_WarningDirective_Title">
        <source>#warning directive</source>
        <target state="translated">#warning 지시문</target>
        <note />
      </trans-unit>
      <trans-unit id="ERR_TypeExpected">
        <source>Type expected</source>
        <target state="translated">형식이 필요합니다.</target>
        <note />
      </trans-unit>
      <trans-unit id="ERR_PPDefFollowsToken">
        <source>Cannot define/undefine preprocessor symbols after first token in file</source>
        <target state="translated">파일의 첫 토큰 뒤에 전처리기 기호를 정의/정의 해제할 수 없습니다.</target>
        <note />
      </trans-unit>
      <trans-unit id="ERR_PPReferenceFollowsToken">
        <source>Cannot use #r after first token in file</source>
        <target state="translated">파일의 첫 토큰 뒤에 #r을 사용할 수 없습니다.</target>
        <note />
      </trans-unit>
      <trans-unit id="ERR_OpenEndedComment">
        <source>End-of-file found, '*/' expected</source>
        <target state="translated">파일 끝(EOF)이 있습니다. '*/'가 필요합니다.</target>
        <note />
      </trans-unit>
      <trans-unit id="ERR_Merge_conflict_marker_encountered">
        <source>Merge conflict marker encountered</source>
        <target state="translated">병합 충돌 표식을 발견했습니다.</target>
        <note />
      </trans-unit>
      <trans-unit id="ERR_NoRefOutWhenRefOnly">
        <source>Do not use refout when using refonly.</source>
        <target state="translated">refonly를 사용할 때 refout을 사용하면 안 됩니다.</target>
        <note />
      </trans-unit>
      <trans-unit id="ERR_NoNetModuleOutputWhenRefOutOrRefOnly">
        <source>Cannot compile net modules when using /refout or /refonly.</source>
        <target state="translated">/refout 또는 /refonly를 사용할 때 NET 모듈을 컴파일할 수 없습니다.</target>
        <note />
      </trans-unit>
      <trans-unit id="ERR_OvlOperatorExpected">
        <source>Overloadable operator expected</source>
        <target state="translated">오버로드할 수 있는 연산자가 필요합니다.</target>
        <note />
      </trans-unit>
      <trans-unit id="ERR_EndRegionDirectiveExpected">
        <source>#endregion directive expected</source>
        <target state="translated">#endregion 지시문이 필요합니다.</target>
        <note />
      </trans-unit>
      <trans-unit id="ERR_UnterminatedStringLit">
        <source>Unterminated string literal</source>
        <target state="translated">문자열 리터럴이 종료되지 않았습니다.</target>
        <note />
      </trans-unit>
      <trans-unit id="ERR_BadDirectivePlacement">
        <source>Preprocessor directives must appear as the first non-whitespace character on a line</source>
        <target state="translated">전처리기 지시문은 줄에서 공백이 아닌 첫 번째 문자로 나타나야 합니다.</target>
        <note />
      </trans-unit>
      <trans-unit id="ERR_IdentifierExpectedKW">
        <source>Identifier expected; '{1}' is a keyword</source>
        <target state="translated">식별자가 필요합니다. '{1}'은(는) 키워드입니다.</target>
        <note />
      </trans-unit>
      <trans-unit id="ERR_SemiOrLBraceExpected">
        <source>{ or ; expected</source>
        <target state="translated">{ 또는 ;이 필요합니다.</target>
        <note />
      </trans-unit>
      <trans-unit id="ERR_MultiTypeInDeclaration">
        <source>Cannot use more than one type in a for, using, fixed, or declaration statement</source>
        <target state="translated">for 문, using 문, fixed 문, 선언문 등에는 둘 이상의 형식을 사용할 수 없습니다.</target>
        <note />
      </trans-unit>
      <trans-unit id="ERR_AddOrRemoveExpected">
        <source>An add or remove accessor expected</source>
        <target state="translated">add 또는 remove 접근자가 필요합니다.</target>
        <note />
      </trans-unit>
      <trans-unit id="ERR_UnexpectedCharacter">
        <source>Unexpected character '{0}'</source>
        <target state="translated">예기치 않은 '{0}' 문자입니다.</target>
        <note />
      </trans-unit>
      <trans-unit id="ERR_UnexpectedToken">
        <source>Unexpected token '{0}'</source>
        <target state="translated">예기치 않은 토큰 '{0}'</target>
        <note />
      </trans-unit>
      <trans-unit id="ERR_ProtectedInStatic">
        <source>'{0}': static classes cannot contain protected members</source>
        <target state="translated">'{0}': 정적 클래스는 protected 멤버를 포함할 수 없습니다.</target>
        <note />
      </trans-unit>
      <trans-unit id="WRN_UnreachableGeneralCatch">
        <source>A previous catch clause already catches all exceptions. All non-exceptions thrown will be wrapped in a System.Runtime.CompilerServices.RuntimeWrappedException.</source>
        <target state="translated">이전의 catch 절에서 이미 모든 예외를 catch합니다. 예외가 아닌 모든 throw된 항목은 System.Runtime.CompilerServices.RuntimeWrappedException에 래핑됩니다.</target>
        <note />
      </trans-unit>
      <trans-unit id="WRN_UnreachableGeneralCatch_Title">
        <source>A previous catch clause already catches all exceptions</source>
        <target state="translated">이전의 catch 절에서 이미 모든 예외를 catch합니다.</target>
        <note />
      </trans-unit>
      <trans-unit id="WRN_UnreachableGeneralCatch_Description">
        <source>This warning is caused when a catch() block has no specified exception type after a catch (System.Exception e) block. The warning advises that the catch() block will not catch any exceptions.

A catch() block after a catch (System.Exception e) block can catch non-CLS exceptions if the RuntimeCompatibilityAttribute is set to false in the AssemblyInfo.cs file: [assembly: RuntimeCompatibilityAttribute(WrapNonExceptionThrows = false)]. If this attribute is not set explicitly to false, all thrown non-CLS exceptions are wrapped as Exceptions and the catch (System.Exception e) block catches them.</source>
        <target state="translated">이 경고는 catch() 블록의 catch (System.Exception e) 블록 뒤에 지정된 예외 형식이 없을 때 발생합니다. 이 경고는 catch() 블록이 예외를 catch하지 않음을 알려줍니다.

catch (System.Exception e) 블록 뒤의 catch() 블록은 RuntimeCompatibilityAttribute가 AssemblyInfo.cs 파일에 false로 설정되어 있는 경우 CLS가 아닌 예외를 catch할 수 있습니다. [assembly: RuntimeCompatibilityAttribute(WrapNonExceptionThrows = false)]. 이 특성이 false로 명시적으로 설정되어 있지 않은 경우 모든 throw되는 CLS가 아닌 예외가 예외로 래핑되고 catch (System.Exception e) 블록에서 해당 예외를 catch합니다.</target>
        <note />
      </trans-unit>
      <trans-unit id="ERR_IncrementLvalueExpected">
        <source>The operand of an increment or decrement operator must be a variable, property or indexer</source>
        <target state="translated">증가 연산자 또는 감소 연산자의 피연산자는 변수, 속성 또는 인덱서여야 합니다.</target>
        <note />
      </trans-unit>
      <trans-unit id="ERR_NoSuchMemberOrExtension">
        <source>'{0}' does not contain a definition for '{1}' and no extension method '{1}' accepting a first argument of type '{0}' could be found (are you missing a using directive or an assembly reference?)</source>
        <target state="translated">'{0}'에는 '{1}'에 대한 정의가 포함되어 있지 않고, '{0}' 형식의 첫 번째 인수를 허용하는 확장 메서드 '{1}'이(가) 없습니다. using 지시문 또는 어셈블리 참조가 있는지 확인하세요.</target>
        <note />
      </trans-unit>
      <trans-unit id="ERR_NoSuchMemberOrExtensionNeedUsing">
        <source>'{0}' does not contain a definition for '{1}' and no extension method '{1}' accepting a first argument of type '{0}' could be found (are you missing a using directive for '{2}'?)</source>
        <target state="translated">'{0}'에는 '{1}'에 대한 정의가 포함되어 있지 않고, '{0}' 형식의 첫 번째 인수를 허용하는 확장 메서드 '{1}' 이(가) 없습니다. '{2}'에 대한 using 지시문이 있는지 확인하세요.</target>
        <note />
      </trans-unit>
      <trans-unit id="ERR_BadThisParam">
        <source>Method '{0}' has a parameter modifier 'this' which is not on the first parameter</source>
        <target state="translated">{0}' 메서드의 첫 번째 매개 변수가 아닌 매개 변수에 매개 변수 한정자 'this'가 있습니다.</target>
        <note />
      </trans-unit>
      <trans-unit id="ERR_BadParameterModifiers">
        <source> The parameter modifier '{0}' cannot be used with '{1}'</source>
        <target state="translated"> 매개 변수 한정자 '{0}'을(를) '{1}'과(와) 함께 사용할 수 없습니다.</target>
        <note />
      </trans-unit>
      <trans-unit id="ERR_BadTypeforThis">
        <source>The first parameter of an extension method cannot be of type '{0}'</source>
        <target state="translated">확장 메서드의 첫 번째 매개 변수는 '{0}' 형식이 될 수 없습니다.</target>
        <note />
      </trans-unit>
      <trans-unit id="ERR_BadParamModThis">
        <source>A parameter array cannot be used with 'this' modifier on an extension method</source>
        <target state="translated">매개 변수 배열은 확장 메서드의 'this' 한정자와 함께 사용할 수 없습니다.</target>
        <note />
      </trans-unit>
      <trans-unit id="ERR_BadExtensionMeth">
        <source>Extension method must be static</source>
        <target state="translated">확장 메서드는 정적이어야 합니다.</target>
        <note />
      </trans-unit>
      <trans-unit id="ERR_BadExtensionAgg">
        <source>Extension method must be defined in a non-generic static class</source>
        <target state="translated">확장 메서드는 제네릭이 아닌 정적 클래스에 정의해야 합니다.</target>
        <note />
      </trans-unit>
      <trans-unit id="ERR_DupParamMod">
        <source>A parameter can only have one '{0}' modifier</source>
        <target state="translated">매개 변수에는 '{0}' 한정자 하나만 사용할 수 있습니다.</target>
        <note />
      </trans-unit>
      <trans-unit id="ERR_ExtensionMethodsDecl">
        <source>Extension methods must be defined in a top level static class; {0} is a nested class</source>
        <target state="translated">확장 메서드는 최상위 정적 클래스에 정의해야 합니다. {0}은(는) 중첩된 클래스입니다.</target>
        <note />
      </trans-unit>
      <trans-unit id="ERR_ExtensionAttrNotFound">
        <source>Cannot define a new extension method because the compiler required type '{0}' cannot be found. Are you missing a reference to System.Core.dll?</source>
        <target state="translated">컴파일러에 필요한 '{0}' 형식을 찾을 수 없으므로 새 확장 메서드를 정의할 수 없습니다. System.Core.dll의 참조가 있는지 확인하세요.</target>
        <note />
      </trans-unit>
      <trans-unit id="ERR_ExplicitExtension">
        <source>Do not use 'System.Runtime.CompilerServices.ExtensionAttribute'. Use the 'this' keyword instead.</source>
        <target state="translated">System.Runtime.CompilerServices.ExtensionAttribute' 대신 'this' 키워드를 사용하세요.</target>
        <note />
      </trans-unit>
      <trans-unit id="ERR_ExplicitDynamicAttr">
        <source>Do not use 'System.Runtime.CompilerServices.DynamicAttribute'. Use the 'dynamic' keyword instead.</source>
        <target state="translated">System.Runtime.CompilerServices.DynamicAttribute' 대신 'dynamic' 키워드를 사용하세요.</target>
        <note />
      </trans-unit>
      <trans-unit id="ERR_NoDynamicPhantomOnBaseCtor">
        <source>The constructor call needs to be dynamically dispatched, but cannot be because it is part of a constructor initializer. Consider casting the dynamic arguments.</source>
        <target state="translated">생성자 호출을 동적으로 디스패치해야 하지만 해당 호출이 생성자 이니셜라이저의 일부이므로 동적으로 디스패치할 수 없습니다. 동적 인수를 캐스팅하세요.</target>
        <note />
      </trans-unit>
      <trans-unit id="ERR_ValueTypeExtDelegate">
        <source>Extension method '{0}' defined on value type '{1}' cannot be used to create delegates</source>
        <target state="translated">값 형식 '{1}'에 정의된 확장 메서드 '{0}'은(는) 대리자를 만드는 데 사용할 수 없습니다.</target>
        <note />
      </trans-unit>
      <trans-unit id="ERR_BadArgCount">
        <source>No overload for method '{0}' takes {1} arguments</source>
        <target state="translated">인수 {1}개를 사용하는 '{0}' 메서드에 대한 오버로드가 없습니다.</target>
        <note />
      </trans-unit>
      <trans-unit id="ERR_BadArgType">
        <source>Argument {0}: cannot convert from '{1}' to '{2}'</source>
        <target state="translated">{0} 인수: '{1}'에서 '{2}'(으)로 변환할 수 없습니다.</target>
        <note />
      </trans-unit>
      <trans-unit id="ERR_NoSourceFile">
        <source>Source file '{0}' could not be opened -- {1}</source>
        <target state="translated">{0}' 소스 파일을 열 수 없습니다. {1}</target>
        <note />
      </trans-unit>
      <trans-unit id="ERR_CantRefResource">
        <source>Cannot link resource files when building a module</source>
        <target state="translated">모듈을 빌드하는 동안 리소스 파일을 링크할 수 없습니다.</target>
        <note />
      </trans-unit>
      <trans-unit id="ERR_ResourceNotUnique">
        <source>Resource identifier '{0}' has already been used in this assembly</source>
        <target state="translated">{0}' 리소스 식별자가 이 어셈블리에 이미 사용되었습니다.</target>
        <note />
      </trans-unit>
      <trans-unit id="ERR_ResourceFileNameNotUnique">
        <source>Each linked resource and module must have a unique filename. Filename '{0}' is specified more than once in this assembly</source>
        <target state="translated">링크된 각 리소스와 모듈에는 고유한 파일 이름이 있어야 합니다. '{0}' 파일 이름은 이 어셈블리에 두 번 이상 지정되었습니다.</target>
        <note />
      </trans-unit>
      <trans-unit id="ERR_ImportNonAssembly">
        <source>The referenced file '{0}' is not an assembly</source>
        <target state="translated">참조된 '{0}' 파일은 어셈블리가 아닙니다.</target>
        <note />
      </trans-unit>
      <trans-unit id="ERR_RefLvalueExpected">
        <source>A ref or out value must be an assignable variable</source>
        <target state="translated">ref 또는 out 값은 할당 가능한 변수여야 합니다.</target>
        <note />
      </trans-unit>
      <trans-unit id="ERR_BaseInStaticMeth">
        <source>Keyword 'base' is not available in a static method</source>
        <target state="translated">base' 키워드는 정적 메서드에서 사용할 수 없습니다.</target>
        <note />
      </trans-unit>
      <trans-unit id="ERR_BaseInBadContext">
        <source>Keyword 'base' is not available in the current context</source>
        <target state="translated">base' 키워드는 현재 컨텍스트에서 사용할 수 없습니다.</target>
        <note />
      </trans-unit>
      <trans-unit id="ERR_RbraceExpected">
        <source>} expected</source>
        <target state="translated">}가 필요합니다.</target>
        <note />
      </trans-unit>
      <trans-unit id="ERR_LbraceExpected">
        <source>{ expected</source>
        <target state="translated">{가 필요합니다.</target>
        <note />
      </trans-unit>
      <trans-unit id="ERR_InExpected">
        <source>'in' expected</source>
        <target state="translated">'in'이 필요합니다.</target>
        <note />
      </trans-unit>
      <trans-unit id="ERR_InvalidPreprocExpr">
        <source>Invalid preprocessor expression</source>
        <target state="translated">전처리기 식이 잘못되었습니다.</target>
        <note />
      </trans-unit>
      <trans-unit id="ERR_InvalidMemberDecl">
        <source>Invalid token '{0}' in class, struct, or interface member declaration</source>
        <target state="translated">클래스, 구조체 또는 인터페이스 멤버 선언에 잘못된 '{0}' 토큰이 있습니다.</target>
        <note />
      </trans-unit>
      <trans-unit id="ERR_MemberNeedsType">
        <source>Method must have a return type</source>
        <target state="translated">메서드에는 반환 형식이 있어야 합니다.</target>
        <note />
      </trans-unit>
      <trans-unit id="ERR_BadBaseType">
        <source>Invalid base type</source>
        <target state="translated">기본 형식이 잘못되었습니다.</target>
        <note />
      </trans-unit>
      <trans-unit id="WRN_EmptySwitch">
        <source>Empty switch block</source>
        <target state="translated">빈 스위치 블록입니다.</target>
        <note />
      </trans-unit>
      <trans-unit id="WRN_EmptySwitch_Title">
        <source>Empty switch block</source>
        <target state="translated">빈 스위치 블록입니다.</target>
        <note />
      </trans-unit>
      <trans-unit id="ERR_ExpectedEndTry">
        <source>Expected catch or finally</source>
        <target state="translated">catch 또는 finally가 필요합니다.</target>
        <note />
      </trans-unit>
      <trans-unit id="ERR_InvalidExprTerm">
        <source>Invalid expression term '{0}'</source>
        <target state="translated">잘못된 식의 항 '{0}'입니다.</target>
        <note />
      </trans-unit>
      <trans-unit id="ERR_BadNewExpr">
        <source>A new expression requires (), [], or {} after type</source>
        <target state="translated">new 식은 형식 뒤에 (), [], 또는 {}가 필요합니다.</target>
        <note />
      </trans-unit>
      <trans-unit id="ERR_NoNamespacePrivate">
        <source>Elements defined in a namespace cannot be explicitly declared as private, protected, protected internal, or private protected</source>
        <target state="translated">네임스페이스에 정의된 요소는 명시적으로 private, protected, protected internal 또는 private protected로 선언할 수 없습니다.</target>
        <note />
      </trans-unit>
      <trans-unit id="ERR_BadVarDecl">
        <source>Expected ; or = (cannot specify constructor arguments in declaration)</source>
        <target state="translated">; 또는 =가 필요합니다. 선언에서는 생성자 인수를 지정할 수 없습니다.</target>
        <note />
      </trans-unit>
      <trans-unit id="ERR_UsingAfterElements">
        <source>A using clause must precede all other elements defined in the namespace except extern alias declarations</source>
        <target state="translated">extern 별칭 선언을 제외하고 using 절은 네임스페이스에 정의된 다른 모든 요소보다 앞에 와야 합니다.</target>
        <note />
      </trans-unit>
      <trans-unit id="ERR_BadBinOpArgs">
        <source>Overloaded binary operator '{0}' takes two parameters</source>
        <target state="translated">오버로드된 '{0}' 이항 연산자는 매개 변수를 두 개 사용합니다.</target>
        <note />
      </trans-unit>
      <trans-unit id="ERR_BadUnOpArgs">
        <source>Overloaded unary operator '{0}' takes one parameter</source>
        <target state="translated">오버로드된 '{0}' 단항 연산자는 매개 변수를 한 개 사용합니다.</target>
        <note />
      </trans-unit>
      <trans-unit id="ERR_NoVoidParameter">
        <source>Invalid parameter type 'void'</source>
        <target state="translated">void' 매개 변수 형식이 잘못되었습니다.</target>
        <note />
      </trans-unit>
      <trans-unit id="ERR_DuplicateAlias">
        <source>The using alias '{0}' appeared previously in this namespace</source>
        <target state="translated">using 별칭 '{0}'을(를) 이전에 이 네임스페이스에서 사용했습니다.</target>
        <note />
      </trans-unit>
      <trans-unit id="ERR_BadProtectedAccess">
        <source>Cannot access protected member '{0}' via a qualifier of type '{1}'; the qualifier must be of type '{2}' (or derived from it)</source>
        <target state="translated">{1}' 형식의 한정자를 통해 보호된 멤버 '{0}'에 액세스할 수 없습니다. 한정자는 '{2}' 형식이거나 여기에서 파생된 형식이어야 합니다.</target>
        <note />
      </trans-unit>
      <trans-unit id="ERR_AddModuleAssembly">
        <source>'{0}' cannot be added to this assembly because it already is an assembly</source>
        <target state="translated">'{0}'은(는) 이미 어셈블리이므로 이 어셈블리에 추가할 수 없습니다.</target>
        <note />
      </trans-unit>
      <trans-unit id="ERR_BindToBogusProp2">
        <source>Property, indexer, or event '{0}' is not supported by the language; try directly calling accessor methods '{1}' or '{2}'</source>
        <target state="translated">{0}' 속성, 인덱서 또는 이벤트는 이 언어에서 지원되지 않습니다. '{1}' 또는 '{2}' 접근자 메서드를 직접 호출해 보세요.</target>
        <note />
      </trans-unit>
      <trans-unit id="ERR_BindToBogusProp1">
        <source>Property, indexer, or event '{0}' is not supported by the language; try directly calling accessor method '{1}'</source>
        <target state="translated">{0}' 속성, 인덱서 또는 이벤트는 이 언어에서 지원되지 않습니다. '{1}' 접근자 메서드를 직접 호출해 보세요.</target>
        <note />
      </trans-unit>
      <trans-unit id="ERR_NoVoidHere">
        <source>Keyword 'void' cannot be used in this context</source>
        <target state="translated">이 컨텍스트에는 'void' 키워드를 사용할 수 없습니다.</target>
        <note />
      </trans-unit>
      <trans-unit id="ERR_IndexerNeedsParam">
        <source>Indexers must have at least one parameter</source>
        <target state="translated">인덱서에 매개 변수를 하나 이상 지정해야 합니다.</target>
        <note />
      </trans-unit>
      <trans-unit id="ERR_BadArraySyntax">
        <source>Array type specifier, [], must appear before parameter name</source>
        <target state="translated">배열 형식 지정자인 []은 매개 변수 이름 앞에 사용해야 합니다.</target>
        <note />
      </trans-unit>
      <trans-unit id="ERR_BadOperatorSyntax">
        <source>Declaration is not valid; use '{0} operator &lt;dest-type&gt; (...' instead</source>
        <target state="translated">선언이 잘못되었습니다. 대신 '{0} operator &lt;dest-type&gt; (...'을 사용하세요.</target>
        <note />
      </trans-unit>
      <trans-unit id="ERR_MainClassNotFound">
        <source>Could not find '{0}' specified for Main method</source>
        <target state="translated">Main 메서드에 지정된 '{0}'을(를) 찾을 수 없습니다.</target>
        <note />
      </trans-unit>
      <trans-unit id="ERR_MainClassNotClass">
        <source>'{0}' specified for Main method must be a valid non-generic class or struct</source>
        <target state="translated">'Main 메서드에 지정된 '{0}'은(는) 유효한 제네릭이 아닌 클래스나 구조체여야 합니다.</target>
        <note />
      </trans-unit>
      <trans-unit id="ERR_NoMainInClass">
        <source>'{0}' does not have a suitable static Main method</source>
        <target state="translated">'{0}'에 적합한 정적 Main 메서드가 없습니다.</target>
        <note />
      </trans-unit>
      <trans-unit id="ERR_MainClassIsImport">
        <source>Cannot use '{0}' for Main method because it is imported</source>
        <target state="translated">가져온 것이므로 Main 메서드에 '{0}'을(를) 사용할 수 없습니다.</target>
        <note />
      </trans-unit>
      <trans-unit id="ERR_OutputNeedsName">
        <source>Outputs without source must have the /out option specified</source>
        <target state="translated">소스 없는 출력의 경우 /out 옵션을 지정해야 합니다.</target>
        <note />
      </trans-unit>
      <trans-unit id="ERR_CantHaveWin32ResAndManifest">
        <source>Conflicting options specified: Win32 resource file; Win32 manifest</source>
        <target state="translated">Win32 리소스 파일과 Win32 매니페스트는 서로 충돌하므로 함께 지정할 수 없습니다.</target>
        <note />
      </trans-unit>
      <trans-unit id="ERR_CantHaveWin32ResAndIcon">
        <source>Conflicting options specified: Win32 resource file; Win32 icon</source>
        <target state="translated">Win32 리소스 파일과 Win32 아이콘 옵션은 서로 충돌하므로 함께 지정할 수 없습니다.</target>
        <note />
      </trans-unit>
      <trans-unit id="ERR_CantReadResource">
        <source>Error reading resource '{0}' -- '{1}'</source>
        <target state="translated">{0}' 리소스 파일을 읽는 동안 오류가 발생했습니다. '{1}'</target>
        <note />
      </trans-unit>
      <trans-unit id="ERR_DocFileGen">
        <source>Error writing to XML documentation file: {0}</source>
        <target state="translated">XML 문서 파일 쓰기 오류: {0}</target>
        <note />
      </trans-unit>
      <trans-unit id="WRN_XMLParseError">
        <source>XML comment has badly formed XML -- '{0}'</source>
        <target state="translated">XML 주석에 잘못된 형식의 XML이 있습니다. '{0}'</target>
        <note />
      </trans-unit>
      <trans-unit id="WRN_XMLParseError_Title">
        <source>XML comment has badly formed XML</source>
        <target state="translated">XML 주석에 잘못된 형식의 XML이 있습니다.</target>
        <note />
      </trans-unit>
      <trans-unit id="WRN_DuplicateParamTag">
        <source>XML comment has a duplicate param tag for '{0}'</source>
        <target state="translated">XML 주석에는 '{0}'에 중복된 param 태그가 있습니다.</target>
        <note />
      </trans-unit>
      <trans-unit id="WRN_DuplicateParamTag_Title">
        <source>XML comment has a duplicate param tag</source>
        <target state="translated">XML 주석에 중복 매개 변수 태그가 있습니다.</target>
        <note />
      </trans-unit>
      <trans-unit id="WRN_UnmatchedParamTag">
        <source>XML comment has a param tag for '{0}', but there is no parameter by that name</source>
        <target state="translated">XML 주석에 '{0}'에 대한 param 태그가 있지만 해당 이름의 매개 변수는 없습니다.</target>
        <note />
      </trans-unit>
      <trans-unit id="WRN_UnmatchedParamTag_Title">
        <source>XML comment has a param tag, but there is no parameter by that name</source>
        <target state="translated">XML 주석에 param 태그가 있지만 해당 이름의 매개 변수는 없습니다.</target>
        <note />
      </trans-unit>
      <trans-unit id="WRN_UnmatchedParamRefTag">
        <source>XML comment on '{1}' has a paramref tag for '{0}', but there is no parameter by that name</source>
        <target state="translated">{1}'의 XML 주석에는 '{0}'에 대한 paramref 태그가 있지만 해당 이름의 매개 변수는 없습니다.</target>
        <note />
      </trans-unit>
      <trans-unit id="WRN_UnmatchedParamRefTag_Title">
        <source>XML comment has a paramref tag, but there is no parameter by that name</source>
        <target state="translated">XML 주석에 paramref 태그가 있지만 해당 이름의 매개 변수는 없습니다.</target>
        <note />
      </trans-unit>
      <trans-unit id="WRN_MissingParamTag">
        <source>Parameter '{0}' has no matching param tag in the XML comment for '{1}' (but other parameters do)</source>
        <target state="translated">{0}' 매개 변수와 짝이 맞는 매개 변수 태그가 '{1}'의 XML 주석에 없습니다. 다른 매개 변수는 짝이 맞는 태그가 있습니다.</target>
        <note />
      </trans-unit>
      <trans-unit id="WRN_MissingParamTag_Title">
        <source>Parameter has no matching param tag in the XML comment (but other parameters do)</source>
        <target state="translated">매개 변수와 짝이 맞는 매개 변수 태그가 XML 주석에 없습니다. 다른 매개 변수는 짝이 맞는 태그가 있습니다.</target>
        <note />
      </trans-unit>
      <trans-unit id="WRN_BadXMLRef">
        <source>XML comment has cref attribute '{0}' that could not be resolved</source>
        <target state="translated">XML 주석에 확인할 수 없는 '{0}' cref 특성이 있습니다.</target>
        <note />
      </trans-unit>
      <trans-unit id="WRN_BadXMLRef_Title">
        <source>XML comment has cref attribute that could not be resolved</source>
        <target state="translated">XML 주석에 확인할 수 없는 cref 특성이 있습니다.</target>
        <note />
      </trans-unit>
      <trans-unit id="ERR_BadStackAllocExpr">
        <source>A stackalloc expression requires [] after type</source>
        <target state="translated">stackalloc 식에서 형식 뒤에는 []가 있어야 합니다.</target>
        <note />
      </trans-unit>
      <trans-unit id="ERR_InvalidLineNumber">
        <source>The line number specified for #line directive is missing or invalid</source>
        <target state="translated">#line 지시문에 지정한 줄 번호가 없거나 잘못되었습니다.</target>
        <note />
      </trans-unit>
      <trans-unit id="ERR_MissingPPFile">
        <source>Quoted file name, single-line comment or end-of-line expected</source>
        <target state="translated">따옴표 붙은 파일 이름, 한 줄로 된 주석 또는 줄 끝(EOL)이 필요합니다.</target>
        <note />
      </trans-unit>
      <trans-unit id="ERR_ExpectedPPFile">
        <source>Quoted file name expected</source>
        <target state="translated">따옴표 붙은 파일 이름이 필요합니다.</target>
        <note />
      </trans-unit>
      <trans-unit id="ERR_ReferenceDirectiveOnlyAllowedInScripts">
        <source>#r is only allowed in scripts</source>
        <target state="translated">#r은 스크립트에서만 허용됩니다.</target>
        <note />
      </trans-unit>
      <trans-unit id="ERR_ForEachMissingMember">
        <source>foreach statement cannot operate on variables of type '{0}' because '{0}' does not contain a public definition for '{1}'</source>
        <target state="translated">{0}'에는 '{1}'에 대한 공용 정의가 포함되어 있지 않아 '{0}' 형식 변수에서 foreach 문을 수행할 수 없습니다.</target>
        <note />
      </trans-unit>
      <trans-unit id="WRN_BadXMLRefParamType">
        <source>Invalid type for parameter {0} in XML comment cref attribute: '{1}'</source>
        <target state="translated">XML 주석 cref 특성의 {0} 매개 변수에 대해 잘못된 형식입니다('{1}').</target>
        <note />
      </trans-unit>
      <trans-unit id="WRN_BadXMLRefParamType_Title">
        <source>Invalid type for parameter in XML comment cref attribute</source>
        <target state="translated">XML 주석 cref 특성의 매개 변수에 대해 잘못된 형식입니다.</target>
        <note />
      </trans-unit>
      <trans-unit id="WRN_BadXMLRefReturnType">
        <source>Invalid return type in XML comment cref attribute</source>
        <target state="translated">XML 주석 cref 특성에서 반환 형식이 잘못되었습니다.</target>
        <note />
      </trans-unit>
      <trans-unit id="WRN_BadXMLRefReturnType_Title">
        <source>Invalid return type in XML comment cref attribute</source>
        <target state="translated">XML 주석 cref 특성에서 반환 형식이 잘못되었습니다.</target>
        <note />
      </trans-unit>
      <trans-unit id="ERR_BadWin32Res">
        <source>Error reading Win32 resources -- {0}</source>
        <target state="translated">Win32 리소스 읽기 오류 -- {0}</target>
        <note />
      </trans-unit>
      <trans-unit id="WRN_BadXMLRefSyntax">
        <source>XML comment has syntactically incorrect cref attribute '{0}'</source>
        <target state="translated">XML 주석에 잘못된 cref 특성 '{0}' 구문이 있습니다.</target>
        <note />
      </trans-unit>
      <trans-unit id="WRN_BadXMLRefSyntax_Title">
        <source>XML comment has syntactically incorrect cref attribute</source>
        <target state="translated">XML 주석에 잘못된 cref 특성 구문이 있습니다.</target>
        <note />
      </trans-unit>
      <trans-unit id="ERR_BadModifierLocation">
        <source>Member modifier '{0}' must precede the member type and name</source>
        <target state="translated">{0}' 멤버 한정자는 멤버 형식과 이름 앞에 와야 합니다.</target>
        <note />
      </trans-unit>
      <trans-unit id="ERR_MissingArraySize">
        <source>Array creation must have array size or array initializer</source>
        <target state="translated">배열을 만들 때에는 배열 크기 또는 배열 이니셜라이저가 있어야 합니다.</target>
        <note />
      </trans-unit>
      <trans-unit id="WRN_UnprocessedXMLComment">
        <source>XML comment is not placed on a valid language element</source>
        <target state="translated">XML 주석이 유효한 언어 요소에 배치되어 있지 않습니다.</target>
        <note />
      </trans-unit>
      <trans-unit id="WRN_UnprocessedXMLComment_Title">
        <source>XML comment is not placed on a valid language element</source>
        <target state="translated">XML 주석이 유효한 언어 요소에 배치되어 있지 않습니다.</target>
        <note />
      </trans-unit>
      <trans-unit id="WRN_FailedInclude">
        <source>Unable to include XML fragment '{1}' of file '{0}' -- {2}</source>
        <target state="translated">{0}' 파일의 '{1}' XML 조각을 포함할 수 없습니다. {2}</target>
        <note />
      </trans-unit>
      <trans-unit id="WRN_FailedInclude_Title">
        <source>Unable to include XML fragment</source>
        <target state="translated">XML 조각을 포함할 수 없습니다.</target>
        <note />
      </trans-unit>
      <trans-unit id="WRN_InvalidInclude">
        <source>Invalid XML include element -- {0}</source>
        <target state="translated">잘못된 XML 포함 요소입니다. {0}</target>
        <note />
      </trans-unit>
      <trans-unit id="WRN_InvalidInclude_Title">
        <source>Invalid XML include element</source>
        <target state="translated">XML 포함 요소가 잘못되었습니다.</target>
        <note />
      </trans-unit>
      <trans-unit id="WRN_MissingXMLComment">
        <source>Missing XML comment for publicly visible type or member '{0}'</source>
        <target state="translated">공개된 '{0}' 멤버 또는 형식에 대한 XML 주석이 없습니다.</target>
        <note />
      </trans-unit>
      <trans-unit id="WRN_MissingXMLComment_Title">
        <source>Missing XML comment for publicly visible type or member</source>
        <target state="translated">공개된 형식 또는 멤버에 대한 XML 주석이 없습니다.</target>
        <note />
      </trans-unit>
      <trans-unit id="WRN_MissingXMLComment_Description">
        <source>The /doc compiler option was specified, but one or more constructs did not have comments.</source>
        <target state="translated">/doc 컴파일러 옵션을 지정했지만 하나 이상의 구문에 주석이 없습니다.</target>
        <note />
      </trans-unit>
      <trans-unit id="WRN_XMLParseIncludeError">
        <source>Badly formed XML in included comments file -- '{0}'</source>
        <target state="translated">포함된 주석 파일에 잘못된 형식의 XML이 있습니다. '{0}'</target>
        <note />
      </trans-unit>
      <trans-unit id="WRN_XMLParseIncludeError_Title">
        <source>Badly formed XML in included comments file</source>
        <target state="translated">포함된 주석 파일에 잘못된 형식의 XML이 있습니다.</target>
        <note />
      </trans-unit>
      <trans-unit id="ERR_BadDelArgCount">
        <source>Delegate '{0}' does not take {1} arguments</source>
        <target state="translated">{0}' 대리자는 인수를 {1}개 사용하지 않습니다.</target>
        <note />
      </trans-unit>
      <trans-unit id="ERR_UnexpectedSemicolon">
        <source>Semicolon after method or accessor block is not valid</source>
        <target state="translated">메서드 또는 접근자 블록 뒤의 세미콜론이 잘못되었습니다.</target>
        <note />
      </trans-unit>
      <trans-unit id="ERR_MethodReturnCantBeRefAny">
        <source>Method or delegate cannot return type '{0}'</source>
        <target state="translated">메서드 또는 대리자는 '{0}' 형식을 반환할 수 없습니다.</target>
        <note />
      </trans-unit>
      <trans-unit id="ERR_CompileCancelled">
        <source>Compilation cancelled by user</source>
        <target state="translated">사용자가 컴파일을 취소했습니다.</target>
        <note />
      </trans-unit>
      <trans-unit id="ERR_MethodArgCantBeRefAny">
        <source>Cannot make reference to variable of type '{0}'</source>
        <target state="translated">{0}' 형식의 변수에 참조를 만들 수 없습니다.</target>
        <note />
      </trans-unit>
      <trans-unit id="ERR_AssgReadonlyLocal">
        <source>Cannot assign to '{0}' because it is read-only</source>
        <target state="translated">읽기 전용인 '{0}'에는 할당할 수 없습니다.</target>
        <note />
      </trans-unit>
      <trans-unit id="ERR_RefReadonlyLocal">
        <source>Cannot use '{0}' as a ref or out value because it is read-only</source>
        <target state="translated">{0}'은(는) 읽기 전용이므로 ref 또는 out 값으로 사용할 수 없습니다.</target>
        <note />
      </trans-unit>
      <trans-unit id="ERR_CantUseRequiredAttribute">
        <source>The RequiredAttribute attribute is not permitted on C# types</source>
        <target state="translated">RequiredAttribute 특성은 C# 형식에서 허용되지 않습니다.</target>
        <note />
      </trans-unit>
      <trans-unit id="ERR_NoModifiersOnAccessor">
        <source>Modifiers cannot be placed on event accessor declarations</source>
        <target state="translated">이벤트 접근자 선언에는 한정자를 추가할 수 없습니다.</target>
        <note />
      </trans-unit>
      <trans-unit id="ERR_ParamsCantBeWithModifier">
        <source>The params parameter cannot be declared as {0}</source>
        <target state="translated">params 매개 변수는 {0}(으)로 선언될 수 없습니다.</target>
        <note />
      </trans-unit>
      <trans-unit id="ERR_ReturnNotLValue">
        <source>Cannot modify the return value of '{0}' because it is not a variable</source>
        <target state="translated">{0}'은(는) 변수가 아니므로 해당 반환 값을 수정할 수 없습니다.</target>
        <note />
      </trans-unit>
      <trans-unit id="ERR_MissingCoClass">
        <source>The managed coclass wrapper class '{0}' for interface '{1}' cannot be found (are you missing an assembly reference?)</source>
        <target state="translated">{1}' 인터페이스에 대해 관리되는 coclass 래퍼 클래스 '{0}'을(를) 찾을 수 없습니다. 어셈블리 참조가 있는지 확인하세요.</target>
        <note />
      </trans-unit>
      <trans-unit id="ERR_AmbiguousAttribute">
        <source>'{0}' is ambiguous between '{1}' and '{2}'; use either '@{0}' or '{0}Attribute'</source>
        <target state="translated">'{0}'이(가) '{1}'과(와) '{2}' 사이에서 모호합니다. '@{0}' 또는 '{0}Attribute'를 사용하세요.</target>
        <note />
      </trans-unit>
      <trans-unit id="ERR_BadArgExtraRef">
        <source>Argument {0} may not be passed with the '{1}' keyword</source>
        <target state="translated">{0} 인수는 '{1}' 키워드와 함께 전달할 수 없습니다.</target>
        <note />
      </trans-unit>
      <trans-unit id="WRN_CmdOptionConflictsSource">
        <source>Option '{0}' overrides attribute '{1}' given in a source file or added module</source>
        <target state="translated">{0}' 옵션은 소스 파일 또는 추가된 모듈에 지정된 '{1}' 특성을 재정의합니다.</target>
        <note />
      </trans-unit>
      <trans-unit id="WRN_CmdOptionConflictsSource_Title">
        <source>Option overrides attribute given in a source file or added module</source>
        <target state="translated">옵션은 원본 파일 또는 추가된 모듈에 지정된 특성을 재정의합니다.</target>
        <note />
      </trans-unit>
      <trans-unit id="WRN_CmdOptionConflictsSource_Description">
        <source>This warning occurs if the assembly attributes AssemblyKeyFileAttribute or AssemblyKeyNameAttribute found in source conflict with the /keyfile or /keycontainer command line option or key file name or key container specified in the Project Properties.</source>
        <target state="translated">이 경고는 소스에 있는 AssemblyKeyFileAttribute 또는 AssemblyKeyNameAttribute 어셈블리 특성이 /keyfile 또는 /keycontainer 명령줄 옵션이나 프로젝트 속성에 지정된 키 파일 이름 또는 키 컨테이너와 충돌하는 경우에 발생합니다.</target>
        <note />
      </trans-unit>
      <trans-unit id="ERR_BadCompatMode">
        <source>Invalid option '{0}' for /langversion. Use '/langversion:?' to list supported values.</source>
        <target state="translated">{0}'은(는) /langversion의 유효한 옵션이 아닙니다. '/ langversion:?'를 사용하여 지원되는 값을 나열하세요.</target>
        <note />
      </trans-unit>
      <trans-unit id="ERR_DelegateOnConditional">
        <source>Cannot create delegate with '{0}' because it or a method it overrides has a Conditional attribute</source>
        <target state="translated">Conditional 특성이 있으므로 '{0}'을(를) 사용하여 대리자를 만들 수 없습니다.</target>
        <note />
      </trans-unit>
      <trans-unit id="ERR_CantMakeTempFile">
        <source>Cannot create temporary file -- {0}</source>
        <target state="translated">임시 파일을 만들 수 없습니다. {0}</target>
        <note />
      </trans-unit>
      <trans-unit id="ERR_BadArgRef">
        <source>Argument {0} must be passed with the '{1}' keyword</source>
        <target state="translated">{0} 인수는 '{1}' 키워드와 함께 전달해야 합니다.</target>
        <note />
      </trans-unit>
      <trans-unit id="ERR_YieldInAnonMeth">
        <source>The yield statement cannot be used inside an anonymous method or lambda expression</source>
        <target state="translated">yield 문은 무명 메서드 또는 람다 식 안에 사용할 수 없습니다.</target>
        <note />
      </trans-unit>
      <trans-unit id="ERR_ReturnInIterator">
        <source>Cannot return a value from an iterator. Use the yield return statement to return a value, or yield break to end the iteration.</source>
        <target state="translated">반복기에서 값을 반환할 수 없습니다. yield return 문을 사용하여 값을 반환하거나 yield break 문을 사용하여 반복을 끝내세요.</target>
        <note />
      </trans-unit>
      <trans-unit id="ERR_BadIteratorArgType">
        <source>Iterators cannot have ref or out parameters</source>
        <target state="translated">반복기에는 ref 또는 out 매개 변수를 사용할 수 없습니다.</target>
        <note />
      </trans-unit>
      <trans-unit id="ERR_BadIteratorReturn">
        <source>The body of '{0}' cannot be an iterator block because '{1}' is not an iterator interface type</source>
        <target state="translated">{1}'이(가) 반복기 인터페이스 형식이 아니므로 '{0}'의 본문은 반복기 블록이 될 수 없습니다.</target>
        <note />
      </trans-unit>
      <trans-unit id="ERR_BadYieldInFinally">
        <source>Cannot yield in the body of a finally clause</source>
        <target state="translated">finally 절의 본문에서는 yield를 사용할 수 없습니다.</target>
        <note />
      </trans-unit>
      <trans-unit id="ERR_BadYieldInTryOfCatch">
        <source>Cannot yield a value in the body of a try block with a catch clause</source>
        <target state="translated">catch 절이 포함된 try 블록의 본문에서는 값을 생성할 수 없습니다.</target>
        <note />
      </trans-unit>
      <trans-unit id="ERR_EmptyYield">
        <source>Expression expected after yield return</source>
        <target state="translated">yield return 다음에는 식이 필요합니다.</target>
        <note />
      </trans-unit>
      <trans-unit id="ERR_AnonDelegateCantUse">
<<<<<<< HEAD
        <source>Cannot use ref, out, or in parameter '{0}' inside an anonymous method, lambda expression, or query expression</source>
=======
        <source>Cannot use ref or out parameter '{0}' inside an anonymous method, lambda expression, query expression, or local function</source>
>>>>>>> 22a7bb01
        <target state="needs-review-translation">무명 메서드, 람다 식 또는 쿼리 식 안에서는 ref 또는 out 매개 변수 '{0}'을(를) 사용할 수 없습니다.</target>
        <note />
      </trans-unit>
      <trans-unit id="ERR_IllegalInnerUnsafe">
        <source>Unsafe code may not appear in iterators</source>
        <target state="translated">반복기에는 안전하지 않은 코드를 사용할 수 없습니다.</target>
        <note />
      </trans-unit>
      <trans-unit id="ERR_BadYieldInCatch">
        <source>Cannot yield a value in the body of a catch clause</source>
        <target state="translated">catch 절 본문에서는 값을 생성할 수 없습니다.</target>
        <note />
      </trans-unit>
      <trans-unit id="ERR_BadDelegateLeave">
        <source>Control cannot leave the body of an anonymous method or lambda expression</source>
        <target state="translated">제어가 무명 메서드 또는 람다 식의 본문을 벗어날 수 없습니다.</target>
        <note />
      </trans-unit>
      <trans-unit id="WRN_IllegalPragma">
        <source>Unrecognized #pragma directive</source>
        <target state="translated">인식할 수 없는 #pragma 지시문입니다.</target>
        <note />
      </trans-unit>
      <trans-unit id="WRN_IllegalPragma_Title">
        <source>Unrecognized #pragma directive</source>
        <target state="translated">인식할 수 없는 #pragma 지시문입니다.</target>
        <note />
      </trans-unit>
      <trans-unit id="WRN_IllegalPPWarning">
        <source>Expected disable or restore</source>
        <target state="translated">disable 또는 restore가 필요합니다.</target>
        <note />
      </trans-unit>
      <trans-unit id="WRN_IllegalPPWarning_Title">
        <source>Expected disable or restore after #pragma warning</source>
        <target state="translated">#pragma warning 뒤에 disable 또는 restore가 필요합니다.</target>
        <note />
      </trans-unit>
      <trans-unit id="WRN_BadRestoreNumber">
        <source>Cannot restore warning 'CS{0}' because it was disabled globally</source>
        <target state="translated">전역으로 사용하지 않도록 설정되었기 때문에 'CS{0}' 경고를 복원할 수 없습니다.</target>
        <note />
      </trans-unit>
      <trans-unit id="WRN_BadRestoreNumber_Title">
        <source>Cannot restore warning because it was disabled globally</source>
        <target state="translated">전역으로 사용하지 않도록 설정되었기 때문에 경고를 복원할 수 없습니다.</target>
        <note />
      </trans-unit>
      <trans-unit id="ERR_VarargsIterator">
        <source>__arglist is not allowed in the parameter list of iterators</source>
        <target state="translated">__arglist는 반복기의 매개 변수 목록에 사용할 수 없습니다.</target>
        <note />
      </trans-unit>
      <trans-unit id="ERR_UnsafeIteratorArgType">
        <source>Iterators cannot have unsafe parameters or yield types</source>
        <target state="translated">반복기에 안전하지 않은 매개 변수 또는 yield 형식을 사용할 수 없습니다.</target>
        <note />
      </trans-unit>
      <trans-unit id="ERR_BadCoClassSig">
        <source>The managed coclass wrapper class signature '{0}' for interface '{1}' is not a valid class name signature</source>
        <target state="translated">{1}' 인터페이스에 대해 관리되는 coclass 래퍼 클래스 시그니처 '{0}'은(는) 유효한 클래스 이름 시그니처가 아닙니다.</target>
        <note />
      </trans-unit>
      <trans-unit id="ERR_MultipleIEnumOfT">
        <source>foreach statement cannot operate on variables of type '{0}' because it implements multiple instantiations of '{1}'; try casting to a specific interface instantiation</source>
        <target state="translated">foreach 문은 '{1}'의 여러 인스턴스를 구현하므로 '{0}' 형식의 변수에는 foreach 문을 수행할 수 없습니다. 특정 인터페이스 인스턴스로 캐스팅하세요.</target>
        <note />
      </trans-unit>
      <trans-unit id="ERR_FixedDimsRequired">
        <source>A fixed size buffer field must have the array size specifier after the field name</source>
        <target state="translated">고정 크기 버퍼 필드에는 필드 이름 뒤에 배열 크기 지정자를 사용해야 합니다.</target>
        <note />
      </trans-unit>
      <trans-unit id="ERR_FixedNotInStruct">
        <source>Fixed size buffer fields may only be members of structs</source>
        <target state="translated">고정 크기 버퍼 필드는 구조체의 멤버로만 사용할 수 있습니다.</target>
        <note />
      </trans-unit>
      <trans-unit id="ERR_AnonymousReturnExpected">
        <source>Not all code paths return a value in {0} of type '{1}'</source>
        <target state="translated">코드 경로 중 일부에서만 '{1}' 형식의 {0}에 있는 값을 반환합니다.</target>
        <note />
      </trans-unit>
      <trans-unit id="WRN_NonECMAFeature">
        <source>Feature '{0}' is not part of the standardized ISO C# language specification, and may not be accepted by other compilers</source>
        <target state="translated">{0}' 기능은 표준화된 ISO C# 언어 사양의 일부가 아니므로 다른 컴파일러에서 지원하지 않을 수도 있습니다.</target>
        <note />
      </trans-unit>
      <trans-unit id="WRN_NonECMAFeature_Title">
        <source>Feature is not part of the standardized ISO C# language specification, and may not be accepted by other compilers</source>
        <target state="translated">기능은 표준화된 ISO C# 언어 사양의 일부가 아니므로 다른 컴파일러에서 지원하지 않을 수도 있습니다.</target>
        <note />
      </trans-unit>
      <trans-unit id="ERR_ExpectedVerbatimLiteral">
        <source>Keyword, identifier, or string expected after verbatim specifier: @</source>
        <target state="translated">축자 지정자 @ 뒤에는 키워드, 식별자 또는 문자열이 필요합니다.</target>
        <note />
      </trans-unit>
      <trans-unit id="ERR_RefReadonly">
        <source>A readonly field cannot be used as a ref or out value (except in a constructor)</source>
        <target state="translated">읽기 전용 필드는 ref 또는 out 값으로 사용할 수 없습니다. 단 생성자에서는 예외입니다.</target>
        <note />
      </trans-unit>
      <trans-unit id="ERR_RefReadonly2">
        <source>Members of readonly field '{0}' cannot be used as a ref or out value (except in a constructor)</source>
        <target state="translated">읽기 전용 필드 '{0}'의 멤버는 ref 또는 out 값으로 사용할 수 없습니다. 단 생성자에서는 예외입니다.</target>
        <note />
      </trans-unit>
      <trans-unit id="ERR_AssgReadonly">
        <source>A readonly field cannot be assigned to (except in a constructor or a variable initializer)</source>
        <target state="translated">읽기 전용 필드에는 할당할 수 없습니다. 단 생성자 또는 변수 이니셜라이저에서는 예외입니다.</target>
        <note />
      </trans-unit>
      <trans-unit id="ERR_AssgReadonly2">
        <source>Members of readonly field '{0}' cannot be modified (except in a constructor or a variable initializer)</source>
        <target state="translated">읽기 전용 필드 '{0}'의 멤버는 수정할 수 없습니다. 단 생성자 또는 변수 이니셜라이저에서는 예외입니다.</target>
        <note />
      </trans-unit>
      <trans-unit id="ERR_RefReadonlyNotField">
        <source>Cannot use {0} '{1}' as a ref or out value because it is a readonly variable</source>
        <target state="translated">{0} '{1}'은(는) 읽기 전용 변수이므로 ref 또는 out 값으로 사용할 수 없습니다.</target>
        <note />
      </trans-unit>
      <trans-unit id="ERR_RefReadonlyNotField2">
        <source>Members of {0} '{1}' cannot be used as a ref or out value because it is a readonly variable</source>
        <target state="translated">{0} '{1}'의 멤버는 읽기 전용 변수이므로 ref 또는 out 값으로 사용할 수 없습니다.</target>
        <note />
      </trans-unit>
      <trans-unit id="ERR_AssignReadonlyNotField">
        <source>Cannot assign to {0} '{1}' because it is a readonly variable</source>
        <target state="translated">읽기 전용 변수이므로 {0} '{1}'에 할당할 수 없습니다.</target>
        <note />
      </trans-unit>
      <trans-unit id="ERR_AssignReadonlyNotField2">
        <source>Cannot assign to a member of {0} '{1}' because it is a readonly variable</source>
        <target state="translated">읽기 전용 변수이므로 {0} '{1}'의 멤버에 할당할 수 없습니다.</target>
        <note />
      </trans-unit>
      <trans-unit id="ERR_RefReturnReadonlyNotField">
        <source>Cannot return {0} '{1}' by writable reference because it is a readonly variable</source>
        <target state="translated">{0} '{1}'은(는) 읽기 전용 변수이므로 쓰기 가능 참조로 반환할 수 없습니다.</target>
        <note />
      </trans-unit>
      <trans-unit id="ERR_RefReturnReadonlyNotField2">
        <source>Members of {0} '{1}' cannot be returned by writable reference because it is a readonly variable</source>
        <target state="translated">{0} '{1}'의 멤버는 읽기 전용 변수이므로 쓰기 가능 참조로 반환할 수 없습니다.</target>
        <note />
      </trans-unit>
      <trans-unit id="ERR_AssgReadonlyStatic2">
        <source>Fields of static readonly field '{0}' cannot be assigned to (except in a static constructor or a variable initializer)</source>
        <target state="translated">정적 읽기 전용 필드 '{0}'의 필드에는 할당할 수 없습니다. 단 정적 생성자 또는 변수 이니셜라이저에서는 예외입니다.</target>
        <note />
      </trans-unit>
      <trans-unit id="ERR_RefReadonlyStatic2">
        <source>Fields of static readonly field '{0}' cannot be used as a ref or out value (except in a static constructor)</source>
        <target state="translated">정적 읽기 전용 필드 '{0}'의 필드는 ref 또는 out 값으로 사용할 수 없습니다. 단 정적 생성자에서는 예외입니다.</target>
        <note />
      </trans-unit>
      <trans-unit id="ERR_AssgReadonlyLocal2Cause">
        <source>Cannot modify members of '{0}' because it is a '{1}'</source>
        <target state="translated">{1}'인 '{0}'의 멤버는 수정할 수 없습니다.</target>
        <note />
      </trans-unit>
      <trans-unit id="ERR_RefReadonlyLocal2Cause">
        <source>Cannot use fields of '{0}' as a ref or out value because it is a '{1}'</source>
        <target state="translated">{0}'의 필드는 '{1}'이므로 ref 또는 out 값으로 사용할 수 없습니다.</target>
        <note />
      </trans-unit>
      <trans-unit id="ERR_AssgReadonlyLocalCause">
        <source>Cannot assign to '{0}' because it is a '{1}'</source>
        <target state="translated">{1}'인 '{0}'에는 할당할 수 없습니다.</target>
        <note />
      </trans-unit>
      <trans-unit id="ERR_RefReadonlyLocalCause">
        <source>Cannot use '{0}' as a ref or out value because it is a '{1}'</source>
        <target state="translated">{0}'은(는) '{1}'이므로 ref 또는 out 값으로 사용할 수 없습니다.</target>
        <note />
      </trans-unit>
      <trans-unit id="WRN_ErrorOverride">
        <source>{0}. See also error CS{1}.</source>
        <target state="translated">{0}. 오류 CS{1}도 참조하세요.</target>
        <note />
      </trans-unit>
      <trans-unit id="WRN_ErrorOverride_Title">
        <source>Warning is overriding an error</source>
        <target state="translated">경고에서 오류를 재정의합니다.</target>
        <note />
      </trans-unit>
      <trans-unit id="WRN_ErrorOverride_Description">
        <source>The compiler emits this warning when it overrides an error with a warning. For information about the problem, search for the error code mentioned.</source>
        <target state="translated">컴파일러에서 오류를 경고로 재정의할 때 이 경고를 발생합니다. 문제에 대한 자세한 내용을 보려면 언급된 오류 코드를 검색하세요.</target>
        <note />
      </trans-unit>
      <trans-unit id="ERR_AnonMethToNonDel">
        <source>Cannot convert {0} to type '{1}' because it is not a delegate type</source>
        <target state="translated">{0}은(는) 대리자 형식이 아니므로 '{1}' 형식으로 변환할 수 없습니다.</target>
        <note />
      </trans-unit>
      <trans-unit id="ERR_CantConvAnonMethParams">
        <source>Cannot convert {0} to delegate type '{1}' because the parameter types do not match the delegate parameter types</source>
        <target state="translated">매개 변수 형식이 대리자 매개 변수 형식과 일치하지 않으므로 {0}을(를) 대리자 형식 '{1}'(으)로 변환할 수 없습니다.</target>
        <note />
      </trans-unit>
      <trans-unit id="ERR_CantConvAnonMethReturns">
        <source>Cannot convert {0} to intended delegate type because some of the return types in the block are not implicitly convertible to the delegate return type</source>
        <target state="translated">블록의 반환 형식 중 일부를 암시적으로 대리자 반환 형식으로 변환할 수 없으므로 {0}을(를) 지정한 대리자 형식으로 변환할 수 없습니다.</target>
        <note />
      </trans-unit>
      <trans-unit id="ERR_BadAsyncReturnExpression">
        <source>Since this is an async method, the return expression must be of type '{0}' rather than 'Task&lt;{0}&gt;'</source>
        <target state="translated">비동기 메서드이기 때문에 이 메서드의 반환 식은 'Task&lt;{0}&gt;' 형식이 아니라 '{0}' 형식이어야 합니다.</target>
        <note />
      </trans-unit>
      <trans-unit id="ERR_CantConvAsyncAnonFuncReturns">
        <source>Cannot convert async {0} to delegate type '{1}'. An async {0} may return void, Task or Task&lt;T&gt;, none of which are convertible to '{1}'.</source>
        <target state="translated">비동기 {0}을(를) 대리자 형식 '{1}'(으)로 변환할 수 없습니다. 비동기 {0}은(는) void, Task 또는 Task&lt;T&gt;를 반환할 수 있는데, 세 형식 모두 '{1}'(으)로 변환할 수 없습니다.</target>
        <note />
      </trans-unit>
      <trans-unit id="ERR_IllegalFixedType">
        <source>Fixed size buffer type must be one of the following: bool, byte, short, int, long, char, sbyte, ushort, uint, ulong, float or double</source>
        <target state="translated">고정 크기 버퍼는 bool, byte, short, int, long, char, sbyte, ushort, uint, ulong, float 또는 double 형식 중 하나여야 합니다.</target>
        <note />
      </trans-unit>
      <trans-unit id="ERR_FixedOverflow">
        <source>Fixed size buffer of length {0} and type '{1}' is too big</source>
        <target state="translated">길이가 {0}인 '{1}' 형식의 고정 크기 버퍼가 너무 큽니다.</target>
        <note />
      </trans-unit>
      <trans-unit id="ERR_InvalidFixedArraySize">
        <source>Fixed size buffers must have a length greater than zero</source>
        <target state="translated">고정 크기 버퍼의 길이는 0보다 커야 합니다.</target>
        <note />
      </trans-unit>
      <trans-unit id="ERR_FixedBufferNotFixed">
        <source>You cannot use fixed size buffers contained in unfixed expressions. Try using the fixed statement.</source>
        <target state="translated">고정되지 않은 식에 포함된 고정 크기 버퍼는 사용할 수 없습니다. fixed 문을 사용하세요.</target>
        <note />
      </trans-unit>
      <trans-unit id="ERR_AttributeNotOnAccessor">
        <source>Attribute '{0}' is not valid on property or event accessors. It is only valid on '{1}' declarations.</source>
        <target state="translated">속성 또는 이벤트 접근자에서는 '{0}' 특성이 유효하지 않습니다. 이 특성은 '{1}' 선언에만 유효합니다.</target>
        <note />
      </trans-unit>
      <trans-unit id="WRN_InvalidSearchPathDir">
        <source>Invalid search path '{0}' specified in '{1}' -- '{2}'</source>
        <target state="translated">잘못된 검색 경로 '{0}'이(가) '{1}'에 지정되었습니다. '{2}'</target>
        <note />
      </trans-unit>
      <trans-unit id="WRN_InvalidSearchPathDir_Title">
        <source>Invalid search path specified</source>
        <target state="translated">지정한 검색 경로가 잘못되었습니다.</target>
        <note />
      </trans-unit>
      <trans-unit id="ERR_IllegalVarArgs">
        <source>__arglist is not valid in this context</source>
        <target state="translated">이 컨텍스트에는 __arglist를 사용할 수 없습니다.</target>
        <note />
      </trans-unit>
      <trans-unit id="ERR_IllegalParams">
        <source>params is not valid in this context</source>
        <target state="translated">이 컨텍스트에서는 params가 유효하지 않습니다.</target>
        <note />
      </trans-unit>
      <trans-unit id="ERR_BadModifiersOnNamespace">
        <source>A namespace declaration cannot have modifiers or attributes</source>
        <target state="translated">네임스페이스 선언에는 한정자 또는 특성을 사용할 수 없습니다.</target>
        <note />
      </trans-unit>
      <trans-unit id="ERR_BadPlatformType">
        <source>Invalid option '{0}' for /platform; must be anycpu, x86, Itanium or x64</source>
        <target state="translated">/platform에 대해 잘못된 '{0}' 옵션입니다. anycpu, x86, Itanium 또는 x64여야 합니다.</target>
        <note />
      </trans-unit>
      <trans-unit id="ERR_ThisStructNotInAnonMeth">
        <source>Anonymous methods, lambda expressions, and query expressions inside structs cannot access instance members of 'this'. Consider copying 'this' to a local variable outside the anonymous method, lambda expression or query expression and using the local instead.</source>
        <target state="translated">구조체 안의 무명 메서드, 람다 식 및 쿼리 식은 'this'의 인스턴스 멤버에 액세스할 수 없습니다. 'this'를 무명 메서드, 람다 식 또는 쿼리 식 외부에 있는 지역 변수에 복사한 다음 이 지역 변수를 대신 사용하세요.</target>
        <note />
      </trans-unit>
      <trans-unit id="ERR_NoConvToIDisp">
        <source>'{0}': type used in a using statement must be implicitly convertible to 'System.IDisposable'</source>
        <target state="translated">'{0}': using 문에 사용된 형식은 암시적으로 'System.IDisposable'로 변환할 수 있어야 합니다.</target>
        <note />
      </trans-unit>
      <trans-unit id="ERR_BadParamRef">
        <source>Parameter {0} must be declared with the '{1}' keyword</source>
        <target state="translated">{0} 매개 변수는 '{1}' 키워드를 사용하여 선언해야 합니다.</target>
        <note />
      </trans-unit>
      <trans-unit id="ERR_BadParamExtraRef">
        <source>Parameter {0} should not be declared with the '{1}' keyword</source>
        <target state="translated">{0} 매개 변수는 '{1}' 키워드를 사용하여 선언할 수 없습니다.</target>
        <note />
      </trans-unit>
      <trans-unit id="ERR_BadParamType">
        <source>Parameter {0} is declared as type '{1}{2}' but should be '{3}{4}'</source>
        <target state="translated">{0} 매개 변수가 '{1}{2}' 형식으로 선언되었지만 '{3}{4}' 형식이어야 합니다.</target>
        <note />
      </trans-unit>
      <trans-unit id="ERR_BadExternIdentifier">
        <source>Invalid extern alias for '/reference'; '{0}' is not a valid identifier</source>
        <target state="translated">/reference'에 대해 잘못된 extern 별칭입니다. '{0}'이(가) 유효한 식별자가 아닙니다.</target>
        <note />
      </trans-unit>
      <trans-unit id="ERR_AliasMissingFile">
        <source>Invalid reference alias option: '{0}=' -- missing filename</source>
        <target state="translated">잘못된 참조 별칭 옵션입니다. '{0}=' -- 파일 이름이 없습니다.</target>
        <note />
      </trans-unit>
      <trans-unit id="ERR_GlobalExternAlias">
        <source>You cannot redefine the global extern alias</source>
        <target state="translated">전역 extern 별칭을 다시 정의할 수 없습니다.</target>
        <note />
      </trans-unit>
      <trans-unit id="ERR_MissingTypeInSource">
        <source>Reference to type '{0}' claims it is defined in this assembly, but it is not defined in source or any added modules</source>
        <target state="translated">{0}' 형식에 대한 참조는 이 어셈블리에 정의된 것으로 되어 있지만 소스 또는 추가된 모듈에 정의되어 있지 않습니다.</target>
        <note />
      </trans-unit>
      <trans-unit id="ERR_MissingTypeInAssembly">
        <source>Reference to type '{0}' claims it is defined in '{1}', but it could not be found</source>
        <target state="translated">{0}' 형식에 대한 참조는 '{1}'에 정의된 것으로 되어 있지만 찾을 수 없습니다.</target>
        <note />
      </trans-unit>
      <trans-unit id="WRN_MultiplePredefTypes">
        <source>The predefined type '{0}' is defined in multiple assemblies in the global alias; using definition from '{1}'</source>
        <target state="translated">미리 정의된 형식 '{0}'이(가) 전역 별칭의 여러 어셈블리에 정의되었습니다. '{1}'의 정의를 사용합니다.</target>
        <note />
      </trans-unit>
      <trans-unit id="WRN_MultiplePredefTypes_Title">
        <source>Predefined type is defined in multiple assemblies in the global alias</source>
        <target state="translated">미리 정의된 형식이 전역 별칭의 여러 어셈블리에 정의되어 있습니다.</target>
        <note />
      </trans-unit>
      <trans-unit id="WRN_MultiplePredefTypes_Description">
        <source>This error occurs when a predefined system type such as System.Int32 is found in two assemblies. One way this can happen is if you are referencing mscorlib or System.Runtime.dll from two different places, such as trying to run two versions of the .NET Framework side-by-side.</source>
        <target state="translated">이 오류는 미리 정의한 시스템 형식(예: System.Int32)이 두 어셈블리에 있는 경우에 발생합니다. 이 오류는 서로 다른 두 위치에서 mscorlib 또는 System.Runtime.dll을 참조할 경우(두 버전의 .NET Framework를 나란히 실행할 경우)에 발생할 수 있습니다.</target>
        <note />
      </trans-unit>
      <trans-unit id="ERR_LocalCantBeFixedAndHoisted">
        <source>Local '{0}' or its members cannot have their address taken and be used inside an anonymous method or lambda expression</source>
        <target state="translated">지역 '{0}' 또는 해당 멤버의 주소를 가져와 무명 메서드 또는 람다 식 안에 사용할 수 없습니다.</target>
        <note />
      </trans-unit>
      <trans-unit id="WRN_TooManyLinesForDebugger">
        <source>Source file has exceeded the limit of 16,707,565 lines representable in the PDB; debug information will be incorrect</source>
        <target state="translated">소스 파일의 줄 수가 PDB에 표시할 수 있는 16,707,565줄을 초과했습니다. 디버그 정보가 올바르지 않을 수 있습니다.</target>
        <note />
      </trans-unit>
      <trans-unit id="WRN_TooManyLinesForDebugger_Title">
        <source>Source file has exceeded the limit of 16,707,565 lines representable in the PDB; debug information will be incorrect</source>
        <target state="translated">소스 파일의 줄 수가 PDB에 표시할 수 있는 16,707,565줄을 초과했습니다. 디버그 정보가 올바르지 않을 수 있습니다.</target>
        <note />
      </trans-unit>
      <trans-unit id="ERR_CantConvAnonMethNoParams">
        <source>Cannot convert anonymous method block without a parameter list to delegate type '{0}' because it has one or more out parameters</source>
        <target state="translated">{0}' 대리자 형식에 out 매개 변수가 하나 이상 있으므로 매개 변수 목록이 없는 무명 메서드 블록을 이 대리자 형식으로 변환할 수 없습니다.</target>
        <note />
      </trans-unit>
      <trans-unit id="ERR_ConditionalOnNonAttributeClass">
        <source>Attribute '{0}' is only valid on methods or attribute classes</source>
        <target state="translated">{0}' 특성은 메서드 또는 특성 클래스에서만 유효합니다.</target>
        <note />
      </trans-unit>
      <trans-unit id="WRN_CallOnNonAgileField">
        <source>Accessing a member on '{0}' may cause a runtime exception because it is a field of a marshal-by-reference class</source>
        <target state="translated">{0}'은(는) 참조로 마샬링하는 클래스의 필드이므로 이 필드의 멤버에 액세스하면 런타임 예외가 발생할 수 있습니다.</target>
        <note />
      </trans-unit>
      <trans-unit id="WRN_CallOnNonAgileField_Title">
        <source>Accessing a member on a field of a marshal-by-reference class may cause a runtime exception</source>
        <target state="translated">참조로 마샬링하는 클래스의 필드에 있는 멤버에 액세스하면 런타임 예외가 발생할 수 있습니다.</target>
        <note />
      </trans-unit>
      <trans-unit id="WRN_CallOnNonAgileField_Description">
        <source>This warning occurs when you try to call a method, property, or indexer on a member of a class that derives from MarshalByRefObject, and the member is a value type. Objects that inherit from MarshalByRefObject are typically intended to be marshaled by reference across an application domain. If any code ever attempts to directly access the value-type member of such an object across an application domain, a runtime exception will occur. To resolve the warning, first copy the member into a local variable and call the method on that variable.</source>
        <target state="translated">이 경고는 MarshalByRefObject에서 파생되는 클래스 멤버에 대한 메서드, 속성 또는 인덱서를 호출하려고 하고, 멤버가 값 형식일 때 발생합니다. MarshalByRefObject에서 상속되는 개체는 일반적으로 응용 프로그램 도메인 전체에서 참조로 마샬링됩니다. 응용 프로그램 도메인에서 그런 개체의 값 형식 멤버에 직접 액세스하려고 시도하는 코드가 있을 경우 런타임 예외가 발생합니다. 이 경고를 해결하려면 먼저 멤버를 지역 변수에 복사하고 해당 변수에 대한 메서드를 호출합니다.</target>
        <note />
      </trans-unit>
      <trans-unit id="WRN_BadWarningNumber">
        <source>'{0}' is not a valid warning number</source>
        <target state="translated">'{0}'은(는) 유효한 경고 번호가 아닙니다.</target>
        <note />
      </trans-unit>
      <trans-unit id="WRN_BadWarningNumber_Title">
        <source>Not a valid warning number</source>
        <target state="translated">올바른 경고 번호가 아닙니다.</target>
        <note />
      </trans-unit>
      <trans-unit id="WRN_BadWarningNumber_Description">
        <source>A number that was passed to the #pragma warning preprocessor directive was not a valid warning number. Verify that the number represents a warning, not an error.</source>
        <target state="translated">#pragma 경고 전처리기 지시문에 전달된 번호는 올바른 경고 번호가 아닙니다. 번호가 오류가 아닌 경고를 나타내는지 확인하세요.</target>
        <note />
      </trans-unit>
      <trans-unit id="WRN_InvalidNumber">
        <source>Invalid number</source>
        <target state="translated">잘못된 숫자입니다.</target>
        <note />
      </trans-unit>
      <trans-unit id="WRN_InvalidNumber_Title">
        <source>Invalid number</source>
        <target state="translated">잘못된 숫자입니다.</target>
        <note />
      </trans-unit>
      <trans-unit id="WRN_FileNameTooLong">
        <source>Invalid filename specified for preprocessor directive. Filename is too long or not a valid filename.</source>
        <target state="translated">전처리기 지시문에 잘못된 파일 이름이 지정되었습니다. 파일 이름이 너무 길거나 유효한 파일 이름이 아닙니다.</target>
        <note />
      </trans-unit>
      <trans-unit id="WRN_FileNameTooLong_Title">
        <source>Invalid filename specified for preprocessor directive</source>
        <target state="translated">전처리기 지시문에 지정한 파일 이름이 잘못되었습니다.</target>
        <note />
      </trans-unit>
      <trans-unit id="WRN_IllegalPPChecksum">
        <source>Invalid #pragma checksum syntax; should be #pragma checksum "filename" "{XXXXXXXX-XXXX-XXXX-XXXX-XXXXXXXXXXXX}" "XXXX..."</source>
        <target state="translated">#pragma checksum 구문이 잘못되었습니다. #pragma checksum "filename" "{XXXXXXXX-XXXX-XXXX-XXXX-XXXXXXXXXXXX}" "XXXX..."이어야 합니다.</target>
        <note />
      </trans-unit>
      <trans-unit id="WRN_IllegalPPChecksum_Title">
        <source>Invalid #pragma checksum syntax</source>
        <target state="translated">#pragma checksum 구문이 잘못되었습니다.</target>
        <note />
      </trans-unit>
      <trans-unit id="WRN_EndOfPPLineExpected">
        <source>Single-line comment or end-of-line expected</source>
        <target state="translated">한 줄로 된 주석이나 줄 끝(EOL)이 필요합니다.</target>
        <note />
      </trans-unit>
      <trans-unit id="WRN_EndOfPPLineExpected_Title">
        <source>Single-line comment or end-of-line expected after #pragma directive</source>
        <target state="translated">#pragma 지시문 뒤에는 한 줄로 된 주석 또는 줄 끝(EOL)이 필요합니다.</target>
        <note />
      </trans-unit>
      <trans-unit id="WRN_ConflictingChecksum">
        <source>Different checksum values given for '{0}'</source>
        <target state="translated">{0}'에 대해 서로 다른 체크섬 값이 지정되었습니다.</target>
        <note />
      </trans-unit>
      <trans-unit id="WRN_ConflictingChecksum_Title">
        <source>Different #pragma checksum values given</source>
        <target state="translated">서로 다른 #pragma 체크섬 값이 지정되었습니다.</target>
        <note />
      </trans-unit>
      <trans-unit id="WRN_InvalidAssemblyName">
        <source>Assembly reference '{0}' is invalid and cannot be resolved</source>
        <target state="translated">{0}' 어셈블리 참조가 잘못되어 확인할 수 없습니다.</target>
        <note />
      </trans-unit>
      <trans-unit id="WRN_InvalidAssemblyName_Title">
        <source>Assembly reference is invalid and cannot be resolved</source>
        <target state="translated">어셈블리 참조가 잘못되어 확인할 수 없습니다.</target>
        <note />
      </trans-unit>
      <trans-unit id="WRN_InvalidAssemblyName_Description">
        <source>This warning indicates that an attribute, such as InternalsVisibleToAttribute, was not specified correctly.</source>
        <target state="translated">이 경고는 특성(예: InternalsVisibleToAttribute)이 올바르게 지정되지 않았음을 나타냅니다.</target>
        <note />
      </trans-unit>
      <trans-unit id="WRN_UnifyReferenceMajMin">
        <source>Assuming assembly reference '{0}' used by '{1}' matches identity '{2}' of '{3}', you may need to supply runtime policy</source>
        <target state="translated">{1}'이(가) 사용하는 '{0}' 어셈블리 참조가 '{3}'의 '{2}'과(와) 일치하는 것으로 간주합니다. 런타임 정책을 지정해야 합니다.</target>
        <note />
      </trans-unit>
      <trans-unit id="WRN_UnifyReferenceMajMin_Title">
        <source>Assuming assembly reference matches identity</source>
        <target state="translated">어셈블리 참조가 ID와 일치하는 것으로 간주합니다.</target>
        <note />
      </trans-unit>
      <trans-unit id="WRN_UnifyReferenceMajMin_Description">
        <source>The two assemblies differ in release and/or version number. For unification to occur, you must specify directives in the application's .config file, and you must provide the correct strong name of an assembly.</source>
        <target state="translated">두 어셈블리의 릴리스 및/또는 버전 번호가 다릅니다. 통합하려면 응용 프로그램의 .config 파일에서 지시문을 지정하고 어셈블리의 강력한 이름을 올바르게 제공해야 합니다.</target>
        <note />
      </trans-unit>
      <trans-unit id="WRN_UnifyReferenceBldRev">
        <source>Assuming assembly reference '{0}' used by '{1}' matches identity '{2}' of '{3}', you may need to supply runtime policy</source>
        <target state="translated">{1}'이(가) 사용하는 '{0}' 어셈블리 참조가 '{3}'의 '{2}'과(와) 일치하는 것으로 간주합니다. 런타임 정책을 지정해야 합니다.</target>
        <note />
      </trans-unit>
      <trans-unit id="WRN_UnifyReferenceBldRev_Title">
        <source>Assuming assembly reference matches identity</source>
        <target state="translated">어셈블리 참조가 ID와 일치하는 것으로 간주합니다.</target>
        <note />
      </trans-unit>
      <trans-unit id="WRN_UnifyReferenceBldRev_Description">
        <source>The two assemblies differ in release and/or version number. For unification to occur, you must specify directives in the application's .config file, and you must provide the correct strong name of an assembly.</source>
        <target state="translated">두 어셈블리의 릴리스 및/또는 버전 번호가 다릅니다. 통합하려면 응용 프로그램의 .config 파일에서 지시문을 지정하고 어셈블리의 강력한 이름을 올바르게 제공해야 합니다.</target>
        <note />
      </trans-unit>
      <trans-unit id="ERR_DuplicateImport">
        <source>Multiple assemblies with equivalent identity have been imported: '{0}' and '{1}'. Remove one of the duplicate references.</source>
        <target state="translated">ID가 동일한 여러 어셈블리를 가져왔습니다('{0}', '{1}'). 중복된 참조 중 하나를 제거하세요.</target>
        <note />
      </trans-unit>
      <trans-unit id="ERR_DuplicateImportSimple">
        <source>An assembly with the same simple name '{0}' has already been imported. Try removing one of the references (e.g. '{1}') or sign them to enable side-by-side.</source>
        <target state="translated">단순한 이름 '{0}'이(가) 같은 어셈블리를 이미 가져왔습니다. 참조 중 하나(예: '{1}')를 제거하거나 side-by-side를 사용할 수 있도록 서명하세요.</target>
        <note />
      </trans-unit>
      <trans-unit id="ERR_AssemblyMatchBadVersion">
        <source>Assembly '{0}' with identity '{1}' uses '{2}' which has a higher version than referenced assembly '{3}' with identity '{4}'</source>
        <target state="translated">ID가 '{1}'인 '{0}' 어셈블리는 ID가 '{4}'인 참조된 어셈블리 '{3}' 이후 버전인 '{2}'을(를) 사용합니다.</target>
        <note />
      </trans-unit>
      <trans-unit id="ERR_FixedNeedsLvalue">
        <source>Fixed size buffers can only be accessed through locals or fields</source>
        <target state="translated">고정 크기 버퍼는 지역 변수 또는 필드를 통해서만 액세스할 수 있습니다.</target>
        <note />
      </trans-unit>
      <trans-unit id="WRN_DuplicateTypeParamTag">
        <source>XML comment has a duplicate typeparam tag for '{0}'</source>
        <target state="translated">XML 주석에는 '{0}'에 중복된 typeparam 태그가 있습니다.</target>
        <note />
      </trans-unit>
      <trans-unit id="WRN_DuplicateTypeParamTag_Title">
        <source>XML comment has a duplicate typeparam tag</source>
        <target state="translated">XML 주석에 중복 형식 매개 변수 태그가 있습니다.</target>
        <note />
      </trans-unit>
      <trans-unit id="WRN_UnmatchedTypeParamTag">
        <source>XML comment has a typeparam tag for '{0}', but there is no type parameter by that name</source>
        <target state="translated">XML 주석에는 '{0}'에 대한 typeparam 태그가 있지만 해당 이름의 형식 매개 변수는 없습니다.</target>
        <note />
      </trans-unit>
      <trans-unit id="WRN_UnmatchedTypeParamTag_Title">
        <source>XML comment has a typeparam tag, but there is no type parameter by that name</source>
        <target state="translated">XML 주석에 typeparam 태그가 있지만 해당 이름의 형식 매개 변수는 없습니다.</target>
        <note />
      </trans-unit>
      <trans-unit id="WRN_UnmatchedTypeParamRefTag">
        <source>XML comment on '{1}' has a typeparamref tag for '{0}', but there is no type parameter by that name</source>
        <target state="translated">{1}'의 XML 주석에는 '{0}'에 대한 typeparamref 태그가 있지만 해당 이름의 형식 매개 변수는 없습니다.</target>
        <note />
      </trans-unit>
      <trans-unit id="WRN_UnmatchedTypeParamRefTag_Title">
        <source>XML comment has a typeparamref tag, but there is no type parameter by that name</source>
        <target state="translated">XML 주석에 typeparamref 태그가 있지만 해당 이름의 형식 매개 변수는 없습니다.</target>
        <note />
      </trans-unit>
      <trans-unit id="WRN_MissingTypeParamTag">
        <source>Type parameter '{0}' has no matching typeparam tag in the XML comment on '{1}' (but other type parameters do)</source>
        <target state="translated">{1}'의 XML 주석에 '{0}' 형식 매개 변수와 짝이 맞는 형식 매개 변수 태그가 없습니다. 다른 형식 매개 변수는 짝이 맞는 태그가 있습니다.</target>
        <note />
      </trans-unit>
      <trans-unit id="WRN_MissingTypeParamTag_Title">
        <source>Type parameter has no matching typeparam tag in the XML comment (but other type parameters do)</source>
        <target state="translated">형식 매개 변수와 짝이 맞는 형식 매개 변수 태그가 XML 주석에 없습니다. 다른 형식 매개 변수는 짝이 맞는 태그가 있습니다.</target>
        <note />
      </trans-unit>
      <trans-unit id="ERR_CantChangeTypeOnOverride">
        <source>'{0}': type must be '{2}' to match overridden member '{1}'</source>
        <target state="translated">'{0}': 재정의된 '{1}' 멤버와 일치하려면 '{2}' 형식이어야 합니다.</target>
        <note />
      </trans-unit>
      <trans-unit id="ERR_DoNotUseFixedBufferAttr">
        <source>Do not use 'System.Runtime.CompilerServices.FixedBuffer' attribute. Use the 'fixed' field modifier instead.</source>
        <target state="translated">System.Runtime.CompilerServices.FixedBuffer' 특성을 사용하지 마세요. 대신 'fixed' 필드 한정자를 사용하세요.</target>
        <note />
      </trans-unit>
      <trans-unit id="WRN_AssignmentToSelf">
        <source>Assignment made to same variable; did you mean to assign something else?</source>
        <target state="translated">같은 변수에 할당했습니다. 다른 요소를 할당하시겠습니까?</target>
        <note />
      </trans-unit>
      <trans-unit id="WRN_AssignmentToSelf_Title">
        <source>Assignment made to same variable</source>
        <target state="translated">같은 변수에 할당했습니다.</target>
        <note />
      </trans-unit>
      <trans-unit id="WRN_ComparisonToSelf">
        <source>Comparison made to same variable; did you mean to compare something else?</source>
        <target state="translated">같은 변수를 비교했습니다. 다른 요소를 비교하시겠습니까?</target>
        <note />
      </trans-unit>
      <trans-unit id="WRN_ComparisonToSelf_Title">
        <source>Comparison made to same variable</source>
        <target state="translated">같은 변수와 비교했습니다.</target>
        <note />
      </trans-unit>
      <trans-unit id="ERR_CantOpenWin32Res">
        <source>Error opening Win32 resource file '{0}' -- '{1}'</source>
        <target state="translated">{0}' Win32 리소스 파일을 여는 동안 오류가 발생했습니다. '{1}'</target>
        <note />
      </trans-unit>
      <trans-unit id="WRN_DotOnDefault">
        <source>Expression will always cause a System.NullReferenceException because the default value of '{0}' is null</source>
        <target state="translated">{0}'의 기본값이 null이므로 식에서 항상 System.NullReferenceException이 발생합니다.</target>
        <note />
      </trans-unit>
      <trans-unit id="WRN_DotOnDefault_Title">
        <source>Expression will always cause a System.NullReferenceException because the type's default value is null</source>
        <target state="translated">형식의 기본값이 null이므로 식은 항상 System.NullReferenceException을 발생합니다.</target>
        <note />
      </trans-unit>
      <trans-unit id="ERR_NoMultipleInheritance">
        <source>Class '{0}' cannot have multiple base classes: '{1}' and '{2}'</source>
        <target state="translated">{0}' 클래스는 기본 클래스('{1}', '{2}')를 여러 개 포함할 수 없습니다.</target>
        <note />
      </trans-unit>
      <trans-unit id="ERR_BaseClassMustBeFirst">
        <source>Base class '{0}' must come before any interfaces</source>
        <target state="translated">기본 클래스 '{0}'은(는) 다른 모든 인터페이스보다 앞에 와야 합니다.</target>
        <note />
      </trans-unit>
      <trans-unit id="WRN_BadXMLRefTypeVar">
        <source>XML comment has cref attribute '{0}' that refers to a type parameter</source>
        <target state="translated">XML 주석에 형식 매개 변수를 참조하는 '{0}' cref 특성이 있습니다.</target>
        <note />
      </trans-unit>
      <trans-unit id="WRN_BadXMLRefTypeVar_Title">
        <source>XML comment has cref attribute that refers to a type parameter</source>
        <target state="translated">XML 주석에 형식 매개 변수를 참조하는 cref 특성이 있습니다.</target>
        <note />
      </trans-unit>
      <trans-unit id="ERR_FriendAssemblyBadArgs">
        <source>Friend assembly reference '{0}' is invalid. InternalsVisibleTo declarations cannot have a version, culture, public key token, or processor architecture specified.</source>
        <target state="translated">Friend 어셈블리 참조 '{0}'이(가) 잘못되었습니다. InternalsVisibleTo 선언에는 버전, 문화권, 공개 키 토큰 또는 프로세서 아키텍처를 지정할 수 없습니다.</target>
        <note />
      </trans-unit>
      <trans-unit id="ERR_FriendAssemblySNReq">
        <source>Friend assembly reference '{0}' is invalid. Strong-name signed assemblies must specify a public key in their InternalsVisibleTo declarations.</source>
        <target state="translated">Friend 어셈블리 참조 '{0}'이(가) 잘못되었습니다. 강력한 이름의 서명된 어셈블리에는 InternalsVisibleTo 선언에 공개 키를 지정해야 합니다.</target>
        <note />
      </trans-unit>
      <trans-unit id="ERR_DelegateOnNullable">
        <source>Cannot bind delegate to '{0}' because it is a member of 'System.Nullable&lt;T&gt;'</source>
        <target state="translated">{0}'은(는) 'System.Nullable&lt;T&gt;'의 멤버이므로 대리자를 바인딩할 수 없습니다.</target>
        <note />
      </trans-unit>
      <trans-unit id="ERR_BadCtorArgCount">
        <source>'{0}' does not contain a constructor that takes {1} arguments</source>
        <target state="translated">'{0}'에는 인수를 {1}개 사용하는 생성자가 포함되어 있지 않습니다.</target>
        <note />
      </trans-unit>
      <trans-unit id="ERR_GlobalAttributesNotFirst">
        <source>Assembly and module attributes must precede all other elements defined in a file except using clauses and extern alias declarations</source>
        <target state="translated">using 절과 extern 별칭 선언을 제외하고 어셈블리 특성과 모듈 특성은 파일에 정의된 다른 모든 요소보다 앞에 와야 합니다.</target>
        <note />
      </trans-unit>
      <trans-unit id="ERR_ExpressionExpected">
        <source>Expected expression</source>
        <target state="translated">식이 필요합니다.</target>
        <note />
      </trans-unit>
      <trans-unit id="ERR_InvalidSubsystemVersion">
        <source>Invalid version {0} for /subsystemversion. The version must be 6.02 or greater for ARM or AppContainerExe, and 4.00 or greater otherwise</source>
        <target state="translated">/subsystemversion에 대해 잘못된 버전({0})입니다. 버전은 ARM 또는 AppContainerExe의 경우 6.02 이상이어야 하고, 그 외의 경우 4.00 이상이어야 합니다.</target>
        <note />
      </trans-unit>
      <trans-unit id="ERR_InteropMethodWithBody">
        <source>Embedded interop method '{0}' contains a body.</source>
        <target state="translated">포함된 interop 메서드 '{0}'에 본문이 있습니다.</target>
        <note />
      </trans-unit>
      <trans-unit id="ERR_BadWarningLevel">
        <source>Warning level must be in the range 0-4</source>
        <target state="translated">경고 수준은 0부터 4까지의 범위에 있어야 합니다.</target>
        <note />
      </trans-unit>
      <trans-unit id="ERR_BadDebugType">
        <source>Invalid option '{0}' for /debug; must be 'portable', 'embedded', 'full' or 'pdbonly'</source>
        <target state="translated">/debug에 대해 잘못된 '{0}' 옵션입니다. 'portable', 'embedded', 'full' 또는 'pdbonly'여야 합니다.</target>
        <note />
      </trans-unit>
      <trans-unit id="ERR_BadResourceVis">
        <source>Invalid option '{0}'; Resource visibility must be either 'public' or 'private'</source>
        <target state="translated">잘못된 '{0}' 옵션입니다. 리소스 표시 유형은 'public' 또는 'private'이어야 합니다.</target>
        <note />
      </trans-unit>
      <trans-unit id="ERR_DefaultValueTypeMustMatch">
        <source>The type of the argument to the DefaultParameterValue attribute must match the parameter type</source>
        <target state="translated">DefaultParameterValue 특성에 대한 인수 형식이 매개 변수 형식과 일치해야 합니다.</target>
        <note />
      </trans-unit>
      <trans-unit id="ERR_DefaultValueBadValueType">
        <source>Argument of type '{0}' is not applicable for the DefaultParameterValue attribute</source>
        <target state="translated">{0}' 형식의 인수는 DefaultParameterValue 특성에 사용할 수 없습니다.</target>
        <note />
      </trans-unit>
      <trans-unit id="ERR_MemberAlreadyInitialized">
        <source>Duplicate initialization of member '{0}'</source>
        <target state="translated">{0}' 멤버의 초기화가 중복되었습니다.</target>
        <note />
      </trans-unit>
      <trans-unit id="ERR_MemberCannotBeInitialized">
        <source>Member '{0}' cannot be initialized. It is not a field or property.</source>
        <target state="translated">{0}' 멤버를 초기화할 수 없습니다. 이 멤버는 필드 또는 속성이 아닙니다.</target>
        <note />
      </trans-unit>
      <trans-unit id="ERR_StaticMemberInObjectInitializer">
        <source>Static field or property '{0}' cannot be assigned in an object initializer</source>
        <target state="translated">정적 필드 또는 속성 '{0}'은(는) 개체 이니셜라이저에 할당할 수 없습니다.</target>
        <note />
      </trans-unit>
      <trans-unit id="ERR_ReadonlyValueTypeInObjectInitializer">
        <source>Members of readonly field '{0}' of type '{1}' cannot be assigned with an object initializer because it is of a value type</source>
        <target state="translated">형식이 '{1}'인 읽기 전용 필드 '{0}'의 멤버는 값 형식이므로 개체 이니셜라이저를 사용하여 할당할 수 없습니다.</target>
        <note />
      </trans-unit>
      <trans-unit id="ERR_ValueTypePropertyInObjectInitializer">
        <source>Members of property '{0}' of type '{1}' cannot be assigned with an object initializer because it is of a value type</source>
        <target state="translated">형식이 '{1}'인 '{0}' 속성의 멤버는 값 형식이므로 개체 이니셜라이저를 사용하여 할당할 수 없습니다.</target>
        <note />
      </trans-unit>
      <trans-unit id="ERR_UnsafeTypeInObjectCreation">
        <source>Unsafe type '{0}' cannot be used in object creation</source>
        <target state="translated">안전하지 않은 '{0}' 형식은 개체를 만드는 데 사용할 수 없습니다.</target>
        <note />
      </trans-unit>
      <trans-unit id="ERR_EmptyElementInitializer">
        <source>Element initializer cannot be empty</source>
        <target state="translated">요소 이니셜라이저는 비워 둘 수 없습니다.</target>
        <note />
      </trans-unit>
      <trans-unit id="ERR_InitializerAddHasWrongSignature">
        <source>The best overloaded method match for '{0}' has wrong signature for the initializer element. The initializable Add must be an accessible instance method.</source>
        <target state="translated">{0}'에 가장 일치하는 오버로드된 메서드에는 잘못된 이니셜라이저 요소의 시그니처가 있습니다. 초기화 가능한 Add는 액세스 가능한 인스턴스 메서드여야 합니다.</target>
        <note />
      </trans-unit>
      <trans-unit id="ERR_CollectionInitRequiresIEnumerable">
        <source>Cannot initialize type '{0}' with a collection initializer because it does not implement 'System.Collections.IEnumerable'</source>
        <target state="translated">{0}' 형식은 'System.Collections.IEnumerable'을 구현하지 않으므로 컬렉션 이니셜라이저를 사용하여 초기화할 수 없습니다.</target>
        <note />
      </trans-unit>
      <trans-unit id="ERR_CantSetWin32Manifest">
        <source>Error reading Win32 manifest file '{0}' -- '{1}'</source>
        <target state="translated">{0}' Win32 매니페스트 파일을 읽는 동안 오류가 발생했습니다. '{1}'</target>
        <note />
      </trans-unit>
      <trans-unit id="WRN_CantHaveManifestForModule">
        <source>Ignoring /win32manifest for module because it only applies to assemblies</source>
        <target state="translated">/win32manifest는 어셈블리에만 적용되므로 모듈의 경우 무시합니다.</target>
        <note />
      </trans-unit>
      <trans-unit id="WRN_CantHaveManifestForModule_Title">
        <source>Ignoring /win32manifest for module because it only applies to assemblies</source>
        <target state="translated">/win32manifest는 어셈블리에만 적용되므로 모듈의 경우 무시합니다.</target>
        <note />
      </trans-unit>
      <trans-unit id="ERR_BadInstanceArgType">
        <source>'{0}' does not contain a definition for '{1}' and the best extension method overload '{2}' requires a receiver of type '{3}'</source>
        <target state="translated">'{0}'에는 '{1}'에 대한 정의가 포함되어 있지 않고, 가장 적합한 확장 메서드 오버로드 '{2}'에는 '{3}' 형식의 수신기가 필요합니다.</target>
        <note />
      </trans-unit>
      <trans-unit id="ERR_QueryDuplicateRangeVariable">
        <source>The range variable '{0}' has already been declared</source>
        <target state="translated">{0}' 범위 변수가 이미 선언되었습니다.</target>
        <note />
      </trans-unit>
      <trans-unit id="ERR_QueryRangeVariableOverrides">
        <source>The range variable '{0}' conflicts with a previous declaration of '{0}'</source>
        <target state="translated">범위 변수 '{0}'이(가) '{0}'의 이전 선언과 충돌합니다.</target>
        <note />
      </trans-unit>
      <trans-unit id="ERR_QueryRangeVariableAssignedBadValue">
        <source>Cannot assign {0} to a range variable</source>
        <target state="translated">{0}을(를) 범위 변수에 할당할 수 없습니다.</target>
        <note />
      </trans-unit>
      <trans-unit id="ERR_QueryNoProviderCastable">
        <source>Could not find an implementation of the query pattern for source type '{0}'.  '{1}' not found.  Consider explicitly specifying the type of the range variable '{2}'.</source>
        <target state="translated">소스 형식 '{0}'에 대해 구현된 쿼리 패턴을 찾을 수 없습니다. '{1}'을(를) 찾을 수 없습니다. 범위 변수 '{2}'의 형식을 명시적으로 지정하세요.</target>
        <note />
      </trans-unit>
      <trans-unit id="ERR_QueryNoProviderStandard">
        <source>Could not find an implementation of the query pattern for source type '{0}'.  '{1}' not found.  Are you missing a reference to 'System.Core.dll' or a using directive for 'System.Linq'?</source>
        <target state="translated">소스 형식 '{0}'에 대해 구현된 쿼리 패턴을 찾을 수 없습니다. '{1}'을(를) 찾을 수 없습니다. 'System.Core.dll'에 대한 참조 또는 'System.Linq'에 대한 using 지시문이 있는지 확인하세요.</target>
        <note />
      </trans-unit>
      <trans-unit id="ERR_QueryNoProvider">
        <source>Could not find an implementation of the query pattern for source type '{0}'.  '{1}' not found.</source>
        <target state="translated">소스 형식 '{0}'에 대해 구현된 쿼리 패턴을 찾을 수 없습니다. '{1}'을(를) 찾을 수 없습니다.</target>
        <note />
      </trans-unit>
      <trans-unit id="ERR_QueryOuterKey">
        <source>The name '{0}' is not in scope on the left side of 'equals'.  Consider swapping the expressions on either side of 'equals'.</source>
        <target state="translated">이름 '{0}'은(는) 'equals'의 왼쪽에 올 수 있는 범위에 속하지 않습니다. 'equals'의 양쪽에 있는 식을 서로 바꾸세요.</target>
        <note />
      </trans-unit>
      <trans-unit id="ERR_QueryInnerKey">
        <source>The name '{0}' is not in scope on the right side of 'equals'.  Consider swapping the expressions on either side of 'equals'.</source>
        <target state="translated">이름 '{0}'은(는) 'equals'의 오른쪽에 올 수 있는 범위에 속하지 않습니다. 'equals'의 양쪽에 있는 식을 서로 바꾸세요.</target>
        <note />
      </trans-unit>
      <trans-unit id="ERR_QueryOutRefRangeVariable">
        <source>Cannot pass the range variable '{0}' as an out or ref parameter</source>
        <target state="translated">범위 변수 '{0}'을(를) out 또는 ref 매개 변수로 전달할 수 없습니다.</target>
        <note />
      </trans-unit>
      <trans-unit id="ERR_QueryMultipleProviders">
        <source>Multiple implementations of the query pattern were found for source type '{0}'.  Ambiguous call to '{1}'.</source>
        <target state="translated">소스 형식 '{0}'에 쿼리 패턴이 여러 번 구현되어 있습니다. '{1}'에 대한 호출이 모호합니다.</target>
        <note />
      </trans-unit>
      <trans-unit id="ERR_QueryTypeInferenceFailedMulti">
        <source>The type of one of the expressions in the {0} clause is incorrect.  Type inference failed in the call to '{1}'.</source>
        <target state="translated">{0} 절에 있는 식 중 하나의 형식이 잘못되었습니다. '{1}'에 대한 호출에서 형식을 유추하지 못했습니다.</target>
        <note />
      </trans-unit>
      <trans-unit id="ERR_QueryTypeInferenceFailed">
        <source>The type of the expression in the {0} clause is incorrect.  Type inference failed in the call to '{1}'.</source>
        <target state="translated">{0} 절에 있는 식의 형식이 잘못되었습니다. '{1}'에 대한 호출에서 형식을 유추하지 못했습니다.</target>
        <note />
      </trans-unit>
      <trans-unit id="ERR_QueryTypeInferenceFailedSelectMany">
        <source>An expression of type '{0}' is not allowed in a subsequent from clause in a query expression with source type '{1}'.  Type inference failed in the call to '{2}'.</source>
        <target state="translated">형식이 '{0}'인 식은 소스 형식이 '{1}'인 쿼리 식의 후속 from 절에서 사용할 수 없습니다. '{2}' 호출 시 형식을 유추하지 못했습니다.</target>
        <note />
      </trans-unit>
      <trans-unit id="ERR_ExpressionTreeContainsPointerOp">
        <source>An expression tree may not contain an unsafe pointer operation</source>
        <target state="translated">식 트리에는 안전하지 않은 포인터 연산을 사용할 수 없습니다.</target>
        <note />
      </trans-unit>
      <trans-unit id="ERR_ExpressionTreeContainsAnonymousMethod">
        <source>An expression tree may not contain an anonymous method expression</source>
        <target state="translated">식 트리에는 무명 메서드 식을 사용할 수 없습니다.</target>
        <note />
      </trans-unit>
      <trans-unit id="ERR_AnonymousMethodToExpressionTree">
        <source>An anonymous method expression cannot be converted to an expression tree</source>
        <target state="translated">무명 메서드 식을 식 트리로 변환할 수 없습니다.</target>
        <note />
      </trans-unit>
      <trans-unit id="ERR_QueryRangeVariableReadOnly">
        <source>Range variable '{0}' cannot be assigned to -- it is read only</source>
        <target state="translated">범위 변수 '{0}'은(는) 읽기 전용이므로 이 변수에 값을 할당할 수 없습니다.</target>
        <note />
      </trans-unit>
      <trans-unit id="ERR_QueryRangeVariableSameAsTypeParam">
        <source>The range variable '{0}' cannot have the same name as a method type parameter</source>
        <target state="translated">범위 변수 '{0}'에 메서드 형식 매개 변수와 동일한 이름을 사용할 수 없습니다.</target>
        <note />
      </trans-unit>
      <trans-unit id="ERR_TypeVarNotFoundRangeVariable">
        <source>The contextual keyword 'var' cannot be used in a range variable declaration</source>
        <target state="translated">범위 변수 선언에는 상황별 키워드'var'를 사용할 수 없습니다.</target>
        <note />
      </trans-unit>
      <trans-unit id="ERR_BadArgTypesForCollectionAdd">
        <source>The best overloaded Add method '{0}' for the collection initializer has some invalid arguments</source>
        <target state="translated">오버로드된 Add 메서드 중 해당 컬렉션 이니셜라이저에 가장 적합한 '{0}'에 잘못된 인수가 있습니다.</target>
        <note />
      </trans-unit>
      <trans-unit id="ERR_ByRefParameterInExpressionTree">
        <source>An expression tree lambda may not contain an out or ref parameter</source>
        <target state="translated">람다 식 트리에는 out 또는 ref 매개 변수를 사용할 수 없습니다.</target>
        <note />
      </trans-unit>
      <trans-unit id="ERR_VarArgsInExpressionTree">
        <source>An expression tree lambda may not contain a method with variable arguments</source>
        <target state="translated">람다 식 트리에는 가변 인수가 있는 메서드를 사용할 수 없습니다.</target>
        <note />
      </trans-unit>
      <trans-unit id="ERR_MemGroupInExpressionTree">
        <source>An expression tree lambda may not contain a method group</source>
        <target state="translated">람다 식 트리에는 메서드 그룹을 사용할 수 없습니다.</target>
        <note />
      </trans-unit>
      <trans-unit id="ERR_InitializerAddHasParamModifiers">
        <source>The best overloaded method match '{0}' for the collection initializer element cannot be used. Collection initializer 'Add' methods cannot have ref or out parameters.</source>
        <target state="translated">컬렉션 이니셜라이저에 대한 '{0}'에 가장 일치하는 오버로드된 메서드를 사용할 수 없습니다. 컬렉션 이니셜라이저 'Add' 메서드에는 ref 또는 out 매개 변수를 사용할 수 없습니다.</target>
        <note />
      </trans-unit>
      <trans-unit id="ERR_NonInvocableMemberCalled">
        <source>Non-invocable member '{0}' cannot be used like a method.</source>
        <target state="translated">호출할 수 없는 멤버인 '{0}'은(는) 메서드처럼 사용할 수 없습니다.</target>
        <note />
      </trans-unit>
      <trans-unit id="WRN_MultipleRuntimeImplementationMatches">
        <source>Member '{0}' implements interface member '{1}' in type '{2}'. There are multiple matches for the interface member at run-time. It is implementation dependent which method will be called.</source>
        <target state="translated">{0}' 멤버는 '{2}' 형식의 인터페이스 멤버 '{1}'을(를) 구현합니다. 런타임에 인터페이스 멤버에 일치하는 여러 항목이 있습니다. 호출되는 메서드는 구현에 따라 다릅니다.</target>
        <note />
      </trans-unit>
      <trans-unit id="WRN_MultipleRuntimeImplementationMatches_Title">
        <source>Member implements interface member with multiple matches at run-time</source>
        <target state="translated">멤버가 런타임에 여러 개의 일치 항목을 포함하는 인터페이스 멤버를 구현합니다.</target>
        <note />
      </trans-unit>
      <trans-unit id="WRN_MultipleRuntimeImplementationMatches_Description">
        <source>This warning can be generated when two interface methods are differentiated only by whether a particular parameter is marked with ref or with out. It is best to change your code to avoid this warning because it is not obvious or guaranteed which method is called at runtime.

Although C# distinguishes between out and ref, the CLR sees them as the same. When deciding which method implements the interface, the CLR just picks one.

Give the compiler some way to differentiate the methods. For example, you can give them different names or provide an additional parameter on one of them.</source>
        <target state="translated">이 경고는 두 인터페이스 메서드에서 특정 매개 변수가 ref로 표시되는지 out으로 표시되는지 여부만 다른 경우에 생성될 수 있습니다. 런타임에 호출되는 메서드가 명확하거나 보장되지 않으므로 이 경고를 방지하도록 코드를 변경하는 것이 좋습니다.

C#에서는 out과 ref를 구분하지만 CLR에서는 동일한 것으로 간주합니다. 따라서 인터페이스를 구현할 메서드를 결정할 때 CLR에서는 하나만 선택합니다.

컴파일러에서 두 메서드를 구분할 수 있는 몇 가지 방법을 지정하세요. 예를 들어 다른 이름을 지정하거나 둘 중 하나에 대해 추가 매개 변수를 제공할 수 있습니다.</target>
        <note />
      </trans-unit>
      <trans-unit id="WRN_MultipleRuntimeOverrideMatches">
        <source>Member '{1}' overrides '{0}'. There are multiple override candidates at run-time. It is implementation dependent which method will be called.</source>
        <target state="translated">{1}' 멤버는 '{0}'을(를) 재정의합니다. 런타임에 여러 재정의 후보가 있습니다. 호출되는 메서드는 구현에 따라 다릅니다.</target>
        <note />
      </trans-unit>
      <trans-unit id="WRN_MultipleRuntimeOverrideMatches_Title">
        <source>Member overrides base member with multiple override candidates at run-time</source>
        <target state="translated">멤버가 런타임에 여러 재정의 후보로 기본 멤버를 재정의합니다.</target>
        <note />
      </trans-unit>
      <trans-unit id="ERR_ObjectOrCollectionInitializerWithDelegateCreation">
        <source>Object and collection initializer expressions may not be applied to a delegate creation expression</source>
        <target state="translated">개체 및 컬렉션 이니셜라이저 식은 대리자 생성 식에 적용할 수 없습니다.</target>
        <note />
      </trans-unit>
      <trans-unit id="ERR_InvalidConstantDeclarationType">
        <source>'{0}' is of type '{1}'. The type specified in a constant declaration must be sbyte, byte, short, ushort, int, uint, long, ulong, char, float, double, decimal, bool, string, an enum-type, or a reference-type.</source>
        <target state="translated">'{0}'의 형식이 '{1}'입니다. 상수 선언에 지정되는 형식은 sbyte, byte, short, ushort, int, uint, long, ulong, char, float, double, decimal, bool, string, enum-type 또는 reference-type이어야 합니다.</target>
        <note />
      </trans-unit>
      <trans-unit id="ERR_FileNotFound">
        <source>Source file '{0}' could not be found.</source>
        <target state="translated">{0}' 소스 파일을 찾을 수 없습니다.</target>
        <note />
      </trans-unit>
      <trans-unit id="WRN_FileAlreadyIncluded">
        <source>Source file '{0}' specified multiple times</source>
        <target state="translated">{0}' 소스 파일을 여러 번 지정했습니다.</target>
        <note />
      </trans-unit>
      <trans-unit id="WRN_FileAlreadyIncluded_Title">
        <source>Source file specified multiple times</source>
        <target state="translated">소스 파일이 여러 번 지정되었습니다.</target>
        <note />
      </trans-unit>
      <trans-unit id="ERR_NoFileSpec">
        <source>Missing file specification for '{0}' option</source>
        <target state="translated">{0}' 옵션에 대한 파일 사양이 없습니다.</target>
        <note />
      </trans-unit>
      <trans-unit id="ERR_SwitchNeedsString">
        <source>Command-line syntax error: Missing '{0}' for '{1}' option</source>
        <target state="translated">명령줄 구문 오류: '{0}' 옵션에 대한 '{1}'이(가) 없습니다.</target>
        <note />
      </trans-unit>
      <trans-unit id="ERR_BadSwitch">
        <source>Unrecognized option: '{0}'</source>
        <target state="translated">인식할 수 없는 옵션: '{0}'</target>
        <note />
      </trans-unit>
      <trans-unit id="WRN_NoSources">
        <source>No source files specified.</source>
        <target state="translated">소스 파일을 지정하지 않았습니다.</target>
        <note />
      </trans-unit>
      <trans-unit id="WRN_NoSources_Title">
        <source>No source files specified</source>
        <target state="translated">소스 파일을 지정하지 않음</target>
        <note />
      </trans-unit>
      <trans-unit id="ERR_ExpectedSingleScript">
        <source>Expected a script (.csx file) but none specified</source>
        <target state="translated">스크립트(.csx 파일)가 필요하지만 지정되지 않았습니다.</target>
        <note />
      </trans-unit>
      <trans-unit id="ERR_OpenResponseFile">
        <source>Error opening response file '{0}'</source>
        <target state="translated">{0}' 지시 파일을 여는 동안 오류가 발생했습니다.</target>
        <note />
      </trans-unit>
      <trans-unit id="ERR_CantOpenFileWrite">
        <source>Cannot open '{0}' for writing -- '{1}'</source>
        <target state="translated">{0}'을(를) 쓰기용으로 열 수 없습니다. '{1}'</target>
        <note />
      </trans-unit>
      <trans-unit id="ERR_BadBaseNumber">
        <source>Invalid image base number '{0}'</source>
        <target state="translated">잘못된 '{0}' 이미지 기준 번호입니다.</target>
        <note />
      </trans-unit>
      <trans-unit id="ERR_BinaryFile">
        <source>'{0}' is a binary file instead of a text file</source>
        <target state="translated">'{0}'은(는) 텍스트 파일이 아니라 이진 파일입니다.</target>
        <note />
      </trans-unit>
      <trans-unit id="FTL_BadCodepage">
        <source>Code page '{0}' is invalid or not installed</source>
        <target state="translated">{0}' 코드 페이지가 잘못되었거나 설치되지 않았습니다.</target>
        <note />
      </trans-unit>
      <trans-unit id="FTL_BadChecksumAlgorithm">
        <source>Algorithm '{0}' is not supported</source>
        <target state="translated">{0}' 알고리즘은 지원되지 않습니다.</target>
        <note />
      </trans-unit>
      <trans-unit id="ERR_NoMainOnDLL">
        <source>Cannot specify /main if building a module or library</source>
        <target state="translated">모듈이나 라이브러리를 빌드하고 있으면 /main을 지정할 수 없습니다.</target>
        <note />
      </trans-unit>
      <trans-unit id="FTL_InvalidTarget">
        <source>Invalid target type for /target: must specify 'exe', 'winexe', 'library', or 'module'</source>
        <target state="translated">잘못된 /target의 대상 형식입니다. 'exe', 'winexe', 'library' 또는 'module'을 지정해야 합니다.</target>
        <note />
      </trans-unit>
      <trans-unit id="FTL_InputFileNameTooLong">
        <source>File name '{0}' is empty, contains invalid characters, has a drive specification without an absolute path, or is too long</source>
        <target state="translated">{0}' 파일 이름이 비어 있거나, 잘못된 문자가 있거나, 절대 경로가 없는 드라이브 사양이 있거나, 너무 깁니다.</target>
        <note />
      </trans-unit>
      <trans-unit id="WRN_NoConfigNotOnCommandLine">
        <source>Ignoring /noconfig option because it was specified in a response file</source>
        <target state="translated">지시 파일에 지정되었기 때문에 /noconfig 옵션을 무시합니다.</target>
        <note />
      </trans-unit>
      <trans-unit id="WRN_NoConfigNotOnCommandLine_Title">
        <source>Ignoring /noconfig option because it was specified in a response file</source>
        <target state="translated">지시 파일에 지정되었기 때문에 /noconfig 옵션을 무시합니다.</target>
        <note />
      </trans-unit>
      <trans-unit id="ERR_InvalidFileAlignment">
        <source>Invalid file section alignment '{0}'</source>
        <target state="translated">잘못된 파일 섹션 맞춤 '{0}'</target>
        <note />
      </trans-unit>
      <trans-unit id="ERR_InvalidOutputName">
        <source>Invalid output name: {0}</source>
        <target state="translated">잘못된 출력 이름: {0}</target>
        <note />
      </trans-unit>
      <trans-unit id="ERR_InvalidDebugInformationFormat">
        <source>Invalid debug information format: {0}</source>
        <target state="translated">잘못된 디버그 정보 형식: {0}</target>
        <note />
      </trans-unit>
      <trans-unit id="ERR_LegacyObjectIdSyntax">
        <source>'id#' syntax is no longer supported. Use '$id' instead.</source>
        <target state="translated">'id#' 구문은 더 이상 지원되지 않습니다. '$id'를 대신 사용하세요.</target>
        <note />
      </trans-unit>
      <trans-unit id="WRN_DefineIdentifierRequired">
        <source>Invalid name for a preprocessing symbol; '{0}' is not a valid identifier</source>
        <target state="translated">전처리 기호의 이름이 잘못되었습니다. '{0}'은(는) 유효한 식별자가 아닙니다.</target>
        <note />
      </trans-unit>
      <trans-unit id="WRN_DefineIdentifierRequired_Title">
        <source>Invalid name for a preprocessing symbol; not a valid identifier</source>
        <target state="translated">전처리 기호의 이름이 잘못되었습니다. 유효한 식별자가 아닙니다.</target>
        <note />
      </trans-unit>
      <trans-unit id="FTL_OutputFileExists">
        <source>Cannot create short filename '{0}' when a long filename with the same short filename already exists</source>
        <target state="translated">약식 파일 이름이 같은 긴 파일 이름이 이미 있으면 '{0}' 약식 파일 이름을 만들 수 없습니다.</target>
        <note />
      </trans-unit>
      <trans-unit id="ERR_OneAliasPerReference">
        <source>A /reference option that declares an extern alias can only have one filename. To specify multiple aliases or filenames, use multiple /reference options.</source>
        <target state="translated">extern 별칭을 선언하는 /reference 옵션에는 파일 이름을 하나만 지정할 수 있습니다. 여러 별칭 또는 파일 이름을 지정하려면 /reference 옵션을 여러 개 사용하세요.</target>
        <note />
      </trans-unit>
      <trans-unit id="ERR_SwitchNeedsNumber">
        <source>Command-line syntax error: Missing ':&lt;number&gt;' for '{0}' option</source>
        <target state="translated">명령줄 구문 오류: '{0}' 옵션에 대한 ':&lt;number&gt;'이(가) 없습니다.</target>
        <note />
      </trans-unit>
      <trans-unit id="ERR_MissingDebugSwitch">
        <source>The /pdb option requires that the /debug option also be used</source>
        <target state="translated">/pdb 옵션은 /debug 옵션과 함께 사용해야 합니다.</target>
        <note />
      </trans-unit>
      <trans-unit id="ERR_ComRefCallInExpressionTree">
        <source>An expression tree lambda may not contain a COM call with ref omitted on arguments</source>
        <target state="translated">람다 식 트리에는 인수에서 ref가 생략된 COM 호출을 포함할 수 없습니다.</target>
        <note />
      </trans-unit>
      <trans-unit id="ERR_InvalidFormatForGuidForOption">
        <source>Command-line syntax error: Invalid Guid format '{0}' for option '{1}'</source>
        <target state="translated">명령줄 구문 오류: '{1}' 옵션에 대해 잘못된 '{0}' Guid 형식입니다.</target>
        <note />
      </trans-unit>
      <trans-unit id="ERR_MissingGuidForOption">
        <source>Command-line syntax error: Missing Guid for option '{1}'</source>
        <target state="translated">명령줄 구문 오류: '{1}' 옵션에 대한 Guid가 없습니다.</target>
        <note />
      </trans-unit>
      <trans-unit id="WRN_CLS_NoVarArgs">
        <source>Methods with variable arguments are not CLS-compliant</source>
        <target state="translated">가변 인수가 있는 메서드가 CLS 규격이 아닙니다.</target>
        <note />
      </trans-unit>
      <trans-unit id="WRN_CLS_NoVarArgs_Title">
        <source>Methods with variable arguments are not CLS-compliant</source>
        <target state="translated">가변 인수가 있는 메서드가 CLS 규격이 아닙니다.</target>
        <note />
      </trans-unit>
      <trans-unit id="WRN_CLS_BadArgType">
        <source>Argument type '{0}' is not CLS-compliant</source>
        <target state="translated">{0}' 인수 형식이 CLS 규격이 아닙니다.</target>
        <note />
      </trans-unit>
      <trans-unit id="WRN_CLS_BadArgType_Title">
        <source>Argument type is not CLS-compliant</source>
        <target state="translated">인수 형식이 CLS 규격이 아닙니다.</target>
        <note />
      </trans-unit>
      <trans-unit id="WRN_CLS_BadReturnType">
        <source>Return type of '{0}' is not CLS-compliant</source>
        <target state="translated">{0}'의 반환 형식이 CLS 규격이 아닙니다.</target>
        <note />
      </trans-unit>
      <trans-unit id="WRN_CLS_BadReturnType_Title">
        <source>Return type is not CLS-compliant</source>
        <target state="translated">반환 형식이 CLS 규격이 아닙니다.</target>
        <note />
      </trans-unit>
      <trans-unit id="WRN_CLS_BadFieldPropType">
        <source>Type of '{0}' is not CLS-compliant</source>
        <target state="translated">{0}' 형식이 CLS 규격이 아닙니다.</target>
        <note />
      </trans-unit>
      <trans-unit id="WRN_CLS_BadFieldPropType_Title">
        <source>Type is not CLS-compliant</source>
        <target state="translated">형식이 CLS 규격이 아닙니다.</target>
        <note />
      </trans-unit>
      <trans-unit id="WRN_CLS_BadFieldPropType_Description">
        <source>A public, protected, or protected internal variable must be of a type that is compliant with the Common Language Specification (CLS).</source>
        <target state="translated">public, protected 또는 protected internal 변수는 CLS(공용 언어 사양)를 따르는 형식이어야 합니다.</target>
        <note />
      </trans-unit>
      <trans-unit id="WRN_CLS_BadIdentifierCase">
        <source>Identifier '{0}' differing only in case is not CLS-compliant</source>
        <target state="translated">대/소문자만 다른 '{0}' 식별자가 CLS 규격이 아닙니다.</target>
        <note />
      </trans-unit>
      <trans-unit id="WRN_CLS_BadIdentifierCase_Title">
        <source>Identifier differing only in case is not CLS-compliant</source>
        <target state="translated">대/소문자만 다른 식별자가 CLS 규격이 아닙니다.</target>
        <note />
      </trans-unit>
      <trans-unit id="WRN_CLS_OverloadRefOut">
        <source>Overloaded method '{0}' differing only in ref or out, or in array rank, is not CLS-compliant</source>
        <target state="translated">ref, out 또는 배열 차수만 다른 오버로드된 '{0}' 메서드는 CLS 규격이 아닙니다.</target>
        <note />
      </trans-unit>
      <trans-unit id="WRN_CLS_OverloadRefOut_Title">
        <source>Overloaded method differing only in ref or out, or in array rank, is not CLS-compliant</source>
        <target state="translated">ref, out 또는 배열 차수만 다른 오버로드된 메서드는 CLS 규격이 아닙니다.</target>
        <note />
      </trans-unit>
      <trans-unit id="WRN_CLS_OverloadUnnamed">
        <source>Overloaded method '{0}' differing only by unnamed array types is not CLS-compliant</source>
        <target state="translated">명명되지 않은 배열 형식만 다른 오버로드된 '{0}' 메서드는 CLS 규격이 아닙니다.</target>
        <note />
      </trans-unit>
      <trans-unit id="WRN_CLS_OverloadUnnamed_Title">
        <source>Overloaded method differing only by unnamed array types is not CLS-compliant</source>
        <target state="translated">명명되지 않은 배열 형식만 다른 오버로드된 메서드는 CLS 규격이 아닙니다.</target>
        <note />
      </trans-unit>
      <trans-unit id="WRN_CLS_OverloadUnnamed_Description">
        <source>This error occurs if you have an overloaded method that takes a jagged array and the only difference between the method signatures is the element type of the array. To avoid this error, consider using a rectangular array rather than a jagged array; use an additional parameter to disambiguate the function call; rename one or more of the overloaded methods; or, if CLS Compliance is not needed, remove the CLSCompliantAttribute attribute.</source>
        <target state="translated">이 오류는 가변 배열을 사용하는 오버로드된 메서드가 있고 메서드 서명 간에 배열의 요소 형식만 다른 경우에 발생합니다. 이 오류를 방지하려면 가변 배열 대신 직사각형 배열을 사용하고, 추가 매개 변수를 사용하여 함수 호출을 명확하게 구분하고, 하나 이상의 오버로드된 메서드 이름을 바꾸세요. 또는 CLS 규격이 필요하지 않은 경우 CLSCompliantAttribute 특성을 제거하세요.</target>
        <note />
      </trans-unit>
      <trans-unit id="WRN_CLS_BadIdentifier">
        <source>Identifier '{0}' is not CLS-compliant</source>
        <target state="translated">{0}' 식별자가 CLS 규격이 아닙니다.</target>
        <note />
      </trans-unit>
      <trans-unit id="WRN_CLS_BadIdentifier_Title">
        <source>Identifier is not CLS-compliant</source>
        <target state="translated">식별자가 CLS 규격이 아닙니다.</target>
        <note />
      </trans-unit>
      <trans-unit id="WRN_CLS_BadBase">
        <source>'{0}': base type '{1}' is not CLS-compliant</source>
        <target state="translated">'{0}': '{1}' 기본 형식이 CLS 규격이 아닙니다.</target>
        <note />
      </trans-unit>
      <trans-unit id="WRN_CLS_BadBase_Title">
        <source>Base type is not CLS-compliant</source>
        <target state="translated">기본 형식이 CLS 규격이 아닙니다.</target>
        <note />
      </trans-unit>
      <trans-unit id="WRN_CLS_BadBase_Description">
        <source>A base type was marked as not having to be compliant with the Common Language Specification (CLS) in an assembly that was marked as being CLS compliant. Either remove the attribute that specifies the assembly is CLS compliant or remove the attribute that indicates the type is not CLS compliant.</source>
        <target state="translated">기본 형식은 CLS(공용 언어 사양) 규격으로 표시된 어셈블리에서 CLS를 따를 필요가 없는 것으로 표시되었습니다. 어셈블리가 CLS 규격인 것으로 지정하는 특성을 제거하거나 형식이 CLS 규격이 아님을 나타내는 특성을 제거하세요.</target>
        <note />
      </trans-unit>
      <trans-unit id="WRN_CLS_BadInterfaceMember">
        <source>'{0}': CLS-compliant interfaces must have only CLS-compliant members</source>
        <target state="translated">'{0}': CLS 규격 인터페이스는 CLS 규격 멤버만 포함할 수 있습니다.</target>
        <note />
      </trans-unit>
      <trans-unit id="WRN_CLS_BadInterfaceMember_Title">
        <source>CLS-compliant interfaces must have only CLS-compliant members</source>
        <target state="translated">CLS 규격 인터페이스는 CLS 규격 멤버만 포함할 수 있습니다.</target>
        <note />
      </trans-unit>
      <trans-unit id="WRN_CLS_NoAbstractMembers">
        <source>'{0}': only CLS-compliant members can be abstract</source>
        <target state="translated">'{0}': CLS 규격 멤버만 abstract일 수 있습니다.</target>
        <note />
      </trans-unit>
      <trans-unit id="WRN_CLS_NoAbstractMembers_Title">
        <source>Only CLS-compliant members can be abstract</source>
        <target state="translated">CLS 규격 멤버만 abstract일 수 있습니다.</target>
        <note />
      </trans-unit>
      <trans-unit id="WRN_CLS_NotOnModules">
        <source>You must specify the CLSCompliant attribute on the assembly, not the module, to enable CLS compliance checking</source>
        <target state="translated">CLS 규격 검사를 사용하려면 모듈이 아니라 어셈블리에 CLSCompliant 특성을 지정해야 합니다.</target>
        <note />
      </trans-unit>
      <trans-unit id="WRN_CLS_NotOnModules_Title">
        <source>You must specify the CLSCompliant attribute on the assembly, not the module, to enable CLS compliance checking</source>
        <target state="translated">CLS 규격 검사를 사용하려면 모듈이 아니라 어셈블리에 CLSCompliant 특성을 지정해야 합니다.</target>
        <note />
      </trans-unit>
      <trans-unit id="WRN_CLS_ModuleMissingCLS">
        <source>Added modules must be marked with the CLSCompliant attribute to match the assembly</source>
        <target state="translated">추가된 모듈은 어셈블리와 일치하도록 CLSCompliant 특성으로 표시되어야 합니다.</target>
        <note />
      </trans-unit>
      <trans-unit id="WRN_CLS_ModuleMissingCLS_Title">
        <source>Added modules must be marked with the CLSCompliant attribute to match the assembly</source>
        <target state="translated">추가된 모듈은 어셈블리와 일치하도록 CLSCompliant 특성으로 표시되어야 합니다.</target>
        <note />
      </trans-unit>
      <trans-unit id="WRN_CLS_AssemblyNotCLS">
        <source>'{0}' cannot be marked as CLS-compliant because the assembly does not have a CLSCompliant attribute</source>
        <target state="translated">'어셈블리에 CLSCompliant 특성이 없으므로 '{0}'을(를) CLS 규격으로 표시할 수 없습니다.</target>
        <note />
      </trans-unit>
      <trans-unit id="WRN_CLS_AssemblyNotCLS_Title">
        <source>Type or member cannot be marked as CLS-compliant because the assembly does not have a CLSCompliant attribute</source>
        <target state="translated">어셈블리에 CLSCompliant 특성이 없으므로 형식 또는 멤버를 CLS 규격으로 표시할 수 없습니다.</target>
        <note />
      </trans-unit>
      <trans-unit id="WRN_CLS_BadAttributeType">
        <source>'{0}' has no accessible constructors which use only CLS-compliant types</source>
        <target state="translated">'{0}'에는 CLS 규격 형식만 사용하는 액세스 가능 생성자가 없습니다.</target>
        <note />
      </trans-unit>
      <trans-unit id="WRN_CLS_BadAttributeType_Title">
        <source>Type has no accessible constructors which use only CLS-compliant types</source>
        <target state="translated">형식에는 CLS 규격 형식만 사용하는 액세스 가능 생성자가 없습니다.</target>
        <note />
      </trans-unit>
      <trans-unit id="WRN_CLS_ArrayArgumentToAttribute">
        <source>Arrays as attribute arguments is not CLS-compliant</source>
        <target state="translated">특성 인수로 사용된 배열은 CLS 규격이 아닙니다.</target>
        <note />
      </trans-unit>
      <trans-unit id="WRN_CLS_ArrayArgumentToAttribute_Title">
        <source>Arrays as attribute arguments is not CLS-compliant</source>
        <target state="translated">특성 인수로 사용된 배열은 CLS 규격이 아닙니다.</target>
        <note />
      </trans-unit>
      <trans-unit id="WRN_CLS_NotOnModules2">
        <source>You cannot specify the CLSCompliant attribute on a module that differs from the CLSCompliant attribute on the assembly</source>
        <target state="translated">어셈블리의 CLSCompliant 특성과 다른 모듈의 CLSCompliant 특성을 지정할 수 없습니다.</target>
        <note />
      </trans-unit>
      <trans-unit id="WRN_CLS_NotOnModules2_Title">
        <source>You cannot specify the CLSCompliant attribute on a module that differs from the CLSCompliant attribute on the assembly</source>
        <target state="translated">어셈블리의 CLSCompliant 특성과 다른 모듈의 CLSCompliant 특성을 지정할 수 없습니다.</target>
        <note />
      </trans-unit>
      <trans-unit id="WRN_CLS_IllegalTrueInFalse">
        <source>'{0}' cannot be marked as CLS-compliant because it is a member of non-CLS-compliant type '{1}'</source>
        <target state="translated">'{0}'은(는) CLS 규격이 아닌 '{1}' 형식의 멤버이므로 CLS 규격으로 표시할 수 없습니다.</target>
        <note />
      </trans-unit>
      <trans-unit id="WRN_CLS_IllegalTrueInFalse_Title">
        <source>Type cannot be marked as CLS-compliant because it is a member of non-CLS-compliant type</source>
        <target state="translated">형식은 CLS 규격이 아닌 형식의 멤버이므로 CLS 규격으로 표시할 수 없습니다.</target>
        <note />
      </trans-unit>
      <trans-unit id="WRN_CLS_MeaninglessOnPrivateType">
        <source>CLS compliance checking will not be performed on '{0}' because it is not visible from outside this assembly</source>
        <target state="translated">{0}'은(는) 이 어셈블리 외부에 노출되지 않으므로 CLS 규격 검사를 수행하지 않습니다.</target>
        <note />
      </trans-unit>
      <trans-unit id="WRN_CLS_MeaninglessOnPrivateType_Title">
        <source>CLS compliance checking will not be performed because it is not visible from outside this assembly</source>
        <target state="translated">이 어셈블리 외부에 노출되지 않으므로 CLS 규격 검사를 수행하지 않습니다.</target>
        <note />
      </trans-unit>
      <trans-unit id="WRN_CLS_AssemblyNotCLS2">
        <source>'{0}' does not need a CLSCompliant attribute because the assembly does not have a CLSCompliant attribute</source>
        <target state="translated">'어셈블리에 CLSCompliant 특성이 없으므로 '{0}'에 CLSCompliant 특성이 필요하지 않습니다.</target>
        <note />
      </trans-unit>
      <trans-unit id="WRN_CLS_AssemblyNotCLS2_Title">
        <source>Type or member does not need a CLSCompliant attribute because the assembly does not have a CLSCompliant attribute</source>
        <target state="translated">어셈블리에 CLSCompliant 특성이 없으므로 형식 또는 멤버에 CLSCompliant 특성이 필요하지 않습니다.</target>
        <note />
      </trans-unit>
      <trans-unit id="WRN_CLS_MeaninglessOnParam">
        <source>CLSCompliant attribute has no meaning when applied to parameters. Try putting it on the method instead.</source>
        <target state="translated">CLSCompliant 특성을 매개 변수에 적용하면 의미가 없습니다. 대신 이 특성을 메서드에 사용하세요.</target>
        <note />
      </trans-unit>
      <trans-unit id="WRN_CLS_MeaninglessOnParam_Title">
        <source>CLSCompliant attribute has no meaning when applied to parameters</source>
        <target state="translated">CLSCompliant 특성을 매개 변수에 적용하면 의미가 없습니다.</target>
        <note />
      </trans-unit>
      <trans-unit id="WRN_CLS_MeaninglessOnReturn">
        <source>CLSCompliant attribute has no meaning when applied to return types. Try putting it on the method instead.</source>
        <target state="translated">CLSCompliant 특성은 반환 형식에 적용하면 의미가 없습니다. 대신 이 특성을 메서드에 사용하세요.</target>
        <note />
      </trans-unit>
      <trans-unit id="WRN_CLS_MeaninglessOnReturn_Title">
        <source>CLSCompliant attribute has no meaning when applied to return types</source>
        <target state="translated">CLSCompliant 특성을 반환 형식에 적용하면 의미가 없습니다.</target>
        <note />
      </trans-unit>
      <trans-unit id="WRN_CLS_BadTypeVar">
        <source>Constraint type '{0}' is not CLS-compliant</source>
        <target state="translated">{0}' 제약 조건 형식이 CLS 규격이 아닙니다.</target>
        <note />
      </trans-unit>
      <trans-unit id="WRN_CLS_BadTypeVar_Title">
        <source>Constraint type is not CLS-compliant</source>
        <target state="translated">제약 조건 형식이 CLS 규격이 아닙니다.</target>
        <note />
      </trans-unit>
      <trans-unit id="WRN_CLS_VolatileField">
        <source>CLS-compliant field '{0}' cannot be volatile</source>
        <target state="translated">CLS 규격 필드 '{0}'은(는) volatile일 수 없습니다.</target>
        <note />
      </trans-unit>
      <trans-unit id="WRN_CLS_VolatileField_Title">
        <source>CLS-compliant field cannot be volatile</source>
        <target state="translated">CLS 규격 필드는 volatile일 수 없습니다.</target>
        <note />
      </trans-unit>
      <trans-unit id="WRN_CLS_BadInterface">
        <source>'{0}' is not CLS-compliant because base interface '{1}' is not CLS-compliant</source>
        <target state="translated">'기본 인터페이스 '{1}'이(가) CLS 규격이 아니므로 '{0}'은(는) CLS 규격이 아닙니다.</target>
        <note />
      </trans-unit>
      <trans-unit id="WRN_CLS_BadInterface_Title">
        <source>Type is not CLS-compliant because base interface is not CLS-compliant</source>
        <target state="translated">기본 인터페이스가 CLS 규격이 아니므로 형식이 CLS 규격이 아닙니다.</target>
        <note />
      </trans-unit>
      <trans-unit id="ERR_BadAwaitArg">
        <source>'await' requires that the type {0} have a suitable GetAwaiter method</source>
        <target state="translated">'await'의 경우 {0} 형식에 적합한 GetAwaiter 메서드가 있어야 합니다.</target>
        <note />
      </trans-unit>
      <trans-unit id="ERR_BadAwaitArgIntrinsic">
        <source>Cannot await '{0}'</source>
        <target state="translated">{0}'에 대해 await를 사용할 수 없습니다.</target>
        <note />
      </trans-unit>
      <trans-unit id="ERR_BadAwaiterPattern">
        <source>'await' requires that the return type '{0}' of '{1}.GetAwaiter()' have suitable IsCompleted, OnCompleted, and GetResult members, and implement INotifyCompletion or ICriticalNotifyCompletion</source>
        <target state="translated">'await'의 경우 '{1}.GetAwaiter()'의 반환 형식 '{0}'에 적합한 IsCompleted, OnCompleted 및 GetResult 멤버가 있어야 하며 INotifyCompletion 또는 ICriticalNotifyCompletion을 구현해야 합니다.</target>
        <note />
      </trans-unit>
      <trans-unit id="ERR_BadAwaitArg_NeedSystem">
        <source>'await' requires that the type '{0}' have a suitable GetAwaiter method. Are you missing a using directive for 'System'?</source>
        <target state="translated">'await'를 사용하려면 '{0}' 형식에 적합한 GetAwaiter 메서드가 있어야 합니다. 'System'에 대해 using 지시문이 있는지 확인하세요.</target>
        <note />
      </trans-unit>
      <trans-unit id="ERR_BadAwaitArgVoidCall">
        <source>Cannot await 'void'</source>
        <target state="translated">void'에 대해 'void'를 사용할 수 없습니다.</target>
        <note />
      </trans-unit>
      <trans-unit id="ERR_BadAwaitAsIdentifier">
        <source>'await' cannot be used as an identifier within an async method or lambda expression</source>
        <target state="translated">'await'는 비동기 메서드나 람다 식 내에서 식별자로 사용할 수 없습니다.</target>
        <note />
      </trans-unit>
      <trans-unit id="ERR_DoesntImplementAwaitInterface">
        <source>'{0}' does not implement '{1}'</source>
        <target state="translated">'{0}'은(는) '{1}'을(를) 구현하지 않습니다.</target>
        <note />
      </trans-unit>
      <trans-unit id="ERR_TaskRetNoObjectRequired">
        <source>Since '{0}' is an async method that returns 'Task', a return keyword must not be followed by an object expression. Did you intend to return 'Task&lt;T&gt;'?</source>
        <target state="translated">{0}'이(가) 'Task'를 반환하는 비동기 메서드이므로 return 키워드 뒤에 개체 식이 나오면 안 됩니다. 'Task&lt;T&gt;'를 반환하려고 했습니까?</target>
        <note />
      </trans-unit>
      <trans-unit id="ERR_BadAsyncReturn">
        <source>The return type of an async method must be void, Task or Task&lt;T&gt;</source>
        <target state="translated">비동기 메서드의 반환 형식은 void, Task 또는 Task&lt;T&gt;여야 합니다.</target>
        <note />
      </trans-unit>
      <trans-unit id="ERR_CantReturnVoid">
        <source>Cannot return an expression of type 'void'</source>
        <target state="translated">void' 형식의 식을 반환할 수 없습니다.</target>
        <note />
      </trans-unit>
      <trans-unit id="ERR_VarargsAsync">
        <source>__arglist is not allowed in the parameter list of async methods</source>
        <target state="translated">__arglist는 비동기 메서드의 매개 변수 목록에 사용할 수 없습니다.</target>
        <note />
      </trans-unit>
      <trans-unit id="ERR_ByRefTypeAndAwait">
        <source>'await' cannot be used in an expression containing the type '{0}'</source>
        <target state="translated">'await'는 '{0}' 형식이 포함된 식에 사용할 수 없습니다.</target>
        <note />
      </trans-unit>
      <trans-unit id="ERR_UnsafeAsyncArgType">
        <source>Async methods cannot have unsafe parameters or return types</source>
        <target state="translated">비동기 메서드에는 안전하지 않은 매개 변수 또는 반환 형식을 사용할 수 없습니다.</target>
        <note />
      </trans-unit>
      <trans-unit id="ERR_BadAsyncArgType">
        <source>Async methods cannot have ref or out parameters</source>
        <target state="translated">비동기 메서드에는 ref 또는 out 매개 변수를 사용할 수 없습니다.</target>
        <note />
      </trans-unit>
      <trans-unit id="ERR_BadAwaitWithoutAsync">
        <source>The 'await' operator can only be used when contained within a method or lambda expression marked with the 'async' modifier</source>
        <target state="translated">await' 연산자는 'async' 한정자로 표시된 메서드나 람다 식 내에 포함된 경우에만 사용할 수 있습니다.</target>
        <note />
      </trans-unit>
      <trans-unit id="ERR_BadAwaitWithoutAsyncLambda">
        <source>The 'await' operator can only be used within an async {0}. Consider marking this {0} with the 'async' modifier.</source>
        <target state="translated">await' 연산자는 비동기 {0} 내에서만 사용할 수 있습니다. 'async' 한정자로 이 {0}을(를) 표시하세요.</target>
        <note />
      </trans-unit>
      <trans-unit id="ERR_BadAwaitWithoutAsyncMethod">
        <source>The 'await' operator can only be used within an async method. Consider marking this method with the 'async' modifier and changing its return type to 'Task&lt;{0}&gt;'.</source>
        <target state="translated">await' 연산자는 비동기 메서드 내에서만 사용할 수 있습니다. 'async' 한정자로 이 메서드를 표시하고 해당 반환 형식을 'Task&lt;{0}&gt;'로 변경하세요.</target>
        <note />
      </trans-unit>
      <trans-unit id="ERR_BadAwaitWithoutVoidAsyncMethod">
        <source>The 'await' operator can only be used within an async method. Consider marking this method with the 'async' modifier and changing its return type to 'Task'.</source>
        <target state="translated">await' 연산자는 비동기 메서드 내에서만 사용할 수 있습니다. 'async' 한정자로 이 메서드를 표시하고 해당 반환 형식을 'Task'로 변경하세요.</target>
        <note />
      </trans-unit>
      <trans-unit id="ERR_BadAwaitInFinally">
        <source>Cannot await in the body of a finally clause</source>
        <target state="translated">finally 절의 본문에서는 await를 사용할 수 없습니다.</target>
        <note />
      </trans-unit>
      <trans-unit id="ERR_BadAwaitInCatch">
        <source>Cannot await in a catch clause</source>
        <target state="translated">catch 절에서 await를 사용할 수 없습니다.</target>
        <note />
      </trans-unit>
      <trans-unit id="ERR_BadAwaitInCatchFilter">
        <source>Cannot await in the filter expression of a catch clause</source>
        <target state="translated">catch 절의 필터 식에서 await를 사용할 수 없습니다.</target>
        <note />
      </trans-unit>
      <trans-unit id="ERR_BadAwaitInLock">
        <source>Cannot await in the body of a lock statement</source>
        <target state="translated">lock 문의 본문에서 await를 사용할 수 없습니다.</target>
        <note />
      </trans-unit>
      <trans-unit id="ERR_BadAwaitInStaticVariableInitializer">
        <source>The 'await' operator cannot be used in a static script variable initializer.</source>
        <target state="translated">await' 연산자는 정적 스크립트 변수 이니셜라이저에서 사용할 수 없습니다.</target>
        <note />
      </trans-unit>
      <trans-unit id="ERR_AwaitInUnsafeContext">
        <source>Cannot await in an unsafe context</source>
        <target state="translated">안전하지 않은 컨텍스트에서는 await를 사용할 수 없습니다.</target>
        <note />
      </trans-unit>
      <trans-unit id="ERR_BadAsyncLacksBody">
        <source>The 'async' modifier can only be used in methods that have a body.</source>
        <target state="translated">async' 한정자는 본문이 있는 메서드에서만 사용할 수 있습니다.</target>
        <note />
      </trans-unit>
      <trans-unit id="ERR_BadSpecialByRefLocal">
        <source>Parameters or locals of type '{0}' cannot be declared in async methods or lambda expressions.</source>
        <target state="translated">{0}' 형식의 매개 변수 또는 로컬은 비동기 메서드나 람다 식에서 선언할 수 없습니다.</target>
        <note />
      </trans-unit>
      <trans-unit id="ERR_BadSpecialByRefIterator">
        <source>foreach statement cannot operate on enumerators of type '{0}' in async or iterator methods because '{0}' is a ref struct.</source>
        <target state="translated">{0}'은(는) ref struct이므로 비동기 또는 반복기 메서드의 '{0}' 형식 열거자에서 foreach 문을 수행할 수 없습니다.</target>
        <note />
      </trans-unit>
      <trans-unit id="ERR_SecurityCriticalOrSecuritySafeCriticalOnAsync">
        <source>Security attribute '{0}' cannot be applied to an Async method.</source>
        <target state="translated">{0}' 보안 특성은 비동기 메서드에 적용할 수 없습니다.</target>
        <note />
      </trans-unit>
      <trans-unit id="ERR_SecurityCriticalOrSecuritySafeCriticalOnAsyncInClassOrStruct">
        <source>Async methods are not allowed in an Interface, Class, or Structure which has the 'SecurityCritical' or 'SecuritySafeCritical' attribute.</source>
        <target state="translated">특성이 'SecurityCritical' 또는 'SecuritySafeCritical'인 인터페이스, 클래스 또는 구조에서는 비동기 메서드가 허용되지 않습니다.</target>
        <note />
      </trans-unit>
      <trans-unit id="ERR_BadAwaitInQuery">
        <source>The 'await' operator may only be used in a query expression within the first collection expression of the initial 'from' clause or within the collection expression of a 'join' clause</source>
        <target state="translated">await' 연산자는 초기 'from' 절의 첫 번째 Collection 식이나 'join' 절의 Collection 식 내의 쿼리 식에서만 사용할 수 있습니다.</target>
        <note />
      </trans-unit>
      <trans-unit id="WRN_AsyncLacksAwaits">
        <source>This async method lacks 'await' operators and will run synchronously. Consider using the 'await' operator to await non-blocking API calls, or 'await Task.Run(...)' to do CPU-bound work on a background thread.</source>
        <target state="translated">이 비동기 메서드에는 'await' 연산자가 없으며 메서드가 동시에 실행됩니다. 'await' 연산자를 사용하여 비블로킹 API 호출을 대기하거나, 'await Task.Run(...)'을 사용하여 백그라운드 스레드에서 CPU 바인딩된 작업을 수행하세요.</target>
        <note />
      </trans-unit>
      <trans-unit id="WRN_AsyncLacksAwaits_Title">
        <source>Async method lacks 'await' operators and will run synchronously</source>
        <target state="translated">이 비동기 메서드에는 'await' 연산자가 없으며 메서드가 동시에 실행됩니다.</target>
        <note />
      </trans-unit>
      <trans-unit id="WRN_UnobservedAwaitableExpression">
        <source>Because this call is not awaited, execution of the current method continues before the call is completed. Consider applying the 'await' operator to the result of the call.</source>
        <target state="translated">이 호출이 대기되지 않으므로 호출이 완료되기 전에 현재 메서드가 계속 실행됩니다. 호출 결과에 'await' 연산자를 적용해 보세요.</target>
        <note />
      </trans-unit>
      <trans-unit id="WRN_UnobservedAwaitableExpression_Title">
        <source>Because this call is not awaited, execution of the current method continues before the call is completed</source>
        <target state="translated">이 호출을 대기하지 않으므로 호출이 완료되기 전에 현재 메서드가 계속 실행됩니다.</target>
        <note />
      </trans-unit>
      <trans-unit id="WRN_UnobservedAwaitableExpression_Description">
        <source>The current method calls an async method that returns a Task or a Task&lt;TResult&gt; and doesn't apply the await operator to the result. The call to the async method starts an asynchronous task. However, because no await operator is applied, the program continues without waiting for the task to complete. In most cases, that behavior isn't what you expect. Usually other aspects of the calling method depend on the results of the call or, minimally, the called method is expected to complete before you return from the method that contains the call.

An equally important issue is what happens to exceptions that are raised in the called async method. An exception that's raised in a method that returns a Task or Task&lt;TResult&gt; is stored in the returned task. If you don't await the task or explicitly check for exceptions, the exception is lost. If you await the task, its exception is rethrown.

As a best practice, you should always await the call.

You should consider suppressing the warning only if you're sure that you don't want to wait for the asynchronous call to complete and that the called method won't raise any exceptions. In that case, you can suppress the warning by assigning the task result of the call to a variable.</source>
        <target state="translated">현재 메서드는 Task 또는 Task&lt;TResult&gt;를 반환하는 비동기 메서드를 호출하므로 await 연산자를 결과에 적용하지 않습니다. 비동기 메서드를 호출하면 비동기 작업이 시작됩니다. 그러나 await 연산자가 적용되지 않으므로 작업이 완료될 때까지 기다리지 않고 프로그램이 계속 진행됩니다. 대부분의 경우 이 동작은 예상과 다릅니다. 일반적으로 호출 메서드의 다양한 측면에 따라 호출 결과가 달라지며, 최소한 호출을 포함하는 메서드에서 반환되기 이전에 호출된 메서드가 완료되어야 합니다.

호출된 비동기 메서드에서 발생하는 예외에 대해 발생하는 문제도 중요합니다. Task 또는 Task&lt;TResult&gt;를 반환하는 메서드에서 발생하는 예외는 반환된 작업에 저장됩니다. 작업을 대기하지 않거나 예외를 명시적으로 확인하지 않을 경우 예외가 손실됩니다. 작업을 대기하면 예외가 다시 발생합니다.

따라서 항상 호출을 대기하는 것이 좋습니다.

비동기 호출이 완료되는 동안 대기하지 않고 호출된 메서드가 예외를 발생하지 않는 경우에만 이 경고를 무시해야 합니다. 이 경우 호출의 작업 결과를 변수에 할당하여 경고를 무시할 수 있습니다.</target>
        <note />
      </trans-unit>
      <trans-unit id="ERR_SynchronizedAsyncMethod">
        <source>'MethodImplOptions.Synchronized' cannot be applied to an async method</source>
        <target state="translated">'MethodImplOptions.Synchronized'는 비동기 메서드에 적용할 수 없습니다.</target>
        <note />
      </trans-unit>
      <trans-unit id="ERR_NoConversionForCallerLineNumberParam">
        <source>CallerLineNumberAttribute cannot be applied because there are no standard conversions from type '{0}' to type '{1}'</source>
        <target state="translated">{0}' 형식에서 '{1}' 형식으로의 표준 변환이 없기 때문에 CallerLineNumberAttribute를 적용할 수 없습니다.</target>
        <note />
      </trans-unit>
      <trans-unit id="ERR_NoConversionForCallerFilePathParam">
        <source>CallerFilePathAttribute cannot be applied because there are no standard conversions from type '{0}' to type '{1}'</source>
        <target state="translated">{0}' 형식에서 '{1}' 형식으로의 표준 변환이 없기 때문에 CallerFilePathAttribute를 적용할 수 없습니다.</target>
        <note />
      </trans-unit>
      <trans-unit id="ERR_NoConversionForCallerMemberNameParam">
        <source>CallerMemberNameAttribute cannot be applied because there are no standard conversions from type '{0}' to type '{1}'</source>
        <target state="translated">{0}' 형식에서 '{1}' 형식으로의 표준 변환이 없기 때문에 CallerMemberNameAttribute를 적용할 수 없습니다.</target>
        <note />
      </trans-unit>
      <trans-unit id="ERR_BadCallerLineNumberParamWithoutDefaultValue">
        <source>The CallerLineNumberAttribute may only be applied to parameters with default values</source>
        <target state="translated">CallerLineNumberAttribute는 기본값이 있는 매개 변수에만 적용할 수 있습니다.</target>
        <note />
      </trans-unit>
      <trans-unit id="ERR_BadCallerFilePathParamWithoutDefaultValue">
        <source>The CallerFilePathAttribute may only be applied to parameters with default values</source>
        <target state="translated">CallerFilePathAttribute는 기본값이 있는 매개 변수에만 적용할 수 있습니다.</target>
        <note />
      </trans-unit>
      <trans-unit id="ERR_BadCallerMemberNameParamWithoutDefaultValue">
        <source>The CallerMemberNameAttribute may only be applied to parameters with default values</source>
        <target state="translated">CallerMemberNameAttribute는 기본값이 있는 매개 변수에만 적용할 수 있습니다.</target>
        <note />
      </trans-unit>
      <trans-unit id="WRN_CallerLineNumberParamForUnconsumedLocation">
        <source>The CallerLineNumberAttribute applied to parameter '{0}' will have no effect because it applies to a member that is used in contexts that do not allow optional arguments</source>
        <target state="translated">{0}' 매개 변수에 적용되는 CallerLineNumberAttribute는 선택적 인수를 허용하지 않는 컨텍스트에서 사용되는 멤버에 적용되므로 효과가 없습니다.</target>
        <note />
      </trans-unit>
      <trans-unit id="WRN_CallerLineNumberParamForUnconsumedLocation_Title">
        <source>The CallerLineNumberAttribute will have no effect because it applies to a member that is used in contexts that do not allow optional arguments</source>
        <target state="translated">CallerLineNumberAttribute는 선택적 인수를 허용하지 않는 컨텍스트에서 사용되는 멤버에 적용되므로 효과가 없습니다.</target>
        <note />
      </trans-unit>
      <trans-unit id="WRN_CallerFilePathParamForUnconsumedLocation">
        <source>The CallerFilePathAttribute applied to parameter '{0}' will have no effect because it applies to a member that is used in contexts that do not allow optional arguments</source>
        <target state="translated">{0}' 매개 변수에 적용된 CallerFilePathAttribute는 선택적 인수를 허용하지 않는 컨텍스트에서 사용되는 멤버에 적용되므로 효과가 없습니다.</target>
        <note />
      </trans-unit>
      <trans-unit id="WRN_CallerFilePathParamForUnconsumedLocation_Title">
        <source>The CallerFilePathAttribute will have no effect because it applies to a member that is used in contexts that do not allow optional arguments</source>
        <target state="translated">CallerFilePathAttribute는 선택적 인수를 허용하지 않는 컨텍스트에서 사용되는 멤버에 적용되므로 효과가 없습니다.</target>
        <note />
      </trans-unit>
      <trans-unit id="WRN_CallerMemberNameParamForUnconsumedLocation">
        <source>The CallerMemberNameAttribute applied to parameter '{0}' will have no effect because it applies to a member that is used in contexts that do not allow optional arguments</source>
        <target state="translated">{0}' 매개 변수에 적용되는 CallerMemberNameAttribute는 선택적 인수를 허용하지 않는 컨텍스트에서 사용되는 멤버에 적용되므로 효과가 없습니다.</target>
        <note />
      </trans-unit>
      <trans-unit id="WRN_CallerMemberNameParamForUnconsumedLocation_Title">
        <source>The CallerMemberNameAttribute will have no effect because it applies to a member that is used in contexts that do not allow optional arguments</source>
        <target state="translated">CallerMemberNameAttribute는 선택적 인수를 허용하지 않는 컨텍스트에서 사용되는 멤버에 적용되므로 효과가 없습니다.</target>
        <note />
      </trans-unit>
      <trans-unit id="ERR_NoEntryPoint">
        <source>Program does not contain a static 'Main' method suitable for an entry point</source>
        <target state="translated">프로그램에는 진입점에 적합한 정적 'Main' 메서드가 포함되어 있지 않습니다.</target>
        <note />
      </trans-unit>
      <trans-unit id="ERR_ArrayInitializerIncorrectLength">
        <source>An array initializer of length '{0}' is expected</source>
        <target state="translated">길이가 '{0}'인 배열 이니셜라이저가 필요합니다</target>
        <note />
      </trans-unit>
      <trans-unit id="ERR_ArrayInitializerExpected">
        <source>A nested array initializer is expected</source>
        <target state="translated">중첩 배열 이니셜라이저가 필요합니다.</target>
        <note />
      </trans-unit>
      <trans-unit id="ERR_IllegalVarianceSyntax">
        <source>Invalid variance modifier. Only interface and delegate type parameters can be specified as variant.</source>
        <target state="translated">가변성(variance) 한정자가 잘못되었습니다. 인터페이스 및 대리자 형식 매개 변수만 variant로 지정할 수 있습니다.</target>
        <note />
      </trans-unit>
      <trans-unit id="ERR_UnexpectedAliasedName">
        <source>Unexpected use of an aliased name</source>
        <target state="translated">예기치 않은 별칭이 지정된 이름의 사용입니다.</target>
        <note />
      </trans-unit>
      <trans-unit id="ERR_UnexpectedGenericName">
        <source>Unexpected use of a generic name</source>
        <target state="translated">예기치 않은 제네릭 이름의 사용입니다.</target>
        <note />
      </trans-unit>
      <trans-unit id="ERR_UnexpectedUnboundGenericName">
        <source>Unexpected use of an unbound generic name</source>
        <target state="translated">예기치 않게 바인딩되지 않은 제네릭 이름이 사용되었습니다.</target>
        <note />
      </trans-unit>
      <trans-unit id="ERR_GlobalStatement">
        <source>Expressions and statements can only occur in a method body</source>
        <target state="translated">식과 문은 메서드 본문에만 발생할 수 있습니다.</target>
        <note />
      </trans-unit>
      <trans-unit id="ERR_NamedArgumentForArray">
        <source>An array access may not have a named argument specifier</source>
        <target state="translated">배열 액세스에는 명명된 인수 지정자를 사용할 수 없습니다.</target>
        <note />
      </trans-unit>
      <trans-unit id="ERR_NotYetImplementedInRoslyn">
        <source>This language feature ('{0}') is not yet implemented.</source>
        <target state="translated">이 언어 기능('{0}')은 아직 구현되지 않았습니다.</target>
        <note />
      </trans-unit>
      <trans-unit id="ERR_DefaultValueNotAllowed">
        <source>Default values are not valid in this context.</source>
        <target state="translated">이 컨텍스트에서는 기본값은 유효하지 않습니다.</target>
        <note />
      </trans-unit>
      <trans-unit id="ERR_CantOpenIcon">
        <source>Error opening icon file {0} -- {1}</source>
        <target state="translated">{0} 아이콘 파일을 여는 동안 오류가 발생했습니다. {1}</target>
        <note />
      </trans-unit>
      <trans-unit id="ERR_CantOpenWin32Manifest">
        <source>Error opening Win32 manifest file {0} -- {1}</source>
        <target state="translated">{0} Win32 매니페스트 파일을 여는 동안 오류가 발생했습니다. {1}</target>
        <note />
      </trans-unit>
      <trans-unit id="ERR_ErrorBuildingWin32Resources">
        <source>Error building Win32 resources -- {0}</source>
        <target state="translated">Win32 리소스를 만드는 동안 오류가 발생했습니다. {0}</target>
        <note />
      </trans-unit>
      <trans-unit id="ERR_DefaultValueBeforeRequiredValue">
        <source>Optional parameters must appear after all required parameters</source>
        <target state="translated">선택적 매개 변수는 모든 필수 매개 변수 다음에 와야 합니다.</target>
        <note />
      </trans-unit>
      <trans-unit id="ERR_ExplicitImplCollisionOnRefOut">
        <source>Cannot inherit interface '{0}' with the specified type parameters because it causes method '{1}' to contain overloads which differ only on ref and out</source>
        <target state="translated">지정한 형식 매개 변수가 있는 '{0}' 인터페이스를 사용하면 '{1}' 메서드에 ref 및 out만 다른 오버로드가 포함되므로 해당 인터페이스를 상속할 수 없습니다.</target>
        <note />
      </trans-unit>
      <trans-unit id="ERR_PartialWrongTypeParamsVariance">
        <source>Partial declarations of '{0}' must have the same type parameter names and variance modifiers in the same order</source>
        <target state="translated">{0}'의 partial 선언에는 동일한 순서로 동일한 형식 매개 변수 이름과 가변성(variance) 한정자가 있어야 합니다.</target>
        <note />
      </trans-unit>
      <trans-unit id="ERR_UnexpectedVariance">
        <source>Invalid variance: The type parameter '{1}' must be {3} valid on '{0}'. '{1}' is {2}.</source>
        <target state="translated">잘못된 가변성(variance): '{1}' 형식 매개 변수는 '{0}'에서 유효한 {3}이어야 합니다. '{1}'은(는) {2}입니다.</target>
        <note />
      </trans-unit>
      <trans-unit id="ERR_DeriveFromDynamic">
        <source>'{0}': cannot derive from the dynamic type</source>
        <target state="translated">'{0}': 동적 유형에서 파생될 수 없습니다.</target>
        <note />
      </trans-unit>
      <trans-unit id="ERR_DeriveFromConstructedDynamic">
        <source>'{0}': cannot implement a dynamic interface '{1}'</source>
        <target state="translated">'{0}': 동적 인터페이스 '{1}'을(를) 구현할 수 없습니다.</target>
        <note />
      </trans-unit>
      <trans-unit id="ERR_DynamicTypeAsBound">
        <source>Constraint cannot be the dynamic type</source>
        <target state="translated">제약 조건은 동적 유형일 수 없습니다.</target>
        <note />
      </trans-unit>
      <trans-unit id="ERR_ConstructedDynamicTypeAsBound">
        <source>Constraint cannot be a dynamic type '{0}'</source>
        <target state="translated">제약 조건은 '{0}' 동적 유형일 수 없습니다.</target>
        <note />
      </trans-unit>
      <trans-unit id="ERR_DynamicRequiredTypesMissing">
        <source>One or more types required to compile a dynamic expression cannot be found. Are you missing a reference?</source>
        <target state="translated">동적 식을 컴파일하는 데 필요한 하나 이상의 형식을 찾을 수 없습니다. 참조가 있는지 확인하세요.</target>
        <note />
      </trans-unit>
      <trans-unit id="ERR_MetadataNameTooLong">
        <source>Name '{0}' exceeds the maximum length allowed in metadata.</source>
        <target state="translated">{0}' 이름이 메타데이터에 허용된 최대 길이를 초과했습니다.</target>
        <note />
      </trans-unit>
      <trans-unit id="ERR_AttributesNotAllowed">
        <source>Attributes are not valid in this context.</source>
        <target state="translated">이 컨텍스트에서는 특성이 유효하지 않습니다.</target>
        <note />
      </trans-unit>
      <trans-unit id="ERR_ExternAliasNotAllowed">
        <source>'extern alias' is not valid in this context</source>
        <target state="translated">'이 컨텍스트에서는 'extern 별칭'이 유효하지 않습니다.</target>
        <note />
      </trans-unit>
      <trans-unit id="WRN_IsDynamicIsConfusing">
        <source>Using '{0}' to test compatibility with '{1}' is essentially identical to testing compatibility with '{2}' and will succeed for all non-null values</source>
        <target state="translated">{0}'을(를) 사용한 '{1}' 호환성 테스트는 근본적으로 '{2}' 호환성 테스트와 동일하며 null이 아닌 모든 값에서 성공합니다.</target>
        <note />
      </trans-unit>
      <trans-unit id="WRN_IsDynamicIsConfusing_Title">
        <source>Using 'is' to test compatibility with 'dynamic' is essentially identical to testing compatibility with 'Object'</source>
        <target state="translated">is'를 사용한 'dynamic' 호환성 테스트는 근본적으로 'Object' 호환성 테스트와 동일합니다.</target>
        <note />
      </trans-unit>
      <trans-unit id="ERR_YieldNotAllowedInScript">
        <source>Cannot use 'yield' in top-level script code</source>
        <target state="translated">최상위 스크립트 코드에서 'yield'를 사용할 수 없습니다.</target>
        <note />
      </trans-unit>
      <trans-unit id="ERR_NamespaceNotAllowedInScript">
        <source>Cannot declare namespace in script code</source>
        <target state="translated">스크립트 코드에서 네임스페이스를 선언할 수 없습니다.</target>
        <note />
      </trans-unit>
      <trans-unit id="ERR_GlobalAttributesNotAllowed">
        <source>Assembly and module attributes are not allowed in this context</source>
        <target state="translated">이 컨텍스트에 어셈블리 및 모듈 특성이 허용되지 않습니다.</target>
        <note />
      </trans-unit>
      <trans-unit id="ERR_InvalidDelegateType">
        <source>Delegate '{0}' has no invoke method or an invoke method with a return type or parameter types that are not supported.</source>
        <target state="translated">{0}' 대리자에 invoke 메서드가 없거나 지원되지 않는 반환 형식 또는 매개 변수 형식을 사용한 invoke 메서드가 있습니다.</target>
        <note />
      </trans-unit>
      <trans-unit id="WRN_MainIgnored">
        <source>The entry point of the program is global script code; ignoring '{0}' entry point.</source>
        <target state="translated">프로그램의 진입점은 전역 스크립트 코드이므로 '{0}' 진입점을 무시합니다.</target>
        <note />
      </trans-unit>
      <trans-unit id="WRN_MainIgnored_Title">
        <source>The entry point of the program is global script code; ignoring entry point</source>
        <target state="translated">프로그램의 진입점이 전역 스크립트 코드이며 진입점을 무시함</target>
        <note />
      </trans-unit>
      <trans-unit id="ERR_StaticInAsOrIs">
        <source>The second operand of an 'is' or 'as' operator may not be static type '{0}'</source>
        <target state="translated">is' 또는 'as' 연산자의 두 번째 피연산자는 '{0}' 정적 형식일 수 없습니다.</target>
        <note />
      </trans-unit>
      <trans-unit id="ERR_BadVisEventType">
        <source>Inconsistent accessibility: event type '{1}' is less accessible than event '{0}'</source>
        <target state="translated">일관성 없는 액세스 가능성: '{1}' 이벤트 형식이 '{0}' 이벤트보다 액세스하기 어렵습니다.</target>
        <note />
      </trans-unit>
      <trans-unit id="ERR_NamedArgumentSpecificationBeforeFixedArgument">
        <source>Named argument specifications must appear after all fixed arguments have been specified. Please use language version {0} or greater to allow non-trailing named arguments.</source>
        <target state="translated">명명된 인수 사양은 모든 고정 인수를 지정한 다음에 와야 합니다. 뒤에 오지 않는 명명된 인수를 허용하려면 {0} 이상의 언어 버전을 사용하세요.</target>
        <note />
      </trans-unit>
      <trans-unit id="ERR_NamedArgumentSpecificationBeforeFixedArgumentInDynamicInvocation">
        <source>Named argument specifications must appear after all fixed arguments have been specified in a dynamic invocation.</source>
        <target state="translated">명명된 인수 사양은 동적 호출에서 모든 고정 인수를 지정한 다음에 와야 합니다.</target>
        <note />
      </trans-unit>
      <trans-unit id="ERR_BadNamedArgument">
        <source>The best overload for '{0}' does not have a parameter named '{1}'</source>
        <target state="translated">{0}'에 가장 적합한 오버로드에는 '{1}' 매개 변수가 없습니다.</target>
        <note />
      </trans-unit>
      <trans-unit id="ERR_BadNamedArgumentForDelegateInvoke">
        <source>The delegate '{0}' does not have a parameter named '{1}'</source>
        <target state="translated">{0}' 대리자에는 '{1}' 매개 변수가 없습니다.</target>
        <note />
      </trans-unit>
      <trans-unit id="ERR_DuplicateNamedArgument">
        <source>Named argument '{0}' cannot be specified multiple times</source>
        <target state="translated">명명된 인수 '{0}'을(를) 여러 번 지정할 수 없습니다.</target>
        <note />
      </trans-unit>
      <trans-unit id="ERR_NamedArgumentUsedInPositional">
        <source>Named argument '{0}' specifies a parameter for which a positional argument has already been given</source>
        <target state="translated">명명된 인수 '{0}'은(는) 위치 인수가 이미 지정된 매개 변수를 지정합니다.</target>
        <note />
      </trans-unit>
      <trans-unit id="ERR_BadNonTrailingNamedArgument">
        <source>Named argument '{0}' is used out-of-position but is followed by an unnamed argument</source>
        <target state="translated">명명된 인수 '{0}'은(는) 잘못된 위치에 사용되었지만 뒤에 명명되지 않은 인수가 옵니다.</target>
        <note />
      </trans-unit>
      <trans-unit id="ERR_DefaultValueUsedWithAttributes">
        <source>Cannot specify default parameter value in conjunction with DefaultParameterAttribute or OptionalAttribute</source>
        <target state="translated">DefaultParameterAttribute 또는 OptionalAttribute와 함께 기본 매개 변수 값을 지정할 수 없습니다.</target>
        <note />
      </trans-unit>
      <trans-unit id="ERR_DefaultValueMustBeConstant">
        <source>Default parameter value for '{0}' must be a compile-time constant</source>
        <target state="translated">{0}'의 기본 매개 변수 값은 컴파일 타임 상수여야 합니다.</target>
        <note />
      </trans-unit>
      <trans-unit id="ERR_RefOutDefaultValue">
        <source>A ref or out parameter cannot have a default value</source>
        <target state="translated">ref 또는 out 매개 변수에는 기본값을 사용할 수 없습니다.</target>
        <note />
      </trans-unit>
      <trans-unit id="ERR_DefaultValueForExtensionParameter">
        <source>Cannot specify a default value for the 'this' parameter</source>
        <target state="translated">this' 매개 변수의 기본값을 지정할 수 없습니다.</target>
        <note />
      </trans-unit>
      <trans-unit id="ERR_DefaultValueForParamsParameter">
        <source>Cannot specify a default value for a parameter array</source>
        <target state="translated">매개 변수 배열의 기본값을 지정할 수 없습니다.</target>
        <note />
      </trans-unit>
      <trans-unit id="ERR_NoConversionForDefaultParam">
        <source>A value of type '{0}' cannot be used as a default parameter because there are no standard conversions to type '{1}'</source>
        <target state="translated">{1}' 형식으로의 표준 변환이 없으므로 형식이 '{0}'인 값을 기본 매개 변수로 사용할 수 없습니다.</target>
        <note />
      </trans-unit>
      <trans-unit id="ERR_NoConversionForNubDefaultParam">
        <source>A value of type '{0}' cannot be used as default parameter for nullable parameter '{1}' because '{0}' is not a simple type</source>
        <target state="translated">{0}'이(가) 단순 형식이 아니기 때문에 null 허용 매개 변수 '{1}'에 형식이 '{0}'인 값을 기본 매개 변수로 사용할 수 없습니다.</target>
        <note />
      </trans-unit>
      <trans-unit id="ERR_NotNullRefDefaultParameter">
        <source>'{0}' is of type '{1}'. A default parameter value of a reference type other than string can only be initialized with null</source>
        <target state="translated">'{0}'의 형식이 '{1}'입니다. 문자열이 아닌 참조 형식의 기본 매개 변수 값은 null로만 초기화할 수 있습니다.</target>
        <note />
      </trans-unit>
      <trans-unit id="WRN_DefaultValueForUnconsumedLocation">
        <source>The default value specified for parameter '{0}' will have no effect because it applies to a member that is used in contexts that do not allow optional arguments</source>
        <target state="translated">{0}' 매개 변수에 지정된 기본값은 선택적 매개 변수를 허용하지 않는 컨텍스트에서 사용되는 멤버에 적용되므로 효과가 없습니다.</target>
        <note />
      </trans-unit>
      <trans-unit id="WRN_DefaultValueForUnconsumedLocation_Title">
        <source>The default value specified will have no effect because it applies to a member that is used in contexts that do not allow optional arguments</source>
        <target state="translated">지정된 기본값은 선택적 인수를 허용하지 않는 컨텍스트에서 사용되는 멤버에 적용되므로 효과가 없습니다.</target>
        <note />
      </trans-unit>
      <trans-unit id="ERR_PublicKeyFileFailure">
        <source>Error signing output with public key from file '{0}' -- {1}</source>
        <target state="translated">{0}' 파일에서 공용 키를 사용하여 출력에 서명하는 동안 오류가 발생했습니다. {1}</target>
        <note />
      </trans-unit>
      <trans-unit id="ERR_PublicKeyContainerFailure">
        <source>Error signing output with public key from container '{0}' -- {1}</source>
        <target state="translated">{0}' 컨테이너에서 공용 키를 사용하여 출력에 서명하는 동안 오류가 발생했습니다. {1}</target>
        <note />
      </trans-unit>
      <trans-unit id="ERR_BadDynamicTypeof">
        <source>The typeof operator cannot be used on the dynamic type</source>
        <target state="translated">typeof 연산자는 동적 유형에 사용할 수 없습니다.</target>
        <note />
      </trans-unit>
      <trans-unit id="ERR_ExpressionTreeContainsDynamicOperation">
        <source>An expression tree may not contain a dynamic operation</source>
        <target state="translated">식 트리에는 동적 연산을 포함할 수 없습니다.</target>
        <note />
      </trans-unit>
      <trans-unit id="ERR_BadAsyncExpressionTree">
        <source>Async lambda expressions cannot be converted to expression trees</source>
        <target state="translated">비동기 람다 식을 식 트리로 변환할 수 없습니다.</target>
        <note />
      </trans-unit>
      <trans-unit id="ERR_DynamicAttributeMissing">
        <source>Cannot define a class or member that utilizes 'dynamic' because the compiler required type '{0}' cannot be found. Are you missing a reference?</source>
        <target state="translated">컴파일러에서 요구하는 '{0}' 형식을 찾지 못했기 때문에 'dynamic'을 사용하는 클래스 또는 멤버를 정의할 수 없습니다. 참조가 있는지 확인하세요.</target>
        <note />
      </trans-unit>
      <trans-unit id="ERR_CannotPassNullForFriendAssembly">
        <source>Cannot pass null for friend assembly name</source>
        <target state="translated">null 또는 friend 어셈블리 이름을 전달할 수 없습니다.</target>
        <note />
      </trans-unit>
      <trans-unit id="ERR_SignButNoPrivateKey">
        <source>Key file '{0}' is missing the private key needed for signing</source>
        <target state="translated">{0}' 키 파일에 서명에 필요한 개인 키가 없습니다.</target>
        <note />
      </trans-unit>
      <trans-unit id="ERR_PublicSignButNoKey">
        <source>Public signing was specified and requires a public key, but no public key was specified.</source>
        <target state="translated">공개 서명이 지정되었으며 공개 키가 있어야 하지만 공개 키가 지정되지 않았습니다.</target>
        <note />
      </trans-unit>
      <trans-unit id="ERR_PublicSignNetModule">
        <source>Public signing is not supported for netmodules.</source>
        <target state="translated">netmodule에 대해 공개 서명이 지원되지 않습니다.</target>
        <note />
      </trans-unit>
      <trans-unit id="WRN_DelaySignButNoKey">
        <source>Delay signing was specified and requires a public key, but no public key was specified</source>
        <target state="translated">서명 연기가 지정되어 공개 키가 필요하지만 지정된 공개 키가 없습니다.</target>
        <note />
      </trans-unit>
      <trans-unit id="WRN_DelaySignButNoKey_Title">
        <source>Delay signing was specified and requires a public key, but no public key was specified</source>
        <target state="translated">서명 연기가 지정되어 공개 키가 필요하지만 지정된 공개 키가 없습니다.</target>
        <note />
      </trans-unit>
      <trans-unit id="ERR_InvalidVersionFormat">
        <source>The specified version string does not conform to the required format - major[.minor[.build[.revision]]]</source>
        <target state="translated">지정한 버전 문자열이 필요한 형식 major[.minor[.build[.revision]]]을 따르지 않습니다.</target>
        <note />
      </trans-unit>
      <trans-unit id="ERR_InvalidVersionFormatDeterministic">
        <source>The specified version string contains wildcards, which are not compatible with determinism. Either remove wildcards from the version string, or disable determinism for this compilation</source>
        <target state="translated">지정한 버전 문자열에는 결정성과 호환되지 않는 와일드카드가 포함되어 있습니다. 버전 문자열에서 와일드카드를 제거하거나 이 컴파일에 대해 결정성을 사용하지 않도록 설정하세요.</target>
        <note />
      </trans-unit>
      <trans-unit id="ERR_InvalidVersionFormat2">
        <source>The specified version string does not conform to the required format - major.minor.build.revision (without wildcards)</source>
        <target state="translated">지정한 버전 문자열이 필요한 형식 major.minor.build.revision(와일드카드 없음)을 따르지 않습니다.</target>
        <note />
      </trans-unit>
      <trans-unit id="WRN_InvalidVersionFormat">
        <source>The specified version string does not conform to the recommended format - major.minor.build.revision</source>
        <target state="translated">지정한 버전 문자열이 권장 형식 major.minor.build.revision을 따르지 않습니다.</target>
        <note />
      </trans-unit>
      <trans-unit id="WRN_InvalidVersionFormat_Title">
        <source>The specified version string does not conform to the recommended format - major.minor.build.revision</source>
        <target state="translated">지정한 버전 문자열이 권장 형식 major.minor.build.revision을 따르지 않습니다.</target>
        <note />
      </trans-unit>
      <trans-unit id="ERR_InvalidAssemblyCultureForExe">
        <source>Executables cannot be satellite assemblies; culture should always be empty</source>
        <target state="translated">실행 파일은 위성 어셈블리일 수 없습니다. 문화권은 항상 비워 두어야 합니다.</target>
        <note />
      </trans-unit>
      <trans-unit id="ERR_NoCorrespondingArgument">
        <source>There is no argument given that corresponds to the required formal parameter '{0}' of '{1}'</source>
        <target state="translated">{1}'에서 필요한 정식 매개 변수 '{0}'에 해당하는 제공된 인수가 없습니다.</target>
        <note />
      </trans-unit>
      <trans-unit id="WRN_UnimplementedCommandLineSwitch">
        <source>The command line switch '{0}' is not yet implemented and was ignored.</source>
        <target state="translated">명령줄 스위치 '{0}'이(가) 아직 구현되지 않아 무시되었습니다.</target>
        <note />
      </trans-unit>
      <trans-unit id="WRN_UnimplementedCommandLineSwitch_Title">
        <source>Command line switch is not yet implemented</source>
        <target state="translated">명령줄 스위치가 아직 구현되지 않았습니다.</target>
        <note />
      </trans-unit>
      <trans-unit id="ERR_ModuleEmitFailure">
        <source>Failed to emit module '{0}'.</source>
        <target state="translated">{0}' 모듈을 내보내지 못했습니다.</target>
        <note />
      </trans-unit>
      <trans-unit id="ERR_FixedLocalInLambda">
        <source>Cannot use fixed local '{0}' inside an anonymous method, lambda expression, or query expression</source>
        <target state="translated">무명 메서드, 람다 식 또는 쿼리 식에는 '{0}' 고정 로컬을 사용할 수 없습니다.</target>
        <note />
      </trans-unit>
      <trans-unit id="ERR_ExpressionTreeContainsNamedArgument">
        <source>An expression tree may not contain a named argument specification</source>
        <target state="translated">식 트리에는 명명된 인수 사양을 포함할 수 없습니다.</target>
        <note />
      </trans-unit>
      <trans-unit id="ERR_ExpressionTreeContainsOptionalArgument">
        <source>An expression tree may not contain a call or invocation that uses optional arguments</source>
        <target state="translated">식 트리에는 선택적 인수를 사용하는 호출을 포함할 수 없습니다.</target>
        <note />
      </trans-unit>
      <trans-unit id="ERR_ExpressionTreeContainsIndexedProperty">
        <source>An expression tree may not contain an indexed property</source>
        <target state="translated">식 트리에는 인덱싱된 속성을 사용할 수 없습니다.</target>
        <note />
      </trans-unit>
      <trans-unit id="ERR_IndexedPropertyRequiresParams">
        <source>Indexed property '{0}' has non-optional arguments which must be provided</source>
        <target state="translated">인덱싱된 속성 '{0}'에 반드시 제공되어야 하는 필수 인수가 있습니다.</target>
        <note />
      </trans-unit>
      <trans-unit id="ERR_IndexedPropertyMustHaveAllOptionalParams">
        <source>Indexed property '{0}' must have all arguments optional</source>
        <target state="translated">인덱싱된 속성 '{0}'에 모든 선택적 인수가 있어야 합니다.</target>
        <note />
      </trans-unit>
      <trans-unit id="ERR_SpecialByRefInLambda">
        <source>Instance of type '{0}' cannot be used inside a nested function, query expression, iterator block or async method</source>
        <target state="translated">{0}' 형식의 인스턴스는 중첩된 함수, 쿼리 식, 반복기 블록 또는 비동기 메서드 내에서 사용할 수 없습니다.</target>
        <note />
      </trans-unit>
      <trans-unit id="ERR_SecurityAttributeMissingAction">
        <source>First argument to a security attribute must be a valid SecurityAction</source>
        <target state="translated">보안 특성에 대한 첫 번째 인수는 유효한 SecurityAction이어야 합니다.</target>
        <note />
      </trans-unit>
      <trans-unit id="ERR_SecurityAttributeInvalidAction">
        <source>Security attribute '{0}' has an invalid SecurityAction value '{1}'</source>
        <target state="translated">{0}' 보안 특성에 있는 SecurityAction 값('{1}')이 잘못되었습니다.</target>
        <note />
      </trans-unit>
      <trans-unit id="ERR_SecurityAttributeInvalidActionAssembly">
        <source>SecurityAction value '{0}' is invalid for security attributes applied to an assembly</source>
        <target state="translated">어셈블리에 적용된 보안 특성에 대한 SecurityAction 값('{0}')이 잘못되었습니다.</target>
        <note />
      </trans-unit>
      <trans-unit id="ERR_SecurityAttributeInvalidActionTypeOrMethod">
        <source>SecurityAction value '{0}' is invalid for security attributes applied to a type or a method</source>
        <target state="translated">형식 또는 메서드에 적용된 보안 특성에 대한 SecurityAction 값('{0}')이 잘못되었습니다.</target>
        <note />
      </trans-unit>
      <trans-unit id="ERR_PrincipalPermissionInvalidAction">
        <source>SecurityAction value '{0}' is invalid for PrincipalPermission attribute</source>
        <target state="translated">PrincipalPermission 특성에 대한 SecurityAction 값('{0}')이 잘못되었습니다.</target>
        <note />
      </trans-unit>
      <trans-unit id="ERR_FeatureNotValidInExpressionTree">
        <source>An expression tree may not contain '{0}'</source>
        <target state="translated">식 트리는 '{0}'을(를) 포함할 수 없습니다.</target>
        <note />
      </trans-unit>
      <trans-unit id="ERR_PermissionSetAttributeInvalidFile">
        <source>Unable to resolve file path '{0}' specified for the named argument '{1}' for PermissionSet attribute</source>
        <target state="translated">PermissionSet 특성에 대해 명명된 인수 '{1}'에 지정된 '{0}' 파일 경로를 확인할 수 없습니다.</target>
        <note />
      </trans-unit>
      <trans-unit id="ERR_PermissionSetAttributeFileReadError">
        <source>Error reading file '{0}' specified for the named argument '{1}' for PermissionSet attribute: '{2}'</source>
        <target state="translated">PermissionSet 특성에 대해 명명된 인수 '{1}'에 지정된 '{0}' 파일을 읽는 동안 오류가 발생했습니다. '{2}'</target>
        <note />
      </trans-unit>
      <trans-unit id="ERR_GlobalSingleTypeNameNotFoundFwd">
        <source>The type name '{0}' could not be found in the global namespace. This type has been forwarded to assembly '{1}' Consider adding a reference to that assembly.</source>
        <target state="translated">전역 네임스페이스에 형식 이름 '{0}'이(가) 없습니다. 이 형식은 '{1}' 어셈블리에 전달되었습니다. 해당 어셈블리에 대한 참조를 추가하세요.</target>
        <note />
      </trans-unit>
      <trans-unit id="ERR_DottedTypeNameNotFoundInNSFwd">
        <source>The type name '{0}' could not be found in the namespace '{1}'. This type has been forwarded to assembly '{2}' Consider adding a reference to that assembly.</source>
        <target state="translated">네임스페이스 '{1}'에 형식 이름 '{0}'이(가) 없습니다. 이 형식은 '{2}' 어셈블리에 전달되었습니다. 해당 어셈블리에 대한 참조를 추가하세요.</target>
        <note />
      </trans-unit>
      <trans-unit id="ERR_SingleTypeNameNotFoundFwd">
        <source>The type name '{0}' could not be found. This type has been forwarded to assembly '{1}'. Consider adding a reference to that assembly.</source>
        <target state="translated">형식 이름 '{0}'이(가) 없습니다. 이 형식은 '{1}' 어셈블리에 전달되었습니다. 해당 어셈블리에 대한 참조를 추가하세요.</target>
        <note />
      </trans-unit>
      <trans-unit id="ERR_AssemblySpecifiedForLinkAndRef">
        <source>Assemblies '{0}' and '{1}' refer to the same metadata but only one is a linked reference (specified using /link option); consider removing one of the references.</source>
        <target state="translated">{0}' 및 '{1}' 어셈블리가 동일한 메타데이터를 참조하지만 하나만 링크된 참조이며 /link 옵션을 사용하여 지정되었습니다. 참조 중 하나를 제거하세요.</target>
        <note />
      </trans-unit>
      <trans-unit id="WRN_DeprecatedCollectionInitAdd">
        <source>The best overloaded Add method '{0}' for the collection initializer element is obsolete.</source>
        <target state="translated">오버로드된 Add 메서드 중 해당 컬렉션 이니셜라이저 요소에 가장 적합한 '{0}'은(는) 사용되지 않습니다.</target>
        <note />
      </trans-unit>
      <trans-unit id="WRN_DeprecatedCollectionInitAdd_Title">
        <source>The best overloaded Add method for the collection initializer element is obsolete</source>
        <target state="translated">컬렉션 이니셜라이저 요소에 가장 적합한 오버로드된 Add 메서드는 사용되지 않습니다.</target>
        <note />
      </trans-unit>
      <trans-unit id="WRN_DeprecatedCollectionInitAddStr">
        <source>The best overloaded Add method '{0}' for the collection initializer element is obsolete. {1}</source>
        <target state="translated">오버로드된 Add 메서드 중 해당 컬렉션 이니셜라이저 요소에 가장 적합한 '{0}'은(는) 사용되지 않습니다. {1}</target>
        <note />
      </trans-unit>
      <trans-unit id="WRN_DeprecatedCollectionInitAddStr_Title">
        <source>The best overloaded Add method for the collection initializer element is obsolete</source>
        <target state="translated">컬렉션 이니셜라이저 요소에 가장 적합한 오버로드된 Add 메서드는 사용되지 않습니다.</target>
        <note />
      </trans-unit>
      <trans-unit id="ERR_DeprecatedCollectionInitAddStr">
        <source>The best overloaded Add method '{0}' for the collection initializer element is obsolete. {1}</source>
        <target state="translated">오버로드된 Add 메서드 중 해당 컬렉션 이니셜라이저 요소에 가장 적합한 '{0}'은(는) 사용되지 않습니다. {1}</target>
        <note />
      </trans-unit>
      <trans-unit id="ERR_IteratorInInteractive">
        <source>Yield statements may not appear at the top level in interactive code.</source>
        <target state="translated">Yield 문이 대화형 코드의 최상위 수준에 표시되지 않을 수 있습니다.</target>
        <note />
      </trans-unit>
      <trans-unit id="ERR_SecurityAttributeInvalidTarget">
        <source>Security attribute '{0}' is not valid on this declaration type. Security attributes are only valid on assembly, type and method declarations.</source>
        <target state="translated">이 선언 형식에서는 '{0}' 보안 특성이 유효하지 않습니다. 보안 특성은 어셈블리, 형식 및 메서드 선언에서만 유효합니다.</target>
        <note />
      </trans-unit>
      <trans-unit id="ERR_BadDynamicMethodArg">
        <source>Cannot use an expression of type '{0}' as an argument to a dynamically dispatched operation.</source>
        <target state="translated">{0}' 형식의 식을 동적으로 디스패치된 작업의 인수로 사용할 수 없습니다.</target>
        <note />
      </trans-unit>
      <trans-unit id="ERR_BadDynamicMethodArgLambda">
        <source>Cannot use a lambda expression as an argument to a dynamically dispatched operation without first casting it to a delegate or expression tree type.</source>
        <target state="translated">람다 식을 대리자 또는 식 트리 형식으로 먼저 캐스팅하지 않고는 동적으로 디스패치된 작업의 인수로 사용할 수 없습니다.</target>
        <note />
      </trans-unit>
      <trans-unit id="ERR_BadDynamicMethodArgMemgrp">
        <source>Cannot use a method group as an argument to a dynamically dispatched operation. Did you intend to invoke the method?</source>
        <target state="translated">메서드 그룹을 동적으로 디스패치된 작업의 인수로 사용할 수 없습니다. 메서드를 호출하시겠습니까?</target>
        <note />
      </trans-unit>
      <trans-unit id="ERR_NoDynamicPhantomOnBase">
        <source>The call to method '{0}' needs to be dynamically dispatched, but cannot be because it is part of a base access expression. Consider casting the dynamic arguments or eliminating the base access.</source>
        <target state="translated">{0}' 메서드 호출을 동적으로 디스패치해야 하지만 해당 호출이 기본 액세스 식의 일부이므로 동적으로 디스패치할 수 없습니다. 동적 인수를 캐스팅하거나 기본 액세스를 제거하세요.</target>
        <note />
      </trans-unit>
      <trans-unit id="ERR_BadDynamicQuery">
        <source>Query expressions over source type 'dynamic' or with a join sequence of type 'dynamic' are not allowed</source>
        <target state="translated">소스 형식이 'dynamic'인 쿼리 식 또는 'dynamic' 형식의 조인 시퀀스가 포함된 쿼리 식은 사용할 수 없습니다.</target>
        <note />
      </trans-unit>
      <trans-unit id="ERR_NoDynamicPhantomOnBaseIndexer">
        <source>The indexer access needs to be dynamically dispatched, but cannot be because it is part of a base access expression. Consider casting the dynamic arguments or eliminating the base access.</source>
        <target state="translated">인덱서 액세스를 동적으로 디스패치해야 하지만 해당 액세스가 기본 액세스 식의 일부이므로 동적으로 디스패치할 수 없습니다. 동적 인수를 캐스팅하거나 기본 액세스를 제거하세요.</target>
        <note />
      </trans-unit>
      <trans-unit id="WRN_DynamicDispatchToConditionalMethod">
        <source>The dynamically dispatched call to method '{0}' may fail at runtime because one or more applicable overloads are conditional methods.</source>
        <target state="translated">적용 가능한 하나 이상의 오버로드가 조건부 메서드이므로 '{0}' 메서드에 대해 동적으로 디스패치된 호출이 런타임에 실패할 수 있습니다.</target>
        <note />
      </trans-unit>
      <trans-unit id="WRN_DynamicDispatchToConditionalMethod_Title">
        <source>Dynamically dispatched call may fail at runtime because one or more applicable overloads are conditional methods</source>
        <target state="translated">하나 이상의 적용 가능한 오버로드가 조건부 메서드이므로 동적으로 디스패치된 호출이 런타임에 실패할 수 있습니다.</target>
        <note />
      </trans-unit>
      <trans-unit id="ERR_BadArgTypeDynamicExtension">
        <source>'{0}' has no applicable method named '{1}' but appears to have an extension method by that name. Extension methods cannot be dynamically dispatched. Consider casting the dynamic arguments or calling the extension method without the extension method syntax.</source>
        <target state="translated">'{0}'에 이름이 '{1}'인 적용 가능한 메서드가 없지만 이 이름의 확장 메서드는 있습니다. 확장 메서드는 동적으로 발송할 수 없습니다. 동적 인수를 캐스팅하거나 확장 메서드 구문 없이 확장 메서드를 호출해 보세요.</target>
        <note />
      </trans-unit>
      <trans-unit id="WRN_CallerFilePathPreferredOverCallerMemberName">
        <source>The CallerMemberNameAttribute applied to parameter '{0}' will have no effect. It is overridden by the CallerFilePathAttribute.</source>
        <target state="translated">{0}' 매개 변수에 적용되는 CallerMemberNameAttribute는 효과가 없습니다. CallerFilePathAttribute에서 재정의합니다.</target>
        <note />
      </trans-unit>
      <trans-unit id="WRN_CallerFilePathPreferredOverCallerMemberName_Title">
        <source>The CallerMemberNameAttribute will have no effect; it is overridden by the CallerFilePathAttribute</source>
        <target state="translated">CallerMemberNameAttribute는 CallerFilePathAttribute에 의해 재정의되므로 효과가 없습니다.</target>
        <note />
      </trans-unit>
      <trans-unit id="WRN_CallerLineNumberPreferredOverCallerMemberName">
        <source>The CallerMemberNameAttribute applied to parameter '{0}' will have no effect. It is overridden by the CallerLineNumberAttribute.</source>
        <target state="translated">{0}' 매개 변수에 적용되는 CallerMemberNameAttribute는 효과가 없습니다. CallerLineNumberAttribute에서 재정의합니다.</target>
        <note />
      </trans-unit>
      <trans-unit id="WRN_CallerLineNumberPreferredOverCallerMemberName_Title">
        <source>The CallerMemberNameAttribute will have no effect; it is overridden by the CallerLineNumberAttribute</source>
        <target state="translated">CallerMemberNameAttribute는 CallerLineNumberAttribute에 의해 재정의되므로 효과가 없습니다.</target>
        <note />
      </trans-unit>
      <trans-unit id="WRN_CallerLineNumberPreferredOverCallerFilePath">
        <source>The CallerFilePathAttribute applied to parameter '{0}' will have no effect. It is overridden by the CallerLineNumberAttribute.</source>
        <target state="translated">{0}' 매개 변수에 적용되는 CallerFilePathAttribute는 효과가 없습니다. CallerLineNumberAttribute에서 재정의합니다.</target>
        <note />
      </trans-unit>
      <trans-unit id="WRN_CallerLineNumberPreferredOverCallerFilePath_Title">
        <source>The CallerFilePathAttribute will have no effect; it is overridden by the CallerLineNumberAttribute</source>
        <target state="translated">CallerFilePathAttribute는 CallerLineNumberAttribute에 의해 재정의되므로 효과가 없습니다.</target>
        <note />
      </trans-unit>
      <trans-unit id="ERR_InvalidDynamicCondition">
        <source>Expression must be implicitly convertible to Boolean or its type '{0}' must define operator '{1}'.</source>
        <target state="translated">식은 부울로 암시적으로 변환할 수 있어야 하거나 '{0}' 형식은 '{1}' 연산자를 정의해야 합니다.</target>
        <note />
      </trans-unit>
      <trans-unit id="ERR_MixingWinRTEventWithRegular">
        <source>'{0}' cannot implement '{1}' because '{2}' is a Windows Runtime event and '{3}' is a regular .NET event.</source>
        <target state="translated">'{2}'은(는) Windows Runtime 이벤트이고 '{3}'은(는) 일반 .NET 이벤트이므로 '{0}'에서 '{1}'을(를) 구현할 수 없습니다.</target>
        <note />
      </trans-unit>
      <trans-unit id="WRN_CA2000_DisposeObjectsBeforeLosingScope1">
        <source>Call System.IDisposable.Dispose() on allocated instance of {0} before all references to it are out of scope.</source>
        <target state="translated">모든 참조가 범위를 벗어나기 전에 할당된 {0} 인스턴스에서 System.IDisposable.Dispose()를 호출하세요.</target>
        <note />
      </trans-unit>
      <trans-unit id="WRN_CA2000_DisposeObjectsBeforeLosingScope1_Title">
        <source>Call System.IDisposable.Dispose() on allocated instance before all references to it are out of scope</source>
        <target state="translated">할당된 인스턴스에 대한 모든 참조가 범위를 벗어나기 전에 System.IDisposable.Dispose()를 호출하세요.</target>
        <note />
      </trans-unit>
      <trans-unit id="WRN_CA2000_DisposeObjectsBeforeLosingScope2">
        <source>Allocated instance of {0} is not disposed along all exception paths.  Call System.IDisposable.Dispose() before all references to it are out of scope.</source>
        <target state="translated">할당된 {0} 인스턴스는 일부 예외 경로와 함께 삭제되지 않습니다. 모든 참조가 범위를 벗어나기 전에 System.IDisposable.Dispose()를 호출하세요.</target>
        <note />
      </trans-unit>
      <trans-unit id="WRN_CA2000_DisposeObjectsBeforeLosingScope2_Title">
        <source>Allocated instance is not disposed along all exception paths</source>
        <target state="translated">할당된 인스턴스는 일부 예외 경로와 함께 삭제되지 않습니다.</target>
        <note />
      </trans-unit>
      <trans-unit id="WRN_CA2202_DoNotDisposeObjectsMultipleTimes">
        <source>Object '{0}' can be disposed more than once.</source>
        <target state="translated">{0}' 개체는 여러 번 삭제할 수 있습니다.</target>
        <note />
      </trans-unit>
      <trans-unit id="WRN_CA2202_DoNotDisposeObjectsMultipleTimes_Title">
        <source>Object can be disposed more than once</source>
        <target state="translated">개체를 여러 번 삭제할 수 있습니다.</target>
        <note />
      </trans-unit>
      <trans-unit id="ERR_NewCoClassOnLink">
        <source>Interop type '{0}' cannot be embedded. Use the applicable interface instead.</source>
        <target state="translated">Interop 형식 '{0}'을(를) 포함할 수 없습니다. 적용 가능한 인터페이스를 대신 사용하세요.</target>
        <note />
      </trans-unit>
      <trans-unit id="ERR_NoPIANestedType">
        <source>Type '{0}' cannot be embedded because it is a nested type. Consider setting the 'Embed Interop Types' property to false.</source>
        <target state="translated">{0}' 형식은 중첩 형식이기 때문에 해당 형식을 포함할 수 없습니다. 'Interop 형식 포함' 속성을 false로 설정하세요.</target>
        <note />
      </trans-unit>
      <trans-unit id="ERR_GenericsUsedInNoPIAType">
        <source>Type '{0}' cannot be embedded because it has a generic argument. Consider setting the 'Embed Interop Types' property to false.</source>
        <target state="translated">{0}' 형식은 중첩 형식이기 때문에 해당 형식을 포함할 수 없습니다. 'Interop 형식 포함' 속성을 false로 설정하세요.</target>
        <note />
      </trans-unit>
      <trans-unit id="ERR_InteropStructContainsMethods">
        <source>Embedded interop struct '{0}' can contain only public instance fields.</source>
        <target state="translated">포함된 interop 구조체 '{0}'은(는) public 인스턴스 필드만 포함할 수 있습니다.</target>
        <note />
      </trans-unit>
      <trans-unit id="ERR_WinRtEventPassedByRef">
        <source>A Windows Runtime event may not be passed as an out or ref parameter.</source>
        <target state="translated">Windows Runtime 이벤트를 out 또는 ref 매개 변수로 전달할 수 없습니다.</target>
        <note />
      </trans-unit>
      <trans-unit id="ERR_MissingMethodOnSourceInterface">
        <source>Source interface '{0}' is missing method '{1}' which is required to embed event '{2}'.</source>
        <target state="translated">소스 인터페이스 '{0}'에는 '{2}' 이벤트를 포함하는 데 필요한 '{1}' 메서드가 없습니다.</target>
        <note />
      </trans-unit>
      <trans-unit id="ERR_MissingSourceInterface">
        <source>Interface '{0}' has an invalid source interface which is required to embed event '{1}'.</source>
        <target state="translated">{0}' 인터페이스에는 '{1}' 이벤트를 포함하는 데 필요한 소스 인터페이스가 잘못 포함되어 있습니다.</target>
        <note />
      </trans-unit>
      <trans-unit id="ERR_InteropTypeMissingAttribute">
        <source>Interop type '{0}' cannot be embedded because it is missing the required '{1}' attribute.</source>
        <target state="translated">필수 '{1}' 특성이 없으므로 Interop 형식 '{0}'을(를) 포함할 수 없습니다.</target>
        <note />
      </trans-unit>
      <trans-unit id="ERR_NoPIAAssemblyMissingAttribute">
        <source>Cannot embed interop types from assembly '{0}' because it is missing the '{1}' attribute.</source>
        <target state="translated">어셈블리 '{0}'에 '{1}' 특성이 없으므로 이 어셈블리의 interop 형식을 포함할 수 없습니다.</target>
        <note />
      </trans-unit>
      <trans-unit id="ERR_NoPIAAssemblyMissingAttributes">
        <source>Cannot embed interop types from assembly '{0}' because it is missing either the '{1}' attribute or the '{2}' attribute.</source>
        <target state="translated">어셈블리 '{0}'에 '{1}' 특성 또는 '{2}' 특성이 없으므로 이 어셈블리의 interop 형식을 포함할 수 없습니다.</target>
        <note />
      </trans-unit>
      <trans-unit id="ERR_InteropTypesWithSameNameAndGuid">
        <source>Cannot embed interop type '{0}' found in both assembly '{1}' and '{2}'. Consider setting the 'Embed Interop Types' property to false.</source>
        <target state="translated">어셈블리 '{1}'과(와) '{2}' 모두에 있는 interop 형식 '{0}'을(를) 포함할 수 없습니다. 'Interop 형식 포함' 속성을 false로 설정하세요.</target>
        <note />
      </trans-unit>
      <trans-unit id="ERR_LocalTypeNameClash">
        <source>Embedding the interop type '{0}' from assembly '{1}' causes a name clash in the current assembly. Consider setting the 'Embed Interop Types' property to false.</source>
        <target state="translated">{1}' 어셈블리의 interop 형식 '{0}'을(를) 포함하면 현재 어셈블리에서 이름 충돌이 발생합니다. 'Interop 형식 포함' 속성을 false로 설정하세요.</target>
        <note />
      </trans-unit>
      <trans-unit id="WRN_ReferencedAssemblyReferencesLinkedPIA">
        <source>A reference was created to embedded interop assembly '{0}' because of an indirect reference to that assembly created by assembly '{1}'. Consider changing the 'Embed Interop Types' property on either assembly.</source>
        <target state="translated">{1}' 어셈블리에서 만든 어셈블리에 대한 간접 참조 때문에 포함된 interop 어셈블리 '{0}'에 대한 참조를 만들었습니다. 두 어셈블리 중 하나에서 'Interop 형식 포함' 속성을 변경하세요.</target>
        <note />
      </trans-unit>
      <trans-unit id="WRN_ReferencedAssemblyReferencesLinkedPIA_Title">
        <source>A reference was created to embedded interop assembly because of an indirect assembly reference</source>
        <target state="translated">간접 어셈블리 참조로 인해 포함된 interop 어셈블리에 대한 참조를 만들었습니다.</target>
        <note />
      </trans-unit>
      <trans-unit id="WRN_ReferencedAssemblyReferencesLinkedPIA_Description">
        <source>You have added a reference to an assembly using /link (Embed Interop Types property set to True). This instructs the compiler to embed interop type information from that assembly. However, the compiler cannot embed interop type information from that assembly because another assembly that you have referenced also references that assembly using /reference (Embed Interop Types property set to False).

To embed interop type information for both assemblies, use /link for references to each assembly (set the Embed Interop Types property to True).

To remove the warning, you can use /reference instead (set the Embed Interop Types property to False). In this case, a primary interop assembly (PIA) provides interop type information.</source>
        <target state="translated">/link를 사용하여 어셈블리에 대한 참조를 추가했습니다(Interop 형식 포함 속성을 True로 설정). 이는 해당 어셈블리의 interop 유형 정보를 포함하도록 컴파일러에 지시합니다. 그러나 참조한 다른 어셈블리에서도 /reference를 사용하여 해당 어셈블리를 참조하므로 컴파일러에서 해당 어셈블리의 interop 형식 정보를 포함할 수 없습니다(Interop 형식 포함 속성을 False로 설정).

두 어셈블리에 대한 interop 형식 정보를 포함하려면 각 어셈블리에 대한 참조에 대해 /link를 사용합니다(Interop 형식 포함 속성을 True로 설정).

경고를 제거하려면 /reference를 대신 사용할 수 있습니다(Interop 형식 포함 속성을 False로 설정). 이 경우 PIA(주 interop 어셈블리)는 interop 형식 정보를 제공합니다.</target>
        <note />
      </trans-unit>
      <trans-unit id="ERR_GenericsUsedAcrossAssemblies">
        <source>Type '{0}' from assembly '{1}' cannot be used across assembly boundaries because it has a generic type argument that is an embedded interop type.</source>
        <target state="translated">{1}' 어셈블리의 '{0}' 형식에 포함된 interop 형식인 제네릭 형식 인수가 있기 때문에 이 형식을 다른 어셈블리에서 사용할 수 없습니다.</target>
        <note />
      </trans-unit>
      <trans-unit id="ERR_NoCanonicalView">
        <source>Cannot find the interop type that matches the embedded interop type '{0}'. Are you missing an assembly reference?</source>
        <target state="translated">포함된 interop 형식 '{0}'과(와) 일치하는 interop 형식을 찾을 수 없습니다. 어셈블리 참조가 있는지 확인하세요.</target>
        <note />
      </trans-unit>
      <trans-unit id="ERR_ByRefReturnUnsupported">
        <source>By-reference return type 'ref {0}' is not supported.</source>
        <target state="translated">by-reference 반환 형식 'ref {0}'은(는) 지원되지 않습니다.</target>
        <note />
      </trans-unit>
      <trans-unit id="ERR_NetModuleNameMismatch">
        <source>Module name '{0}' stored in '{1}' must match its filename.</source>
        <target state="translated">{1}'에 저장된 '{0}' 모듈 이름은 파일 이름과 일치해야 합니다.</target>
        <note />
      </trans-unit>
      <trans-unit id="ERR_BadModuleName">
        <source>Invalid module name: {0}</source>
        <target state="translated">잘못된 모듈 이름: {0}</target>
        <note />
      </trans-unit>
      <trans-unit id="ERR_BadCompilationOptionValue">
        <source>Invalid '{0}' value: '{1}'.</source>
        <target state="translated">잘못된 '{0}' 값입니다('{1}').</target>
        <note />
      </trans-unit>
      <trans-unit id="ERR_BadAppConfigPath">
        <source>AppConfigPath must be absolute.</source>
        <target state="translated">AppConfigPath는 절대 경로여야 합니다.</target>
        <note />
      </trans-unit>
      <trans-unit id="WRN_AssemblyAttributeFromModuleIsOverridden">
        <source>Attribute '{0}' from module '{1}' will be ignored in favor of the instance appearing in source</source>
        <target state="translated">{1}' 모듈의 '{0}' 특성은 소스에 나타나는 인스턴스를 위해 무시됩니다.</target>
        <note />
      </trans-unit>
      <trans-unit id="WRN_AssemblyAttributeFromModuleIsOverridden_Title">
        <source>Attribute will be ignored in favor of the instance appearing in source</source>
        <target state="translated">소스에 표시되는 인스턴스를 위해 특성이 무시됨</target>
        <note />
      </trans-unit>
      <trans-unit id="ERR_CmdOptionConflictsSource">
        <source>Attribute '{0}' given in a source file conflicts with option '{1}'.</source>
        <target state="translated">소스 파일에 지정된 '{0}' 특성이 '{1}' 옵션과 충돌합니다.</target>
        <note />
      </trans-unit>
      <trans-unit id="ERR_FixedBufferTooManyDimensions">
        <source>A fixed buffer may only have one dimension.</source>
        <target state="translated">고정 버퍼에는 1차원만 사용할 수 있습니다.</target>
        <note />
      </trans-unit>
      <trans-unit id="WRN_ReferencedAssemblyDoesNotHaveStrongName">
        <source>Referenced assembly '{0}' does not have a strong name.</source>
        <target state="translated">참조된 어셈블리 '{0}'에 강력한 이름이 없습니다.</target>
        <note />
      </trans-unit>
      <trans-unit id="WRN_ReferencedAssemblyDoesNotHaveStrongName_Title">
        <source>Referenced assembly does not have a strong name</source>
        <target state="translated">참조된 어셈블리는 강력한 이름을 사용하지 않습니다.</target>
        <note />
      </trans-unit>
      <trans-unit id="ERR_InvalidSignaturePublicKey">
        <source>Invalid signature public key specified in AssemblySignatureKeyAttribute.</source>
        <target state="translated">AssemblySignatureKeyAttribute에 잘못된 시그니처 공개 키가 지정되었습니다.</target>
        <note />
      </trans-unit>
      <trans-unit id="ERR_ExportedTypeConflictsWithDeclaration">
        <source>Type '{0}' exported from module '{1}' conflicts with type declared in primary module of this assembly.</source>
        <target state="translated">{1}' 모듈에서 내보낸 '{0}' 형식이 이 어셈블리의 주 모듈에서 선언된 형식과 충돌합니다.</target>
        <note />
      </trans-unit>
      <trans-unit id="ERR_ExportedTypesConflict">
        <source>Type '{0}' exported from module '{1}' conflicts with type '{2}' exported from module '{3}'.</source>
        <target state="translated">{1}' 모듈에서 내보낸 '{0}' 형식이 '{3}' 모델에서 내보낸 '{2}' 형식과 충돌합니다.</target>
        <note />
      </trans-unit>
      <trans-unit id="ERR_ForwardedTypeConflictsWithDeclaration">
        <source>Forwarded type '{0}' conflicts with type declared in primary module of this assembly.</source>
        <target state="translated">전달된 '{0}' 형식이 이 어셈블리의 주 모듈에서 선언된 형식과 충돌합니다.</target>
        <note />
      </trans-unit>
      <trans-unit id="ERR_ForwardedTypesConflict">
        <source>Type '{0}' forwarded to assembly '{1}' conflicts with type '{2}' forwarded to assembly '{3}'.</source>
        <target state="translated">{1}' 어셈블리로 전달된 '{0}' 형식이 '{3}' 어셈블리로 전달된 '{2}' 형식과 충돌합니다.</target>
        <note />
      </trans-unit>
      <trans-unit id="ERR_ForwardedTypeConflictsWithExportedType">
        <source>Type '{0}' forwarded to assembly '{1}' conflicts with type '{2}' exported from module '{3}'.</source>
        <target state="translated">{1}' 어셈블리로 전달된 '{0}' 형식이 '{3}'에서 내보낸 '{2}' 형식과 충돌합니다.</target>
        <note />
      </trans-unit>
      <trans-unit id="WRN_RefCultureMismatch">
        <source>Referenced assembly '{0}' has different culture setting of '{1}'.</source>
        <target state="translated">참조된 어셈블리 '{0}'에 다른 '{1}' 문화권 설정이 있습니다.</target>
        <note />
      </trans-unit>
      <trans-unit id="WRN_RefCultureMismatch_Title">
        <source>Referenced assembly has different culture setting</source>
        <target state="translated">참조된 어셈블리의 문화권 설정이 다릅니다.</target>
        <note />
      </trans-unit>
      <trans-unit id="ERR_AgnosticToMachineModule">
        <source>Agnostic assembly cannot have a processor specific module '{0}'.</source>
        <target state="translated">알 수 없는 어셈블리는 프로세서의 특정 모듈('{0}')을 포함할 수 없습니다.</target>
        <note />
      </trans-unit>
      <trans-unit id="ERR_ConflictingMachineModule">
        <source>Assembly and module '{0}' cannot target different processors.</source>
        <target state="translated">어셈블리 및 '{0}' 모듈은 다른 프로세서를 대상으로 할 수 없습니다.</target>
        <note />
      </trans-unit>
      <trans-unit id="WRN_ConflictingMachineAssembly">
        <source>Referenced assembly '{0}' targets a different processor.</source>
        <target state="translated">참조된 어셈블리 '{0}'이(가) 다른 프로세서를 대상으로 합니다.</target>
        <note />
      </trans-unit>
      <trans-unit id="WRN_ConflictingMachineAssembly_Title">
        <source>Referenced assembly targets a different processor</source>
        <target state="translated">참조된 어셈블리가 다른 프로세서를 대상으로 합니다.</target>
        <note />
      </trans-unit>
      <trans-unit id="ERR_CryptoHashFailed">
        <source>Cryptographic failure while creating hashes.</source>
        <target state="translated">해시를 만드는 동안 암호화 오류가 발생했습니다.</target>
        <note />
      </trans-unit>
      <trans-unit id="ERR_MissingNetModuleReference">
        <source>Reference to '{0}' netmodule missing.</source>
        <target state="translated">{0}' netmodule에 대한 참조가 없습니다.</target>
        <note />
      </trans-unit>
      <trans-unit id="ERR_NetModuleNameMustBeUnique">
        <source>Module '{0}' is already defined in this assembly. Each module must have a unique filename.</source>
        <target state="translated">{0}' 모듈이 이 어셈블리에 이미 정의되었습니다. 각 모듈에 고유한 파일 이름이 있어야 합니다.</target>
        <note />
      </trans-unit>
      <trans-unit id="ERR_CantReadConfigFile">
        <source>Cannot read config file '{0}' -- '{1}'</source>
        <target state="translated">{0}' 구성 파일을 읽을 수 없습니다. '{1}'</target>
        <note />
      </trans-unit>
      <trans-unit id="ERR_EncNoPIAReference">
        <source>Cannot continue since the edit includes a reference to an embedded type: '{0}'.</source>
        <target state="translated">편집의 포함된 형식 '{0}'에 대한 참조가 포함되어 있어 계속할 수 없습니다.</target>
        <note />
      </trans-unit>
      <trans-unit id="ERR_EncReferenceToAddedMember">
        <source>Member '{0}' added during the current debug session can only be accessed from within its declaring assembly '{1}'.</source>
        <target state="translated">현재 디버그 세션 중에 추가되는 '{0}' 멤버는 해당 선언 어셈블리 '{1}' 내에서만 액세스할 수 있습니다.</target>
        <note />
      </trans-unit>
      <trans-unit id="ERR_MutuallyExclusiveOptions">
        <source>Compilation options '{0}' and '{1}' can't both be specified at the same time.</source>
        <target state="translated">컴파일 옵션 '{0}'과(와) '{1}'을(를) 동시에 지정할 수 없습니다.</target>
        <note />
      </trans-unit>
      <trans-unit id="ERR_LinkedNetmoduleMetadataMustProvideFullPEImage">
        <source>Linked netmodule metadata must provide a full PE image: '{0}'.</source>
        <target state="translated">링크된 netmodule 메타데이터는 전체 PE 이미지를 제공해야 합니다. '{0}'</target>
        <note />
      </trans-unit>
      <trans-unit id="ERR_BadPrefer32OnLib">
        <source>/platform:anycpu32bitpreferred can only be used with /t:exe, /t:winexe and /t:appcontainerexe</source>
        <target state="translated">/platform:anycpu32bitpreferred는 /t:exe, /t:winexe 및 /t:appcontainerexe에서만 사용할 수 있습니다.</target>
        <note />
      </trans-unit>
      <trans-unit id="IDS_PathList">
        <source>&lt;path list&gt;</source>
        <target state="translated">&lt;경로 목록&gt;</target>
        <note />
      </trans-unit>
      <trans-unit id="IDS_Text">
        <source>&lt;text&gt;</source>
        <target state="translated">&lt;텍스트&gt;</target>
        <note />
      </trans-unit>
      <trans-unit id="IDS_FeatureNullPropagatingOperator">
        <source>null propagating operator</source>
        <target state="translated">null 전파 연산자</target>
        <note />
      </trans-unit>
      <trans-unit id="IDS_FeatureExpressionBodiedMethod">
        <source>expression-bodied method</source>
        <target state="translated">식 본문 메서드</target>
        <note />
      </trans-unit>
      <trans-unit id="IDS_FeatureExpressionBodiedProperty">
        <source>expression-bodied property</source>
        <target state="translated">식 본문 속성</target>
        <note />
      </trans-unit>
      <trans-unit id="IDS_FeatureExpressionBodiedIndexer">
        <source>expression-bodied indexer</source>
        <target state="translated">식 본문 인덱서</target>
        <note />
      </trans-unit>
      <trans-unit id="IDS_FeatureAutoPropertyInitializer">
        <source>auto property initializer</source>
        <target state="translated">자동 속성 이니셜라이저</target>
        <note />
      </trans-unit>
      <trans-unit id="IDS_Namespace1">
        <source>&lt;namespace&gt;</source>
        <target state="translated">&lt;네임스페이스&gt;</target>
        <note />
      </trans-unit>
      <trans-unit id="IDS_FeatureRefLocalsReturns">
        <source>byref locals and returns</source>
        <target state="translated">byref 지역 및 반환</target>
        <note />
      </trans-unit>
      <trans-unit id="IDS_FeatureReadOnlyReferences">
        <source>readonly references</source>
        <target state="translated">읽기 전용 참조</target>
        <note />
      </trans-unit>
      <trans-unit id="IDS_FeatureRefStructs">
        <source>ref structs</source>
        <target state="translated">ref struct</target>
        <note />
      </trans-unit>
      <trans-unit id="CompilationC">
        <source>Compilation (C#): </source>
        <target state="translated">(C#) 컴파일: </target>
        <note />
      </trans-unit>
      <trans-unit id="SyntaxNodeIsNotWithinSynt">
        <source>Syntax node is not within syntax tree</source>
        <target state="translated">구문 노드가 구문 트리 내에 없습니다.</target>
        <note />
      </trans-unit>
      <trans-unit id="LocationMustBeProvided">
        <source>Location must be provided in order to provide minimal type qualification.</source>
        <target state="translated">최소 형식 한정자를 제공하려면 위치를 제공해야 합니다.</target>
        <note />
      </trans-unit>
      <trans-unit id="SyntaxTreeSemanticModelMust">
        <source>SyntaxTreeSemanticModel must be provided in order to provide minimal type qualification.</source>
        <target state="translated">최소 형식 한정자를 제공하려면 SyntaxTreeSemanticModel을 제공해야 합니다.</target>
        <note />
      </trans-unit>
      <trans-unit id="CantReferenceCompilationOf">
        <source>Can't reference compilation of type '{0}' from {1} compilation.</source>
        <target state="translated">{1} 컴파일에서 '{0}' 형식의 컴파일을 참조할 수 없습니다.</target>
        <note />
      </trans-unit>
      <trans-unit id="SyntaxTreeAlreadyPresent">
        <source>Syntax tree already present</source>
        <target state="translated">구문 트리가 이미 있습니다.</target>
        <note />
      </trans-unit>
      <trans-unit id="SubmissionCanOnlyInclude">
        <source>Submission can only include script code.</source>
        <target state="translated">스크립트 코드만 포함하여 제출할 수 있습니다.</target>
        <note />
      </trans-unit>
      <trans-unit id="SubmissionCanHaveAtMostOne">
        <source>Submission can have at most one syntax tree.</source>
        <target state="translated">구문 트리를 최대 하나만 제출할 수 있습니다.</target>
        <note />
      </trans-unit>
      <trans-unit id="SyntaxTreeNotFoundTo">
        <source>SyntaxTree '{0}' not found to remove</source>
        <target state="translated">제거할 '{0}' SyntaxTree를 찾을 수 없습니다.</target>
        <note />
      </trans-unit>
      <trans-unit id="TreeMustHaveARootNodeWith">
        <source>tree must have a root node with SyntaxKind.CompilationUnit</source>
        <target state="translated">트리는 SyntaxKind.CompilationUnit을 사용하는 루트 노드여야 합니다.</target>
        <note />
      </trans-unit>
      <trans-unit id="TypeArgumentCannotBeNull">
        <source>Type argument cannot be null</source>
        <target state="translated">형식 인수는 null일 수 없습니다.</target>
        <note />
      </trans-unit>
      <trans-unit id="WrongNumberOfTypeArguments">
        <source>Wrong number of type arguments</source>
        <target state="translated">형식 인수 수가 잘못되었습니다.</target>
        <note />
      </trans-unit>
      <trans-unit id="NameConflictForName">
        <source>Name conflict for name {0}</source>
        <target state="translated">{0} 이름에 대한 이름이 충돌합니다.</target>
        <note />
      </trans-unit>
      <trans-unit id="LookupOptionsHasInvalidCombo">
        <source>LookupOptions has an invalid combination of options</source>
        <target state="translated">LookupOptions의 옵션 조합이 잘못되었습니다.</target>
        <note />
      </trans-unit>
      <trans-unit id="ItemsMustBeNonEmpty">
        <source>items: must be non-empty</source>
        <target state="translated">항목: 비워 두어서는 안 됩니다.</target>
        <note />
      </trans-unit>
      <trans-unit id="UseVerbatimIdentifier">
        <source>Use Microsoft.CodeAnalysis.CSharp.SyntaxFactory.Identifier or Microsoft.CodeAnalysis.CSharp.SyntaxFactory.VerbatimIdentifier to create identifier tokens.</source>
        <target state="translated">Microsoft.CodeAnalysis.CSharp.SyntaxFactory.Identifier 또는 Microsoft.CodeAnalysis.CSharp.SyntaxFactory.VerbatimIdentifier를 사용하여 식별자 토큰을 만듭니다.</target>
        <note />
      </trans-unit>
      <trans-unit id="UseLiteralForTokens">
        <source>Use Microsoft.CodeAnalysis.CSharp.SyntaxFactory.Literal to create character literal tokens.</source>
        <target state="translated">Microsoft.CodeAnalysis.CSharp.SyntaxFactory.Literal을 사용하여 문자 리터럴 토큰을 만듭니다.</target>
        <note />
      </trans-unit>
      <trans-unit id="UseLiteralForNumeric">
        <source>Use Microsoft.CodeAnalysis.CSharp.SyntaxFactory.Literal to create numeric literal tokens.</source>
        <target state="translated">Microsoft.CodeAnalysis.CSharp.SyntaxFactory.Literal을 사용하여 숫자 리터럴 토큰을 만듭니다.</target>
        <note />
      </trans-unit>
      <trans-unit id="ThisMethodCanOnlyBeUsedToCreateTokens">
        <source>This method can only be used to create tokens - {0} is not a token kind.</source>
        <target state="translated">이 메서드는 토큰을 만드는 데만 사용할 수 있습니다. {0}은(는) 토큰 종류가 아닙니다.</target>
        <note />
      </trans-unit>
      <trans-unit id="GenericParameterDefinition">
        <source>Generic parameter is definition when expected to be reference {0}</source>
        <target state="translated">제네릭 매개 변수는 {0} 참조여야 할 때의 정의입니다.</target>
        <note />
      </trans-unit>
      <trans-unit id="InvalidGetDeclarationNameMultipleDeclarators">
        <source>Called GetDeclarationName for a declaration node that can possibly contain multiple variable declarators.</source>
        <target state="translated">여러 변수 선언을 포함할 수 있는 선언 노드에 대해 호출된 GetDeclarationName입니다.</target>
        <note />
      </trans-unit>
      <trans-unit id="TreeNotPartOfCompilation">
        <source>tree not part of compilation</source>
        <target state="translated">트리는 컴파일의 일부가 아닙니다.</target>
        <note />
      </trans-unit>
      <trans-unit id="PositionIsNotWithinSyntax">
        <source>Position is not within syntax tree with full span {0}</source>
        <target state="translated">{0} 전체 범위를 사용한 구문 트리 내에 위치가 없습니다.</target>
        <note />
      </trans-unit>
      <trans-unit id="WRN_BadUILang">
        <source>The language name '{0}' is invalid.</source>
        <target state="translated">{0}' 언어 이름이 잘못되었습니다.</target>
        <note />
      </trans-unit>
      <trans-unit id="WRN_BadUILang_Title">
        <source>The language name is invalid</source>
        <target state="translated">언어 이름이 잘못되었습니다.</target>
        <note />
      </trans-unit>
      <trans-unit id="ERR_UnsupportedTransparentIdentifierAccess">
        <source>Transparent identifier member access failed for field '{0}' of '{1}'.  Does the data being queried implement the query pattern?</source>
        <target state="translated">투명 식별자 멤버가 '{1}'의 '{0}' 필드에 액세스하지 못했습니다. 데이터가 쿼리 패턴 구현에 쿼리되었습니까?</target>
        <note />
      </trans-unit>
      <trans-unit id="ERR_ParamDefaultValueDiffersFromAttribute">
        <source>The parameter has multiple distinct default values.</source>
        <target state="translated">매개 변수에 고유한 기본값이 여러 개 있습니다.</target>
        <note />
      </trans-unit>
      <trans-unit id="ERR_FieldHasMultipleDistinctConstantValues">
        <source>The field has multiple distinct constant values.</source>
        <target state="translated">필드에 고유한 상수 값이 여러 개 있습니다.</target>
        <note />
      </trans-unit>
      <trans-unit id="WRN_UnqualifiedNestedTypeInCref">
        <source>Within cref attributes, nested types of generic types should be qualified.</source>
        <target state="translated">cref 특성 내에서 제네릭 형식의 중첩 형식은 정규화되어야 합니다.</target>
        <note />
      </trans-unit>
      <trans-unit id="WRN_UnqualifiedNestedTypeInCref_Title">
        <source>Within cref attributes, nested types of generic types should be qualified</source>
        <target state="translated">cref 특성 내에서 제네릭 형식의 중첩 형식은 정규화되어야 합니다.</target>
        <note />
      </trans-unit>
      <trans-unit id="NotACSharpSymbol">
        <source>Not a C# symbol.</source>
        <target state="translated">C# 기호가 아닙니다.</target>
        <note />
      </trans-unit>
      <trans-unit id="HDN_UnusedUsingDirective">
        <source>Unnecessary using directive.</source>
        <target state="translated">불필요한 using 지시문입니다.</target>
        <note />
      </trans-unit>
      <trans-unit id="HDN_UnusedExternAlias">
        <source>Unused extern alias.</source>
        <target state="translated">사용하지 않는 extern 별칭입니다.</target>
        <note />
      </trans-unit>
      <trans-unit id="ElementsCannotBeNull">
        <source>Elements cannot be null.</source>
        <target state="translated">요소는 null일 수 없습니다.</target>
        <note />
      </trans-unit>
      <trans-unit id="IDS_LIB_ENV">
        <source>LIB environment variable</source>
        <target state="translated">LIB 환경 변수</target>
        <note />
      </trans-unit>
      <trans-unit id="IDS_LIB_OPTION">
        <source>/LIB option</source>
        <target state="translated">/LIB 옵션</target>
        <note />
      </trans-unit>
      <trans-unit id="IDS_REFERENCEPATH_OPTION">
        <source>/REFERENCEPATH option</source>
        <target state="translated">/REFERENCEPATH 옵션</target>
        <note />
      </trans-unit>
      <trans-unit id="IDS_DirectoryDoesNotExist">
        <source>directory does not exist</source>
        <target state="translated">디렉터리가 없습니다.</target>
        <note />
      </trans-unit>
      <trans-unit id="IDS_DirectoryHasInvalidPath">
        <source>path is too long or invalid</source>
        <target state="translated">경로가 너무 길거나 잘못되었습니다.</target>
        <note />
      </trans-unit>
      <trans-unit id="WRN_NoRuntimeMetadataVersion">
        <source>No value for RuntimeMetadataVersion found. No assembly containing System.Object was found nor was a value for RuntimeMetadataVersion specified through options.</source>
        <target state="translated">RuntimeMetadataVersion 값을 찾을 수 없습니다. System.Object가 포함된 어셈블리를 찾을 수 없고 옵션을 통해 지정된 RuntimeMetadataVersion 값이 아닙니다.</target>
        <note />
      </trans-unit>
      <trans-unit id="WRN_NoRuntimeMetadataVersion_Title">
        <source>No value for RuntimeMetadataVersion found</source>
        <target state="translated">RuntimeMetadataVersion에 대한 값이 없습니다.</target>
        <note />
      </trans-unit>
      <trans-unit id="WrongSemanticModelType">
        <source>Expected a {0} SemanticModel.</source>
        <target state="translated">{0} SemanticModel이 필요합니다.</target>
        <note />
      </trans-unit>
      <trans-unit id="IDS_FeatureLambda">
        <source>lambda expression</source>
        <target state="translated">람다 식</target>
        <note />
      </trans-unit>
      <trans-unit id="ERR_FeatureNotAvailableInVersion1">
        <source>Feature '{0}' is not available in C# 1. Please use language version {1} or greater.</source>
        <target state="translated">{0}' 기능은 C# 1에서 사용할 수 없습니다. {1} 이상의 언어 버전을 사용하세요.</target>
        <note />
      </trans-unit>
      <trans-unit id="ERR_FeatureNotAvailableInVersion2">
        <source>Feature '{0}' is not available in C# 2. Please use language version {1} or greater.</source>
        <target state="translated">{0}' 기능은 C# 2에서 사용할 수 없습니다. {1} 이상의 언어 버전을 사용하세요.</target>
        <note />
      </trans-unit>
      <trans-unit id="ERR_FeatureNotAvailableInVersion3">
        <source>Feature '{0}' is not available in C# 3. Please use language version {1} or greater.</source>
        <target state="translated">{0}' 기능은 C# 3에서 사용할 수 없습니다. {1} 이상의 언어 버전을 사용하세요.</target>
        <note />
      </trans-unit>
      <trans-unit id="ERR_FeatureNotAvailableInVersion4">
        <source>Feature '{0}' is not available in C# 4. Please use language version {1} or greater.</source>
        <target state="translated">{0}' 기능은 C# 4에서 사용할 수 없습니다. {1} 이상의 언어 버전을 사용하세요.</target>
        <note />
      </trans-unit>
      <trans-unit id="ERR_FeatureNotAvailableInVersion5">
        <source>Feature '{0}' is not available in C# 5. Please use language version {1} or greater.</source>
        <target state="translated">{0}' 기능은 C# 5에서 사용할 수 없습니다. {1} 이상의 언어 버전을 사용하세요.</target>
        <note />
      </trans-unit>
      <trans-unit id="ERR_FeatureNotAvailableInVersion6">
        <source>Feature '{0}' is not available in C# 6. Please use language version {1} or greater.</source>
        <target state="translated">{0}' 기능은 C# 6에서 사용할 수 없습니다. {1} 이상의 언어 버전을 사용하세요.</target>
        <note />
      </trans-unit>
      <trans-unit id="ERR_FeatureNotAvailableInVersion7">
        <source>Feature '{0}' is not available in C# 7.0. Please use language version {1} or greater.</source>
        <target state="translated">{0}' 기능은 C# 7.0에서 사용할 수 없습니다. 언어 버전 {1} 이상을 사용하세요.</target>
        <note />
      </trans-unit>
      <trans-unit id="ERR_FeatureIsUnimplemented">
        <source>Feature '{0}' is not implemented in this compiler.</source>
        <target state="translated">이 컴파일러에는 '{0}' 기능이 구현되어 있지 않습니다.</target>
        <note />
      </trans-unit>
      <trans-unit id="IDS_VersionExperimental">
        <source>'experimental'</source>
        <target state="translated">'실험적'</target>
        <note />
      </trans-unit>
      <trans-unit id="PositionNotWithinTree">
        <source>Position must be within span of the syntax tree.</source>
        <target state="translated">위치는 구문 트리 범위 내에 있어야 합니다.</target>
        <note />
      </trans-unit>
      <trans-unit id="SpeculatedSyntaxNodeCannotBelongToCurrentCompilation">
        <source>Syntax node to be speculated cannot belong to a syntax tree from the current compilation.</source>
        <target state="translated">추측한 구문 노드는 현재 컴파일에서 구문 트리에 속할 수 없습니다.</target>
        <note />
      </trans-unit>
      <trans-unit id="ChainingSpeculativeModelIsNotSupported">
        <source>Chaining speculative semantic model is not supported. You should create a speculative model from the non-speculative ParentModel.</source>
        <target state="translated">이론적 의미 체계 모델 연결은 지원되지 않습니다. 비이론적 ParentModel에서 이론적 모델을 만들어야 합니다.</target>
        <note />
      </trans-unit>
      <trans-unit id="IDS_ToolName">
        <source>Microsoft (R) Visual C# Compiler</source>
        <target state="translated">Microsoft (R) Visual C# 컴파일러</target>
        <note />
      </trans-unit>
      <trans-unit id="IDS_LogoLine1">
        <source>{0} version {1}</source>
        <target state="translated">{0} 버전 {1}</target>
        <note />
      </trans-unit>
      <trans-unit id="IDS_LogoLine2">
        <source>Copyright (C) Microsoft Corporation. All rights reserved.</source>
        <target state="translated">Copyright (C) Microsoft Corporation. All rights reserved.</target>
        <note />
      </trans-unit>
      <trans-unit id="IDS_LangVersions">
        <source>Supported language versions:</source>
        <target state="translated">지원되는 언어 버전:</target>
        <note />
      </trans-unit>
      <trans-unit id="IDS_CSCHelp">
        <source>
                              Visual C# Compiler Options

                        - OUTPUT FILES -
 /out:&lt;file&gt;                   Specify output file name (default: base name of
                               file with main class or first file)
 /target:exe                   Build a console executable (default) (Short
                               form: /t:exe)
 /target:winexe                Build a Windows executable (Short form:
                               /t:winexe)
 /target:library               Build a library (Short form: /t:library)
 /target:module                Build a module that can be added to another
                               assembly (Short form: /t:module)
 /target:appcontainerexe       Build an Appcontainer executable (Short form:
                               /t:appcontainerexe)
 /target:winmdobj              Build a Windows Runtime intermediate file that
                               is consumed by WinMDExp (Short form: /t:winmdobj)
 /doc:&lt;file&gt;                   XML Documentation file to generate
 /refout:&lt;file&gt;                Reference assembly output to generate
 /platform:&lt;string&gt;            Limit which platforms this code can run on: x86,
                               Itanium, x64, arm, anycpu32bitpreferred, or
                               anycpu. The default is anycpu.

                        - INPUT FILES -
 /recurse:&lt;wildcard&gt;           Include all files in the current directory and
                               subdirectories according to the wildcard
                               specifications
 /reference:&lt;alias&gt;=&lt;file&gt;     Reference metadata from the specified assembly
                               file using the given alias (Short form: /r)
 /reference:&lt;file list&gt;        Reference metadata from the specified assembly
                               files (Short form: /r)
 /addmodule:&lt;file list&gt;        Link the specified modules into this assembly
 /link:&lt;file list&gt;             Embed metadata from the specified interop
                               assembly files (Short form: /l)
 /analyzer:&lt;file list&gt;         Run the analyzers from this assembly
                               (Short form: /a)
 /additionalfile:&lt;file list&gt;   Additional files that don't directly affect code
                               generation but may be used by analyzers for producing
                               errors or warnings.
 /embed                        Embed all source files in the PDB.
 /embed:&lt;file list&gt;            Embed specific files in the PDB

                        - RESOURCES -
 /win32res:&lt;file&gt;              Specify a Win32 resource file (.res)
 /win32icon:&lt;file&gt;             Use this icon for the output
 /win32manifest:&lt;file&gt;         Specify a Win32 manifest file (.xml)
 /nowin32manifest              Do not include the default Win32 manifest
 /resource:&lt;resinfo&gt;           Embed the specified resource (Short form: /res)
 /linkresource:&lt;resinfo&gt;       Link the specified resource to this assembly
                               (Short form: /linkres) Where the resinfo format
                               is &lt;file&gt;[,&lt;string name&gt;[,public|private]]

                        - CODE GENERATION -
 /debug[+|-]                   Emit debugging information
 /debug:{full|pdbonly|portable|embedded}
                               Specify debugging type ('full' is default,
                               'portable' is a cross-platform format,
                               'embedded' is a cross-platform format embedded into
                               the target .dll or .exe)
 /optimize[+|-]                Enable optimizations (Short form: /o)
 /deterministic                Produce a deterministic assembly
                               (including module version GUID and timestamp)
 /refonly                      Produce a reference assembly in place of the main output
 /instrument:TestCoverage      Produce an assembly instrumented to collect
                               coverage information
 /sourcelink:&lt;file&gt;            Source link info to embed into PDB.

                        - ERRORS AND WARNINGS -
 /warnaserror[+|-]             Report all warnings as errors
 /warnaserror[+|-]:&lt;warn list&gt; Report specific warnings as errors
 /warn:&lt;n&gt;                     Set warning level (0-4) (Short form: /w)
 /nowarn:&lt;warn list&gt;           Disable specific warning messages
 /ruleset:&lt;file&gt;               Specify a ruleset file that disables specific
                               diagnostics.
 /errorlog:&lt;file&gt;              Specify a file to log all compiler and analyzer
                               diagnostics.
 /reportanalyzer               Report additional analyzer information, such as
                               execution time.

                        - LANGUAGE -
 /checked[+|-]                 Generate overflow checks
 /unsafe[+|-]                  Allow 'unsafe' code
 /define:&lt;symbol list&gt;         Define conditional compilation symbol(s) (Short
                               form: /d)
 /langversion:?                Display the allowed values for language version
 /langversion:&lt;string&gt;         Specify language version such as
                               `default` (latest major version), or
                               `latest` (latest version, including minor versions),
                               or specific versions like `6` or `7.1`

                        - SECURITY -
 /delaysign[+|-]               Delay-sign the assembly using only the public
                               portion of the strong name key
 /publicsign[+|-]              Public-sign the assembly using only the public
                               portion of the strong name key
 /keyfile:&lt;file&gt;               Specify a strong name key file
 /keycontainer:&lt;string&gt;        Specify a strong name key container
 /highentropyva[+|-]           Enable high-entropy ASLR

                        - MISCELLANEOUS -
 @&lt;file&gt;                       Read response file for more options
 /help                         Display this usage message (Short form: /?)
 /nologo                       Suppress compiler copyright message
 /noconfig                     Do not auto include CSC.RSP file
 /parallel[+|-]                Concurrent build.
 /version                      Display the compiler version number and exit.

                        - ADVANCED -
 /baseaddress:&lt;address&gt;        Base address for the library to be built
 /checksumalgorithm:&lt;alg&gt;      Specify algorithm for calculating source file
                               checksum stored in PDB. Supported values are:
                               SHA1 (default) or SHA256.
 /codepage:&lt;n&gt;                 Specify the codepage to use when opening source
                               files
 /utf8output                   Output compiler messages in UTF-8 encoding
 /main:&lt;type&gt;                  Specify the type that contains the entry point
                               (ignore all other possible entry points) (Short
                               form: /m)
 /fullpaths                    Compiler generates fully qualified paths
 /filealign:&lt;n&gt;                Specify the alignment used for output file
                               sections
 /pathmap:&lt;K1&gt;=&lt;V1&gt;,&lt;K2&gt;=&lt;V2&gt;,...
                               Specify a mapping for source path names output by
                               the compiler.
 /pdb:&lt;file&gt;                   Specify debug information file name (default:
                               output file name with .pdb extension)
 /errorendlocation             Output line and column of the end location of
                               each error
 /preferreduilang              Specify the preferred output language name.
 /nostdlib[+|-]                Do not reference standard library (mscorlib.dll)
 /subsystemversion:&lt;string&gt;    Specify subsystem version of this assembly
 /lib:&lt;file list&gt;              Specify additional directories to search in for
                               references
 /errorreport:&lt;string&gt;         Specify how to handle internal compiler errors:
                               prompt, send, queue, or none. The default is
                               queue.
 /appconfig:&lt;file&gt;             Specify an application configuration file
                               containing assembly binding settings
 /moduleassemblyname:&lt;string&gt;  Name of the assembly which this module will be
                               a part of
 /modulename:&lt;string&gt;          Specify the name of the source module
</source>
        <target state="translated">
                              Visual C# 컴파일러 옵션

                        - 출력 파일 -
 /out:&lt;file&gt;                   출력 파일 이름을 지정합니다(기본값: 주 클래스가
                               있는 파일 또는 첫째 파일의 기본 이름).
 /target:exe                   콘솔 실행 파일을 빌드합니다(기본값). (약식:
                               /t:exe)
 /target:winexe                Windows 실행 파일을 빌드합니다. (약식:
                               /t:winexe)
 /target:library               라이브러리를 빌드합니다. (약식: /t:library)
 /target:module                다른 어셈블리에 추가될 수 있는 모듈을
                               빌드합니다. (약식: /t:module)
 /target:appcontainerexe       Appcontainer 실행 파일을 빌드합니다. (약식:
                               /t:appcontainerexe)
 /target:winmdobj              WinMDExp에서 사용되는 Windows 런타임 중간
                               파일을 빌드합니다. (약식: /t:winmdobj)
 /doc:&lt;file&gt;                   생성할 XML 문서 파일
 /refout:&lt;file&gt;                생성할 참조 어셈블리 출력
 /platform:&lt;string&gt;            이 코드를 실행할 수 있는 플랫폼을 x86,
                               Itanium, x64, arm, anycpu32bitpreferred 또는
                               anycpu로 제한합니다. 기본값은 anycpu입니다.

                        - 입력 파일 -
 /recurse:&lt;wildcard&gt;           와일드카드 지정에 따라 현재 디렉터리와
                               하위 디렉터리에 있는 모든 파일을
                               포함합니다.
 /reference:&lt;alias&gt;=&lt;file&gt;     지정한 어셈블리 파일에서 해당 별칭을 사용하여
                               메타데이터를 참조합니다. (약식: /r)
 /reference:&lt;file list&gt;        지정한 어셈블리 파일에서 메타데이터를
                               참조합니다. (약식: /r)
 /addmodule:&lt;file list&gt;        지정한 모듈을 이 어셈블리에 연결합니다.
 /link:&lt;file list&gt;             지정된 interop 어셈블리 파일의 메타데이터를
                               포함합니다. (약식: /l)
 /analyzer:&lt;file list&gt;         이 어셈블리에서 분석기를 실행합니다.
                               (약식: /a)
 /additionalfile:&lt;file list&gt;   코드 생성에 직접 영향을 주지 않지만 오류 또는
                               경고 생성을 위해 분석기에서 사용될 수 있는
                               추가 파일입니다.
 /embed                        모든 소스 파일을 PDB에 포함합니다.
 /embed:&lt;file list&gt;            특정 파일을 PDB에 포함합니다.

                        - 리소스 -
 /win32res:&lt;file&gt;              Win32 리소스 파일(.res)을 지정합니다.
 /win32icon:&lt;file&gt;             이 아이콘을 사용하여 출력합니다.
 /win32manifest:&lt;file&gt;         Win32 매니페스트 파일(.xml)을 지정합니다.
 /nowin32manifest              기본 Win32 매니페스트는 포함하지 않습니다.
 /resource:&lt;resinfo&gt;           지정된 리소스를 포함합니다. (약식: /res)
 /linkresource:&lt;resinfo&gt;       지정한 리소스를 이 어셈블리에 연결합니다.
                               (약식: /linkres) 여기서 resinfo 형식은
                               &lt;file&gt;[,&lt;string name&gt;[,public|private]]입니다.

                        - 코드 생성 -
 /debug[+|-]                   디버깅 정보를 내보냅니다.
 /debug:{full|pdbonly|portable|embedded}
                               디버깅 형식을 지정합니다. ('full'이 기본값이고,
                               'portable'은 크로스 플랫폼 형식이고,
                               'embedded'는 대상 .dll 또는 .exe에 포함되는
                               플랫폼 간 형식입니다.)
 /optimize[+|-]                최적화를 사용합니다. (약식: /o)
 /deterministic                결정적 어셈블리를 생성합니다
                               (모듈 버전 GUID 및 타임스탬프 포함).
 /refonly                      주 출력 대신 참조 어셈블리를 생성합니다.
 /instrument:TestCoverage      검사 정보를 수집하기 위해 계측한
                               어셈블리를 생성합니다.
 /sourcelink:&lt;file&gt;            PDB에 포함할 소스 링크 정보입니다.

                        - 오류 및 경고 -
 /warnaserror[+|-]             모든 경고를 오류로 보고합니다.
 /warnaserror[+|-]:&lt;warn list&gt; 특정 경고를 오류로 보고합니다.
 /warn:&lt;n&gt;                     경고 수준(0-4)을 설정합니다. (약식: /w)
 /nowarn:&lt;warn list&gt;           특정 경고 메시지를 사용하지 않습니다.
 /ruleset:&lt;file&gt;               특정 진단을 사용하지 않도록 하는 규칙 집합
                               파일을 지정합니다.
 /errorlog:&lt;file&gt;              모든 컴파일러 및 분석기 진단을 기록할 파일을
                               지정합니다.
 /reportanalyzer               추가 분석기 정보(예: 실행 시간)를
                               보고합니다.

                        - 언어 -
 /checked[+|-]                 오버플로 검사를 생성합니다.
 /unsafe[+|-]                  'unsafe' 코드를 사용할 수 있습니다.
 /define:&lt;symbol list&gt;         조건부 컴파일 기호를 정의합니다. (약식:
                               /d)
 /langversion:?                언어 버전에 허용되는 값을 표시합니다.
 /langversion:&lt;string&gt;         언어 버전을
                               `default`(최신 주 버전),
                               `latest`(최신 버전, 부 버전 포함),
                               `6` 또는 `7.1` 같은 특정 버전 등으로 지정합니다.

                        - 보안 -
 /delaysign[+|-]               강력한 이름 키의 공개 부분만 사용하여
                               어셈블리 서명을 연기합니다.
 /publicsign[+|-]              강력한 이름 키의 공개 부분만 사용하여 어셈블리를
                               공개 서명합니다.
 /keyfile:&lt;file&gt;               강력한 이름의 키 파일을 지정합니다.
 /keycontainer:&lt;string&gt;        강력한 이름의 키 컨테이너를 지정합니다.
 /highentropyva[+|-]           높은 엔트로피 ASLR을 사용합니다.

                        - 기타 -
 @&lt;file&gt;                       추가 옵션을 위해 지시 파일을 읽습니다.
 /help                         사용법 메시지를 표시합니다. (약식: /?)
 /nologo                       컴파일러 저작권 메시지를 표시하지 않습니다.
 /noconfig                     CSC.RSP 파일을 자동으로 포함하지 않습니다.
 /parallel[+|-]                동시 빌드입니다.
 /version                      컴파일러 버전 번호를 표시하고 종료합니다.

                        - 고급 -
 /baseaddress:&lt;address&gt;        빌드할 라이브러리의 기준 주소입니다.
 /checksumalgorithm:&lt;alg&gt;      PDB에 저장된 소스 파일 체크섬을
                               계산하기 위한 알고리즘을 지정합니다. 지원되는 값은
                               SHA1(기본값) 또는 SHA256입니다.
 /codepage:&lt;n&gt;                 소스 파일을 열 때 사용할 코드 페이지를
                               지정합니다.
 /utf8output                   컴파일러 메시지를 UTF-8 인코딩으로 출력합니다.
 /main:&lt;type&gt;                  진입점을 포함하는 형식을 지정합니다.
                               다른 모든 가능한 진입점은 무시합니다. (약식:
                               /m)
 /fullpaths                    컴파일러가 정규화된 경로를 생성합니다.
 /filealign:&lt;n&gt;                출력 파일 섹션에 사용되는 맞춤을
                               지정합니다.
 /pathmap:&lt;K1&gt;=&lt;V1&gt;,&lt;K2&gt;=&lt;V2&gt;,...
                               컴파일러에서 소스 경로 이름 출력에 대한
                               매핑을 지정합니다.
 /pdb:&lt;file&gt;                   디버그 정보 파일 이름을 지정합니다(기본값:
                               확장명이 .pdb인 출력 파일 이름).
 /errorendlocation             각 오류의 끝 위치에 해당하는 줄과
                               열을 출력합니다.
 /preferreduilang              기본 출력 언어 이름을 지정합니다.
 /nostdlib[+|-]                표준 라이브러리(mscorlib.dll)를 참조하지 않습니다.
 /subsystemversion:&lt;string&gt;    이 어셈블리의 하위 시스템 버전을 지정합니다.
 /lib:&lt;file list&gt;              참조를 검색할 추가 디렉터리를
                               지정합니다.
 /errorreport:&lt;string&gt;         내부 컴파일러 오류를 처리하는 방법을 지정합니다.
                               prompt, send, queue 또는 none 중에서 선택할 수 있으며 기본값은
                               queue입니다.
 /appconfig:&lt;file&gt;             어셈블리 바인딩 설정을 포함하는
                               응용 프로그램 구성 파일을 지정합니다.
 /moduleassemblyname:&lt;string&gt;  이 모듈이 속할 어셈블리의
                               이름입니다.
 /modulename:&lt;string&gt;          소스 모듈의 이름을 지정합니다.
</target>
        <note>Visual C# Compiler Options</note>
      </trans-unit>
      <trans-unit id="ERR_ComImportWithInitializers">
        <source>'{0}': a class with the ComImport attribute cannot specify field initializers.</source>
        <target state="translated">'{0}': ComImport 특성이 있는 클래스는 필드 이니셜라이저를 지정할 수 없습니다.</target>
        <note />
      </trans-unit>
      <trans-unit id="WRN_PdbLocalNameTooLong">
        <source>Local name '{0}' is too long for PDB.  Consider shortening or compiling without /debug.</source>
        <target state="translated">PDB에 대한 '{0}' 로컬 이름이 너무 깁니다. 줄이거나 /debug 없이 컴파일하세요.</target>
        <note />
      </trans-unit>
      <trans-unit id="WRN_PdbLocalNameTooLong_Title">
        <source>Local name is too long for PDB</source>
        <target state="translated">로컬 이름이 너무 길어서 PDB에 사용할 수 없습니다.</target>
        <note />
      </trans-unit>
      <trans-unit id="ERR_RetNoObjectRequiredLambda">
        <source>Anonymous function converted to a void returning delegate cannot return a value</source>
        <target state="translated">void 반환 대리자로 변환된 익명 함수는 값을 반환할 수 없습니다.</target>
        <note />
      </trans-unit>
      <trans-unit id="ERR_TaskRetNoObjectRequiredLambda">
        <source>Async lambda expression converted to a 'Task' returning delegate cannot return a value. Did you intend to return 'Task&lt;T&gt;'?</source>
        <target state="translated">Task' 반환 대기자로 변환된 비동기 람다 식은 값을 반환할 수 없습니다. 'Task&lt;T&gt;'를 반환하려고 했습니까?</target>
        <note />
      </trans-unit>
      <trans-unit id="WRN_AnalyzerCannotBeCreated">
        <source>An instance of analyzer {0} cannot be created from {1} : {2}.</source>
        <target state="translated">{0} 분석기 인스턴스는 {1}에서 만들 수 없습니다({2}).</target>
        <note />
      </trans-unit>
      <trans-unit id="WRN_AnalyzerCannotBeCreated_Title">
        <source>An analyzer instance cannot be created</source>
        <target state="translated">분석기 인스턴스를 만들 수 없음</target>
        <note />
      </trans-unit>
      <trans-unit id="WRN_NoAnalyzerInAssembly">
        <source>The assembly {0} does not contain any analyzers.</source>
        <target state="translated">{0} 어셈블리에는 분석기가 포함되어 있지 않습니다.</target>
        <note />
      </trans-unit>
      <trans-unit id="WRN_NoAnalyzerInAssembly_Title">
        <source>Assembly does not contain any analyzers</source>
        <target state="translated">어셈블리에는 분석기가 포함되어 있지 않습니다.</target>
        <note />
      </trans-unit>
      <trans-unit id="WRN_UnableToLoadAnalyzer">
        <source>Unable to load Analyzer assembly {0} : {1}</source>
        <target state="translated">{0} 분석기 어셈블리를 로드할 수 없습니다({1}).</target>
        <note />
      </trans-unit>
      <trans-unit id="WRN_UnableToLoadAnalyzer_Title">
        <source>Unable to load Analyzer assembly</source>
        <target state="translated">분석기 어셈블리를 로드할 수 없습니다.</target>
        <note />
      </trans-unit>
      <trans-unit id="INF_UnableToLoadSomeTypesInAnalyzer">
        <source>Skipping some types in analyzer assembly {0} due to a ReflectionTypeLoadException : {1}.</source>
        <target state="translated">ReflectionTypeLoadException로 인해 {0} 분석기 어셈블리에서 일부 형식을 건너뜁니다({1}).</target>
        <note />
      </trans-unit>
      <trans-unit id="ERR_CantReadRulesetFile">
        <source>Error reading ruleset file {0} - {1}</source>
        <target state="translated">{0} ruleset 파일을 읽는 동안 오류가 발생했습니다. {1}</target>
        <note />
      </trans-unit>
      <trans-unit id="ERR_BadPdbData">
        <source>Error reading debug information for '{0}'</source>
        <target state="translated">{0}'에 대한 디버그 정보 읽기 오류</target>
        <note />
      </trans-unit>
      <trans-unit id="IDS_OperationCausedStackOverflow">
        <source>Operation caused a stack overflow.</source>
        <target state="translated">작업하는 동안 스택 오버플로가 발생했습니다.</target>
        <note />
      </trans-unit>
      <trans-unit id="WRN_IdentifierOrNumericLiteralExpected">
        <source>Expected identifier or numeric literal.</source>
        <target state="translated">식별자 또는 숫자 리터럴이 필요합니다.</target>
        <note />
      </trans-unit>
      <trans-unit id="WRN_IdentifierOrNumericLiteralExpected_Title">
        <source>Expected identifier or numeric literal</source>
        <target state="translated">식별자 또는 숫자 리터럴이 필요합니다.</target>
        <note />
      </trans-unit>
      <trans-unit id="ERR_InitializerOnNonAutoProperty">
        <source>Only auto-implemented properties can have initializers.</source>
        <target state="translated">자동 구현 속성만 이니셜라이저를 사용할 수 있습니다.</target>
        <note />
      </trans-unit>
      <trans-unit id="ERR_AutoPropertyMustHaveGetAccessor">
        <source>Auto-implemented properties must have get accessors.</source>
        <target state="translated">자동 구현 속성은 접근자를 가져와야 합니다.</target>
        <note />
      </trans-unit>
      <trans-unit id="ERR_AutoPropertyMustOverrideSet">
        <source>Auto-implemented properties must override all accessors of the overridden property.</source>
        <target state="translated">자동 구현 속성은 재정의된 속성의 모든 접근자를 재정의해야 합니다.</target>
        <note />
      </trans-unit>
      <trans-unit id="ERR_AutoPropertyInitializerInInterface">
        <source>Auto-implemented properties inside interfaces cannot have initializers.</source>
        <target state="translated">인터페이스 내부에서 자동 구현 속성은 이니셜라이저를 사용할 수 없습니다.</target>
        <note />
      </trans-unit>
      <trans-unit id="ERR_InitializerInStructWithoutExplicitConstructor">
        <source>Structs without explicit constructors cannot contain members with initializers.</source>
        <target state="translated">명시적 생성자가 없는 구조체는 이니셜라이저를 사용하여 멤버를 포함할 수 없습니다.</target>
        <note />
      </trans-unit>
      <trans-unit id="ERR_EncodinglessSyntaxTree">
        <source>Cannot emit debug information for a source text without encoding.</source>
        <target state="translated">인코딩하지 않고 원본 텍스트에 대한 디버그 정보를 생성할 수 없습니다.</target>
        <note />
      </trans-unit>
      <trans-unit id="ERR_BlockBodyAndExpressionBody">
        <source>Block bodies and expression bodies cannot both be provided.</source>
        <target state="translated">블록 본문과 식 본문을 둘 다 제공할 수는 없습니다.</target>
        <note />
      </trans-unit>
      <trans-unit id="ERR_SwitchFallOut">
        <source>Control cannot fall out of switch from final case label ('{0}')</source>
        <target state="translated">최종 case 레이블('{0}')의 스위치에서 제어를 이동할 수 없습니다.</target>
        <note />
      </trans-unit>
      <trans-unit id="ERR_UnexpectedBoundGenericName">
        <source>Type arguments are not allowed in the nameof operator.</source>
        <target state="translated">nameof 연산자에서는 형식 인수가 허용되지 않습니다.</target>
        <note />
      </trans-unit>
      <trans-unit id="ERR_NullPropagatingOpInExpressionTree">
        <source>An expression tree lambda may not contain a null propagating operator.</source>
        <target state="translated">람다 식 트리에는 null 전파 연산자가 포함될 수 없습니다.</target>
        <note />
      </trans-unit>
      <trans-unit id="ERR_DictionaryInitializerInExpressionTree">
        <source>An expression tree lambda may not contain a dictionary initializer.</source>
        <target state="translated">람다 식 트리에는 사전 이니셜라이저가 포함될 수 없습니다.</target>
        <note />
      </trans-unit>
      <trans-unit id="ERR_ExtensionCollectionElementInitializerInExpressionTree">
        <source>An extension Add method is not supported for a collection initializer in an expression lambda.</source>
        <target state="translated">람다 식의 컬렉션 이니셜라이저에 대해서는 확장 추가 메서드가 지원되지 않습니다.</target>
        <note />
      </trans-unit>
      <trans-unit id="IDS_FeatureNameof">
        <source>nameof operator</source>
        <target state="translated">nameof 연산자</target>
        <note />
      </trans-unit>
      <trans-unit id="IDS_FeatureDictionaryInitializer">
        <source>dictionary initializer</source>
        <target state="translated">사전 이니셜라이저</target>
        <note />
      </trans-unit>
      <trans-unit id="ERR_UnclosedExpressionHole">
        <source>Missing close delimiter '}' for interpolated expression started with '{'.</source>
        <target state="translated">{'로 시작하는 보간된 식의 닫는 구분 기호 '}'가 없습니다.</target>
        <note />
      </trans-unit>
      <trans-unit id="ERR_SingleLineCommentInExpressionHole">
        <source>A single-line comment may not be used in an interpolated string.</source>
        <target state="translated">보간된 문자열에는 한 줄로 된 주석을 사용할 수 없습니다.</target>
        <note />
      </trans-unit>
      <trans-unit id="ERR_InsufficientStack">
        <source>An expression is too long or complex to compile</source>
        <target state="translated">식이 너무 길거나 복잡하여 컴파일할 수 없습니다.</target>
        <note />
      </trans-unit>
      <trans-unit id="ERR_ExpressionHasNoName">
        <source>Expression does not have a name.</source>
        <target state="translated">식에 이름이 없습니다.</target>
        <note />
      </trans-unit>
      <trans-unit id="ERR_SubexpressionNotInNameof">
        <source>Sub-expression cannot be used in an argument to nameof.</source>
        <target state="translated">부분식은 nameof에 대한 인수에서 사용할 수 없습니다.</target>
        <note />
      </trans-unit>
      <trans-unit id="ERR_AliasQualifiedNameNotAnExpression">
        <source>An alias-qualified name is not an expression.</source>
        <target state="translated">정규화된 별칭 이름은 식이 아닙니다.</target>
        <note />
      </trans-unit>
      <trans-unit id="ERR_NameofMethodGroupWithTypeParameters">
        <source>Type parameters are not allowed on a method group as an argument to 'nameof'.</source>
        <target state="translated">형식 매개 변수는 메서드 그룹에서 'nameof'에 대한 인수로 허용되지 않습니다.</target>
        <note />
      </trans-unit>
      <trans-unit id="NoNoneSearchCriteria">
        <source>SearchCriteria is expected.</source>
        <target state="translated">SearchCriteria가 필요합니다.</target>
        <note />
      </trans-unit>
      <trans-unit id="ERR_InvalidAssemblyCulture">
        <source>Assembly culture strings may not contain embedded NUL characters.</source>
        <target state="translated">어셈블리 문화권 문자열에는 포함된 NUL 문자가 포함되지 않을 수 있습니다.</target>
        <note />
      </trans-unit>
      <trans-unit id="IDS_FeatureUsingStatic">
        <source>using static</source>
        <target state="translated">using static</target>
        <note />
      </trans-unit>
      <trans-unit id="IDS_FeatureInterpolatedStrings">
        <source>interpolated strings</source>
        <target state="translated">보간된 문자열</target>
        <note />
      </trans-unit>
      <trans-unit id="IDS_AwaitInCatchAndFinally">
        <source>await in catch blocks and finally blocks</source>
        <target state="translated">catch 블록 및 finally 블록의 await</target>
        <note />
      </trans-unit>
      <trans-unit id="IDS_FeatureBinaryLiteral">
        <source>binary literals</source>
        <target state="translated">이진 리터럴</target>
        <note />
      </trans-unit>
      <trans-unit id="IDS_FeatureDigitSeparator">
        <source>digit separators</source>
        <target state="translated">숫자 구분 기호</target>
        <note />
      </trans-unit>
      <trans-unit id="IDS_FeatureLocalFunctions">
        <source>local functions</source>
        <target state="translated">로컬 함수</target>
        <note />
      </trans-unit>
      <trans-unit id="ERR_UnescapedCurly">
        <source>A '{0}' character must be escaped (by doubling) in an interpolated string.</source>
        <target state="translated">{0}' 문자는 보간된 문자열에서 이중으로 사용하여 이스케이프해야 합니다.</target>
        <note />
      </trans-unit>
      <trans-unit id="ERR_EscapedCurly">
        <source>A '{0}' character may only be escaped by doubling '{0}{0}' in an interpolated string.</source>
        <target state="translated">{0}' 문자는 보간된 문자열에서 '{0}{0}'처럼 이중으로 사용하는 방법으로만 이스케이프할 수 있습니다.</target>
        <note />
      </trans-unit>
      <trans-unit id="ERR_TrailingWhitespaceInFormatSpecifier">
        <source>A format specifier may not contain trailing whitespace.</source>
        <target state="translated">형식 지정자는 후행 공백을 포함할 수 없습니다.</target>
        <note />
      </trans-unit>
      <trans-unit id="ERR_EmptyFormatSpecifier">
        <source>Empty format specifier.</source>
        <target state="translated">형식 지정자가 비어 있습니다.</target>
        <note />
      </trans-unit>
      <trans-unit id="ERR_ErrorInReferencedAssembly">
        <source>There is an error in a referenced assembly '{0}'.</source>
        <target state="translated">참조되는 어셈블리 '{0}'에 오류가 있습니다.</target>
        <note />
      </trans-unit>
      <trans-unit id="ERR_ExpressionOrDeclarationExpected">
        <source>Expression or declaration statement expected.</source>
        <target state="translated">식 또는 선언문이 필요합니다.</target>
        <note />
      </trans-unit>
      <trans-unit id="ERR_NameofExtensionMethod">
        <source>Extension method groups are not allowed as an argument to 'nameof'.</source>
        <target state="translated">확장 메서드 그룹은 'nameof'에 대한 인수로 사용할 수 없습니다.</target>
        <note />
      </trans-unit>
      <trans-unit id="WRN_AlignmentMagnitude">
        <source>Alignment value {0} has a magnitude greater than {1} and may result in a large formatted string.</source>
        <target state="translated">맞춤 값 {0}은(는) {1}보다 커서 큰 형식 문자열로 표시될 수 있습니다.</target>
        <note />
      </trans-unit>
      <trans-unit id="HDN_UnusedExternAlias_Title">
        <source>Unused extern alias</source>
        <target state="translated">사용하지 않는 extern 별칭</target>
        <note />
      </trans-unit>
      <trans-unit id="HDN_UnusedUsingDirective_Title">
        <source>Unnecessary using directive</source>
        <target state="translated">불필요한 using 지시문</target>
        <note />
      </trans-unit>
      <trans-unit id="INF_UnableToLoadSomeTypesInAnalyzer_Title">
        <source>Skip loading types in analyzer assembly that fail due to a ReflectionTypeLoadException</source>
        <target state="translated">ReflectionTypeLoadException으로 인해 실패한 분석기 어셈블리에서 형식 로드를 건너뜀</target>
        <note />
      </trans-unit>
      <trans-unit id="WRN_AlignmentMagnitude_Title">
        <source>Alignment value has a magnitude that may result in a large formatted string</source>
        <target state="translated">맞춤 값에 큰 형식 문자열로 표시되는 크기가 있음</target>
        <note />
      </trans-unit>
      <trans-unit id="ERR_ConstantStringTooLong">
        <source>Length of String constant exceeds current memory limit.  Try splitting the string into multiple constants.</source>
        <target state="translated">문자열 상수의 길이가 현재 메모리 제한을 초과합니다. 문자열을 여러 상수로 분할해 보세요.</target>
        <note />
      </trans-unit>
      <trans-unit id="ERR_TupleTooFewElements">
        <source>Tuple must contain at least two elements.</source>
        <target state="translated">튜플에는 요소가 두 개 이상 있어야 합니다.</target>
        <note />
      </trans-unit>
      <trans-unit id="ERR_DebugEntryPointNotSourceMethodDefinition">
        <source>Debug entry point must be a definition of a method declared in the current compilation.</source>
        <target state="translated">디버그 진입점은 현재 컴파일에서 선언된 메서드의 정의여야 합니다.</target>
        <note />
      </trans-unit>
      <trans-unit id="ERR_LoadDirectiveOnlyAllowedInScripts">
        <source>#load is only allowed in scripts</source>
        <target state="translated">#load만 스크립트에서 허용됩니다.</target>
        <note />
      </trans-unit>
      <trans-unit id="ERR_PPLoadFollowsToken">
        <source>Cannot use #load after first token in file</source>
        <target state="translated">파일에서 첫 토큰 뒤에 #load를 사용할 수 없습니다.</target>
        <note />
      </trans-unit>
      <trans-unit id="CouldNotFindFile">
        <source>Could not find file.</source>
        <target state="translated">파일을 찾을 수 없습니다.</target>
        <note>File path referenced in source (#load) could not be resolved.</note>
      </trans-unit>
      <trans-unit id="SyntaxTreeFromLoadNoRemoveReplace">
        <source>SyntaxTree '{0}' resulted from a #load directive and cannot be removed or replaced directly.</source>
        <target state="translated">SyntaxTree '{0}'은(는) #load 지시문에서 생성되었으며 직접 제거하거나 바꿀 수 없습니다.</target>
        <note />
      </trans-unit>
      <trans-unit id="ERR_SourceFileReferencesNotSupported">
        <source>Source file references are not supported.</source>
        <target state="translated">소스 파일 참조는 지원되지 않습니다.</target>
        <note />
      </trans-unit>
      <trans-unit id="ERR_InvalidPathMap">
        <source>The pathmap option was incorrectly formatted.</source>
        <target state="translated">pathmap 옵션의 형식이 잘못되었습니다.</target>
        <note />
      </trans-unit>
      <trans-unit id="ERR_InvalidReal">
        <source>Invalid real literal.</source>
        <target state="translated">실수 리터럴이 잘못되었습니다.</target>
        <note />
      </trans-unit>
      <trans-unit id="ERR_AutoPropertyCannotBeRefReturning">
        <source>Auto-implemented properties cannot return by reference</source>
        <target state="translated">자동 구현 속성은 참조로 반환할 수 없습니다.</target>
        <note />
      </trans-unit>
      <trans-unit id="ERR_RefPropertyMustHaveGetAccessor">
        <source>Properties which return by reference must have a get accessor</source>
        <target state="translated">참조로 반환하는 속성에 get 접근자를 사용할 수 없습니다.</target>
        <note />
      </trans-unit>
      <trans-unit id="ERR_RefPropertyCannotHaveSetAccessor">
        <source>Properties which return by reference cannot have set accessors</source>
        <target state="translated">참조로 반환하는 속성에 set 접근자를 사용할 수 없습니다.</target>
        <note />
      </trans-unit>
      <trans-unit id="ERR_CantChangeRefReturnOnOverride">
        <source>'{0}' must match by reference return of overridden member '{1}'</source>
        <target state="translated">'{0}'은(는) 재정의된 멤버 '{1}'의 참조에 의한 반환과 일치해야 합니다.</target>
        <note />
      </trans-unit>
      <trans-unit id="ERR_MustNotHaveRefReturn">
        <source>By-reference returns may only be used in methods that return by reference</source>
        <target state="translated">참조 방식 반환은 참조로 반환하는 메서드에서만 사용할 수 있습니다.</target>
        <note />
      </trans-unit>
      <trans-unit id="ERR_MustHaveRefReturn">
        <source>By-value returns may only be used in methods that return by value</source>
        <target state="translated">By-value 반환은 값으로 반환하는 메서드에서만 사용할 수 있습니다.</target>
        <note />
      </trans-unit>
      <trans-unit id="ERR_RefReturnMustHaveIdentityConversion">
        <source>The return expression must be of type '{0}' because this method returns by reference</source>
        <target state="translated">이 메서드는 참조로 반환하므로 반환 식은 '{0}' 형식이어야 합니다.</target>
        <note />
      </trans-unit>
      <trans-unit id="ERR_CloseUnimplementedInterfaceMemberWrongRefReturn">
        <source>'{0}' does not implement interface member '{1}'. '{2}' cannot implement '{1}' because it does not have matching return by reference.</source>
        <target state="translated">'{0}'은(는) 인터페이스 멤버 '{1}'을(를) 구현하지 않습니다. '{2}'은(는) 참조에 의한 일치되는 반환 값이 없으므로 '{1}'을(를) 구현할 수 없습니다.</target>
        <note />
      </trans-unit>
      <trans-unit id="ERR_BadIteratorReturnRef">
        <source>The body of '{0}' cannot be an iterator block because '{0}' returns by reference</source>
        <target state="translated">{0}'이(가) 참조로 반환되므로 '{0}'의 본문은 반복기 블록이 될 수 없습니다.</target>
        <note />
      </trans-unit>
      <trans-unit id="ERR_BadRefReturnExpressionTree">
        <source>Lambda expressions that return by reference cannot be converted to expression trees</source>
        <target state="translated">참조로 반환하는 람다 식을 식 트리로 변환할 수 없습니다.</target>
        <note />
      </trans-unit>
      <trans-unit id="ERR_RefReturningCallInExpressionTree">
        <source>An expression tree lambda may not contain a call to a method, property, or indexer that returns by reference</source>
        <target state="translated">람다 식 트리에는 참조로 반환하는 메서드, 속성 또는 인덱서에 대한 호출을 사용할 수 없습니다.</target>
        <note />
      </trans-unit>
      <trans-unit id="ERR_RefReturnLvalueExpected">
        <source>An expression cannot be used in this context because it may not be passed or returned by reference</source>
        <target state="translated">식은 참조에 의해 전달되거나 반환될 수 없으므로 이 컨텍스트에서 사용할 수 없습니다.</target>
        <note />
      </trans-unit>
      <trans-unit id="ERR_RefReturnNonreturnableLocal">
        <source>Cannot return '{0}' by reference because it was initialized to a value that cannot be returned by reference</source>
        <target state="translated">{0}'은(는) 참조로 반환될 수 없는 값으로 초기화되었으므로 참조로 반환할 수 없습니다.</target>
        <note />
      </trans-unit>
      <trans-unit id="ERR_RefReturnNonreturnableLocal2">
        <source>Cannot return by reference a member of '{0}' because it was initialized to a value that cannot be returned by reference</source>
        <target state="translated">{0}'의 멤버는 참조로 반환될 수 없는 값으로 초기화되었으므로 참조로 반환할 수 없습니다.</target>
        <note />
      </trans-unit>
      <trans-unit id="ERR_RefReturnReadonlyLocal">
        <source>Cannot return '{0}' by reference because it is read-only</source>
        <target state="translated">{0}'은(는) 읽기 전용이므로 참조로 반환할 수 없습니다.</target>
        <note />
      </trans-unit>
      <trans-unit id="ERR_RefReturnRangeVariable">
        <source>Cannot return the range variable '{0}' by reference</source>
        <target state="translated">범위 변수 '{0}'을(를) 참조로 반환할 수 없습니다.</target>
        <note />
      </trans-unit>
      <trans-unit id="ERR_RefReturnReadonlyLocalCause">
        <source>Cannot return '{0}' by reference because it is a '{1}'</source>
        <target state="translated">{0}'은(는) '{1}'이므로 참조로 반환할 수 없습니다.</target>
        <note />
      </trans-unit>
      <trans-unit id="ERR_RefReturnReadonlyLocal2Cause">
        <source>Cannot return fields of '{0}' by reference because it is a '{1}'</source>
        <target state="translated">{0}'의 필드는 '{1}'이므로 참조로 반환할 수 없습니다.</target>
        <note />
      </trans-unit>
      <trans-unit id="ERR_RefReturnReadonly">
        <source>A readonly field cannot be returned by writable reference</source>
        <target state="translated">읽기 전용 필드는 쓰기 가능 참조로 반환될 수 없습니다.</target>
        <note />
      </trans-unit>
      <trans-unit id="ERR_RefReturnReadonlyStatic">
        <source>A static readonly field cannot be returned by writable reference</source>
        <target state="translated">정적 읽기 전용 필드는 쓰기 가능 참조로 반환될 수 없습니다.</target>
        <note />
      </trans-unit>
      <trans-unit id="ERR_RefReturnReadonly2">
        <source>Members of readonly field '{0}' cannot be returned by writable reference</source>
        <target state="translated">읽기 전용 필드 '{0}'의 멤버는 쓰기 가능 참조로 반환될 수 없습니다.</target>
        <note />
      </trans-unit>
      <trans-unit id="ERR_RefReturnReadonlyStatic2">
        <source>Fields of static readonly field '{0}' cannot be returned by writable reference</source>
        <target state="translated">정적 읽기 전용 필드 '{0}'의 필드는 쓰기 가능 참조로 반환될 수 없습니다.</target>
        <note />
      </trans-unit>
      <trans-unit id="ERR_RefReturnParameter">
        <source>Cannot return a parameter by reference '{0}' because it is not a ref or out parameter</source>
        <target state="translated">{0}' 매개 변수는 ref 또는 out 매개 변수가 아니므로 참조로 반환할 수 없습니다.</target>
        <note />
      </trans-unit>
      <trans-unit id="ERR_RefReturnParameter2">
        <source>Cannot return by reference a member of parameter '{0}' because it is not a ref or out parameter</source>
        <target state="translated">{0}' 매개 변수의 멤버는 ref 또는 out 매개 변수가 아니므로 참조로 반환할 수 없습니다.</target>
        <note />
      </trans-unit>
      <trans-unit id="ERR_RefReturnLocal">
        <source>Cannot return local '{0}' by reference because it is not a ref local</source>
        <target state="translated">{0}' 로컬은 참조 로컬이 아니므로 참조로 반환할 수 없습니다.</target>
        <note />
      </trans-unit>
      <trans-unit id="ERR_RefReturnLocal2">
        <source>Cannot return a member of local '{0}' by reference because it is not a ref local</source>
        <target state="translated">{0}' 로컬의 멤버는 참조 로컬이 아니므로 참조로 반환할 수 없습니다.</target>
        <note />
      </trans-unit>
      <trans-unit id="ERR_RefReturnStructThis">
        <source>Struct members cannot return 'this' or other instance members by reference</source>
        <target state="translated">구조체 멤버는 'this' 또는 다른 인스턴스 멤버를 참조로 반환할 수 없습니다.</target>
        <note />
      </trans-unit>
      <trans-unit id="ERR_EscapeOther">
        <source>Expression cannot be used in this context because it may indirectly expose variables outside of their declaration scope</source>
        <target state="translated">식은 선언 범위 외부의 변수를 간접적으로 노출할 수 있으므로 이 컨텍스트에서 사용할 수 없습니다.</target>
        <note />
      </trans-unit>
      <trans-unit id="ERR_EscapeLocal">
        <source>Cannot use local '{0}' in this context because it may expose referenced variables outside of their declaration scope</source>
        <target state="translated">로컬 '{0}'은(는) 선언 범위 외부의 참조 변수를 노출할 수 있으므로 이 컨텍스트에서 사용할 수 없습니다.</target>
        <note />
      </trans-unit>
      <trans-unit id="ERR_EscapeCall">
        <source>Cannot use a result of '{0}' in this context because it may expose variables referenced by parameter '{1}' outside of their declaration scope</source>
        <target state="translated">{0}'의 결과는 선언 범위 외부의 '{1}' 매개 변수에서 참조하는 변수를 노출할 수 있으므로 이 컨텍스트에서 사용할 수 없습니다.</target>
        <note />
      </trans-unit>
      <trans-unit id="ERR_EscapeCall2">
        <source>Cannot use a member of result of '{0}' in this context because it may expose variables referenced by parameter '{1}' outside of their declaration scope</source>
        <target state="translated">{0}' 결과의 멤버는 선언 범위 외부의 '{1}' 매개 변수에서 참조하는 변수를 노출할 수 있으므로 이 컨텍스트에서 사용할 수 없습니다.</target>
        <note />
      </trans-unit>
      <trans-unit id="ERR_CallArgMixing">
        <source>This combination of arguments to '{0}' is disallowed because it may expose variables referenced by parameter '{1}' outside of their declaration scope</source>
        <target state="translated">{0}'에 대한 이 인수 조합은 선언 범위 외부의 '{1}' 매개 변수에서 참조하는 변수를 노출할 수 있으므로 사용할 수 없습니다.</target>
        <note />
      </trans-unit>
      <trans-unit id="ERR_MismatchedRefEscapeInTernary">
        <source>Branches of a ref ternary operator cannot refer to variables with incompatible declaration scopes</source>
        <target state="translated">참조 3항 연산자의 분기는 호환되지 않는 선언 범위의 변수를 참조할 수 없습니다.</target>
        <note />
      </trans-unit>
      <trans-unit id="ERR_EscapeStackAlloc">
        <source>A result of a stackalloc expression of type '{0}' cannot be used in this context because it may be exposed outside of the containing method</source>
        <target state="translated">{0}' 형식 stackalloc 식의 결과는 포함하는 메서드 외부에 노출되는 있으므로 이 컨텍스트에서 사용할 수 없습니다.</target>
        <note />
      </trans-unit>
      <trans-unit id="ERR_InitializeByValueVariableWithReference">
        <source>Cannot initialize a by-value variable with a reference</source>
        <target state="translated">참조를 사용하여 값 형식 변수를 초기화할 수 없습니다.</target>
        <note />
      </trans-unit>
      <trans-unit id="ERR_InitializeByReferenceVariableWithValue">
        <source>Cannot initialize a by-reference variable with a value</source>
        <target state="translated">값을 사용하여 참조 형식 변수를 초기화할 수 없습니다.</target>
        <note />
      </trans-unit>
      <trans-unit id="ERR_RefAssignmentMustHaveIdentityConversion">
        <source>The expression must be of type '{0}' because it is being assigned by reference</source>
        <target state="translated">이 식은 참조로 할당 중이므로 '{0}' 형식이어야 합니다.</target>
        <note />
      </trans-unit>
      <trans-unit id="ERR_ByReferenceVariableMustBeInitialized">
        <source>A declaration of a by-reference variable must have an initializer</source>
        <target state="translated">by-reference 변수의 선언에 이니셜라이저가 있어야 합니다.</target>
        <note />
      </trans-unit>
      <trans-unit id="ERR_AnonDelegateCantUseLocal">
        <source>Cannot use ref local '{0}' inside an anonymous method, lambda expression, or query expression</source>
        <target state="translated">무명 메서드, 람다 식 또는 쿼리 식에는 참조 로컬 '{0}'을(를) 사용할 수 없습니다.</target>
        <note />
      </trans-unit>
      <trans-unit id="ERR_BadIteratorLocalType">
        <source>Iterators cannot have by reference locals</source>
        <target state="translated">반복기에 by-reference 지역을 사용할 수 없습니다.</target>
        <note />
      </trans-unit>
      <trans-unit id="ERR_BadAsyncLocalType">
        <source>Async methods cannot have by reference locals</source>
        <target state="translated">비동기 메서드에 by-reference 지역을 사용할 수 없습니다.</target>
        <note />
      </trans-unit>
      <trans-unit id="ERR_RefReturningCallAndAwait">
        <source>'await' cannot be used in an expression containing a call to '{0}' because it returns by reference</source>
        <target state="translated">'await'는 참조로 반환되므로 '{0}'에 대한 호출이 포함된 식에 사용할 수 없습니다.</target>
        <note />
      </trans-unit>
      <trans-unit id="ERR_RefConditionalAndAwait">
        <source>'await' cannot be used in an expression containing a ref conditional operator</source>
        <target state="translated">'ref 조건 연산자를 포함하는 식에는 'await'를 사용할 수 없습니다.</target>
        <note />
      </trans-unit>
      <trans-unit id="ERR_RefConditionalNeedsTwoRefs">
        <source>Both conditional operator values must be ref values or neither may be a ref value</source>
        <target state="translated">조건 연산자 값은 모두 ref 값이거나 모두 ref 값이 아니어야 합니다.</target>
        <note />
      </trans-unit>
      <trans-unit id="ERR_RefConditionalDifferentTypes">
        <source>The expression must be of type '{0}' to match the alternative ref value</source>
        <target state="translated">대체 ref 값과 일치하려면 식이 '{0}' 형식이어야 합니다.</target>
        <note />
      </trans-unit>
      <trans-unit id="ERR_ExpressionTreeContainsLocalFunction">
        <source>An expression tree may not contain a reference to a local function</source>
        <target state="translated">식 트리에는 로컬 함수에 대한 참조를 포함할 수 없습니다.</target>
        <note />
      </trans-unit>
      <trans-unit id="ERR_DynamicLocalFunctionParamsParameter">
        <source>Cannot pass argument with dynamic type to params parameter '{0}' of local function '{1}'.</source>
        <target state="translated">동적 형식의 인수를 로컬 함수 '{1}'의 params 매개 변수 '{0}'에 전달할 수 없습니다.</target>
        <note />
      </trans-unit>
      <trans-unit id="SyntaxTreeIsNotASubmission">
        <source>Syntax tree should be created from a submission.</source>
        <target state="translated">구문 트리가 전송에서 만들어져야 합니다.</target>
        <note />
      </trans-unit>
      <trans-unit id="ERR_TooManyUserStrings">
        <source>Combined length of user strings used by the program exceeds allowed limit. Try to decrease use of string literals.</source>
        <target state="translated">프로그램에서 사용하는 사용자 문자열의 결합된 길이가 허용 한도를 초과합니다. 문자열 리터럴의 사용을 줄여 보세요.</target>
        <note />
      </trans-unit>
      <trans-unit id="ERR_PatternNullableType">
        <source>It is not legal to use nullable type '{0}' in a pattern; use the underlying type '{1}' instead.</source>
        <target state="translated">패턴에 nullable 형식 '{0}'을(를) 사용하는 것은 올바르지 않습니다. 대신 기본 형식 '{1}'을(를) 사용하세요.</target>
        <note />
      </trans-unit>
      <trans-unit id="ERR_BadIsPatternExpression">
        <source>Invalid operand for pattern match; value required, but found '{0}'.</source>
        <target state="translated">패턴 일치에 대한 피연산자가 잘못되었습니다. 값이 필요하지만 '{0}'을(를) 찾았습니다.</target>
        <note />
      </trans-unit>
      <trans-unit id="ERR_PeWritingFailure">
        <source>An error occurred while writing the output file: {0}.</source>
        <target state="translated">출력 파일을 쓰는 동안 오류가 발생함: {0}.</target>
        <note />
      </trans-unit>
      <trans-unit id="ERR_TupleDuplicateElementName">
        <source>Tuple element names must be unique.</source>
        <target state="translated">튜플 요소 이름은 고유해야 합니다.</target>
        <note />
      </trans-unit>
      <trans-unit id="ERR_TupleReservedElementName">
        <source>Tuple element name '{0}' is only allowed at position {1}.</source>
        <target state="translated">튜플 요소 이름 '{0}'은(는) {1} 위치에서만 허용됩니다.</target>
        <note />
      </trans-unit>
      <trans-unit id="ERR_TupleReservedElementNameAnyPosition">
        <source>Tuple element name '{0}' is disallowed at any position.</source>
        <target state="translated">튜플 요소 이름 '{0}'은(는) 어떤 위치에서도 허용되지 않습니다.</target>
        <note />
      </trans-unit>
      <trans-unit id="ERR_PredefinedTypeMemberNotFoundInAssembly">
        <source>Member '{0}' was not found on type '{1}' from assembly '{2}'.</source>
        <target state="translated">어셈블리 '{2}'에서 형식 '{1}'의 멤버 '{0}'이(가) 발견되지 않았습니다.</target>
        <note />
      </trans-unit>
      <trans-unit id="IDS_FeatureTuples">
        <source>tuples</source>
        <target state="translated">튜플</target>
        <note />
      </trans-unit>
      <trans-unit id="ERR_MissingDeconstruct">
        <source>No suitable Deconstruct instance or extension method was found for type '{0}', with {1} out parameters and a void return type.</source>
        <target state="translated">{1} out 매개 변수 및 void 반환 형식을 사용하는 '{0}' 형식에 대한 적절한 분해 인스턴스 또는 확장 메서드를 찾을 수 없습니다.</target>
        <note />
      </trans-unit>
      <trans-unit id="ERR_DeconstructRequiresExpression">
        <source>Deconstruct assignment requires an expression with a type on the right-hand-side.</source>
        <target state="translated">할당을 분해하려면 오른쪽에 형식이 있는 식이 필요합니다.</target>
        <note />
      </trans-unit>
      <trans-unit id="ERR_SwitchExpressionValueExpected">
        <source>The switch expression must be a value; found '{0}'.</source>
        <target state="translated">switch 식은 값이어야 하는데 '{0}'을(를) 찾았습니다.</target>
        <note />
      </trans-unit>
      <trans-unit id="ERR_PatternIsSubsumed">
        <source>The switch case has already been handled by a previous case.</source>
        <target state="translated">Switch case가 이전 case에서 이미 처리되었습니다.</target>
        <note />
      </trans-unit>
      <trans-unit id="ERR_PatternWrongType">
        <source>An expression of type '{0}' cannot be handled by a pattern of type '{1}'.</source>
        <target state="translated">{0}' 형식의 식을 '{1}' 형식의 패턴으로 처리할 수 없습니다.</target>
        <note />
      </trans-unit>
      <trans-unit id="WRN_AttributeIgnoredWhenPublicSigning">
        <source>Attribute '{0}' is ignored when public signing is specified.</source>
        <target state="translated">공개 서명이 지정된 경우 '{0}' 특성이 무시됩니다.</target>
        <note />
      </trans-unit>
      <trans-unit id="WRN_AttributeIgnoredWhenPublicSigning_Title">
        <source>Attribute is ignored when public signing is specified.</source>
        <target state="translated">공개 서명이 지정된 경우 특성이 무시됩니다.</target>
        <note />
      </trans-unit>
      <trans-unit id="ERR_OptionMustBeAbsolutePath">
        <source>Option '{0}' must be an absolute path.</source>
        <target state="translated">옵션 '{0}'은(는) 절대 경로여야 합니다.</target>
        <note />
      </trans-unit>
      <trans-unit id="ERR_ConversionNotTupleCompatible">
        <source>Tuple with {0} elements cannot be converted to type '{1}'.</source>
        <target state="translated">{0}개 요소가 있는 튜플을 '{1}' 형식으로 변환할 수 없습니다.</target>
        <note />
      </trans-unit>
      <trans-unit id="IDS_FeatureOutVar">
        <source>out variable declaration</source>
        <target state="translated">출력 변수 선언</target>
        <note />
      </trans-unit>
      <trans-unit id="ERR_ImplicitlyTypedOutVariableUsedInTheSameArgumentList">
        <source>Reference to an implicitly-typed out variable '{0}' is not permitted in the same argument list.</source>
        <target state="translated">동일한 인수 목록에서 암시적으로 형식화된 출력 변수 '{0}'에 대한 참조는 허용되지 않습니다.</target>
        <note />
      </trans-unit>
      <trans-unit id="ERR_TypeInferenceFailedForImplicitlyTypedOutVariable">
        <source>Cannot infer the type of implicitly-typed out variable '{0}'.</source>
        <target state="translated">암시적으로 형식화된 출력 변수 '{0}'의 형식을 유추할 수 없습니다.</target>
        <note />
      </trans-unit>
      <trans-unit id="ERR_TypeInferenceFailedForImplicitlyTypedDeconstructionVariable">
        <source>Cannot infer the type of implicitly-typed deconstruction variable '{0}'.</source>
        <target state="translated">암시적으로 형식화된 분해 변수 '{0}'의 형식을 유추할 수 없습니다.</target>
        <note />
      </trans-unit>
      <trans-unit id="ERR_DiscardTypeInferenceFailed">
        <source>Cannot infer the type of implicitly-typed discard.</source>
        <target state="translated">암시적으로 형식화된 삭제 형식을 유추할 수 없습니다.</target>
        <note />
      </trans-unit>
      <trans-unit id="ERR_DeconstructWrongCardinality">
        <source>Cannot deconstruct a tuple of '{0}' elements into '{1}' variables.</source>
        <target state="translated">{0}' 요소의 튜플을 '{1}' 변수로 분해할 수 없습니다.</target>
        <note />
      </trans-unit>
      <trans-unit id="ERR_CannotDeconstructDynamic">
        <source>Cannot deconstruct dynamic objects.</source>
        <target state="translated">동적 개체를 분해할 수 없습니다.</target>
        <note />
      </trans-unit>
      <trans-unit id="ERR_DeconstructTooFewElements">
        <source>Deconstruction must contain at least two variables.</source>
        <target state="translated">분해에는 변수가 두 개 이상 있어야 합니다.</target>
        <note />
      </trans-unit>
      <trans-unit id="TypeMustBeVar">
        <source>The type must be 'var'.</source>
        <target state="translated">형식은 'var'이어야 합니다.</target>
        <note />
      </trans-unit>
      <trans-unit id="WRN_TupleLiteralNameMismatch">
        <source>The tuple element name '{0}' is ignored because a different name or no name is specified by the target type '{1}'.</source>
        <target state="translated">튜플 요소 이름 '{0}'은(는) 대상 형식 '{1}'에서 다른 이름이 지정되었거나 이름이 지정되지 않았기 때문에 무시됩니다.</target>
        <note />
      </trans-unit>
      <trans-unit id="WRN_TupleLiteralNameMismatch_Title">
        <source>The tuple element name is ignored because a different name or no name is specified by the assignment target.</source>
        <target state="translated">튜플 요소 이름은 할당 대상에서 다른 이름이 지정되었거나 이름이 지정되지 않았기 때문에 무시됩니다.</target>
        <note />
      </trans-unit>
      <trans-unit id="ERR_PredefinedValueTupleTypeMustBeStruct">
        <source>Predefined type '{0}' must be a struct.</source>
        <target state="translated">미리 정의된 형식 '{0}'은(는) 구조체여야 합니다.</target>
        <note />
      </trans-unit>
      <trans-unit id="ERR_NewWithTupleTypeSyntax">
        <source>'new' cannot be used with tuple type. Use a tuple literal expression instead.</source>
        <target state="translated">'new'는 튜플 형식과 함께 사용할 수 없습니다. 대신 튜플 리터럴 식을 사용하세요.</target>
        <note />
      </trans-unit>
      <trans-unit id="ERR_DeconstructionVarFormDisallowsSpecificType">
        <source>Deconstruction 'var (...)' form disallows a specific type for 'var'.</source>
        <target state="translated">분해 'var (...)' 양식에서는 'var'에 특정 형식을 사용할 수 없습니다.</target>
        <note />
      </trans-unit>
      <trans-unit id="ERR_TupleElementNamesAttributeMissing">
        <source>Cannot define a class or member that utilizes tuples because the compiler required type '{0}' cannot be found. Are you missing a reference?</source>
        <target state="translated">컴파일러에서 요구하는 '{0}' 형식을 찾지 못했기 때문에 튜플을 사용하는 클래스 또는 멤버를 정의할 수 없습니다. 참조가 있는지 확인하세요.</target>
        <note />
      </trans-unit>
      <trans-unit id="ERR_ExplicitTupleElementNamesAttribute">
        <source>Cannot reference 'System.Runtime.CompilerServices.TupleElementNamesAttribute' explicitly. Use the tuple syntax to define tuple names.</source>
        <target state="translated">System.Runtime.CompilerServices.TupleElementNamesAttribute'를 명시적으로 참조할 수 없습니다. 튜플 구문을 사용하여 튜플 이름을 정의하세요.</target>
        <note />
      </trans-unit>
      <trans-unit id="ERR_ExpressionTreeContainsOutVariable">
        <source>An expression tree may not contain an out argument variable declaration.</source>
        <target state="translated">식 트리에는 out 인수 변수 선언을 사용할 수 없습니다.</target>
        <note />
      </trans-unit>
      <trans-unit id="ERR_ExpressionTreeContainsDiscard">
        <source>An expression tree may not contain a discard.</source>
        <target state="translated">식 트리에 취소를 사용할 수 없습니다.</target>
        <note />
      </trans-unit>
      <trans-unit id="ERR_ExpressionTreeContainsIsMatch">
        <source>An expression tree may not contain an 'is' pattern-matching operator.</source>
        <target state="translated">식 트리에는 'is' 패턴 일치 연산자를 사용할 수 없습니다.</target>
        <note />
      </trans-unit>
      <trans-unit id="ERR_ExpressionTreeContainsTupleLiteral">
        <source>An expression tree may not contain a tuple literal.</source>
        <target state="translated">식 트리에는 튜플 리터럴을 사용할 수 없습니다.</target>
        <note />
      </trans-unit>
      <trans-unit id="ERR_ExpressionTreeContainsTupleConversion">
        <source>An expression tree may not contain a tuple conversion.</source>
        <target state="translated">식 트리에는 튜플 변환을 사용할 수 없습니다.</target>
        <note />
      </trans-unit>
      <trans-unit id="ERR_SourceLinkRequiresPdb">
        <source>/sourcelink switch is only supported when emitting PDB.</source>
        <target state="translated">/sourcelink 스위치는 PDB를 내보낼 때만 지원됩니다.</target>
        <note />
      </trans-unit>
      <trans-unit id="ERR_CannotEmbedWithoutPdb">
        <source>/embed switch is only supported when emitting a PDB.</source>
        <target state="translated">/embed 스위치는 PDB를 내보낼 때만 지원됩니다.</target>
        <note />
      </trans-unit>
      <trans-unit id="ERR_InvalidInstrumentationKind">
        <source>Invalid instrumentation kind: {0}</source>
        <target state="translated">잘못된 계측 종류: {0}</target>
        <note />
      </trans-unit>
      <trans-unit id="ERR_VarInvocationLvalueReserved">
        <source>The syntax 'var (...)' as an lvalue is reserved.</source>
        <target state="translated">lvalue인 구문 'var (...)'가 예약되었습니다.</target>
        <note />
      </trans-unit>
      <trans-unit id="ERR_ExpressionVariableInConstructorOrFieldInitializer">
        <source>Out variable and pattern variable declarations are not allowed within constructor initializers, field initializers, or property initializers.</source>
        <target state="translated">출력 변수 또는 패턴 변수 선언은 생성자 이니셜라이저, 필드 이니셜라이저 또는 속성 이니셜라이저 내에서 사용할 수 없습니다.</target>
        <note />
      </trans-unit>
      <trans-unit id="ERR_ExpressionVariableInQueryClause">
        <source>Out variable and pattern variable declarations are not allowed within a query clause.</source>
        <target state="translated">출력 변수 및 패턴 변수 선언은 쿼리 절 내에서 사용할 수 없습니다.</target>
        <note />
      </trans-unit>
      <trans-unit id="ERR_SemiOrLBraceOrArrowExpected">
        <source>{ or ; or =&gt; expected</source>
        <target state="translated">{ 또는 ; 또는 =&gt; 필요</target>
        <note />
      </trans-unit>
      <trans-unit id="ERR_ThrowMisplaced">
        <source>A throw expression is not allowed in this context.</source>
        <target state="translated">이 컨텍스트에서는 throw 식을 사용할 수 없습니다.</target>
        <note />
      </trans-unit>
      <trans-unit id="ERR_MixedDeconstructionUnsupported">
        <source>A deconstruction cannot mix declarations and expressions on the left-hand-side.</source>
        <target state="translated">분해는 왼쪽에 선언과 식을 혼합할 수 없습니다.</target>
        <note />
      </trans-unit>
      <trans-unit id="ERR_DeclarationExpressionNotPermitted">
        <source>A declaration is not allowed in this context.</source>
        <target state="translated">이 컨텍스트에서 선언을 사용할 수 없습니다.</target>
        <note />
      </trans-unit>
      <trans-unit id="ERR_MustDeclareForeachIteration">
        <source>A foreach loop must declare its iteration variables.</source>
        <target state="translated">foreach 루프는 반복 변수를 선언해야 합니다.</target>
        <note />
      </trans-unit>
      <trans-unit id="ERR_TupleElementNamesInDeconstruction">
        <source>Tuple element names are not permitted on the left of a deconstruction.</source>
        <target state="translated">분해의 왼쪽에 튜플 요소 이름을 사용할 수 없습니다.</target>
        <note />
      </trans-unit>
      <trans-unit id="ERR_PossibleBadNegCast">
        <source>To cast a negative value, you must enclose the value in parentheses.</source>
        <target state="translated">음의 값을 캐스팅하려면 값을 괄호로 묶어야 합니다.</target>
        <note />
      </trans-unit>
      <trans-unit id="ERR_ExpressionTreeContainsThrowExpression">
        <source>An expression tree may not contain a throw-expression.</source>
        <target state="translated">식 트리에는 throw 식이 포함될 수 없습니다.</target>
        <note />
      </trans-unit>
      <trans-unit id="ERR_BadAssemblyName">
        <source>Invalid assembly name: {0}</source>
        <target state="translated">잘못된 어셈블리 이름: {0}</target>
        <note />
      </trans-unit>
      <trans-unit id="ERR_BadAsyncMethodBuilderTaskProperty">
        <source>For type '{0}' to be used as an AsyncMethodBuilder for type '{1}', its Task property should return type '{1}' instead of type '{2}'.</source>
        <target state="translated">{1}' 형식에 대한 AsyncMethodBuilder로 사용할 '{0}' 형식의 작업 속성은 '{2}' 형식 대신 '{1}' 형식을 반환해야 합니다.</target>
        <note />
      </trans-unit>
      <trans-unit id="ERR_AttributesInLocalFuncDecl">
        <source>Attributes are not allowed on local function parameters or type parameters</source>
        <target state="translated">특성은 로컬 함수 매개 변수 또는 형식 매개 변수에서 사용할 수 없습니다.</target>
        <note />
      </trans-unit>
      <trans-unit id="ERR_TypeForwardedToMultipleAssemblies">
        <source>Module '{0}' in assembly '{1}' is forwarding the type '{2}' to multiple assemblies: '{3}' and '{4}'.</source>
        <target state="translated">{1}' 어셈블리의 '{0}' 모듈이 여러 어셈블리 '{3}' 및 '{4}'에 '{2}' 형식을 전달하고 있습니다.</target>
        <note />
      </trans-unit>
      <trans-unit id="ERR_PatternDynamicType">
        <source>It is not legal to use the type 'dynamic' in a pattern.</source>
        <target state="translated">패턴에 'dynamic' 형식을 사용할 수 없습니다.</target>
        <note />
      </trans-unit>
      <trans-unit id="ERR_BadDynamicMethodArgDefaultLiteral">
        <source>Cannot use a default literal as an argument to a dynamically dispatched operation.</source>
        <target state="translated">기본 리터럴을 동적으로 디스패치된 작업에 대한 인수로 사용할 수 없습니다.</target>
        <note />
      </trans-unit>
      <trans-unit id="ERR_BadDocumentationMode">
        <source>Provided documentation mode is unsupported or invalid: '{0}'.</source>
        <target state="translated">제공한 문서 모드가 지원되지 않거나 잘못되었습니다. '{0}'.</target>
        <note />
      </trans-unit>
      <trans-unit id="ERR_BadSourceCodeKind">
        <source>Provided source code kind is unsupported or invalid: '{0}'</source>
        <target state="translated">제공된 소스 코드 종류가 지원되지 않거나 잘못되었습니다. '{0}'</target>
        <note />
      </trans-unit>
      <trans-unit id="ERR_BadLanguageVersion">
        <source>Provided language version is unsupported or invalid: '{0}'.</source>
        <target state="translated">제공한 언어 버전이 지원되지 않거나 잘못되었습니다. '{0}'.</target>
        <note />
      </trans-unit>
      <trans-unit id="ERR_InvalidPreprocessingSymbol">
        <source>Invalid name for a preprocessing symbol; '{0}' is not a valid identifier</source>
        <target state="translated">전처리 기호의 이름이 잘못되었습니다. '{0}'은(는) 유효한 식별자가 아닙니다.</target>
        <note />
      </trans-unit>
      <trans-unit id="ERR_FeatureNotAvailableInVersion7_1">
        <source>Feature '{0}' is not available in C# 7.1. Please use language version {1} or greater.</source>
        <target state="translated">{0}' 기능은 C# 7.1에서 사용할 수 없습니다. {1} 이상의 언어 버전을 사용하세요.</target>
        <note />
      </trans-unit>
      <trans-unit id="ERR_FeatureNotAvailableInVersion7_2">
        <source>Feature '{0}' is not available in C# 7.2. Please use language version {1} or greater.</source>
        <target state="translated">{0}' 기능은 C# 7.2에서 사용할 수 없습니다. {1} 이상의 언어 버전을 사용하세요.</target>
        <note />
      </trans-unit>
      <trans-unit id="ERR_LanguageVersionCannotHaveLeadingZeroes">
        <source>Specified language version '{0}' cannot have leading zeroes</source>
        <target state="translated">지정된 언어 버전 '{0}'에는 앞에 오는 0을 사용할 수 없습니다.</target>
        <note />
      </trans-unit>
      <trans-unit id="ERR_VoidAssignment">
        <source>A value of type 'void' may not be assigned.</source>
        <target state="translated">void' 형식의 값을 할당할 수 없습니다.</target>
        <note />
      </trans-unit>
      <trans-unit id="WRN_Experimental">
        <source>'{0}' is for evaluation purposes only and is subject to change or removal in future updates.</source>
        <target state="translated">'{0}'은(는) 평가 목적으로 제공되며, 이후 업데이트에서 변경되거나 제거될 수 있습니다.</target>
        <note />
      </trans-unit>
      <trans-unit id="WRN_Experimental_Title">
        <source>Type is for evaluation purposes only and is subject to change or removal in future updates.</source>
        <target state="translated">형식은 평가 목적으로 제공되며, 이후 업데이트에서 변경되거나 제거될 수 있습니다.</target>
        <note />
      </trans-unit>
      <trans-unit id="ERR_CompilerAndLanguageVersion">
        <source>Compiler version: '{0}'. Language version: {1}.</source>
        <target state="translated">컴파일러 버전: '{0}'. 언어 버전: {1}.</target>
        <note />
      </trans-unit>
      <trans-unit id="IDS_FeatureAsyncMain">
        <source>async main</source>
        <target state="translated">비동기 기본</target>
        <note />
      </trans-unit>
      <trans-unit id="ERR_TupleInferredNamesNotAvailable">
        <source>Tuple element name '{0}' is inferred. Please use language version {1} or greater to access an element by its inferred name.</source>
        <target state="translated">튜플 요소 이름 '{0}'이(가) 유추됩니다. 언어 버전 {1} 이상을 사용하여 유추된 이름으로 요소에 액세스하세요.</target>
        <note />
      </trans-unit>
      <trans-unit id="ERR_VoidInTuple">
        <source>A tuple may not contain a value of type 'void'.</source>
        <target state="translated">튜플에 'void' 형식의 값을 포함할 수 없습니다.</target>
        <note />
      </trans-unit>
      <trans-unit id="ERR_NonTaskMainCantBeAsync">
        <source>A void or int returning entry point cannot be async</source>
        <target state="translated">진입점을 반환하는 void 또는 int는 비동기일 수 없습니다.</target>
        <note />
      </trans-unit>
      <trans-unit id="ERR_PatternWrongGenericTypeInVersion">
        <source>An expression of type '{0}' cannot be handled by a pattern of type '{1}' in C# {2}. Please use language version {3} or greater.</source>
        <target state="translated">C# {2}에서는 '{0}' 형식의 식을 '{1}' 형식의 패턴으로 처리할 수 없습니다. 언어 버전 {3} 이상을 사용하세요.</target>
        <note />
      </trans-unit>
      <trans-unit id="WRN_UnreferencedLocalFunction">
        <source>The local function '{0}' is declared but never used</source>
        <target state="translated">로컬 함수 '{0}'이(가) 선언되었지만 사용되지 않았습니다.</target>
        <note />
      </trans-unit>
      <trans-unit id="WRN_UnreferencedLocalFunction_Title">
        <source>Local function is declared but never used</source>
        <target state="translated">로컬 함수가 선언되었지만 사용되지 않음</target>
        <note />
      </trans-unit>
      <trans-unit id="ERR_LocalFunctionMissingBody">
        <source>'{0}' is a local function and must therefore always have a body.</source>
        <target state="translated">'{0}'은(는) 로컬 함수이므로 항상 본문이 있어야 합니다.</target>
        <note />
      </trans-unit>
      <trans-unit id="ERR_InvalidDebugInfo">
        <source>Unable to read debug information of method '{0}' (token 0x{1:X8}) from assembly '{2}'</source>
        <target state="translated">{2}' 어셈블리에서 '{0}' 메서드(토큰 0x{1:X8})의 디버그 정보를 읽을 수 없습니다.</target>
        <note />
      </trans-unit>
      <trans-unit id="IConversionExpressionIsNotCSharpConversion">
        <source>{0} is not a valid C# conversion expression</source>
        <target state="translated">{0}은(는) 유효한 C# 변환 식이 아닙니다.</target>
        <note />
      </trans-unit>
      <trans-unit id="ERR_DynamicLocalFunctionTypeParameter">
        <source>Cannot pass argument with dynamic type to generic local function '{0}' with inferred type arguments.</source>
        <target state="translated">유추된 형식 인수가 있는 제네릭 로컬 함수 '{0}'에 동적 형식의 인수를 전달할 수 없습니다.</target>
        <note />
      </trans-unit>
      <trans-unit id="IDS_FeatureLeadingDigitSeparator">
        <source>leading digit separator</source>
        <target state="translated">선행 숫자 구분 기호</target>
        <note />
      </trans-unit>
      <trans-unit id="ERR_ExplicitReservedAttr">
        <source>Do not use '{0}'. This is reserved for compiler usage.</source>
        <target state="translated">{0}'을(를) 사용하지 마세요. 컴파일러 사용을 위해 예약되어 있습니다.</target>
        <note />
      </trans-unit>
      <trans-unit id="ERR_TypeReserved">
        <source>The type name '{0}' is reserved to be used by the compiler.</source>
        <target state="translated">형식 이름 '{0}'은(는) 컴파일러에서 사용하도록 예약되어 있습니다.</target>
        <note />
      </trans-unit>
      <trans-unit id="ERR_InExtensionMustBeValueType">
        <source>The first parameter of an 'in' extension method '{0}' must be a value type.</source>
        <target state="translated">in' 확장 메서드 '{0}'의 첫 번째 매개 변수는 값 형식이어야 합니다.</target>
        <note />
      </trans-unit>
      <trans-unit id="ERR_FieldsInRoStruct">
        <source>Instance fields of readonly structs must be readonly.</source>
        <target state="translated">읽기 전용 구조체의 인스턴스 필드는 읽기 전용이어야 합니다.</target>
        <note />
      </trans-unit>
      <trans-unit id="ERR_AutoPropsInRoStruct">
        <source>Auto-implemented instance properties in readonly structs must be readonly.</source>
        <target state="translated">읽기 전용 구조체에서 자동으로 구현된 인스턴스 속성은 읽기 전용이어야 합니다.</target>
        <note />
      </trans-unit>
      <trans-unit id="ERR_FieldlikeEventsInRoStruct">
        <source>Field-like events are not allowed in readonly structs.</source>
        <target state="translated">읽기 전용 구조체에는 필드와 유사한 이벤트를 사용할 수 없습니다.</target>
        <note />
      </trans-unit>
      <trans-unit id="IDS_FeatureRefExtensionMethods">
        <source>ref extension methods</source>
        <target state="translated">ref 확장 메서드</target>
        <note />
      </trans-unit>
      <trans-unit id="ERR_StackAllocConversionNotPossible">
        <source>Conversion of a stackalloc expression of type '{0}' to type '{1}' is not possible.</source>
        <target state="translated">{0}' 형식 stackalloc 식을 '{1}' 형식으로 변환할 수 없습니다.</target>
        <note />
      </trans-unit>
      <trans-unit id="IDS_StackAllocExpression">
        <source>stackalloc {0}[{1}]</source>
        <target state="translated">stackalloc {0}[{1}]</target>
        <note />
      </trans-unit>
      <trans-unit id="ERR_RefExtensionMustBeValueTypeOrConstrainedToOne">
        <source>The first parameter of a 'ref' extension method '{0}' must be a value type or a generic type constrained to struct.</source>
        <target state="translated">ref' 확장 메서드 '{0}'의 첫 번째 매개 변수는 값 형식이거나 구조체의 제약을 받는 제네릭 형식이어야 합니다.</target>
        <note />
      </trans-unit>
      <trans-unit id="ERR_OutAttrOnInParam">
        <source>An in parameter cannot have the Out attribute.</source>
        <target state="translated">in 매개 변수에는 Out 특성을 사용할 수 없습니다.</target>
        <note />
      </trans-unit>
      <trans-unit id="ICompoundAssignmentOperationIsNotCSharpCompoundAssignment">
        <source>{0} is not a valid C# compound assignment operation</source>
        <target state="translated">{0}(은)는 유효한 C# 복합 할당 연산이 아닙니다.</target>
        <note />
      </trans-unit>
      <trans-unit id="WRN_FilterIsConstantFalse">
        <source>Filter expression is a constant 'false', consider removing the catch clause</source>
        <target state="translated">필터 식이 상수 'false'입니다. catch 절을 제거해 보세요.</target>
        <note />
      </trans-unit>
      <trans-unit id="WRN_FilterIsConstantFalse_Title">
        <source>Filter expression is a constant 'false'</source>
        <target state="translated">필터 식이 상수 'false'입니다.</target>
        <note />
      </trans-unit>
      <trans-unit id="WRN_FilterIsConstantFalseRedundantTryCatch">
        <source>Filter expression is a constant 'false', consider removing the try-catch block</source>
        <target state="translated">필터 식이 상수 'false'입니다. try-catch 블록을 제거해 보세요.</target>
        <note />
      </trans-unit>
      <trans-unit id="WRN_FilterIsConstantFalseRedundantTryCatch_Title">
        <source>Filter expression is a constant 'false'. </source>
        <target state="translated">필터 식이 상수 'false'입니다. </target>
        <note />
      </trans-unit>
      <trans-unit id="ERR_CantUseVoidInArglist">
        <source>__arglist cannot have an argument of void type</source>
        <target state="translated">__arglist에는 void 형식의 인수가 있을 수 없습니다.</target>
        <note />
      </trans-unit>
      <trans-unit id="ERR_ConditionalInInterpolation">
        <source>A conditional expression cannot be used directly in a string interpolation because the ':' ends the interpolation. Parenthesize the conditional expression.</source>
        <target state="translated">':'은 보간을 끝내므로 조건식을 문자열 보간에 직접 사용할 수 없습니다. 조건식을 괄호를 묶으세요.</target>
        <note />
      </trans-unit>
      <trans-unit id="ERR_DefaultInSwitch">
        <source>A default literal 'default' is not valid as a case constant. Use another literal (e.g. '0' or 'null') as appropriate. If you intended to write the default label, use 'default:' without 'case'.</source>
        <target state="translated">기본 리터럴 'default'가 case 상수로 유효하지 않습니다. 다른 리터럴(예: '0' 또는 'null')을 적절하게 사용하세요. 기본 레이블을 쓰려는 경우 'case' 없이 'default:'를 사용하세요.</target>
        <note />
      </trans-unit>
      <trans-unit id="ERR_DefaultInPattern">
        <source>A default literal 'default' is not valid as a pattern. Use another literal (e.g. '0' or 'null') as appropriate. To match everything, use a discard pattern 'var _'.</source>
        <target state="translated">기본 리터럴 'default'가 패턴으로 유효하지 않습니다. 다른 리터럴(예: '0' 또는 'null')을 적절하게 사용하세요. 모두 일치시키려면 무시 패턴 'var _'을 사용하세요.</target>
        <note />
      </trans-unit>
      <trans-unit id="ERR_InDynamicMethodArg">
        <source>Arguments with 'in' modifier cannot be used in dynamically dispatched expessions.</source>
        <target state="new">Arguments with 'in' modifier cannot be used in dynamically dispatched expessions.</target>
        <note />
      </trans-unit>
      <trans-unit id="ERR_DoNotUseFixedBufferAttrOnProperty">
        <source>Do not use 'System.Runtime.CompilerServices.FixedBuffer' attribute on a property</source>
        <target state="new">Do not use 'System.Runtime.CompilerServices.FixedBuffer' attribute on a property</target>
        <note />
      </trans-unit>
      <trans-unit id="ERR_FeatureNotAvailableInVersion7_3">
        <source>Feature '{0}' is not available in C# 7.3. Please use language version {1} or greater.</source>
        <target state="new">Feature '{0}' is not available in C# 7.3. Please use language version {1} or greater.</target>
        <note />
      </trans-unit>
      <trans-unit id="WRN_AttributesOnBackingFieldsNotAvailable">
        <source>Field-targeted attributes on auto-properties are not supported in language version {0}. Please use language version {1} or greater.</source>
        <target state="new">Field-targeted attributes on auto-properties are not supported in language version {0}. Please use language version {1} or greater.</target>
        <note />
      </trans-unit>
      <trans-unit id="WRN_AttributesOnBackingFieldsNotAvailable_Title">
        <source>Field-targeted attributes on auto-properties are not supported in this version of the language.</source>
        <target state="new">Field-targeted attributes on auto-properties are not supported in this version of the language.</target>
        <note />
      </trans-unit>
      <trans-unit id="IDS_FeatureRefConditional">
        <source>ref conditional expression</source>
        <target state="new">ref conditional expression</target>
        <note />
      </trans-unit>
    </body>
  </file>
</xliff><|MERGE_RESOLUTION|>--- conflicted
+++ resolved
@@ -4386,11 +4386,7 @@
         <note />
       </trans-unit>
       <trans-unit id="ERR_AnonDelegateCantUse">
-<<<<<<< HEAD
-        <source>Cannot use ref, out, or in parameter '{0}' inside an anonymous method, lambda expression, or query expression</source>
-=======
-        <source>Cannot use ref or out parameter '{0}' inside an anonymous method, lambda expression, query expression, or local function</source>
->>>>>>> 22a7bb01
+        <source>Cannot use ref, out, or in parameter '{0}' inside an anonymous method, lambda expression, query expression, or local function</source>
         <target state="needs-review-translation">무명 메서드, 람다 식 또는 쿼리 식 안에서는 ref 또는 out 매개 변수 '{0}'을(를) 사용할 수 없습니다.</target>
         <note />
       </trans-unit>
