--- conflicted
+++ resolved
@@ -1312,11 +1312,7 @@
             Debug.Assert((object)type1 != null);
             Debug.Assert((object)type2 != null);
 
-<<<<<<< HEAD
             return type1.Equals(type2, TypeSymbolEqualityOptions.SameType);
-=======
-            return type1.Equals(type2, TypeCompareKind.AllIgnoreOptions);
->>>>>>> c28d8bac
         }
 
         public static bool HasIdentityConversionToAny<T>(T type, ArrayBuilder<T> targetTypes)
