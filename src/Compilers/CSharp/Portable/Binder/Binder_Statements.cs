--- conflicted
+++ resolved
@@ -578,14 +578,10 @@
                     // rather we go directly to LowerBodyOrInitializer, which skips over flow analysis (which is in CompileMethod)
                     // (the same thing - calling ControlFlowPass.Analyze in the lowering - is done for lambdas)
                     // It's a bit of code duplication, but refactoring would make things worse.
-<<<<<<< HEAD
-                    var endIsReachable = ControlFlowPass.Analyze(localSymbol.DeclaringCompilation, localSymbol, block, blockDiagnostics.DiagnosticBag ?? new DiagnosticBag());
-=======
                     // However, we don't need to report diagnostics here. They will be reported when analyzing the parent method.
                     var ignored = DiagnosticBag.GetInstance();
                     var endIsReachable = ControlFlowPass.Analyze(localSymbol.DeclaringCompilation, localSymbol, block, ignored);
                     ignored.Free();
->>>>>>> 27b21d2e
                     if (endIsReachable)
                     {
                         if (ImplicitReturnIsOkay(localSymbol))
@@ -2161,13 +2157,8 @@
                         bool reportedError = false;
                         foreach (var arm in switchExpression.SwitchArms)
                         {
-<<<<<<< HEAD
                             var armConversion = this.Conversions.ClassifyImplicitConversionFromExpression(arm.Value, targetType, ref discardedUseSiteInfo);
-                            if (!armConversion.IsImplicit)
-=======
-                            var armConversion = this.Conversions.ClassifyImplicitConversionFromExpression(arm.Value, targetType, ref useSiteDiagnostics);
                             if (!armConversion.IsImplicit || !armConversion.IsValid)
->>>>>>> 27b21d2e
                             {
                                 GenerateImplicitConversionError(diagnostics, arm.Value.Syntax, armConversion, arm.Value, targetType);
                                 reportedError = true;
