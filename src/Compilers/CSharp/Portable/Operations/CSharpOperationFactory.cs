﻿// Copyright (c) Microsoft.  All Rights Reserved.  Licensed under the Apache License, Version 2.0.  See License.txt in the project root for license information.

using System;
using System.Collections.Concurrent;
using System.Collections.Generic;
using System.Collections.Immutable;
using System.Diagnostics;
using System.Linq;
using Microsoft.CodeAnalysis.CSharp;
using Microsoft.CodeAnalysis.CSharp.Symbols;
using Microsoft.CodeAnalysis.CSharp.Syntax;
using Microsoft.CodeAnalysis.PooledObjects;
using Roslyn.Utilities;

namespace Microsoft.CodeAnalysis.Operations
{
    internal sealed partial class CSharpOperationFactory
    {
        private readonly ConcurrentDictionary<BoundNode, IOperation> _nodeMap =
            new ConcurrentDictionary<BoundNode, IOperation>(concurrencyLevel: 2, capacity: 10);

        private readonly Func<BoundNode, IOperation> _cachedCreateInternal;

        private readonly SemanticModel _semanticModel;

        public CSharpOperationFactory(SemanticModel semanticModel)
        {
            _semanticModel = semanticModel;
            _cachedCreateInternal = CreateInternal;
        }

        public IOperation Create(BoundNode boundNode)
        {
            if (boundNode == null)
            {
                return null;
            }

            // implicit receiver can be shared between multiple bound nodes.
            // always return cloned one
            if (boundNode.Kind == BoundKind.ImplicitReceiver)
            {
                return OperationCloner.CloneOperation(CreateInternal(boundNode));
            }

            return _nodeMap.GetOrAdd(boundNode, _cachedCreateInternal);
        }

        public ImmutableArray<TOperation> CreateFromArray<TBoundNode, TOperation>(ImmutableArray<TBoundNode> boundNodes) where TBoundNode : BoundNode where TOperation : class, IOperation
        {
            if (boundNodes.IsDefault)
            {
                return ImmutableArray<TOperation>.Empty;
            }
            var builder = ArrayBuilder<TOperation>.GetInstance(boundNodes.Length);
            foreach (var node in boundNodes)
            {
                builder.AddIfNotNull((TOperation)Create(node));
            }
            return builder.ToImmutableAndFree();
        }

        internal IOperation CreateInternal(BoundNode boundNode)
        {
            switch (boundNode.Kind)
            {
                case BoundKind.DeconstructValuePlaceholder:
                    return CreateBoundDeconstructValuePlaceholderOperation((BoundDeconstructValuePlaceholder)boundNode);
                case BoundKind.DeconstructionAssignmentOperator:
                    return CreateBoundDeconstructionAssignmentOperator((BoundDeconstructionAssignmentOperator)boundNode);
                case BoundKind.Call:
                    return CreateBoundCallOperation((BoundCall)boundNode);
                case BoundKind.Local:
                    return CreateBoundLocalOperation((BoundLocal)boundNode);
                case BoundKind.FieldAccess:
                    return CreateBoundFieldAccessOperation((BoundFieldAccess)boundNode);
                case BoundKind.PropertyAccess:
                    return CreateBoundPropertyAccessOperation((BoundPropertyAccess)boundNode);
                case BoundKind.IndexerAccess:
                    return CreateBoundIndexerAccessOperation((BoundIndexerAccess)boundNode);
                case BoundKind.EventAccess:
                    return CreateBoundEventAccessOperation((BoundEventAccess)boundNode);
                case BoundKind.EventAssignmentOperator:
                    return CreateBoundEventAssignmentOperatorOperation((BoundEventAssignmentOperator)boundNode);
                case BoundKind.Parameter:
                    return CreateBoundParameterOperation((BoundParameter)boundNode);
                case BoundKind.Literal:
                    return CreateBoundLiteralOperation((BoundLiteral)boundNode);
                case BoundKind.DynamicInvocation:
                    return CreateBoundDynamicInvocationExpressionOperation((BoundDynamicInvocation)boundNode);
                case BoundKind.DynamicIndexerAccess:
                    return CreateBoundDynamicIndexerAccessExpressionOperation((BoundDynamicIndexerAccess)boundNode);
                case BoundKind.ObjectCreationExpression:
                    return CreateBoundObjectCreationExpressionOperation((BoundObjectCreationExpression)boundNode);
                case BoundKind.DynamicObjectCreationExpression:
                    return CreateBoundDynamicObjectCreationExpressionOperation((BoundDynamicObjectCreationExpression)boundNode);
                case BoundKind.ObjectInitializerExpression:
                    return CreateBoundObjectInitializerExpressionOperation((BoundObjectInitializerExpression)boundNode);
                case BoundKind.CollectionInitializerExpression:
                    return CreateBoundCollectionInitializerExpressionOperation((BoundCollectionInitializerExpression)boundNode);
                case BoundKind.ObjectInitializerMember:
                    return CreateBoundObjectInitializerMemberOperation((BoundObjectInitializerMember)boundNode);
                case BoundKind.CollectionElementInitializer:
                    return CreateBoundCollectionElementInitializerOperation((BoundCollectionElementInitializer)boundNode);
                case BoundKind.DynamicObjectInitializerMember:
                    return CreateBoundDynamicObjectInitializerMemberOperation((BoundDynamicObjectInitializerMember)boundNode);
                case BoundKind.DynamicMemberAccess:
                    return CreateBoundDynamicMemberAccessOperation((BoundDynamicMemberAccess)boundNode);
                case BoundKind.DynamicCollectionElementInitializer:
                    return CreateBoundDynamicCollectionElementInitializerOperation((BoundDynamicCollectionElementInitializer)boundNode);
                case BoundKind.UnboundLambda:
                    return CreateUnboundLambdaOperation((UnboundLambda)boundNode);
                case BoundKind.Lambda:
                    return CreateBoundLambdaOperation((BoundLambda)boundNode);
                case BoundKind.Conversion:
                    return CreateBoundConversionOperation((BoundConversion)boundNode);
                case BoundKind.AsOperator:
                    return CreateBoundAsOperatorOperation((BoundAsOperator)boundNode);
                case BoundKind.IsOperator:
                    return CreateBoundIsOperatorOperation((BoundIsOperator)boundNode);
                case BoundKind.SizeOfOperator:
                    return CreateBoundSizeOfOperatorOperation((BoundSizeOfOperator)boundNode);
                case BoundKind.TypeOfOperator:
                    return CreateBoundTypeOfOperatorOperation((BoundTypeOfOperator)boundNode);
                case BoundKind.ArrayCreation:
                    return CreateBoundArrayCreationOperation((BoundArrayCreation)boundNode);
                case BoundKind.ArrayInitialization:
                    return CreateBoundArrayInitializationOperation((BoundArrayInitialization)boundNode);
                case BoundKind.DefaultExpression:
                    return CreateBoundDefaultExpressionOperation((BoundDefaultExpression)boundNode);
                case BoundKind.BaseReference:
                    return CreateBoundBaseReferenceOperation((BoundBaseReference)boundNode);
                case BoundKind.ThisReference:
                    return CreateBoundThisReferenceOperation((BoundThisReference)boundNode);
                case BoundKind.AssignmentOperator:
                    return CreateBoundAssignmentOperatorOrMemberInitializerOperation((BoundAssignmentOperator)boundNode);
                case BoundKind.CompoundAssignmentOperator:
                    return CreateBoundCompoundAssignmentOperatorOperation((BoundCompoundAssignmentOperator)boundNode);
                case BoundKind.IncrementOperator:
                    return CreateBoundIncrementOperatorOperation((BoundIncrementOperator)boundNode);
                case BoundKind.BadExpression:
                    return CreateBoundBadExpressionOperation((BoundBadExpression)boundNode);
                case BoundKind.NewT:
                    return CreateBoundNewTOperation((BoundNewT)boundNode);
                case BoundKind.NoPiaObjectCreationExpression:
                    return CreateNoPiaObjectCreationExpressionOperation((BoundNoPiaObjectCreationExpression)boundNode);
                case BoundKind.UnaryOperator:
                    return CreateBoundUnaryOperatorOperation((BoundUnaryOperator)boundNode);
                case BoundKind.BinaryOperator:
                    return CreateBoundBinaryOperatorOperation((BoundBinaryOperator)boundNode);
                case BoundKind.UserDefinedConditionalLogicalOperator:
                    return CreateBoundUserDefinedConditionalLogicalOperator((BoundUserDefinedConditionalLogicalOperator)boundNode);
                case BoundKind.TupleBinaryOperator:
                    return CreateBoundTupleBinaryOperatorOperation((BoundTupleBinaryOperator)boundNode);
                case BoundKind.ConditionalOperator:
                    return CreateBoundConditionalOperatorOperation((BoundConditionalOperator)boundNode);
                case BoundKind.NullCoalescingOperator:
                    return CreateBoundNullCoalescingOperatorOperation((BoundNullCoalescingOperator)boundNode);
                case BoundKind.AwaitExpression:
                    return CreateBoundAwaitExpressionOperation((BoundAwaitExpression)boundNode);
                case BoundKind.ArrayAccess:
                    return CreateBoundArrayAccessOperation((BoundArrayAccess)boundNode);
                case BoundKind.NameOfOperator:
                    return CreateBoundNameOfOperatorOperation((BoundNameOfOperator)boundNode);
                case BoundKind.ThrowExpression:
                    return CreateBoundThrowExpressionOperation((BoundThrowExpression)boundNode);
                case BoundKind.AddressOfOperator:
                    return CreateBoundAddressOfOperatorOperation((BoundAddressOfOperator)boundNode);
                case BoundKind.ImplicitReceiver:
                    return CreateBoundImplicitReceiverOperation((BoundImplicitReceiver)boundNode);
                case BoundKind.ConditionalAccess:
                    return CreateBoundConditionalAccessOperation((BoundConditionalAccess)boundNode);
                case BoundKind.ConditionalReceiver:
                    return CreateBoundConditionalReceiverOperation((BoundConditionalReceiver)boundNode);
                case BoundKind.FieldEqualsValue:
                    return CreateBoundFieldEqualsValueOperation((BoundFieldEqualsValue)boundNode);
                case BoundKind.PropertyEqualsValue:
                    return CreateBoundPropertyEqualsValueOperation((BoundPropertyEqualsValue)boundNode);
                case BoundKind.ParameterEqualsValue:
                    return CreateBoundParameterEqualsValueOperation((BoundParameterEqualsValue)boundNode);
                case BoundKind.Block:
                    return CreateBoundBlockOperation((BoundBlock)boundNode);
                case BoundKind.ContinueStatement:
                    return CreateBoundContinueStatementOperation((BoundContinueStatement)boundNode);
                case BoundKind.BreakStatement:
                    return CreateBoundBreakStatementOperation((BoundBreakStatement)boundNode);
                case BoundKind.YieldBreakStatement:
                    return CreateBoundYieldBreakStatementOperation((BoundYieldBreakStatement)boundNode);
                case BoundKind.GotoStatement:
                    return CreateBoundGotoStatementOperation((BoundGotoStatement)boundNode);
                case BoundKind.NoOpStatement:
                    return CreateBoundNoOpStatementOperation((BoundNoOpStatement)boundNode);
                case BoundKind.IfStatement:
                    return CreateBoundIfStatementOperation((BoundIfStatement)boundNode);
                case BoundKind.WhileStatement:
                    return CreateBoundWhileStatementOperation((BoundWhileStatement)boundNode);
                case BoundKind.DoStatement:
                    return CreateBoundDoStatementOperation((BoundDoStatement)boundNode);
                case BoundKind.ForStatement:
                    return CreateBoundForStatementOperation((BoundForStatement)boundNode);
                case BoundKind.ForEachStatement:
                    return CreateBoundForEachStatementOperation((BoundForEachStatement)boundNode);
<<<<<<< HEAD
=======
                case BoundKind.SwitchStatement:
                    return CreateBoundSwitchStatementOperation((BoundSwitchStatement)boundNode);
                case BoundKind.SwitchLabel:
                    return CreateBoundSwitchLabelOperation((BoundSwitchLabel)boundNode);
                case BoundKind.SwitchSection:
                    return CreateBoundSwitchSectionOperation((BoundSwitchSection)boundNode);
                case BoundKind.PatternSwitchSection:
                    return CreateBoundPatternSwitchSectionOperation((BoundPatternSwitchSection)boundNode);
>>>>>>> 44157c30
                case BoundKind.TryStatement:
                    return CreateBoundTryStatementOperation((BoundTryStatement)boundNode);
                case BoundKind.CatchBlock:
                    return CreateBoundCatchBlockOperation((BoundCatchBlock)boundNode);
                case BoundKind.FixedStatement:
                    return CreateBoundFixedStatementOperation((BoundFixedStatement)boundNode);
                case BoundKind.UsingStatement:
                    return CreateBoundUsingStatementOperation((BoundUsingStatement)boundNode);
                case BoundKind.ThrowStatement:
                    return CreateBoundThrowStatementOperation((BoundThrowStatement)boundNode);
                case BoundKind.ReturnStatement:
                    return CreateBoundReturnStatementOperation((BoundReturnStatement)boundNode);
                case BoundKind.YieldReturnStatement:
                    return CreateBoundYieldReturnStatementOperation((BoundYieldReturnStatement)boundNode);
                case BoundKind.LockStatement:
                    return CreateBoundLockStatementOperation((BoundLockStatement)boundNode);
                case BoundKind.BadStatement:
                    return CreateBoundBadStatementOperation((BoundBadStatement)boundNode);
                case BoundKind.LocalDeclaration:
                    return CreateBoundLocalDeclarationOperation((BoundLocalDeclaration)boundNode);
                case BoundKind.MultipleLocalDeclarations:
                    return CreateBoundMultipleLocalDeclarationsOperation((BoundMultipleLocalDeclarations)boundNode);
                case BoundKind.LabelStatement:
                    return CreateBoundLabelStatementOperation((BoundLabelStatement)boundNode);
                case BoundKind.LabeledStatement:
                    return CreateBoundLabeledStatementOperation((BoundLabeledStatement)boundNode);
                case BoundKind.ExpressionStatement:
                    return CreateBoundExpressionStatementOperation((BoundExpressionStatement)boundNode);
                case BoundKind.TupleLiteral:
                    return CreateBoundTupleLiteralOperation((BoundTupleLiteral)boundNode);
                case BoundKind.ConvertedTupleLiteral:
                    return CreateBoundConvertedTupleLiteralOperation((BoundConvertedTupleLiteral)boundNode);
                case BoundKind.InterpolatedString:
                    return CreateBoundInterpolatedStringExpressionOperation((BoundInterpolatedString)boundNode);
                case BoundKind.StringInsert:
                    return CreateBoundInterpolationOperation((BoundStringInsert)boundNode);
                case BoundKind.LocalFunctionStatement:
                    return CreateBoundLocalFunctionStatementOperation((BoundLocalFunctionStatement)boundNode);
                case BoundKind.AnonymousObjectCreationExpression:
                    return CreateBoundAnonymousObjectCreationExpressionOperation((BoundAnonymousObjectCreationExpression)boundNode);
                case BoundKind.AnonymousPropertyDeclaration:
                    throw ExceptionUtilities.Unreachable;
                case BoundKind.ConstantPattern:
                    return CreateBoundConstantPatternOperation((BoundConstantPattern)boundNode);
                case BoundKind.DeclarationPattern:
                    return CreateBoundDeclarationPatternOperation((BoundDeclarationPattern)boundNode);
                case BoundKind.RecursivePattern:
                    return CreateBoundRecursivePatternOperation((BoundRecursivePattern)boundNode);
                case BoundKind.DiscardPattern:
                    return CreateBoundDiscardPatternOperation((BoundDiscardPattern)boundNode);
                case BoundKind.SwitchStatement:
                    return CreateBoundPatternSwitchStatementOperation((BoundSwitchStatement)boundNode);
                case BoundKind.PatternSwitchLabel:
                    return CreateBoundPatternSwitchLabelOperation((BoundPatternSwitchLabel)boundNode);
                case BoundKind.IsPatternExpression:
                    return CreateBoundIsPatternExpressionOperation((BoundIsPatternExpression)boundNode);
                case BoundKind.QueryClause:
                    return CreateBoundQueryClauseOperation((BoundQueryClause)boundNode);
                case BoundKind.DelegateCreationExpression:
                    return CreateBoundDelegateCreationExpressionOperation((BoundDelegateCreationExpression)boundNode);
                case BoundKind.RangeVariable:
                    return CreateBoundRangeVariableOperation((BoundRangeVariable)boundNode);
                case BoundKind.ConstructorMethodBody:
                    return CreateConstructorBodyOperation((BoundConstructorMethodBody)boundNode);
                case BoundKind.NonConstructorMethodBody:
                    return CreateMethodBodyOperation((BoundNonConstructorMethodBody)boundNode);
                case BoundKind.DiscardExpression:
                    return CreateBoundDiscardExpressionOperation((BoundDiscardExpression)boundNode);
                case BoundKind.NullCoalescingAssignmentOperator:
                    return CreateBoundNullCoalescingAssignmentOperatorOperation((BoundNullCoalescingAssignmentOperator)boundNode);
                case BoundKind.FromEndIndexExpression:
                    return CreateFromEndIndexExpressionOperation((BoundFromEndIndexExpression)boundNode);
                case BoundKind.RangeExpression:
                    return CreateRangeExpressionOperation((BoundRangeExpression)boundNode);

                case BoundKind.Attribute:
                case BoundKind.ArgList:
                case BoundKind.ArgListOperator:
                case BoundKind.ConvertedStackAllocExpression:
                case BoundKind.FixedLocalCollectionInitializer:
                case BoundKind.GlobalStatementInitializer:
                case BoundKind.HostObjectMemberReference:
                case BoundKind.MakeRefOperator:
                case BoundKind.MethodGroup:
                case BoundKind.NamespaceExpression:
                case BoundKind.PointerElementAccess:
                case BoundKind.PointerIndirectionOperator:
                case BoundKind.PreviousSubmissionReference:
                case BoundKind.RefTypeOperator:
                case BoundKind.RefValueOperator:
                case BoundKind.Sequence:
                case BoundKind.StackAllocArrayCreation:
                case BoundKind.SuppressNullableWarningExpression:
                case BoundKind.TypeExpression:
                case BoundKind.TypeOrValueExpression:

                    Optional<object> constantValue = ConvertToOptional((boundNode as BoundExpression)?.ConstantValue);
                    bool isImplicit = boundNode.WasCompilerGenerated;

                    if (!isImplicit)
                    {
                        switch (boundNode.Kind)
                        {
                            case BoundKind.FixedLocalCollectionInitializer:
                                isImplicit = true;
                                break;
                        }
                    }

                    return Operation.CreateOperationNone(_semanticModel, boundNode.Syntax, constantValue, getChildren: () => GetIOperationChildren(boundNode), isImplicit: isImplicit);

                default:
                    throw ExceptionUtilities.UnexpectedValue(boundNode.Kind);
            }
        }

        private IMethodBodyOperation CreateMethodBodyOperation(BoundNonConstructorMethodBody boundNode)
        {
            return new CSharpLazyMethodBodyOperation(this, boundNode, _semanticModel, boundNode.Syntax);
        }

        private IConstructorBodyOperation CreateConstructorBodyOperation(BoundConstructorMethodBody boundNode)
        {
            return new CSharpLazyConstructorBodyOperation(this, boundNode, boundNode.Locals.As<ILocalSymbol>(), _semanticModel, boundNode.Syntax);
        }

        private ImmutableArray<IOperation> GetIOperationChildren(BoundNode boundNode)
        {
            var boundNodeWithChildren = (IBoundNodeWithIOperationChildren)boundNode;
            var children = boundNodeWithChildren.Children;
            if (children.IsDefaultOrEmpty)
            {
                return ImmutableArray<IOperation>.Empty;
            }

            var builder = ArrayBuilder<IOperation>.GetInstance(children.Length);
            foreach (BoundNode childNode in children)
            {
                IOperation operation = Create(childNode);
                if (operation == null)
                {
                    continue;
                }

                builder.Add(operation);
            }

            return builder.ToImmutableAndFree();
        }

        internal ImmutableArray<IVariableDeclaratorOperation> CreateVariableDeclarator(BoundNode declaration, SyntaxNode declarationSyntax)
        {
            switch (declaration.Kind)
            {
                case BoundKind.LocalDeclaration:
                {
                    return ImmutableArray.Create(CreateVariableDeclaratorInternal((BoundLocalDeclaration)declaration, (declarationSyntax as VariableDeclarationSyntax)?.Variables[0] ?? declarationSyntax));
                }
                case BoundKind.MultipleLocalDeclarations:
                {
                    var multipleDeclaration = (BoundMultipleLocalDeclarations)declaration;
                    var builder = ArrayBuilder<IVariableDeclaratorOperation>.GetInstance(multipleDeclaration.LocalDeclarations.Length);
                    foreach (var decl in multipleDeclaration.LocalDeclarations)
                    {
                        builder.Add((IVariableDeclaratorOperation)_nodeMap.GetOrAdd(decl, CreateVariableDeclaratorInternal(decl, decl.Syntax)));
                    }
                    return builder.ToImmutableAndFree();
                }
                default:
                    throw ExceptionUtilities.UnexpectedValue(declaration.Kind);
            }
        }

        private IPlaceholderOperation CreateBoundDeconstructValuePlaceholderOperation(BoundDeconstructValuePlaceholder boundDeconstructValuePlaceholder)
        {
            SyntaxNode syntax = boundDeconstructValuePlaceholder.Syntax;
            ITypeSymbol type = boundDeconstructValuePlaceholder.Type;
            Optional<object> constantValue = ConvertToOptional(boundDeconstructValuePlaceholder.ConstantValue);
            bool isImplicit = boundDeconstructValuePlaceholder.WasCompilerGenerated;
            return new PlaceholderOperation(PlaceholderKind.Unspecified, _semanticModel, syntax, type, constantValue, isImplicit);
        }

        private IDeconstructionAssignmentOperation CreateBoundDeconstructionAssignmentOperator(BoundDeconstructionAssignmentOperator boundDeconstructionAssignmentOperator)
        {
            SyntaxNode syntax = boundDeconstructionAssignmentOperator.Syntax;
            ITypeSymbol type = boundDeconstructionAssignmentOperator.Type;
            Optional<object> constantValue = ConvertToOptional(boundDeconstructionAssignmentOperator.ConstantValue);
            bool isImplicit = boundDeconstructionAssignmentOperator.WasCompilerGenerated;
            return new CSharpLazyDeconstructionAssignmentOperation(this, boundDeconstructionAssignmentOperator, _semanticModel, syntax, type, constantValue, isImplicit);
        }

        private IOperation CreateBoundCallOperation(BoundCall boundCall)
        {
            MethodSymbol targetMethod = boundCall.Method;
            SyntaxNode syntax = boundCall.Syntax;
            ITypeSymbol type = boundCall.Type;
            Optional<object> constantValue = ConvertToOptional(boundCall.ConstantValue);
            bool isImplicit = boundCall.WasCompilerGenerated;

            if (!boundCall.OriginalMethodsOpt.IsDefault || IsMethodInvalid(boundCall.ResultKind, targetMethod))
            {
                return new CSharpLazyInvalidOperation(this, boundCall, _semanticModel, syntax, type, constantValue, isImplicit);
            }

            bool isVirtual = IsCallVirtual(targetMethod, boundCall.ReceiverOpt);
            return new CSharpLazyInvocationOperation(this, boundCall, targetMethod, isVirtual, _semanticModel, syntax, type, constantValue, isImplicit);
        }

        internal IOperation CreateBoundLocalOperation(BoundLocal boundLocal, bool createDeclaration = true)
        {
            ILocalSymbol local = boundLocal.LocalSymbol;
            bool isDeclaration = boundLocal.DeclarationKind != BoundLocalDeclarationKind.None;
            SyntaxNode syntax = boundLocal.Syntax;
            ITypeSymbol type = boundLocal.Type;
            Optional<object> constantValue = ConvertToOptional(boundLocal.ConstantValue);
            bool isImplicit = boundLocal.WasCompilerGenerated;
            if (isDeclaration && syntax is DeclarationExpressionSyntax declarationExpressionSyntax)
            {
                syntax = declarationExpressionSyntax.Designation;
                if (createDeclaration)
                {
                    return new CSharpLazyDeclarationExpressionOperation(this, boundLocal, _semanticModel, declarationExpressionSyntax, type, constantValue: default, isImplicit: false);
                }
            }
            return new LocalReferenceOperation(local, isDeclaration, _semanticModel, syntax, type, constantValue, isImplicit);
        }

        internal IOperation CreateBoundFieldAccessOperation(BoundFieldAccess boundFieldAccess, bool createDeclaration = true)
        {
            IFieldSymbol field = boundFieldAccess.FieldSymbol;
            bool isDeclaration = boundFieldAccess.IsDeclaration;
            BoundNode instance = boundFieldAccess.ReceiverOpt;
            SyntaxNode syntax = boundFieldAccess.Syntax;
            ITypeSymbol type = boundFieldAccess.Type;
            Optional<object> constantValue = ConvertToOptional(boundFieldAccess.ConstantValue);
            bool isImplicit = boundFieldAccess.WasCompilerGenerated;
            if (isDeclaration && syntax is DeclarationExpressionSyntax declarationExpressionSyntax)
            {
                syntax = declarationExpressionSyntax.Designation;

                if (createDeclaration)
                {
                    return new CSharpLazyDeclarationExpressionOperation(this, boundFieldAccess, _semanticModel, declarationExpressionSyntax, type, constantValue: default, isImplicit: false);
                }
            }
            return new CSharpLazyFieldReferenceOperation(this, instance, field, isDeclaration, _semanticModel, syntax, type, constantValue, isImplicit);
        }

        internal IOperation CreateBoundPropertyReferenceInstance(BoundNode boundNode)
        {
            switch (boundNode)
            {
                case BoundPropertyAccess boundPropertyAccess:
                    return CreateReceiverOperation(boundPropertyAccess.ReceiverOpt, boundPropertyAccess.PropertySymbol);
                case BoundObjectInitializerMember boundObjectInitializerMember:
                    return boundObjectInitializerMember.MemberSymbol?.IsStatic == true ?
                        null :
                        CreateImplicitReciever(boundObjectInitializerMember.Syntax, boundObjectInitializerMember.ReceiverType);
                case BoundIndexerAccess boundIndexerAccess:
                    return CreateReceiverOperation(boundIndexerAccess.ReceiverOpt, boundIndexerAccess.ExpressionSymbol);
                default:
                    throw ExceptionUtilities.UnexpectedValue(boundNode.Kind);
            }
        }

        internal ImmutableArray<IArgumentOperation> CreateBoundPropertyReferenceArguments(BoundNode boundNode, bool isObjectOrCollectionInitializerMember)
        {
            switch (boundNode)
            {
                case BoundObjectInitializerMember boundObjectInitializerMember:
                    if (boundObjectInitializerMember.Arguments.IsEmpty)
                    {
                        return ImmutableArray<IArgumentOperation>.Empty;
                    }
                    else
                    {
                        return DeriveArguments(boundObjectInitializerMember, isObjectOrCollectionInitializerMember);
                    }

                case BoundIndexerAccess boundIndexerAccess:
                    return DeriveArguments(boundIndexerAccess);

                case BoundPropertyAccess _:
                    return ImmutableArray<IArgumentOperation>.Empty;

                default:
                    throw ExceptionUtilities.UnexpectedValue(boundNode.Kind);
            }
        }

        private IPropertyReferenceOperation CreateBoundPropertyAccessOperation(BoundPropertyAccess boundPropertyAccess)
        {
            bool isObjectOrCollectionInitializer = false;
            IPropertySymbol property = boundPropertyAccess.PropertySymbol;
            SyntaxNode syntax = boundPropertyAccess.Syntax;
            ITypeSymbol type = boundPropertyAccess.Type;
            Optional<object> constantValue = ConvertToOptional(boundPropertyAccess.ConstantValue);
            bool isImplicit = boundPropertyAccess.WasCompilerGenerated;
            return new CSharpLazyPropertyReferenceOperation(this, boundPropertyAccess, isObjectOrCollectionInitializer, property, _semanticModel, syntax, type, constantValue, isImplicit);
        }

        private IOperation CreateBoundIndexerAccessOperation(BoundIndexerAccess boundIndexerAccess)
        {
            bool isObjectOrCollectionInitializer = false;
            PropertySymbol property = boundIndexerAccess.Indexer;
            SyntaxNode syntax = boundIndexerAccess.Syntax;
            ITypeSymbol type = boundIndexerAccess.Type;
            Optional<object> constantValue = ConvertToOptional(boundIndexerAccess.ConstantValue);
            bool isImplicit = boundIndexerAccess.WasCompilerGenerated;

            MethodSymbol accessor = boundIndexerAccess.UseSetterForDefaultArgumentGeneration
                ? property.GetOwnOrInheritedSetMethod()
                : property.GetOwnOrInheritedGetMethod();

            if (!boundIndexerAccess.OriginalIndexersOpt.IsDefault || boundIndexerAccess.ResultKind == LookupResultKind.OverloadResolutionFailure || accessor == null || accessor.OriginalDefinition is ErrorMethodSymbol)
            {
                return new CSharpLazyInvalidOperation(this, boundIndexerAccess, _semanticModel, syntax, type, constantValue, isImplicit);
            }

            return new CSharpLazyPropertyReferenceOperation(this, boundIndexerAccess, isObjectOrCollectionInitializer, property, _semanticModel, syntax, type, constantValue, isImplicit);
        }

        private IEventReferenceOperation CreateBoundEventAccessOperation(BoundEventAccess boundEventAccess)
        {
            IEventSymbol @event = boundEventAccess.EventSymbol;
            BoundNode instance = boundEventAccess.ReceiverOpt;
            SyntaxNode syntax = boundEventAccess.Syntax;
            ITypeSymbol type = boundEventAccess.Type;
            Optional<object> constantValue = ConvertToOptional(boundEventAccess.ConstantValue);
            bool isImplicit = boundEventAccess.WasCompilerGenerated;
            return new CSharpLazyEventReferenceOperation(this, instance, @event, _semanticModel, syntax, type, constantValue, isImplicit);
        }

        private IEventAssignmentOperation CreateBoundEventAssignmentOperatorOperation(BoundEventAssignmentOperator boundEventAssignmentOperator)
        {
            SyntaxNode syntax = boundEventAssignmentOperator.Syntax;
            bool adds = boundEventAssignmentOperator.IsAddition;
            ITypeSymbol type = boundEventAssignmentOperator.Type;
            Optional<object> constantValue = ConvertToOptional(boundEventAssignmentOperator.ConstantValue);
            bool isImplicit = boundEventAssignmentOperator.WasCompilerGenerated;
            return new CSharpLazyEventAssignmentOperation(this, boundEventAssignmentOperator, adds, _semanticModel, syntax, type, constantValue, isImplicit);
        }

        private IParameterReferenceOperation CreateBoundParameterOperation(BoundParameter boundParameter)
        {
            IParameterSymbol parameter = boundParameter.ParameterSymbol;
            SyntaxNode syntax = boundParameter.Syntax;
            ITypeSymbol type = boundParameter.Type;
            Optional<object> constantValue = ConvertToOptional(boundParameter.ConstantValue);
            bool isImplicit = boundParameter.WasCompilerGenerated;
            return new ParameterReferenceOperation(parameter, _semanticModel, syntax, type, constantValue, isImplicit);
        }

        internal ILiteralOperation CreateBoundLiteralOperation(BoundLiteral boundLiteral, bool @implicit = false)
        {
            SyntaxNode syntax = boundLiteral.Syntax;
            ITypeSymbol type = boundLiteral.Type;
            Optional<object> constantValue = ConvertToOptional(boundLiteral.ConstantValue);
            bool isImplicit = boundLiteral.WasCompilerGenerated || @implicit;
            return new LiteralOperation(_semanticModel, syntax, type, constantValue, isImplicit);
        }

        private IAnonymousObjectCreationOperation CreateBoundAnonymousObjectCreationExpressionOperation(BoundAnonymousObjectCreationExpression boundAnonymousObjectCreationExpression)
        {
            SyntaxNode syntax = boundAnonymousObjectCreationExpression.Syntax;
            ITypeSymbol type = boundAnonymousObjectCreationExpression.Type;
            Optional<object> constantValue = ConvertToOptional(boundAnonymousObjectCreationExpression.ConstantValue);
            bool isImplicit = boundAnonymousObjectCreationExpression.WasCompilerGenerated;
            return new CSharpLazyAnonymousObjectCreationOperation(this, boundAnonymousObjectCreationExpression, _semanticModel, syntax, type, constantValue, isImplicit);
        }

        private IOperation CreateBoundObjectCreationExpressionOperation(BoundObjectCreationExpression boundObjectCreationExpression)
        {
            MethodSymbol constructor = boundObjectCreationExpression.Constructor;
            SyntaxNode syntax = boundObjectCreationExpression.Syntax;
            ITypeSymbol type = boundObjectCreationExpression.Type;
            Optional<object> constantValue = ConvertToOptional(boundObjectCreationExpression.ConstantValue);
            bool isImplicit = boundObjectCreationExpression.WasCompilerGenerated;

            if (boundObjectCreationExpression.ResultKind == LookupResultKind.OverloadResolutionFailure || constructor == null || constructor.OriginalDefinition is ErrorMethodSymbol)
            {
                return new CSharpLazyInvalidOperation(this, boundObjectCreationExpression, _semanticModel, syntax, type, constantValue, isImplicit);
            }
            else if (boundObjectCreationExpression.Type.IsAnonymousType)
            {
                // Workaround for https://github.com/dotnet/roslyn/issues/28157
                Debug.Assert(isImplicit);
                return new CSharpLazyAnonymousObjectCreationOperation(this, boundObjectCreationExpression, _semanticModel, syntax, type, constantValue, isImplicit);
            }

            return new CSharpLazyObjectCreationOperation(this, boundObjectCreationExpression, constructor, _semanticModel, syntax, type, constantValue, isImplicit);
        }

        private IDynamicObjectCreationOperation CreateBoundDynamicObjectCreationExpressionOperation(BoundDynamicObjectCreationExpression boundDynamicObjectCreationExpression)
        {
            ImmutableArray<string> argumentNames = boundDynamicObjectCreationExpression.ArgumentNamesOpt.NullToEmpty();
            ImmutableArray<RefKind> argumentRefKinds = boundDynamicObjectCreationExpression.ArgumentRefKindsOpt.NullToEmpty();
            SyntaxNode syntax = boundDynamicObjectCreationExpression.Syntax;
            ITypeSymbol type = boundDynamicObjectCreationExpression.Type;
            Optional<object> constantValue = ConvertToOptional(boundDynamicObjectCreationExpression.ConstantValue);
            bool isImplicit = boundDynamicObjectCreationExpression.WasCompilerGenerated;
            return new CSharpLazyDynamicObjectCreationOperation(this, boundDynamicObjectCreationExpression, argumentNames, argumentRefKinds, _semanticModel, syntax, type, constantValue, isImplicit);
        }

        internal IOperation CreateBoundDynamicInvocationExpressionReceiver(BoundNode receiver)
        {
            switch (receiver)
            {
                case BoundImplicitReceiver implicitReceiver:
                    return CreateBoundDynamicMemberAccessOperation(implicitReceiver, typeArgumentsOpt: ImmutableArray<TypeSymbol>.Empty, memberName: "Add",
                                                                   implicitReceiver.Syntax, type: null, value: default, isImplicit: true);

                case BoundMethodGroup methodGroup:
                    return CreateBoundDynamicMemberAccessOperation(methodGroup.ReceiverOpt, TypeMap.AsTypeSymbols(methodGroup.TypeArgumentsOpt), methodGroup.Name,
                                                                   methodGroup.Syntax, methodGroup.Type, methodGroup.ConstantValue, methodGroup.WasCompilerGenerated);

                default:
                    return Create(receiver);
            }
        }

        private IDynamicInvocationOperation CreateBoundDynamicInvocationExpressionOperation(BoundDynamicInvocation boundDynamicInvocation)
        {
            ImmutableArray<string> argumentNames = boundDynamicInvocation.ArgumentNamesOpt.NullToEmpty();
            ImmutableArray<RefKind> argumentRefKinds = boundDynamicInvocation.ArgumentRefKindsOpt.NullToEmpty();
            SyntaxNode syntax = boundDynamicInvocation.Syntax;
            ITypeSymbol type = boundDynamicInvocation.Type;
            Optional<object> constantValue = ConvertToOptional(boundDynamicInvocation.ConstantValue);
            bool isImplicit = boundDynamicInvocation.WasCompilerGenerated;
            return new CSharpLazyDynamicInvocationOperation(this, boundDynamicInvocation, argumentNames, argumentRefKinds, _semanticModel, syntax, type, constantValue, isImplicit);
        }

        internal IOperation CreateBoundDynamicIndexerAccessExpressionReceiver(BoundExpression indexer)
        {
            switch (indexer)
            {
                case BoundDynamicIndexerAccess boundDynamicIndexerAccess:
                    return Create(boundDynamicIndexerAccess.ReceiverOpt);

                case BoundObjectInitializerMember boundObjectInitializerMember:
                    return CreateImplicitReciever(boundObjectInitializerMember.Syntax, boundObjectInitializerMember.ReceiverType);

                default:
                    throw ExceptionUtilities.UnexpectedValue(indexer.Kind);
            }
        }

        internal ImmutableArray<IOperation> CreateBoundDynamicIndexerAccessArguments(BoundExpression indexer)
        {
            switch (indexer)
            {
                case BoundDynamicIndexerAccess boundDynamicAccess:
                    return CreateFromArray<BoundExpression, IOperation>(boundDynamicAccess.Arguments);

                case BoundObjectInitializerMember boundObjectInitializerMember:
                    return CreateFromArray<BoundExpression, IOperation>(boundObjectInitializerMember.Arguments);

                default:
                    throw ExceptionUtilities.UnexpectedValue(indexer.Kind);
            }
        }

        private IDynamicIndexerAccessOperation CreateBoundDynamicIndexerAccessExpressionOperation(BoundDynamicIndexerAccess boundDynamicIndexerAccess)
        {
            ImmutableArray<string> argumentNames = boundDynamicIndexerAccess.ArgumentNamesOpt.NullToEmpty();
            ImmutableArray<RefKind> argumentRefKinds = boundDynamicIndexerAccess.ArgumentRefKindsOpt.NullToEmpty();
            SyntaxNode syntax = boundDynamicIndexerAccess.Syntax;
            ITypeSymbol type = boundDynamicIndexerAccess.Type;
            Optional<object> constantValue = ConvertToOptional(boundDynamicIndexerAccess.ConstantValue);
            bool isImplicit = boundDynamicIndexerAccess.WasCompilerGenerated;
            return new CSharpLazyDynamicIndexerAccessOperation(this, boundDynamicIndexerAccess, argumentNames, argumentRefKinds, _semanticModel, syntax, type, constantValue, isImplicit);
        }

        private IObjectOrCollectionInitializerOperation CreateBoundObjectInitializerExpressionOperation(BoundObjectInitializerExpression boundObjectInitializerExpression)
        {
            SyntaxNode syntax = boundObjectInitializerExpression.Syntax;
            ITypeSymbol type = boundObjectInitializerExpression.Type;
            Optional<object> constantValue = ConvertToOptional(boundObjectInitializerExpression.ConstantValue);
            bool isImplicit = boundObjectInitializerExpression.WasCompilerGenerated;
            return new CSharpLazyObjectOrCollectionInitializerOperation(this, boundObjectInitializerExpression, _semanticModel, syntax, type, constantValue, isImplicit);
        }

        private IObjectOrCollectionInitializerOperation CreateBoundCollectionInitializerExpressionOperation(BoundCollectionInitializerExpression boundCollectionInitializerExpression)
        {
            SyntaxNode syntax = boundCollectionInitializerExpression.Syntax;
            ITypeSymbol type = boundCollectionInitializerExpression.Type;
            Optional<object> constantValue = ConvertToOptional(boundCollectionInitializerExpression.ConstantValue);
            bool isImplicit = boundCollectionInitializerExpression.WasCompilerGenerated;
            return new CSharpLazyObjectOrCollectionInitializerOperation(this, boundCollectionInitializerExpression, _semanticModel, syntax, type, constantValue, isImplicit);
        }

        private IOperation CreateBoundObjectInitializerMemberOperation(BoundObjectInitializerMember boundObjectInitializerMember, bool isObjectOrCollectionInitializer = false)
        {
            Symbol memberSymbol = boundObjectInitializerMember.MemberSymbol;
            SyntaxNode syntax = boundObjectInitializerMember.Syntax;
            ITypeSymbol type = boundObjectInitializerMember.Type;
            Optional<object> constantValue = ConvertToOptional(boundObjectInitializerMember.ConstantValue);
            bool isImplicit = boundObjectInitializerMember.WasCompilerGenerated;

            if ((object)memberSymbol == null)
            {
                Debug.Assert(boundObjectInitializerMember.Type.IsDynamic());

                ImmutableArray<string> argumentNames = boundObjectInitializerMember.ArgumentNamesOpt.NullToEmpty();
                ImmutableArray<RefKind> argumentRefKinds = boundObjectInitializerMember.ArgumentRefKindsOpt.NullToEmpty();
                return new CSharpLazyDynamicIndexerAccessOperation(this, boundObjectInitializerMember, argumentNames, argumentRefKinds, _semanticModel, syntax, type, constantValue, isImplicit);
            }

            switch (memberSymbol.Kind)
            {
                case SymbolKind.Field:
                    var field = (FieldSymbol)memberSymbol;
                    bool isDeclaration = false;
                    return new FieldReferenceOperation(field, isDeclaration, createReceiver(), _semanticModel, syntax, type, constantValue, isImplicit);
                case SymbolKind.Event:
                    var eventSymbol = (EventSymbol)memberSymbol;
                    return new EventReferenceOperation(eventSymbol, createReceiver(), _semanticModel, syntax, type, constantValue, isImplicit);
                case SymbolKind.Property:
                    var property = (PropertySymbol)memberSymbol;
                    if (boundObjectInitializerMember.Arguments.Any())
                    {
                        // In nested member initializers, the property is not actually set. Instead, it is retrieved for a series of Add method calls or nested property setter calls,
                        // so we need to use the getter for this property
                        MethodSymbol accessor = isObjectOrCollectionInitializer ? property.GetOwnOrInheritedGetMethod() : property.GetOwnOrInheritedSetMethod();
                        if (accessor == null || boundObjectInitializerMember.ResultKind == LookupResultKind.OverloadResolutionFailure || accessor.OriginalDefinition is ErrorMethodSymbol)
                        {
                            return new CSharpLazyInvalidOperation(this, boundObjectInitializerMember, _semanticModel, syntax, type, constantValue, isImplicit);
                        }
                    }

                    return new CSharpLazyPropertyReferenceOperation(this, boundObjectInitializerMember, isObjectOrCollectionInitializer: true, property, _semanticModel, syntax, type, constantValue, isImplicit);
                default:
                    throw ExceptionUtilities.Unreachable;
            }

            IOperation createReceiver() => memberSymbol?.IsStatic == true ?
                    null :
                    CreateImplicitReciever(boundObjectInitializerMember.Syntax, boundObjectInitializerMember.ReceiverType);
        }

        private IOperation CreateBoundDynamicObjectInitializerMemberOperation(BoundDynamicObjectInitializerMember boundDynamicObjectInitializerMember)
        {
            IOperation instanceRecevier = CreateImplicitReciever(boundDynamicObjectInitializerMember.Syntax, boundDynamicObjectInitializerMember.ReceiverType);
            string memberName = boundDynamicObjectInitializerMember.MemberName;
            ImmutableArray<ITypeSymbol> typeArguments = ImmutableArray<ITypeSymbol>.Empty;
            ITypeSymbol containingType = boundDynamicObjectInitializerMember.ReceiverType;
            SyntaxNode syntax = boundDynamicObjectInitializerMember.Syntax;
            ITypeSymbol type = boundDynamicObjectInitializerMember.Type;
            Optional<object> constantValue = ConvertToOptional(boundDynamicObjectInitializerMember.ConstantValue);
            bool isImplicit = boundDynamicObjectInitializerMember.WasCompilerGenerated;

            return new DynamicMemberReferenceOperation(instanceRecevier, memberName, typeArguments, containingType, _semanticModel, syntax, type, constantValue, isImplicit);
        }

        private IOperation CreateBoundCollectionElementInitializerOperation(BoundCollectionElementInitializer boundCollectionElementInitializer)
        {
            MethodSymbol addMethod = boundCollectionElementInitializer.AddMethod;
            SyntaxNode syntax = boundCollectionElementInitializer.Syntax;
            ITypeSymbol type = boundCollectionElementInitializer.Type;
            Optional<object> constantValue = ConvertToOptional(boundCollectionElementInitializer.ConstantValue);
            bool isImplicit = boundCollectionElementInitializer.WasCompilerGenerated;

            if (IsMethodInvalid(boundCollectionElementInitializer.ResultKind, addMethod))
            {
                return new CSharpLazyInvalidOperation(this, boundCollectionElementInitializer, _semanticModel, syntax, type, constantValue, isImplicit);
            }

            bool isVirtual = IsCallVirtual(addMethod, boundCollectionElementInitializer.ImplicitReceiverOpt);
            return new CSharpLazyInvocationOperation(this, boundCollectionElementInitializer, addMethod, isVirtual, _semanticModel, syntax, type, constantValue, isImplicit);
        }

        private IDynamicMemberReferenceOperation CreateBoundDynamicMemberAccessOperation(BoundDynamicMemberAccess boundDynamicMemberAccess)
        {
            return CreateBoundDynamicMemberAccessOperation(boundDynamicMemberAccess.Receiver, TypeMap.AsTypeSymbols(boundDynamicMemberAccess.TypeArgumentsOpt), boundDynamicMemberAccess.Name,
                boundDynamicMemberAccess.Syntax, boundDynamicMemberAccess.Type, boundDynamicMemberAccess.ConstantValue, boundDynamicMemberAccess.WasCompilerGenerated);
        }

        private IDynamicMemberReferenceOperation CreateBoundDynamicMemberAccessOperation(
            BoundExpression receiverOpt,
            ImmutableArray<TypeSymbol> typeArgumentsOpt,
            string memberName,
            SyntaxNode syntaxNode,
            ITypeSymbol type,
            ConstantValue value,
            bool isImplicit)
        {
            ITypeSymbol containingType = null;
            if (receiverOpt?.Kind == BoundKind.TypeExpression)
            {
                containingType = receiverOpt.Type;
                receiverOpt = null;
            }

            ImmutableArray<ITypeSymbol> typeArguments = ImmutableArray<ITypeSymbol>.Empty;
            if (!typeArgumentsOpt.IsDefault)
            {
                typeArguments = ImmutableArray<ITypeSymbol>.CastUp(typeArgumentsOpt);
            }
            Optional<object> constantValue = ConvertToOptional(value);
            return new CSharpLazyDynamicMemberReferenceOperation(this, receiverOpt, memberName, typeArguments, containingType, _semanticModel, syntaxNode, type, constantValue, isImplicit);
        }

        private IDynamicInvocationOperation CreateBoundDynamicCollectionElementInitializerOperation(BoundDynamicCollectionElementInitializer boundCollectionElementInitializer)
        {
            SyntaxNode syntax = boundCollectionElementInitializer.Syntax;
            ITypeSymbol type = boundCollectionElementInitializer.Type;
            Optional<object> constantValue = ConvertToOptional(boundCollectionElementInitializer.ConstantValue);
            bool isImplicit = boundCollectionElementInitializer.WasCompilerGenerated;
            return new CSharpLazyDynamicInvocationOperation(this, boundCollectionElementInitializer, argumentNames: ImmutableArray<string>.Empty, argumentRefKinds: ImmutableArray<RefKind>.Empty, _semanticModel, syntax, type, constantValue, isImplicit);
        }

        private IOperation CreateUnboundLambdaOperation(UnboundLambda unboundLambda)
        {
            // We want to ensure that we never see the UnboundLambda node, and that we don't end up having two different IOperation
            // nodes for the lambda expression. So, we ask the semantic model for the IOperation node for the unbound lambda syntax.
            // We are counting on the fact that will do the error recovery and actually create the BoundLambda node appropriate for
            // this syntax node.
            BoundLambda boundLambda = unboundLambda.BindForErrorRecovery();
            return CreateInternal(boundLambda);
        }

        private IAnonymousFunctionOperation CreateBoundLambdaOperation(BoundLambda boundLambda)
        {
            IMethodSymbol symbol = boundLambda.Symbol;
            BoundNode body = boundLambda.Body;
            SyntaxNode syntax = boundLambda.Syntax;
            // This matches the SemanticModel implementation. This is because in VB, lambdas by themselves
            // do not have a type. To get the type of a lambda expression in the SemanticModel, you need to look at
            // TypeInfo.ConvertedType, rather than TypeInfo.Type. We replicate that behavior here. To get the type of
            // an IAnonymousFunctionExpression, you need to look at the parent IConversionExpression.
            ITypeSymbol type = null;
            Optional<object> constantValue = ConvertToOptional(boundLambda.ConstantValue);
            bool isImplicit = boundLambda.WasCompilerGenerated;
            return new CSharpLazyAnonymousFunctionOperation(this, body, symbol, _semanticModel, syntax, type, constantValue, isImplicit);
        }

        private ILocalFunctionOperation CreateBoundLocalFunctionStatementOperation(BoundLocalFunctionStatement boundLocalFunctionStatement)
        {
            IMethodSymbol symbol = boundLocalFunctionStatement.Symbol;
            SyntaxNode syntax = boundLocalFunctionStatement.Syntax;
            ITypeSymbol type = null;
            Optional<object> constantValue = default(Optional<object>);
            bool isImplicit = boundLocalFunctionStatement.WasCompilerGenerated;
            return new CSharpLazyLocalFunctionOperation(this, boundLocalFunctionStatement, symbol, _semanticModel, syntax, type, constantValue, isImplicit);
        }

        private IOperation CreateBoundConversionOperation(BoundConversion boundConversion)
        {
            bool isImplicit = boundConversion.WasCompilerGenerated || !boundConversion.ExplicitCastInCode;
            BoundExpression boundOperand = boundConversion.Operand;
            if (boundConversion.ConversionKind == CSharp.ConversionKind.MethodGroup)
            {
                // We don't check HasErrors on the conversion here because if we actually have a MethodGroup conversion,
                // overload resolution succeeded. The resulting method could be invalid for other reasons, but we don't
                // hide the resolved method.
                SyntaxNode syntax = boundConversion.Syntax;
                ITypeSymbol type = boundConversion.Type;
                Optional<object> constantValue = ConvertToOptional(boundConversion.ConstantValue);
                return new CSharpLazyDelegateCreationOperation(this, boundConversion, _semanticModel, syntax, type, constantValue, isImplicit);
            }
            else
            {
                SyntaxNode syntax = boundConversion.Syntax;

                if (syntax.IsMissing)
                {
                    // If the underlying syntax IsMissing, then that means we're in case where the compiler generated a piece of syntax to fill in for
                    // an error, such as this case:
                    //
                    //  int i = ;
                    //
                    // Semantic model has a special case here that we match: if the underlying syntax is missing, don't create a conversion expression,
                    // and instead directly return the operand, which will be a BoundBadExpression. When we generate a node for the BoundBadExpression,
                    // the resulting IOperation will also have a null Type.
                    Debug.Assert(boundOperand.Kind == BoundKind.BadExpression ||
                                 ((boundOperand as BoundLambda)?.Body.Statements.SingleOrDefault() as BoundReturnStatement)?.
                                     ExpressionOpt?.Kind == BoundKind.BadExpression);
                    return Create(boundOperand);
                }

                BoundConversion correctedConversionNode = boundConversion;
                Conversion conversion = boundConversion.Conversion;

                if (boundOperand.Syntax == boundConversion.Syntax)
                {
                    if (boundOperand.Kind == BoundKind.ConvertedTupleLiteral && boundOperand.Type == boundConversion.Type)
                    {
                        // Erase this conversion, this is an artificial conversion added on top of BoundConvertedTupleLiteral
                        // in Binder.CreateTupleLiteralConversion
                        return Create(boundOperand);
                    }
                    else
                    {
                        // Make this conversion implicit
                        isImplicit = true;
                    }
                }

                if (boundConversion.ExplicitCastInCode && conversion.IsIdentity && boundOperand.Kind == BoundKind.Conversion)
                {
                    var nestedConversion = (BoundConversion)boundOperand;
                    BoundExpression nestedOperand = nestedConversion.Operand;

                    if (nestedConversion.Syntax == nestedOperand.Syntax && nestedConversion.ExplicitCastInCode &&
                        nestedOperand.Kind == BoundKind.ConvertedTupleLiteral &&
                        nestedConversion.Type != nestedOperand.Type)
                    {
                        // Let's erase the nested conversion, this is an artificial conversion added on top of BoundConvertedTupleLiteral
                        // in Binder.CreateTupleLiteralConversion.
                        // We need to use conversion information from the nested conversion because that is where the real conversion
                        // information is stored.
                        conversion = nestedConversion.Conversion;
                        correctedConversionNode = nestedConversion;
                    }
                }

                ITypeSymbol type = boundConversion.Type;
                Optional<object> constantValue = ConvertToOptional(boundConversion.ConstantValue);

                // If this is a lambda or method group conversion to a delegate type, we return a delegate creation instead of a conversion
                if ((boundOperand.Kind == BoundKind.Lambda ||
                     boundOperand.Kind == BoundKind.UnboundLambda ||
                     boundOperand.Kind == BoundKind.MethodGroup) &&
                    boundConversion.Type.IsDelegateType())
                {
                    return new CSharpLazyDelegateCreationOperation(this, correctedConversionNode, _semanticModel, syntax, type, constantValue, isImplicit);
                }
                else
                {
                    bool isTryCast = false;
                    // Checked conversions only matter if the conversion is a Numeric conversion. Don't have true unless the conversion is actually numeric.
                    bool isChecked = conversion.IsNumeric && boundConversion.Checked;
                    return new CSharpLazyConversionOperation(this, correctedConversionNode.Operand, conversion, isTryCast, isChecked, _semanticModel, syntax, type, constantValue, isImplicit);
                }
            }
        }

        private IConversionOperation CreateBoundAsOperatorOperation(BoundAsOperator boundAsOperator)
        {
            BoundNode operand = boundAsOperator.Operand;
            SyntaxNode syntax = boundAsOperator.Syntax;
            Conversion conversion = boundAsOperator.Conversion;
            bool isTryCast = true;
            bool isChecked = false;
            ITypeSymbol type = boundAsOperator.Type;
            Optional<object> constantValue = ConvertToOptional(boundAsOperator.ConstantValue);
            bool isImplicit = boundAsOperator.WasCompilerGenerated;
            return new CSharpLazyConversionOperation(this, operand, conversion, isTryCast, isChecked, _semanticModel, syntax, type, constantValue, isImplicit);
        }

        private IDelegateCreationOperation CreateBoundDelegateCreationExpressionOperation(BoundDelegateCreationExpression boundDelegateCreationExpression)
        {
            SyntaxNode syntax = boundDelegateCreationExpression.Syntax;
            ITypeSymbol type = boundDelegateCreationExpression.Type;
            Optional<object> constantValue = ConvertToOptional(boundDelegateCreationExpression.ConstantValue);
            bool isImplicit = boundDelegateCreationExpression.WasCompilerGenerated;
            return new CSharpLazyDelegateCreationOperation(this, boundDelegateCreationExpression, _semanticModel, syntax, type, constantValue, isImplicit);
        }

        private IMethodReferenceOperation CreateBoundMethodGroupSingleMethodOperation(BoundMethodGroup boundMethodGroup, IMethodSymbol methodSymbol, bool suppressVirtualCalls)
        {
            bool isVirtual = (methodSymbol.IsAbstract || methodSymbol.IsOverride || methodSymbol.IsVirtual) && !suppressVirtualCalls;
            BoundNode instance = boundMethodGroup.ReceiverOpt;
            SyntaxNode bindingSyntax = boundMethodGroup.Syntax;
            ITypeSymbol bindingType = null;
            Optional<object> bindingConstantValue = ConvertToOptional(boundMethodGroup.ConstantValue);
            bool isImplicit = boundMethodGroup.WasCompilerGenerated;
            return new CSharpLazyMethodReferenceOperation(this, instance, methodSymbol, isVirtual, _semanticModel, bindingSyntax, bindingType, bindingConstantValue, boundMethodGroup.WasCompilerGenerated);
        }

        private IIsTypeOperation CreateBoundIsOperatorOperation(BoundIsOperator boundIsOperator)
        {
            BoundNode valueOperand = boundIsOperator.Operand;
            ITypeSymbol typeOperand = boundIsOperator.TargetType.Type;
            SyntaxNode syntax = boundIsOperator.Syntax;
            ITypeSymbol type = boundIsOperator.Type;
            bool isNegated = false;
            Optional<object> constantValue = ConvertToOptional(boundIsOperator.ConstantValue);
            bool isImplicit = boundIsOperator.WasCompilerGenerated;
            return new CSharpLazyIsTypeOperation(this, valueOperand, typeOperand, isNegated, _semanticModel, syntax, type, constantValue, isImplicit);
        }

        private ISizeOfOperation CreateBoundSizeOfOperatorOperation(BoundSizeOfOperator boundSizeOfOperator)
        {
            ITypeSymbol typeOperand = boundSizeOfOperator.SourceType.Type;
            SyntaxNode syntax = boundSizeOfOperator.Syntax;
            ITypeSymbol type = boundSizeOfOperator.Type;
            Optional<object> constantValue = ConvertToOptional(boundSizeOfOperator.ConstantValue);
            bool isImplicit = boundSizeOfOperator.WasCompilerGenerated;
            return new SizeOfOperation(typeOperand, _semanticModel, syntax, type, constantValue, isImplicit);
        }

        private ITypeOfOperation CreateBoundTypeOfOperatorOperation(BoundTypeOfOperator boundTypeOfOperator)
        {
            ITypeSymbol typeOperand = boundTypeOfOperator.SourceType.Type;
            SyntaxNode syntax = boundTypeOfOperator.Syntax;
            ITypeSymbol type = boundTypeOfOperator.Type;
            Optional<object> constantValue = ConvertToOptional(boundTypeOfOperator.ConstantValue);
            bool isImplicit = boundTypeOfOperator.WasCompilerGenerated;
            return new TypeOfOperation(typeOperand, _semanticModel, syntax, type, constantValue, isImplicit);
        }

        private IArrayCreationOperation CreateBoundArrayCreationOperation(BoundArrayCreation boundArrayCreation)
        {
            SyntaxNode syntax = boundArrayCreation.Syntax;
            ITypeSymbol type = boundArrayCreation.Type;
            Optional<object> constantValue = ConvertToOptional(boundArrayCreation.ConstantValue);
            bool isImplicit = boundArrayCreation.WasCompilerGenerated ||
                              (boundArrayCreation.InitializerOpt?.Syntax == syntax && !boundArrayCreation.InitializerOpt.WasCompilerGenerated);
            return new CSharpLazyArrayCreationOperation(this, boundArrayCreation, _semanticModel, syntax, type, constantValue, isImplicit);
        }

        private IArrayInitializerOperation CreateBoundArrayInitializationOperation(BoundArrayInitialization boundArrayInitialization)
        {
            SyntaxNode syntax = boundArrayInitialization.Syntax;
            Optional<object> constantValue = ConvertToOptional(boundArrayInitialization.ConstantValue);
            bool isImplicit = boundArrayInitialization.WasCompilerGenerated;
            return new CSharpLazyArrayInitializerOperation(this, boundArrayInitialization, _semanticModel, syntax, constantValue, isImplicit);
        }

        private IDefaultValueOperation CreateBoundDefaultExpressionOperation(BoundDefaultExpression boundDefaultExpression)
        {
            SyntaxNode syntax = boundDefaultExpression.Syntax;
            ITypeSymbol type = boundDefaultExpression.Type;
            Optional<object> constantValue = ConvertToOptional(boundDefaultExpression.ConstantValue);
            bool isImplicit = boundDefaultExpression.WasCompilerGenerated;
            return new DefaultValueOperation(_semanticModel, syntax, type, constantValue, isImplicit);
        }

        private IInstanceReferenceOperation CreateBoundBaseReferenceOperation(BoundBaseReference boundBaseReference)
        {
            InstanceReferenceKind referenceKind = InstanceReferenceKind.ContainingTypeInstance;
            SyntaxNode syntax = boundBaseReference.Syntax;
            ITypeSymbol type = boundBaseReference.Type;
            Optional<object> constantValue = ConvertToOptional(boundBaseReference.ConstantValue);
            bool isImplicit = boundBaseReference.WasCompilerGenerated;
            return new InstanceReferenceOperation(referenceKind, _semanticModel, syntax, type, constantValue, isImplicit);
        }

        private IInstanceReferenceOperation CreateBoundThisReferenceOperation(BoundThisReference boundThisReference)
        {
            InstanceReferenceKind referenceKind = InstanceReferenceKind.ContainingTypeInstance;
            SyntaxNode syntax = boundThisReference.Syntax;
            ITypeSymbol type = boundThisReference.Type;
            Optional<object> constantValue = ConvertToOptional(boundThisReference.ConstantValue);
            bool isImplicit = boundThisReference.WasCompilerGenerated;
            return new InstanceReferenceOperation(referenceKind, _semanticModel, syntax, type, constantValue, isImplicit);
        }

        private IOperation CreateBoundAssignmentOperatorOrMemberInitializerOperation(BoundAssignmentOperator boundAssignmentOperator)
        {
            return IsMemberInitializer(boundAssignmentOperator) ?
                (IOperation)CreateBoundMemberInitializerOperation(boundAssignmentOperator) :
                CreateBoundAssignmentOperatorOperation(boundAssignmentOperator);
        }

        private static bool IsMemberInitializer(BoundAssignmentOperator boundAssignmentOperator) =>
            boundAssignmentOperator.Right?.Kind == BoundKind.ObjectInitializerExpression ||
            boundAssignmentOperator.Right?.Kind == BoundKind.CollectionInitializerExpression;

        private ISimpleAssignmentOperation CreateBoundAssignmentOperatorOperation(BoundAssignmentOperator boundAssignmentOperator)
        {
            Debug.Assert(!IsMemberInitializer(boundAssignmentOperator));

            bool isRef = boundAssignmentOperator.IsRef;
            SyntaxNode syntax = boundAssignmentOperator.Syntax;
            ITypeSymbol type = boundAssignmentOperator.Type;
            Optional<object> constantValue = ConvertToOptional(boundAssignmentOperator.ConstantValue);
            bool isImplicit = boundAssignmentOperator.WasCompilerGenerated;
            return new CSharpLazySimpleAssignmentOperation(this, boundAssignmentOperator, isRef, _semanticModel, syntax, type, constantValue, isImplicit);
        }

        private IMemberInitializerOperation CreateBoundMemberInitializerOperation(BoundAssignmentOperator boundAssignmentOperator)
        {
            Debug.Assert(IsMemberInitializer(boundAssignmentOperator));

            SyntaxNode syntax = boundAssignmentOperator.Syntax;
            ITypeSymbol type = boundAssignmentOperator.Type;
            Optional<object> constantValue = ConvertToOptional(boundAssignmentOperator.ConstantValue);
            bool isImplicit = boundAssignmentOperator.WasCompilerGenerated;
            return new CSharpLazyMemberInitializerOperation(this, boundAssignmentOperator, _semanticModel, syntax, type, constantValue, isImplicit);
        }

        private ICompoundAssignmentOperation CreateBoundCompoundAssignmentOperatorOperation(BoundCompoundAssignmentOperator boundCompoundAssignmentOperator)
        {
            BinaryOperatorKind operatorKind = Helper.DeriveBinaryOperatorKind(boundCompoundAssignmentOperator.Operator.Kind);
            Conversion inConversion = boundCompoundAssignmentOperator.LeftConversion;
            Conversion outConversion = boundCompoundAssignmentOperator.FinalConversion;
            bool isLifted = boundCompoundAssignmentOperator.Operator.Kind.IsLifted();
            bool isChecked = boundCompoundAssignmentOperator.Operator.Kind.IsChecked();
            IMethodSymbol operatorMethod = boundCompoundAssignmentOperator.Operator.Method;
            SyntaxNode syntax = boundCompoundAssignmentOperator.Syntax;
            ITypeSymbol type = boundCompoundAssignmentOperator.Type;
            Optional<object> constantValue = ConvertToOptional(boundCompoundAssignmentOperator.ConstantValue);
            bool isImplicit = boundCompoundAssignmentOperator.WasCompilerGenerated;
            return new CSharpLazyCompoundAssignmentOperation(this, boundCompoundAssignmentOperator, inConversion, outConversion, operatorKind, isLifted, isChecked, operatorMethod, _semanticModel, syntax, type, constantValue, isImplicit);
        }

        private IIncrementOrDecrementOperation CreateBoundIncrementOperatorOperation(BoundIncrementOperator boundIncrementOperator)
        {
            bool isDecrement = Helper.IsDecrement(boundIncrementOperator.OperatorKind);
            bool isPostfix = Helper.IsPostfixIncrementOrDecrement(boundIncrementOperator.OperatorKind);
            bool isLifted = boundIncrementOperator.OperatorKind.IsLifted();
            bool isChecked = boundIncrementOperator.OperatorKind.IsChecked();
            BoundNode target = boundIncrementOperator.Operand;
            IMethodSymbol operatorMethod = boundIncrementOperator.MethodOpt;
            SyntaxNode syntax = boundIncrementOperator.Syntax;
            ITypeSymbol type = boundIncrementOperator.Type;
            Optional<object> constantValue = ConvertToOptional(boundIncrementOperator.ConstantValue);
            bool isImplicit = boundIncrementOperator.WasCompilerGenerated;
            return new CSharpLazyIncrementOrDecrementOperation(this, target, isDecrement, isPostfix, isLifted, isChecked, operatorMethod, _semanticModel, syntax, type, constantValue, isImplicit);
        }

        private IInvalidOperation CreateBoundBadExpressionOperation(BoundBadExpression boundBadExpression)
        {
            SyntaxNode syntax = boundBadExpression.Syntax;
            // We match semantic model here: if the expression IsMissing, we have a null type, rather than the ErrorType of the bound node.
            ITypeSymbol type = syntax.IsMissing ? null : boundBadExpression.Type;
            Optional<object> constantValue = ConvertToOptional(boundBadExpression.ConstantValue);

            // if child has syntax node point to same syntax node as bad expression, then this invalid expression is implicit
            bool isImplicit = boundBadExpression.WasCompilerGenerated || boundBadExpression.ChildBoundNodes.Any(e => e?.Syntax == boundBadExpression.Syntax);
            return new CSharpLazyInvalidOperation(this, boundBadExpression, _semanticModel, syntax, type, constantValue, isImplicit);
        }

        private ITypeParameterObjectCreationOperation CreateBoundNewTOperation(BoundNewT boundNewT)
        {
            BoundNode initializer = boundNewT.InitializerExpressionOpt;
            SyntaxNode syntax = boundNewT.Syntax;
            ITypeSymbol type = boundNewT.Type;
            Optional<object> constantValue = ConvertToOptional(boundNewT.ConstantValue);
            bool isImplicit = boundNewT.WasCompilerGenerated;
            return new CSharpLazyTypeParameterObjectCreationOperation(this, initializer, _semanticModel, syntax, type, constantValue, isImplicit);
        }

        private INoPiaObjectCreationOperation CreateNoPiaObjectCreationExpressionOperation(BoundNoPiaObjectCreationExpression creation)
        {
            BoundNode initializer = creation.InitializerExpressionOpt;
            SyntaxNode syntax = creation.Syntax;
            ITypeSymbol type = creation.Type;
            Optional<object> constantValue = ConvertToOptional(creation.ConstantValue);
            bool isImplicit = creation.WasCompilerGenerated;
            return new CSharpLazyNoPiaObjectCreationOperation(this, initializer, _semanticModel, syntax, type, constantValue, isImplicit);
        }

        private IUnaryOperation CreateBoundUnaryOperatorOperation(BoundUnaryOperator boundUnaryOperator)
        {
            UnaryOperatorKind unaryOperatorKind = Helper.DeriveUnaryOperatorKind(boundUnaryOperator.OperatorKind);
            BoundNode operand = boundUnaryOperator.Operand;
            IMethodSymbol operatorMethod = boundUnaryOperator.MethodOpt;
            SyntaxNode syntax = boundUnaryOperator.Syntax;
            ITypeSymbol type = boundUnaryOperator.Type;
            Optional<object> constantValue = ConvertToOptional(boundUnaryOperator.ConstantValue);
            bool isLifted = boundUnaryOperator.OperatorKind.IsLifted();
            bool isChecked = boundUnaryOperator.OperatorKind.IsChecked();
            bool isImplicit = boundUnaryOperator.WasCompilerGenerated;
            return new CSharpLazyUnaryOperation(this, operand, unaryOperatorKind, isLifted, isChecked, operatorMethod, _semanticModel, syntax, type, constantValue, isImplicit);
        }

        private IBinaryOperation CreateBoundBinaryOperatorOperation(BoundBinaryOperator boundBinaryOperator)
        {
            BinaryOperatorKind operatorKind = Helper.DeriveBinaryOperatorKind(boundBinaryOperator.OperatorKind);
            IMethodSymbol operatorMethod = boundBinaryOperator.MethodOpt;
            IMethodSymbol unaryOperatorMethod = null;

            // For dynamic logical operator MethodOpt is actually the unary true/false operator
            if (boundBinaryOperator.Type.IsDynamic() &&
                (operatorKind == BinaryOperatorKind.ConditionalAnd || operatorKind == BinaryOperatorKind.ConditionalOr) &&
                operatorMethod?.Parameters.Length == 1)
            {
                unaryOperatorMethod = operatorMethod;
                operatorMethod = null;
            }

            SyntaxNode syntax = boundBinaryOperator.Syntax;
            ITypeSymbol type = boundBinaryOperator.Type;
            Optional<object> constantValue = ConvertToOptional(boundBinaryOperator.ConstantValue);
            bool isLifted = boundBinaryOperator.OperatorKind.IsLifted();
            bool isChecked = boundBinaryOperator.OperatorKind.IsChecked();
            bool isCompareText = false;
            bool isImplicit = boundBinaryOperator.WasCompilerGenerated;
            return new CSharpLazyBinaryOperation(this, boundBinaryOperator, operatorKind, isLifted, isChecked, isCompareText, operatorMethod, unaryOperatorMethod,
                                                 _semanticModel, syntax, type, constantValue, isImplicit);
        }

        private IBinaryOperation CreateBoundUserDefinedConditionalLogicalOperator(BoundUserDefinedConditionalLogicalOperator boundBinaryOperator)
        {
            BinaryOperatorKind operatorKind = Helper.DeriveBinaryOperatorKind(boundBinaryOperator.OperatorKind);
            IMethodSymbol operatorMethod = boundBinaryOperator.LogicalOperator;
            IMethodSymbol unaryOperatorMethod = boundBinaryOperator.OperatorKind.Operator() == CSharp.BinaryOperatorKind.And ?
                                                    boundBinaryOperator.FalseOperator :
                                                    boundBinaryOperator.TrueOperator;
            SyntaxNode syntax = boundBinaryOperator.Syntax;
            ITypeSymbol type = boundBinaryOperator.Type;
            Optional<object> constantValue = ConvertToOptional(boundBinaryOperator.ConstantValue);
            bool isLifted = boundBinaryOperator.OperatorKind.IsLifted();
            bool isChecked = boundBinaryOperator.OperatorKind.IsChecked();
            bool isCompareText = false;
            bool isImplicit = boundBinaryOperator.WasCompilerGenerated;
            return new CSharpLazyBinaryOperation(this, boundBinaryOperator, operatorKind, isLifted, isChecked, isCompareText, operatorMethod, unaryOperatorMethod,
                                                 _semanticModel, syntax, type, constantValue, isImplicit);
        }

        private ITupleBinaryOperation CreateBoundTupleBinaryOperatorOperation(BoundTupleBinaryOperator boundTupleBinaryOperator)
        {
            BinaryOperatorKind operatorKind = Helper.DeriveBinaryOperatorKind(boundTupleBinaryOperator.OperatorKind);
            SyntaxNode syntax = boundTupleBinaryOperator.Syntax;
            ITypeSymbol type = boundTupleBinaryOperator.Type;
            Optional<object> constantValue = ConvertToOptional(boundTupleBinaryOperator.ConstantValue);
            bool isImplicit = boundTupleBinaryOperator.WasCompilerGenerated;
            return new CSharpLazyTupleBinaryOperation(this, boundTupleBinaryOperator, operatorKind, _semanticModel, syntax, type, constantValue, isImplicit);
        }

        private IConditionalOperation CreateBoundConditionalOperatorOperation(BoundConditionalOperator boundConditionalOperator)
        {
            bool isRef = boundConditionalOperator.IsRef;
            SyntaxNode syntax = boundConditionalOperator.Syntax;
            ITypeSymbol type = boundConditionalOperator.Type;
            Optional<object> constantValue = ConvertToOptional(boundConditionalOperator.ConstantValue);
            bool isImplicit = boundConditionalOperator.WasCompilerGenerated;
            return new CSharpLazyConditionalOperation(this, boundConditionalOperator, isRef, _semanticModel, syntax, type, constantValue, isImplicit);
        }

        private ICoalesceOperation CreateBoundNullCoalescingOperatorOperation(BoundNullCoalescingOperator boundNullCoalescingOperator)
        {
            SyntaxNode syntax = boundNullCoalescingOperator.Syntax;
            ITypeSymbol type = boundNullCoalescingOperator.Type;
            Optional<object> constantValue = ConvertToOptional(boundNullCoalescingOperator.ConstantValue);
            bool isImplicit = boundNullCoalescingOperator.WasCompilerGenerated;
            Conversion valueConversion = boundNullCoalescingOperator.LeftConversion;

            if (valueConversion.Exists && !valueConversion.IsIdentity &&
                boundNullCoalescingOperator.Type.Equals(boundNullCoalescingOperator.LeftOperand.Type?.StrippedType(), TypeCompareKind.IgnoreCustomModifiersAndArraySizesAndLowerBounds | TypeCompareKind.IgnoreNullableModifiersForReferenceTypes))
            {
                valueConversion = Conversion.Identity;
            }

            return new CSharpLazyCoalesceOperation(this, boundNullCoalescingOperator, valueConversion, _semanticModel, syntax, type, constantValue, isImplicit);
        }

        private IOperation CreateBoundNullCoalescingAssignmentOperatorOperation(BoundNullCoalescingAssignmentOperator boundNode)
        {
            SyntaxNode syntax = boundNode.Syntax;
            ITypeSymbol type = boundNode.Type;
            Optional<object> constantValue = ConvertToOptional(boundNode.ConstantValue);
            bool isImplicit = boundNode.WasCompilerGenerated;

            return new CSharpLazyCoalesceAssignmentOperation(this, boundNode, _semanticModel, syntax, type, constantValue, isImplicit);
        }

        private IAwaitOperation CreateBoundAwaitExpressionOperation(BoundAwaitExpression boundAwaitExpression)
        {
            BoundNode awaitedValue = boundAwaitExpression.Expression;
            SyntaxNode syntax = boundAwaitExpression.Syntax;
            ITypeSymbol type = boundAwaitExpression.Type;
            Optional<object> constantValue = ConvertToOptional(boundAwaitExpression.ConstantValue);
            bool isImplicit = boundAwaitExpression.WasCompilerGenerated;
            return new CSharpLazyAwaitOperation(this, awaitedValue, _semanticModel, syntax, type, constantValue, isImplicit);
        }

        private IArrayElementReferenceOperation CreateBoundArrayAccessOperation(BoundArrayAccess boundArrayAccess)
        {
            SyntaxNode syntax = boundArrayAccess.Syntax;
            ITypeSymbol type = boundArrayAccess.Type;
            Optional<object> constantValue = ConvertToOptional(boundArrayAccess.ConstantValue);
            bool isImplicit = boundArrayAccess.WasCompilerGenerated;

            return new CSharpLazyArrayElementReferenceOperation(this, boundArrayAccess, _semanticModel, syntax, type, constantValue, isImplicit);
        }

        private INameOfOperation CreateBoundNameOfOperatorOperation(BoundNameOfOperator boundNameOfOperator)
        {
            BoundExpression argument = boundNameOfOperator.Argument;
            SyntaxNode syntax = boundNameOfOperator.Syntax;
            ITypeSymbol type = boundNameOfOperator.Type;
            Optional<object> constantValue = ConvertToOptional(boundNameOfOperator.ConstantValue);
            bool isImplicit = boundNameOfOperator.WasCompilerGenerated;
            return new CSharpLazyNameOfOperation(this, argument, _semanticModel, syntax, type, constantValue, isImplicit);
        }

        private IThrowOperation CreateBoundThrowExpressionOperation(BoundThrowExpression boundThrowExpression)
        {
            BoundNode expression = boundThrowExpression.Expression;
            SyntaxNode syntax = boundThrowExpression.Syntax;
            ITypeSymbol type = boundThrowExpression.Type;
            Optional<object> constantValue = ConvertToOptional(boundThrowExpression.ConstantValue);
            bool isImplicit = boundThrowExpression.WasCompilerGenerated;
            return new CSharpLazyThrowOperation(this, expression, _semanticModel, syntax, type, constantValue, isImplicit);
        }

        private IAddressOfOperation CreateBoundAddressOfOperatorOperation(BoundAddressOfOperator boundAddressOfOperator)
        {
            BoundExpression reference = boundAddressOfOperator.Operand;
            SyntaxNode syntax = boundAddressOfOperator.Syntax;
            ITypeSymbol type = boundAddressOfOperator.Type;
            Optional<object> constantValue = ConvertToOptional(boundAddressOfOperator.ConstantValue);
            bool isImplicit = boundAddressOfOperator.WasCompilerGenerated;
            return new CSharpLazyAddressOfOperation(this, reference, _semanticModel, syntax, type, constantValue, isImplicit);
        }

        private IInstanceReferenceOperation CreateBoundImplicitReceiverOperation(BoundImplicitReceiver boundImplicitReceiver)
        {
            InstanceReferenceKind referenceKind = InstanceReferenceKind.ImplicitReceiver;
            SyntaxNode syntax = boundImplicitReceiver.Syntax;
            ITypeSymbol type = boundImplicitReceiver.Type;
            Optional<object> constantValue = ConvertToOptional(boundImplicitReceiver.ConstantValue);
            bool isImplicit = boundImplicitReceiver.WasCompilerGenerated;
            return new InstanceReferenceOperation(referenceKind, _semanticModel, syntax, type, constantValue, isImplicit);
        }

        private IConditionalAccessOperation CreateBoundConditionalAccessOperation(BoundConditionalAccess boundConditionalAccess)
        {
            SyntaxNode syntax = boundConditionalAccess.Syntax;
            ITypeSymbol type = boundConditionalAccess.Type;
            Optional<object> constantValue = ConvertToOptional(boundConditionalAccess.ConstantValue);
            bool isImplicit = boundConditionalAccess.WasCompilerGenerated;

            return new CSharpLazyConditionalAccessOperation(this, boundConditionalAccess, _semanticModel, syntax, type, constantValue, isImplicit);
        }

        private IConditionalAccessInstanceOperation CreateBoundConditionalReceiverOperation(BoundConditionalReceiver boundConditionalReceiver)
        {
            SyntaxNode syntax = boundConditionalReceiver.Syntax;
            ITypeSymbol type = boundConditionalReceiver.Type;
            Optional<object> constantValue = ConvertToOptional(boundConditionalReceiver.ConstantValue);
            bool isImplicit = boundConditionalReceiver.WasCompilerGenerated;
            return new ConditionalAccessInstanceOperation(_semanticModel, syntax, type, constantValue, isImplicit);
        }

        private IFieldInitializerOperation CreateBoundFieldEqualsValueOperation(BoundFieldEqualsValue boundFieldEqualsValue)
        {
            ImmutableArray<IFieldSymbol> initializedFields = ImmutableArray.Create<IFieldSymbol>(boundFieldEqualsValue.Field);
            BoundNode value = boundFieldEqualsValue.Value;
            OperationKind kind = OperationKind.FieldInitializer;
            SyntaxNode syntax = boundFieldEqualsValue.Syntax;
            ITypeSymbol type = null;
            Optional<object> constantValue = default(Optional<object>);
            bool isImplicit = boundFieldEqualsValue.WasCompilerGenerated;
            return new CSharpLazyFieldInitializerOperation(this, value, boundFieldEqualsValue.Locals.As<ILocalSymbol>(), initializedFields, kind, _semanticModel, syntax, type, constantValue, isImplicit);
        }

        private IPropertyInitializerOperation CreateBoundPropertyEqualsValueOperation(BoundPropertyEqualsValue boundPropertyEqualsValue)
        {
            ImmutableArray<IPropertySymbol> initializedProperties = ImmutableArray.Create<IPropertySymbol>(boundPropertyEqualsValue.Property);
            BoundNode value = boundPropertyEqualsValue.Value;
            OperationKind kind = OperationKind.PropertyInitializer;
            SyntaxNode syntax = boundPropertyEqualsValue.Syntax;
            ITypeSymbol type = null;
            Optional<object> constantValue = default(Optional<object>);
            bool isImplicit = boundPropertyEqualsValue.WasCompilerGenerated;
            return new CSharpLazyPropertyInitializerOperation(this, value, boundPropertyEqualsValue.Locals.As<ILocalSymbol>(), initializedProperties, kind, _semanticModel, syntax, type, constantValue, isImplicit);
        }

        private IParameterInitializerOperation CreateBoundParameterEqualsValueOperation(BoundParameterEqualsValue boundParameterEqualsValue)
        {
            IParameterSymbol parameter = boundParameterEqualsValue.Parameter;
            BoundNode value = boundParameterEqualsValue.Value;
            OperationKind kind = OperationKind.ParameterInitializer;
            SyntaxNode syntax = boundParameterEqualsValue.Syntax;
            ITypeSymbol type = null;
            Optional<object> constantValue = default(Optional<object>);
            bool isImplicit = boundParameterEqualsValue.WasCompilerGenerated;
            return new CSharpLazyParameterInitializerOperation(this, value, boundParameterEqualsValue.Locals.As<ILocalSymbol>(), parameter, kind, _semanticModel, syntax, type, constantValue, isImplicit);
        }

        private IBlockOperation CreateBoundBlockOperation(BoundBlock boundBlock)
        {
            ImmutableArray<ILocalSymbol> locals = boundBlock.Locals.As<ILocalSymbol>();
            SyntaxNode syntax = boundBlock.Syntax;
            ITypeSymbol type = null;
            Optional<object> constantValue = default(Optional<object>);
            bool isImplicit = boundBlock.WasCompilerGenerated;
            return new CSharpLazyBlockOperation(this, boundBlock, locals, _semanticModel, syntax, type, constantValue, isImplicit);
        }

        private IBranchOperation CreateBoundContinueStatementOperation(BoundContinueStatement boundContinueStatement)
        {
            ILabelSymbol target = boundContinueStatement.Label;
            BranchKind branchKind = BranchKind.Continue;
            SyntaxNode syntax = boundContinueStatement.Syntax;
            ITypeSymbol type = null;
            Optional<object> constantValue = default(Optional<object>);
            bool isImplicit = boundContinueStatement.WasCompilerGenerated;
            return new BranchOperation(target, branchKind, _semanticModel, syntax, type, constantValue, isImplicit);
        }

        private IBranchOperation CreateBoundBreakStatementOperation(BoundBreakStatement boundBreakStatement)
        {
            ILabelSymbol target = boundBreakStatement.Label;
            BranchKind branchKind = BranchKind.Break;
            SyntaxNode syntax = boundBreakStatement.Syntax;
            ITypeSymbol type = null;
            Optional<object> constantValue = default(Optional<object>);
            bool isImplicit = boundBreakStatement.WasCompilerGenerated;
            return new BranchOperation(target, branchKind, _semanticModel, syntax, type, constantValue, isImplicit);
        }

        private IReturnOperation CreateBoundYieldBreakStatementOperation(BoundYieldBreakStatement boundYieldBreakStatement)
        {
            BoundNode returnedValue = null;
            SyntaxNode syntax = boundYieldBreakStatement.Syntax;
            ITypeSymbol type = null;
            Optional<object> constantValue = default(Optional<object>);
            bool isImplicit = boundYieldBreakStatement.WasCompilerGenerated;
            return new CSharpLazyReturnOperation(this, returnedValue, OperationKind.YieldBreak, _semanticModel, syntax, type, constantValue, isImplicit);
        }

        private IBranchOperation CreateBoundGotoStatementOperation(BoundGotoStatement boundGotoStatement)
        {
            ILabelSymbol target = boundGotoStatement.Label;
            BranchKind branchKind = BranchKind.GoTo;
            SyntaxNode syntax = boundGotoStatement.Syntax;
            ITypeSymbol type = null;
            Optional<object> constantValue = default(Optional<object>);
            bool isImplicit = boundGotoStatement.WasCompilerGenerated;
            return new BranchOperation(target, branchKind, _semanticModel, syntax, type, constantValue, isImplicit);
        }

        private IEmptyOperation CreateBoundNoOpStatementOperation(BoundNoOpStatement boundNoOpStatement)
        {
            SyntaxNode syntax = boundNoOpStatement.Syntax;
            ITypeSymbol type = null;
            Optional<object> constantValue = default(Optional<object>);
            bool isImplicit = boundNoOpStatement.WasCompilerGenerated;
            return new EmptyOperation(_semanticModel, syntax, type, constantValue, isImplicit);
        }

        private IConditionalOperation CreateBoundIfStatementOperation(BoundIfStatement boundIfStatement)
        {
            bool isRef = false;
            SyntaxNode syntax = boundIfStatement.Syntax;
            ITypeSymbol type = null;
            Optional<object> constantValue = default(Optional<object>);
            bool isImplicit = boundIfStatement.WasCompilerGenerated;
            return new CSharpLazyConditionalOperation(this, boundIfStatement, isRef, _semanticModel, syntax, type, constantValue, isImplicit);
        }

        private IWhileLoopOperation CreateBoundWhileStatementOperation(BoundWhileStatement boundWhileStatement)
        {
            ImmutableArray<ILocalSymbol> locals = boundWhileStatement.Locals.As<ILocalSymbol>();
            ILabelSymbol continueLabel = boundWhileStatement.ContinueLabel;
            ILabelSymbol exitLabel = boundWhileStatement.BreakLabel;
            bool conditionIsTop = true;
            bool conditionIsUntil = false;
            SyntaxNode syntax = boundWhileStatement.Syntax;
            ITypeSymbol type = null;
            Optional<object> constantValue = default(Optional<object>);
            bool isImplicit = boundWhileStatement.WasCompilerGenerated;
            return new CSharpLazyWhileLoopOperation(this, boundWhileStatement, locals, continueLabel, exitLabel, conditionIsTop, conditionIsUntil, _semanticModel, syntax, type, constantValue, isImplicit);
        }

        private IWhileLoopOperation CreateBoundDoStatementOperation(BoundDoStatement boundDoStatement)
        {
            ILabelSymbol continueLabel = boundDoStatement.ContinueLabel;
            ILabelSymbol exitLabel = boundDoStatement.BreakLabel;
            bool conditionIsTop = false;
            bool conditionIsUntil = false;
            ImmutableArray<ILocalSymbol> locals = boundDoStatement.Locals.As<ILocalSymbol>();
            SyntaxNode syntax = boundDoStatement.Syntax;
            ITypeSymbol type = null;
            Optional<object> constantValue = default(Optional<object>);
            bool isImplicit = boundDoStatement.WasCompilerGenerated;
            return new CSharpLazyWhileLoopOperation(this, boundDoStatement, locals, continueLabel, exitLabel, conditionIsTop, conditionIsUntil, _semanticModel, syntax, type, constantValue, isImplicit);
        }

        private IForLoopOperation CreateBoundForStatementOperation(BoundForStatement boundForStatement)
        {
            ImmutableArray<ILocalSymbol> locals = boundForStatement.OuterLocals.As<ILocalSymbol>();
            ImmutableArray<ILocalSymbol> conditionLocals = boundForStatement.InnerLocals.As<ILocalSymbol>();
            ILabelSymbol continueLabel = boundForStatement.ContinueLabel;
            ILabelSymbol exitLabel = boundForStatement.BreakLabel;
            SyntaxNode syntax = boundForStatement.Syntax;
            ITypeSymbol type = null;
            Optional<object> constantValue = default(Optional<object>);
            bool isImplicit = boundForStatement.WasCompilerGenerated;
            return new CSharpLazyForLoopOperation(this, boundForStatement, locals, conditionLocals, continueLabel, exitLabel, _semanticModel, syntax, type, constantValue, isImplicit);
        }

        internal ForEachLoopOperationInfo GetForEachLoopOperatorInfo(BoundForEachStatement boundForEachStatement)
        {
            ForEachEnumeratorInfo enumeratorInfoOpt = boundForEachStatement.EnumeratorInfoOpt;
            ForEachLoopOperationInfo info;

            if (enumeratorInfoOpt != null)
            {
                HashSet<DiagnosticInfo> useSiteDiagnostics = null;
                var compilation = (CSharpCompilation)_semanticModel.Compilation;

                info = new ForEachLoopOperationInfo(enumeratorInfoOpt.ElementType.TypeSymbol,
                                                    enumeratorInfoOpt.GetEnumeratorMethod,
                                                    (PropertySymbol)enumeratorInfoOpt.CurrentPropertyGetter.AssociatedSymbol,
                                                    enumeratorInfoOpt.MoveNextMethod,
                                                    enumeratorInfoOpt.NeedsDisposeMethod,
                                                    knownToImplementIDisposable: enumeratorInfoOpt.NeedsDisposeMethod && (object)enumeratorInfoOpt.GetEnumeratorMethod != null ?
                                                                                     compilation.Conversions.
                                                                                         ClassifyImplicitConversionFromType(enumeratorInfoOpt.GetEnumeratorMethod.ReturnType.TypeSymbol,
                                                                                                                            compilation.GetSpecialType(SpecialType.System_IDisposable),
                                                                                                                            ref useSiteDiagnostics).IsImplicit :
                                                                                     false,
                                                    enumeratorInfoOpt.CurrentConversion,
                                                    boundForEachStatement.ElementConversion);
            }
            else
            {
                info = default;
            }

            return info;
        }

        internal IOperation CreateBoundForEachStatementLoopControlVariable(BoundForEachStatement boundForEachStatement)
        {
            if (boundForEachStatement.DeconstructionOpt != null)
            {
                return Create(boundForEachStatement.DeconstructionOpt.DeconstructionAssignment.Left);
            }
            else if (boundForEachStatement.IterationErrorExpressionOpt != null)
            {
                return Create(boundForEachStatement.IterationErrorExpressionOpt);
            }
            else
            {
                Debug.Assert(boundForEachStatement.IterationVariables.Length == 1);
                var local = boundForEachStatement.IterationVariables[0];
                // We use iteration variable type syntax as the underlying syntax node as there is no variable declarator syntax in the syntax tree.
                var declaratorSyntax = boundForEachStatement.IterationVariableType.Syntax;
                return new VariableDeclaratorOperation(local, initializer: null, ignoredArguments: ImmutableArray<IOperation>.Empty, semanticModel: _semanticModel, syntax: declaratorSyntax, type: null, constantValue: default, isImplicit: false);
            }
        }

        private IForEachLoopOperation CreateBoundForEachStatementOperation(BoundForEachStatement boundForEachStatement)
        {
            ImmutableArray<ILocalSymbol> locals = boundForEachStatement.IterationVariables.As<ILocalSymbol>();

            ILabelSymbol continueLabel = boundForEachStatement.ContinueLabel;
            ILabelSymbol exitLabel = boundForEachStatement.BreakLabel;
            SyntaxNode syntax = boundForEachStatement.Syntax;
            ITypeSymbol type = null;
            Optional<object> constantValue = default(Optional<object>);
            bool isImplicit = boundForEachStatement.WasCompilerGenerated;
            return new CSharpLazyForEachLoopOperation(this, boundForEachStatement, locals, continueLabel, exitLabel, _semanticModel, syntax, type, constantValue, isImplicit);
        }

<<<<<<< HEAD
=======
        private ISwitchOperation CreateBoundSwitchStatementOperation(BoundSwitchStatement boundSwitchStatement)
        {
            ImmutableArray<ILocalSymbol> locals = boundSwitchStatement.InnerLocals.As<ILocalSymbol>();
            ILabelSymbol exitLabel = boundSwitchStatement.BreakLabel;
            SyntaxNode syntax = boundSwitchStatement.Syntax;
            ITypeSymbol type = null;
            Optional<object> constantValue = default(Optional<object>);
            bool isImplicit = boundSwitchStatement.WasCompilerGenerated;
            return new CSharpLazySwitchOperation(this, boundSwitchStatement, locals, exitLabel, _semanticModel, syntax, type, constantValue, isImplicit);
        }

        private ICaseClauseOperation CreateBoundSwitchLabelOperation(BoundSwitchLabel boundSwitchLabel)
        {
            SyntaxNode syntax = boundSwitchLabel.Syntax;
            ITypeSymbol type = null;
            Optional<object> constantValue = default(Optional<object>);
            bool isImplicit = boundSwitchLabel.WasCompilerGenerated;

            if (boundSwitchLabel.ExpressionOpt != null)
            {
                BoundNode value = boundSwitchLabel.ExpressionOpt;
                return new CSharpLazySingleValueCaseClauseOperation(this, value, boundSwitchLabel.Label, _semanticModel, syntax, type, constantValue, isImplicit);
            }
            else
            {
                return new DefaultCaseClauseOperation(boundSwitchLabel.Label, _semanticModel, syntax, type, constantValue, isImplicit);
            }
        }

        private ISwitchCaseOperation CreateBoundSwitchSectionOperation(BoundSwitchSection boundSwitchSection)
        {
            ImmutableArray<ILocalSymbol> locals = StaticCast<ILocalSymbol>.From(boundSwitchSection.Locals);

            return new CSharpLazySwitchCaseOperation(this, boundSwitchSection, locals, _semanticModel, boundSwitchSection.Syntax, type: null, constantValue: default, isImplicit: boundSwitchSection.WasCompilerGenerated);
        }

>>>>>>> 44157c30
        private ITryOperation CreateBoundTryStatementOperation(BoundTryStatement boundTryStatement)
        {
            SyntaxNode syntax = boundTryStatement.Syntax;
            ITypeSymbol type = null;
            Optional<object> constantValue = default(Optional<object>);
            bool isImplicit = boundTryStatement.WasCompilerGenerated;
            return new CSharpLazyTryOperation(this, boundTryStatement, exitLabel: null, _semanticModel, syntax, type, constantValue, isImplicit);
        }

        private ICatchClauseOperation CreateBoundCatchBlockOperation(BoundCatchBlock boundCatchBlock)
        {
            ITypeSymbol exceptionType = boundCatchBlock.ExceptionTypeOpt ?? (ITypeSymbol)_semanticModel.Compilation.ObjectType;
            ImmutableArray<ILocalSymbol> locals = boundCatchBlock.Locals.As<ILocalSymbol>();
            SyntaxNode syntax = boundCatchBlock.Syntax;
            ITypeSymbol type = null;
            Optional<object> constantValue = default(Optional<object>);
            bool isImplicit = boundCatchBlock.WasCompilerGenerated;
            return new CSharpLazyCatchClauseOperation(this, boundCatchBlock, exceptionType, locals, _semanticModel, syntax, type, constantValue, isImplicit);
        }

        private IFixedOperation CreateBoundFixedStatementOperation(BoundFixedStatement boundFixedStatement)
        {
            ImmutableArray<ILocalSymbol> locals = boundFixedStatement.Locals.As<ILocalSymbol>();
            SyntaxNode syntax = boundFixedStatement.Syntax;
            ITypeSymbol type = null;
            Optional<object> constantValue = default(Optional<object>);
            bool isImplicit = boundFixedStatement.WasCompilerGenerated;
            return new CSharpLazyFixedOperation(this, boundFixedStatement, locals, _semanticModel, syntax, type, constantValue, isImplicit);
        }

        private IUsingOperation CreateBoundUsingStatementOperation(BoundUsingStatement boundUsingStatement)
        {
            ImmutableArray<ILocalSymbol> locals = ImmutableArray<ILocalSymbol>.CastUp(boundUsingStatement.Locals);
            SyntaxNode syntax = boundUsingStatement.Syntax;
            ITypeSymbol type = null;
            Optional<object> constantValue = default(Optional<object>);
            bool isImplicit = boundUsingStatement.WasCompilerGenerated;
            return new CSharpLazyUsingOperation(this, boundUsingStatement, locals, _semanticModel, syntax, type, constantValue, isImplicit);
        }

        private IThrowOperation CreateBoundThrowStatementOperation(BoundThrowStatement boundThrowStatement)
        {
            BoundNode thrownObject = boundThrowStatement.ExpressionOpt;
            SyntaxNode syntax = boundThrowStatement.Syntax;
            ITypeSymbol statementType = null;
            Optional<object> constantValue = default(Optional<object>);
            bool isImplicit = boundThrowStatement.WasCompilerGenerated;
            return new CSharpLazyThrowOperation(this, thrownObject, _semanticModel, syntax, statementType, constantValue, isImplicit);
        }

        private IReturnOperation CreateBoundReturnStatementOperation(BoundReturnStatement boundReturnStatement)
        {
            BoundNode returnedValue = boundReturnStatement.ExpressionOpt;
            SyntaxNode syntax = boundReturnStatement.Syntax;
            ITypeSymbol type = null;
            Optional<object> constantValue = default(Optional<object>);
            bool isImplicit = boundReturnStatement.WasCompilerGenerated;
            return new CSharpLazyReturnOperation(this, returnedValue, OperationKind.Return, _semanticModel, syntax, type, constantValue, isImplicit);
        }

        private IReturnOperation CreateBoundYieldReturnStatementOperation(BoundYieldReturnStatement boundYieldReturnStatement)
        {
            BoundNode returnedValue = boundYieldReturnStatement.Expression;
            SyntaxNode syntax = boundYieldReturnStatement.Syntax;
            ITypeSymbol type = null;
            Optional<object> constantValue = default(Optional<object>);
            bool isImplicit = boundYieldReturnStatement.WasCompilerGenerated;
            return new CSharpLazyReturnOperation(this, returnedValue, OperationKind.YieldReturn, _semanticModel, syntax, type, constantValue, isImplicit);
        }

        private ILockOperation CreateBoundLockStatementOperation(BoundLockStatement boundLockStatement)
        {
            // If there is no Enter2 method, then there will be no lock taken reference
            bool legacyMode = _semanticModel.Compilation.CommonGetWellKnownTypeMember(WellKnownMember.System_Threading_Monitor__Enter2) == null;
            ILocalSymbol lockTakenSymbol =
                legacyMode ? null : new SynthesizedLocal(_semanticModel.GetEnclosingSymbol(boundLockStatement.Syntax.SpanStart) as MethodSymbol,
                                                         TypeSymbolWithAnnotations.Create((TypeSymbol)_semanticModel.Compilation.GetSpecialType(SpecialType.System_Boolean)),
                                                         SynthesizedLocalKind.LockTaken,
                                                         syntaxOpt: boundLockStatement.Argument.Syntax);
            SyntaxNode syntax = boundLockStatement.Syntax;
            ITypeSymbol type = null;
            Optional<object> constantValue = default(Optional<object>);
            bool isImplicit = boundLockStatement.WasCompilerGenerated;

            return new CSharpLazyLockOperation(this, boundLockStatement, lockTakenSymbol, _semanticModel, syntax, type, constantValue, isImplicit);
        }

        private IInvalidOperation CreateBoundBadStatementOperation(BoundBadStatement boundBadStatement)
        {
            SyntaxNode syntax = boundBadStatement.Syntax;
            ITypeSymbol type = null;
            Optional<object> constantValue = default(Optional<object>);

            // if child has syntax node point to same syntax node as bad statement, then this invalid statement is implicit
            bool isImplicit = boundBadStatement.WasCompilerGenerated || boundBadStatement.ChildBoundNodes.Any(e => e?.Syntax == boundBadStatement.Syntax);
            return new CSharpLazyInvalidOperation(this, boundBadStatement, _semanticModel, syntax, type, constantValue, isImplicit);
        }

        private IOperation CreateBoundLocalDeclarationOperation(BoundLocalDeclaration boundLocalDeclaration)
        {
            var node = boundLocalDeclaration.Syntax;
            var kind = node.Kind();

            SyntaxNode varStatement;
            SyntaxNode varDeclaration;
            switch (kind)
            {
                case SyntaxKind.LocalDeclarationStatement:
                {
                    var statement = (LocalDeclarationStatementSyntax)node;

                    // this happen for simple int i = 0;
                    // var statement points to LocalDeclarationStatementSyntax
                    varStatement = statement;

                    varDeclaration = statement.Declaration;
                    break;
                }
                case SyntaxKind.VariableDeclarator:
                {
                    // this happen for 'for loop' initializer
                    // We generate a DeclarationGroup for this scenario to maintain tree shape consistency across IOperation.
                    // var statement points to VariableDeclarationSyntax
                    varStatement = node.Parent;

                    varDeclaration = node.Parent;
                    break;
                }
                default:
                {
                    Debug.Fail($"Unexpected syntax: {kind}");

                    // otherwise, they points to whatever bound nodes are pointing to.
                    varStatement = varDeclaration = node;
                    break;
                }
            }

            bool multiVariableImplicit = boundLocalDeclaration.WasCompilerGenerated;
            IVariableDeclarationOperation multiVariableDeclaration = new CSharpLazyVariableDeclarationOperation(this, boundLocalDeclaration, _semanticModel, varDeclaration, null, default, multiVariableImplicit);
            ITypeSymbol type = null;
            Optional<object> constantValue = default(Optional<object>);
            // In the case of a for loop, varStatement and varDeclaration will be the same syntax node.
            // We can only have one explicit operation, so make sure this node is implicit in that scenario.
            bool isImplicit = (varStatement == varDeclaration) || boundLocalDeclaration.WasCompilerGenerated;
            return new VariableDeclarationGroupOperation(ImmutableArray.Create(multiVariableDeclaration), _semanticModel, varStatement, type, constantValue, isImplicit);
        }

        private IVariableDeclarationGroupOperation CreateBoundMultipleLocalDeclarationsOperation(BoundMultipleLocalDeclarations boundMultipleLocalDeclarations)
        {
            // The syntax for the boundMultipleLocalDeclarations can either be a LocalDeclarationStatement or a VariableDeclaration, depending on the context
            // (using/fixed statements vs variable declaration)
            // We generate a DeclarationGroup for these scenarios (using/fixed) to maintain tree shape consistency across IOperation.
            SyntaxNode declarationGroupSyntax = boundMultipleLocalDeclarations.Syntax;
            SyntaxNode declarationSyntax = declarationGroupSyntax.IsKind(SyntaxKind.LocalDeclarationStatement) ?
                    ((LocalDeclarationStatementSyntax)declarationGroupSyntax).Declaration :
                    declarationGroupSyntax;
            bool declarationIsImplicit = boundMultipleLocalDeclarations.WasCompilerGenerated;
            IVariableDeclarationOperation multiVariableDeclaration = new CSharpLazyVariableDeclarationOperation(this, boundMultipleLocalDeclarations, _semanticModel, declarationSyntax, null, default, declarationIsImplicit);

            ITypeSymbol type = null;
            Optional<object> constantValue = default(Optional<object>);
            // If the syntax was the same, we're in a fixed statement or using statement. We make the Group operation implicit in this scenario, as the
            // syntax itself is a VariableDeclaration
            bool isImplicit = declarationGroupSyntax == declarationSyntax || boundMultipleLocalDeclarations.WasCompilerGenerated;
            return new VariableDeclarationGroupOperation(ImmutableArray.Create(multiVariableDeclaration), _semanticModel, declarationGroupSyntax, type, constantValue, isImplicit);
        }

        private ILabeledOperation CreateBoundLabelStatementOperation(BoundLabelStatement boundLabelStatement)
        {
            ILabelSymbol label = boundLabelStatement.Label;
            BoundNode statement = null;
            SyntaxNode syntax = boundLabelStatement.Syntax;
            ITypeSymbol type = null;
            Optional<object> constantValue = default(Optional<object>);
            bool isImplicit = boundLabelStatement.WasCompilerGenerated;
            return new CSharpLazyLabeledOperation(this, statement, label, _semanticModel, syntax, type, constantValue, isImplicit);
        }

        private ILabeledOperation CreateBoundLabeledStatementOperation(BoundLabeledStatement boundLabeledStatement)
        {
            ILabelSymbol label = boundLabeledStatement.Label;
            BoundNode labeledStatement = boundLabeledStatement.Body;
            SyntaxNode syntax = boundLabeledStatement.Syntax;
            ITypeSymbol type = null;
            Optional<object> constantValue = default(Optional<object>);
            bool isImplicit = boundLabeledStatement.WasCompilerGenerated;
            return new CSharpLazyLabeledOperation(this, labeledStatement, label, _semanticModel, syntax, type, constantValue, isImplicit);
        }

        private IExpressionStatementOperation CreateBoundExpressionStatementOperation(BoundExpressionStatement boundExpressionStatement)
        {
            BoundNode expression = boundExpressionStatement.Expression;
            SyntaxNode syntax = boundExpressionStatement.Syntax;
            ITypeSymbol type = null;
            Optional<object> constantValue = default(Optional<object>);

            // lambda body can point to expression directly and binder can insert expression statement there. and end up statement pointing to
            // expression syntax node since there is no statement syntax node to point to. this will mark such one as implicit since it doesn't
            // actually exist in code
            bool isImplicit = boundExpressionStatement.WasCompilerGenerated || boundExpressionStatement.Syntax == boundExpressionStatement.Expression.Syntax;
            return new CSharpLazyExpressionStatementOperation(this, expression, _semanticModel, syntax, type, constantValue, isImplicit);
        }

        internal IOperation CreateBoundTupleLiteralOperation(BoundTupleLiteral boundTupleLiteral, bool createDeclaration = true)
        {
            return CreateTupleOperation(boundTupleLiteral, boundTupleLiteral.Type, createDeclaration);
        }

        internal IOperation CreateBoundConvertedTupleLiteralOperation(BoundConvertedTupleLiteral boundConvertedTupleLiteral, bool createDeclaration = true)
        {
            return CreateTupleOperation(boundConvertedTupleLiteral, boundConvertedTupleLiteral.NaturalTypeOpt, createDeclaration);
        }

        internal IOperation CreateTupleOperation(BoundTupleExpression boundTupleExpression, ITypeSymbol naturalType, bool createDeclaration)
        {
            SyntaxNode syntax = boundTupleExpression.Syntax;
            bool isImplicit = boundTupleExpression.WasCompilerGenerated;
            ITypeSymbol type = boundTupleExpression.Type;
            Optional<object> constantValue = default;
            if (syntax is DeclarationExpressionSyntax declarationExpressionSyntax)
            {
                syntax = declarationExpressionSyntax.Designation;
                if (createDeclaration)
                {
                    return new CSharpLazyDeclarationExpressionOperation(this, boundTupleExpression, _semanticModel, declarationExpressionSyntax, type, constantValue: default, isImplicit: false);
                }
            }

            return new CSharpLazyTupleOperation(this, boundTupleExpression, _semanticModel, syntax, type, naturalType, constantValue, isImplicit);
        }

        private IInterpolatedStringOperation CreateBoundInterpolatedStringExpressionOperation(BoundInterpolatedString boundInterpolatedString)
        {
            SyntaxNode syntax = boundInterpolatedString.Syntax;
            ITypeSymbol type = boundInterpolatedString.Type;
            Optional<object> constantValue = ConvertToOptional(boundInterpolatedString.ConstantValue);
            bool isImplicit = boundInterpolatedString.WasCompilerGenerated;
            return new CSharpLazyInterpolatedStringOperation(this, boundInterpolatedString, _semanticModel, syntax, type, constantValue, isImplicit);
        }

        internal ImmutableArray<IInterpolatedStringContentOperation> CreateBoundInterpolatedStringContentOperation(ImmutableArray<BoundExpression> parts)
        {
            var builder = ArrayBuilder<IInterpolatedStringContentOperation>.GetInstance(parts.Length);
            foreach (var part in parts)
            {
                if (part.Kind == BoundKind.StringInsert)
                {
                    builder.Add((IInterpolatedStringContentOperation)Create(part));
                }
                else
                {
                    builder.Add(CreateBoundInterpolatedStringTextOperation((BoundLiteral)part));
                }
            }
            return builder.ToImmutableAndFree();
        }

        private IInterpolationOperation CreateBoundInterpolationOperation(BoundStringInsert boundStringInsert)
        {
            SyntaxNode syntax = boundStringInsert.Syntax;
            ITypeSymbol type = null;
            Optional<object> constantValue = default(Optional<object>);
            bool isImplicit = boundStringInsert.WasCompilerGenerated;
            return new CSharpLazyInterpolationOperation(this, boundStringInsert, _semanticModel, syntax, type, constantValue, isImplicit);
        }

        private IInterpolatedStringTextOperation CreateBoundInterpolatedStringTextOperation(BoundLiteral boundNode)
        {
            SyntaxNode syntax = boundNode.Syntax;
            ITypeSymbol type = null;
            Optional<object> constantValue = default(Optional<object>);
            bool isImplicit = boundNode.WasCompilerGenerated;
            return new CSharpLazyInterpolatedStringTextOperation(this, boundNode, _semanticModel, syntax, type, constantValue, isImplicit);
        }

        private IConstantPatternOperation CreateBoundConstantPatternOperation(BoundConstantPattern boundConstantPattern)
        {
            BoundNode value = boundConstantPattern.Value;
            SyntaxNode syntax = boundConstantPattern.Syntax;
            bool isImplicit = boundConstantPattern.WasCompilerGenerated;
<<<<<<< HEAD
            return new LazyConstantPattern(value, _semanticModel, syntax, isImplicit);
=======
            return new CSharpLazyConstantPatternOperation(this, value, _semanticModel, syntax, type, constantValue, isImplicit);
>>>>>>> 44157c30
        }

        private IDeclarationPatternOperation CreateBoundDeclarationPatternOperation(BoundDeclarationPattern boundDeclarationPattern)
        {
            ISymbol variable = boundDeclarationPattern.Variable;
            if (variable == null && boundDeclarationPattern.VariableAccess?.Kind == BoundKind.DiscardExpression)
            {
                variable = ((BoundDiscardExpression)boundDeclarationPattern.VariableAccess).ExpressionSymbol;
            }

            SyntaxNode syntax = boundDeclarationPattern.Syntax;
            ITypeSymbol type = null;
            Optional<object> constantValue = default(Optional<object>);
            bool isImplicit = boundDeclarationPattern.WasCompilerGenerated;
            return new DeclarationPatternOperation(variable, _semanticModel, syntax, type, constantValue, isImplicit);
        }

        private IRecursivePatternOperation CreateBoundRecursivePatternOperation(BoundRecursivePattern boundRecursivePattern)
        {
            ISymbol variable = boundRecursivePattern.Variable;
            SyntaxNode syntax = boundRecursivePattern.Syntax;
            ITypeSymbol type = null;
            Optional<object> constantValue = default(Optional<object>);
            bool isImplicit = boundRecursivePattern.WasCompilerGenerated;
            return new RecursivePattern(variable, _semanticModel, syntax, type, constantValue, isImplicit);
        }

        private ISwitchOperation CreateBoundPatternSwitchStatementOperation(BoundSwitchStatement boundPatternSwitchStatement)
        {
            ImmutableArray<ILocalSymbol> locals = boundPatternSwitchStatement.InnerLocals.As<ILocalSymbol>();
            ILabelSymbol exitLabel = boundPatternSwitchStatement.BreakLabel;
            SyntaxNode syntax = boundPatternSwitchStatement.Syntax;
            ITypeSymbol type = null;
            Optional<object> constantValue = default(Optional<object>);
            bool isImplicit = boundPatternSwitchStatement.WasCompilerGenerated;
            return new CSharpLazySwitchOperation(this, boundPatternSwitchStatement, locals, exitLabel, _semanticModel, syntax, type, constantValue, isImplicit);
        }

        private ISwitchCaseOperation CreateBoundPatternSwitchSectionOperation(BoundPatternSwitchSection boundPatternSwitchSection)
        {
            ImmutableArray<ILocalSymbol> locals = StaticCast<ILocalSymbol>.From(boundPatternSwitchSection.Locals);

            return new CSharpLazySwitchCaseOperation(this, boundPatternSwitchSection, locals, _semanticModel, boundPatternSwitchSection.Syntax, type: null, constantValue: default, isImplicit: boundPatternSwitchSection.WasCompilerGenerated);
        }

        private ICaseClauseOperation CreateBoundPatternSwitchLabelOperation(BoundPatternSwitchLabel boundPatternSwitchLabel)
        {
            SyntaxNode syntax = boundPatternSwitchLabel.Syntax;
            ITypeSymbol type = null;
            Optional<object> constantValue = default(Optional<object>);
            bool isImplicit = boundPatternSwitchLabel.WasCompilerGenerated;
            LabelSymbol label = boundPatternSwitchLabel.Label;

            if (boundPatternSwitchLabel.Syntax.Kind() == SyntaxKind.DefaultSwitchLabel)
            {
<<<<<<< HEAD
                Debug.Assert(boundPatternSwitchLabel.Pattern.Kind == BoundKind.DiscardPattern);
                return new DefaultCaseClause(label, _semanticModel, syntax, type, constantValue, isImplicit);
=======
                // Default switch label in pattern switch statement is represented as a default case clause.
                return new DefaultCaseClauseOperation(label, _semanticModel, syntax, type, constantValue, isImplicit);
>>>>>>> 44157c30
            }
            else if (boundPatternSwitchLabel.WhenClause == null &&
                     boundPatternSwitchLabel.Pattern.Kind == BoundKind.ConstantPattern &&
                     boundPatternSwitchLabel.Pattern is BoundConstantPattern cp &&
                     cp.InputType.IsValidV6SwitchGoverningType())
            {
                Lazy<IOperation> value = new Lazy<IOperation>(() => Create(cp.Value));
                return new LazySingleValueCaseClause(label, value, _semanticModel, syntax, type, constantValue, isImplicit);
            }
            else
            {
<<<<<<< HEAD
                Lazy<IPatternOperation> pattern = new Lazy<IPatternOperation>(() => (IPatternOperation)Create(boundPatternSwitchLabel.Pattern));
                Lazy<IOperation> guardExpression = new Lazy<IOperation>(() => Create(boundPatternSwitchLabel.WhenClause));
                return new LazyPatternCaseClause(label, pattern, guardExpression, _semanticModel, syntax, type, constantValue, isImplicit);
=======
                return new CSharpLazyPatternCaseClauseOperation(this, boundPatternSwitchLabel, label, _semanticModel, syntax, type, constantValue, isImplicit);
>>>>>>> 44157c30
            }
        }

        private IIsPatternOperation CreateBoundIsPatternExpressionOperation(BoundIsPatternExpression boundIsPatternExpression)
        {
            SyntaxNode syntax = boundIsPatternExpression.Syntax;
            ITypeSymbol type = boundIsPatternExpression.Type;
            Optional<object> constantValue = ConvertToOptional(boundIsPatternExpression.ConstantValue);
            bool isImplicit = boundIsPatternExpression.WasCompilerGenerated;
            return new CSharpLazyIsPatternOperation(this, boundIsPatternExpression, _semanticModel, syntax, type, constantValue, isImplicit);
        }

        private IOperation CreateBoundQueryClauseOperation(BoundQueryClause boundQueryClause)
        {
            if (boundQueryClause.Syntax.Kind() != SyntaxKind.QueryExpression)
            {
                // Currently we have no IOperation APIs for different query clauses or continuation.
                return Create(boundQueryClause.Value);
            }

            BoundNode expression = boundQueryClause.Value;
            SyntaxNode syntax = boundQueryClause.Syntax;
            ITypeSymbol type = boundQueryClause.Type;
            Optional<object> constantValue = ConvertToOptional(boundQueryClause.ConstantValue);
            bool isImplicit = boundQueryClause.WasCompilerGenerated;
            return new CSharpLazyTranslatedQueryOperation(this, expression, _semanticModel, syntax, type, constantValue, isImplicit);
        }

        private IOperation CreateBoundRangeVariableOperation(BoundRangeVariable boundRangeVariable)
        {
            // We do not have operation nodes for the bound range variables, just it's value.
            return Create(boundRangeVariable.Value);
        }

        private IOperation CreateBoundDiscardExpressionOperation(BoundDiscardExpression boundNode)
        {
            return new DiscardOperation((IDiscardSymbol)boundNode.ExpressionSymbol,
                                        _semanticModel,
                                        boundNode.Syntax,
                                        boundNode.Type,
                                        ConvertToOptional(boundNode.ConstantValue),
                                        isImplicit: boundNode.WasCompilerGenerated);
        }

        private IOperation CreateFromEndIndexExpressionOperation(BoundFromEndIndexExpression boundIndex)
        {
            return new CSharpLazyFromEndIndexOperation(
                operationFactory: this,
                operand: boundIndex.Operand,
                isLifted: boundIndex.Type.IsNullableType(),
                isImplicit: boundIndex.WasCompilerGenerated,
                _semanticModel,
                boundIndex.Syntax,
                boundIndex.Type,
                symbol: boundIndex.MethodOpt);
        }

        private IOperation CreateRangeExpressionOperation(BoundRangeExpression boundRange)
        {
            return new CSharpLazyRangeOperation(
                operationFactory: this,
                boundRange,
                isLifted: boundRange.Type.IsNullableType(),
                isImplicit: boundRange.WasCompilerGenerated,
                _semanticModel,
                boundRange.Syntax,
                boundRange.Type,
                symbol: boundRange.MethodOpt);
        }

        private IOperation CreateBoundDiscardPatternOperation(BoundDiscardPattern boundNode)
        {
            return new DiscardOperation(boundNode.DiscardSymbol,
                                        _semanticModel,
                                        boundNode.Syntax,
                                        boundNode.InputType,
                                        null,
                                        isImplicit: boundNode.WasCompilerGenerated);
        }
    }
}<|MERGE_RESOLUTION|>--- conflicted
+++ resolved
@@ -200,17 +200,6 @@
                     return CreateBoundForStatementOperation((BoundForStatement)boundNode);
                 case BoundKind.ForEachStatement:
                     return CreateBoundForEachStatementOperation((BoundForEachStatement)boundNode);
-<<<<<<< HEAD
-=======
-                case BoundKind.SwitchStatement:
-                    return CreateBoundSwitchStatementOperation((BoundSwitchStatement)boundNode);
-                case BoundKind.SwitchLabel:
-                    return CreateBoundSwitchLabelOperation((BoundSwitchLabel)boundNode);
-                case BoundKind.SwitchSection:
-                    return CreateBoundSwitchSectionOperation((BoundSwitchSection)boundNode);
-                case BoundKind.PatternSwitchSection:
-                    return CreateBoundPatternSwitchSectionOperation((BoundPatternSwitchSection)boundNode);
->>>>>>> 44157c30
                 case BoundKind.TryStatement:
                     return CreateBoundTryStatementOperation((BoundTryStatement)boundNode);
                 case BoundKind.CatchBlock:
@@ -1554,45 +1543,6 @@
             return new CSharpLazyForEachLoopOperation(this, boundForEachStatement, locals, continueLabel, exitLabel, _semanticModel, syntax, type, constantValue, isImplicit);
         }
 
-<<<<<<< HEAD
-=======
-        private ISwitchOperation CreateBoundSwitchStatementOperation(BoundSwitchStatement boundSwitchStatement)
-        {
-            ImmutableArray<ILocalSymbol> locals = boundSwitchStatement.InnerLocals.As<ILocalSymbol>();
-            ILabelSymbol exitLabel = boundSwitchStatement.BreakLabel;
-            SyntaxNode syntax = boundSwitchStatement.Syntax;
-            ITypeSymbol type = null;
-            Optional<object> constantValue = default(Optional<object>);
-            bool isImplicit = boundSwitchStatement.WasCompilerGenerated;
-            return new CSharpLazySwitchOperation(this, boundSwitchStatement, locals, exitLabel, _semanticModel, syntax, type, constantValue, isImplicit);
-        }
-
-        private ICaseClauseOperation CreateBoundSwitchLabelOperation(BoundSwitchLabel boundSwitchLabel)
-        {
-            SyntaxNode syntax = boundSwitchLabel.Syntax;
-            ITypeSymbol type = null;
-            Optional<object> constantValue = default(Optional<object>);
-            bool isImplicit = boundSwitchLabel.WasCompilerGenerated;
-
-            if (boundSwitchLabel.ExpressionOpt != null)
-            {
-                BoundNode value = boundSwitchLabel.ExpressionOpt;
-                return new CSharpLazySingleValueCaseClauseOperation(this, value, boundSwitchLabel.Label, _semanticModel, syntax, type, constantValue, isImplicit);
-            }
-            else
-            {
-                return new DefaultCaseClauseOperation(boundSwitchLabel.Label, _semanticModel, syntax, type, constantValue, isImplicit);
-            }
-        }
-
-        private ISwitchCaseOperation CreateBoundSwitchSectionOperation(BoundSwitchSection boundSwitchSection)
-        {
-            ImmutableArray<ILocalSymbol> locals = StaticCast<ILocalSymbol>.From(boundSwitchSection.Locals);
-
-            return new CSharpLazySwitchCaseOperation(this, boundSwitchSection, locals, _semanticModel, boundSwitchSection.Syntax, type: null, constantValue: default, isImplicit: boundSwitchSection.WasCompilerGenerated);
-        }
-
->>>>>>> 44157c30
         private ITryOperation CreateBoundTryStatementOperation(BoundTryStatement boundTryStatement)
         {
             SyntaxNode syntax = boundTryStatement.Syntax;
@@ -1874,11 +1824,7 @@
             BoundNode value = boundConstantPattern.Value;
             SyntaxNode syntax = boundConstantPattern.Syntax;
             bool isImplicit = boundConstantPattern.WasCompilerGenerated;
-<<<<<<< HEAD
-            return new LazyConstantPattern(value, _semanticModel, syntax, isImplicit);
-=======
             return new CSharpLazyConstantPatternOperation(this, value, _semanticModel, syntax, type, constantValue, isImplicit);
->>>>>>> 44157c30
         }
 
         private IDeclarationPatternOperation CreateBoundDeclarationPatternOperation(BoundDeclarationPattern boundDeclarationPattern)
@@ -1908,6 +1854,8 @@
 
         private ISwitchOperation CreateBoundPatternSwitchStatementOperation(BoundSwitchStatement boundPatternSwitchStatement)
         {
+            Lazy<IOperation> value = new Lazy<IOperation>(() => Create(boundPatternSwitchStatement.Expression));
+            Lazy<ImmutableArray<ISwitchCaseOperation>> cases = new Lazy<ImmutableArray<ISwitchCaseOperation>>(() => GetPatternSwitchStatementCases(boundPatternSwitchStatement));
             ImmutableArray<ILocalSymbol> locals = boundPatternSwitchStatement.InnerLocals.As<ILocalSymbol>();
             ILabelSymbol exitLabel = boundPatternSwitchStatement.BreakLabel;
             SyntaxNode syntax = boundPatternSwitchStatement.Syntax;
@@ -1934,13 +1882,8 @@
 
             if (boundPatternSwitchLabel.Syntax.Kind() == SyntaxKind.DefaultSwitchLabel)
             {
-<<<<<<< HEAD
                 Debug.Assert(boundPatternSwitchLabel.Pattern.Kind == BoundKind.DiscardPattern);
                 return new DefaultCaseClause(label, _semanticModel, syntax, type, constantValue, isImplicit);
-=======
-                // Default switch label in pattern switch statement is represented as a default case clause.
-                return new DefaultCaseClauseOperation(label, _semanticModel, syntax, type, constantValue, isImplicit);
->>>>>>> 44157c30
             }
             else if (boundPatternSwitchLabel.WhenClause == null &&
                      boundPatternSwitchLabel.Pattern.Kind == BoundKind.ConstantPattern &&
@@ -1952,13 +1895,9 @@
             }
             else
             {
-<<<<<<< HEAD
                 Lazy<IPatternOperation> pattern = new Lazy<IPatternOperation>(() => (IPatternOperation)Create(boundPatternSwitchLabel.Pattern));
                 Lazy<IOperation> guardExpression = new Lazy<IOperation>(() => Create(boundPatternSwitchLabel.WhenClause));
-                return new LazyPatternCaseClause(label, pattern, guardExpression, _semanticModel, syntax, type, constantValue, isImplicit);
-=======
-                return new CSharpLazyPatternCaseClauseOperation(this, boundPatternSwitchLabel, label, _semanticModel, syntax, type, constantValue, isImplicit);
->>>>>>> 44157c30
+                return new CSharpLazyPatternCaseClauseOperation(label, pattern, guardExpression, _semanticModel, syntax, type, constantValue, isImplicit);
             }
         }
 
