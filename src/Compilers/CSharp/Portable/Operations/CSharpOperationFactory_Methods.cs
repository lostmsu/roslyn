--- conflicted
+++ resolved
@@ -272,36 +272,19 @@
             return builder.ToImmutableAndFree();
         }
 
-<<<<<<< HEAD
         private ImmutableArray<ISwitchCaseOperation> GetPatternSwitchStatementCases(BoundSwitchStatement statement)
-=======
-        private ImmutableArray<ISwitchCaseOperation> GetSwitchStatementCases(BoundSwitchStatement statement)
         {
             return statement.SwitchSections.SelectAsArray(switchSection =>
             {
                 var clauses = switchSection.SwitchLabels.SelectAsArray(s => (ICaseClauseOperation)Create(s));
                 var body = switchSection.Statements.SelectAsArray(s => Create(s));
-                var locals = switchSection.Locals.CastArray<ILocalSymbol>();
+                ImmutableArray<ILocalSymbol> locals = switchSection.Locals.CastArray<ILocalSymbol>();
 
                 return (ISwitchCaseOperation)new SwitchCase(locals, condition: null, clauses, body, _semanticModel, switchSection.Syntax,
                                                             type: null, constantValue: default(Optional<object>), isImplicit: switchSection.WasCompilerGenerated);
             });
         }
 
-        private ImmutableArray<ISwitchCaseOperation> GetPatternSwitchStatementCases(BoundPatternSwitchStatement statement)
->>>>>>> e0a9cd22
-        {
-            return statement.SwitchSections.SelectAsArray(switchSection =>
-            {
-                var clauses = switchSection.SwitchLabels.SelectAsArray(s => (ICaseClauseOperation)Create(s));
-                var body = switchSection.Statements.SelectAsArray(s => Create(s));
-                ImmutableArray<ILocalSymbol> locals = switchSection.Locals.CastArray<ILocalSymbol>();
-
-                return (ISwitchCaseOperation)new SwitchCase(locals, condition: null, clauses, body, _semanticModel, switchSection.Syntax,
-                                                            type: null, constantValue: default(Optional<object>), isImplicit: switchSection.WasCompilerGenerated);
-            });
-        }
-
         internal class Helper
         {
             internal static bool IsPostfixIncrementOrDecrement(CSharp.UnaryOperatorKind operatorKind)
