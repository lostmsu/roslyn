--- conflicted
+++ resolved
@@ -1663,16 +1663,6 @@
             EnsureEmbeddableAttributeExists(EmbeddableAttributes.NativeIntegerAttribute);
         }
 
-<<<<<<< HEAD
-        public sealed override ImmutableArray<NamedTypeSymbol> GetEmbeddedTypes(DiagnosticBag diagnostics)
-        {
-            return GetEmbeddedTypes(new BindingDiagnosticBag(diagnostics));
-        }
-
-        internal virtual ImmutableArray<NamedTypeSymbol> GetEmbeddedTypes(BindingDiagnosticBag diagnostics)
-        {
-            return base.GetEmbeddedTypes(diagnostics.DiagnosticBag);
-=======
         public override IEnumerable<Cci.INamespaceTypeDefinition> GetAdditionalTopLevelTypeDefinitions(EmitContext context)
         {
             return GetAdditionalTopLevelTypes(context.Diagnostics)
@@ -1689,7 +1679,6 @@
                    .Select(type => type.GetCciAdapter())
 #endif
                    ;
->>>>>>> 1afc0cf9
         }
     }
 }