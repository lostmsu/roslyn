--- conflicted
+++ resolved
@@ -2026,13 +2026,8 @@
                 var discardedUseSiteInfo = CompoundUseSiteInfo<AssemblySymbol>.Discarded;
                 // https://github.com/dotnet/roslyn/issues/35032: support patterns
                 return new CSharpTypeInfo(
-<<<<<<< HEAD
-                    pattern.InputType, pattern.ConvertedType, nullability: default, convertedNullability: default,
-                    Compilation.Conversions.ClassifyBuiltInConversion(pattern.InputType, pattern.ConvertedType, ref discardedUseSiteInfo));
-=======
                     pattern.InputType, pattern.NarrowedType, nullability: default, convertedNullability: default,
-                    Compilation.Conversions.ClassifyBuiltInConversion(pattern.InputType, pattern.NarrowedType, ref useSiteDiagnostics));
->>>>>>> 7e9bff78
+                    Compilation.Conversions.ClassifyBuiltInConversion(pattern.InputType, pattern.NarrowedType, ref discardedUseSiteInfo));
             }
 
             var boundExpr = lowestBoundNode as BoundExpression;
