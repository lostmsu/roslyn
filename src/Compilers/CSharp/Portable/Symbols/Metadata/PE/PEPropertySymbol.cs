﻿// Copyright (c) Microsoft.  All Rights Reserved.  Licensed under the Apache License, Version 2.0.  See License.txt in the project root for license information.

using System;
using System.Collections.Generic;
using System.Collections.Immutable;
using System.Diagnostics;
using System.Globalization;
using System.Linq;
using System.Reflection;
using System.Reflection.Metadata;
using System.Threading;
using Microsoft.CodeAnalysis.CSharp.DocumentationComments;
using Microsoft.CodeAnalysis.CSharp.Emit;
using Microsoft.CodeAnalysis.PooledObjects;

namespace Microsoft.CodeAnalysis.CSharp.Symbols.Metadata.PE
{
    /// <summary>
    /// The class to represent all properties imported from a PE/module.
    /// </summary>
    internal class PEPropertySymbol
        : PropertySymbol
    {
        private readonly string _name;
        private readonly PENamedTypeSymbol _containingType;
        private readonly PropertyDefinitionHandle _handle;
        private readonly ImmutableArray<ParameterSymbol> _parameters;
        private readonly RefKind _refKind;
        private readonly TypeSymbolWithAnnotations _propertyType;
        private readonly PEMethodSymbol _getMethod;
        private readonly PEMethodSymbol _setMethod;
        private ImmutableArray<CSharpAttributeData> _lazyCustomAttributes;
        private Tuple<CultureInfo, string> _lazyDocComment;
        private DiagnosticInfo _lazyUseSiteDiagnostic = CSDiagnosticInfo.EmptyErrorInfo; // Indicates unknown state. 

        private ObsoleteAttributeData _lazyObsoleteAttributeData = ObsoleteAttributeData.Uninitialized;

        // CONSIDER: the parameters could be computed lazily (as in PEMethodSymbol).
        // CONSIDER: if the parameters were computed lazily, ParameterCount could be overridden to fall back on the signature (as in PEMethodSymbol).

        // Distinct accessibility value to represent unset.
        private const int UnsetAccessibility = -1;
        private int _declaredAccessibility = UnsetAccessibility;

        private readonly Flags _flags;

        [Flags]
        private enum Flags : byte
        {
            IsSpecialName = 1,
            IsRuntimeSpecialName = 2,
            CallMethodsDirectly = 4
        }

        internal static PEPropertySymbol Create(
            PEModuleSymbol moduleSymbol,
            PENamedTypeSymbol containingType,
            PropertyDefinitionHandle handle,
            PEMethodSymbol getMethod,
            PEMethodSymbol setMethod)
        {
            Debug.Assert((object)moduleSymbol != null);
            Debug.Assert((object)containingType != null);
            Debug.Assert(!handle.IsNil);

            var metadataDecoder = new MetadataDecoder(moduleSymbol, containingType);
            SignatureHeader callingConvention;
            BadImageFormatException propEx;
            var propertyParams = metadataDecoder.GetSignatureForProperty(handle, out callingConvention, out propEx);
            Debug.Assert(propertyParams.Length > 0);

            var isBad = false;
            var returnInfo = propertyParams[0];
            PEPropertySymbol result;

            if (returnInfo.CustomModifiers.IsDefaultOrEmpty && returnInfo.RefCustomModifiers.IsDefaultOrEmpty)
            {
                result = new PEPropertySymbol(moduleSymbol, containingType, handle, getMethod, setMethod, 0, propertyParams, metadataDecoder);
            }
            else
            {
                result = new PEPropertySymbolWithCustomModifiers(moduleSymbol, containingType, handle, getMethod, setMethod, propertyParams, metadataDecoder, out isBad);
            }

            if (propEx != null || isBad)
            {
                result._lazyUseSiteDiagnostic = new CSDiagnosticInfo(ErrorCode.ERR_BindToBogus, result);
            }

            return result;
        }

        private PEPropertySymbol(
            PEModuleSymbol moduleSymbol,
            PENamedTypeSymbol containingType,
            PropertyDefinitionHandle handle,
            PEMethodSymbol getMethod,
            PEMethodSymbol setMethod,
            int countOfCustomModifiers,
            ParamInfo<TypeSymbol>[] propertyParams,
            MetadataDecoder metadataDecoder)
        {
            _containingType = containingType;
            var module = moduleSymbol.Module;
            PropertyAttributes mdFlags = 0;
            BadImageFormatException mrEx = null;

            try
            {
                module.GetPropertyDefPropsOrThrow(handle, out _name, out mdFlags);
            }
            catch (BadImageFormatException e)
            {
                mrEx = e;

                if ((object)_name == null)
                {
                    _name = string.Empty;
                }
            }

            _getMethod = getMethod;
            _setMethod = setMethod;
            _handle = handle;

            SignatureHeader unusedCallingConvention;
            BadImageFormatException getEx = null;
            var getMethodParams = (object)getMethod == null ? null : metadataDecoder.GetSignatureForMethod(getMethod.Handle, out unusedCallingConvention, out getEx);
            BadImageFormatException setEx = null;
            var setMethodParams = (object)setMethod == null ? null : metadataDecoder.GetSignatureForMethod(setMethod.Handle, out unusedCallingConvention, out setEx);

            // NOTE: property parameter names are not recorded in metadata, so we have to
            // use the parameter names from one of the indexers
            // NB: prefer setter names to getter names if both are present.
            bool isBad;
            _parameters = GetParameters(moduleSymbol, this, propertyParams, setMethodParams ?? getMethodParams, out isBad);

            if (getEx != null || setEx != null || mrEx != null || isBad)
            {
                _lazyUseSiteDiagnostic = new CSDiagnosticInfo(ErrorCode.ERR_BindToBogus, this);
            }

            var returnInfo = propertyParams[0];
<<<<<<< HEAD
            var typeCustomModifiers = CSharpCustomModifier.Convert(returnInfo.CustomModifiers);
            _refKind = returnInfo.IsByRef ? RefKind.Ref : RefKind.None;
=======

            if (returnInfo.IsByRef)
            {
                if (moduleSymbol.Module.HasIsReadOnlyAttribute(handle))
                {
                    _refKind = RefKind.RefReadOnly;
                }
                else
                {
                    _refKind = RefKind.Ref;
                }
            }
            else
            {
                _refKind = RefKind.None;
            }
>>>>>>> 3b5a3354

            // CONSIDER: Can we make parameter type computation lazy?
            TypeSymbol originalPropertyType = returnInfo.Type;

            originalPropertyType = DynamicTypeDecoder.TransformType(originalPropertyType, typeCustomModifiers.Length, handle, moduleSymbol, _refKind);

            // Dynamify object type if necessary
            originalPropertyType = originalPropertyType.AsDynamicIfNoPia(_containingType);

            originalPropertyType = TupleTypeDecoder.DecodeTupleTypesIfApplicable(originalPropertyType, handle, moduleSymbol);

            var propertyType = TypeSymbolWithAnnotations.Create(originalPropertyType, typeCustomModifiers);

            if (moduleSymbol.UtilizesNullableReferenceTypes)
            {
                propertyType = NullableTypeDecoder.TransformType(propertyType, handle, moduleSymbol);
            }

            _propertyType = propertyType;

            // A property is bogus and must be accessed by calling its accessors directly if the
            // accessor signatures do not agree, both with each other and with the property,
            // or if it has parameters and is not an indexer or indexed property.
            bool callMethodsDirectly = !DoSignaturesMatch(module, metadataDecoder, propertyParams, _getMethod, getMethodParams, _setMethod, setMethodParams) ||
                MustCallMethodsDirectlyCore();

            if (!callMethodsDirectly)
            {
                if ((object)_getMethod != null)
                {
                    _getMethod.SetAssociatedProperty(this, MethodKind.PropertyGet);
                }

                if ((object)_setMethod != null)
                {
                    _setMethod.SetAssociatedProperty(this, MethodKind.PropertySet);
                }
            }

            if (callMethodsDirectly)
            {
                _flags |= Flags.CallMethodsDirectly;
            }

            if ((mdFlags & PropertyAttributes.SpecialName) != 0)
            {
                _flags |= Flags.IsSpecialName;
            }

            if ((mdFlags & PropertyAttributes.RTSpecialName) != 0)
            {
                _flags |= Flags.IsRuntimeSpecialName;
            }
        }

        private bool MustCallMethodsDirectlyCore()
        {
            if (this.RefKind != RefKind.None && _setMethod != null)
            {
                return true;
            }
            else if (this.ParameterCount == 0)
            {
                return false;
            }
            else if (this.IsIndexedProperty)
            {
                return this.IsStatic;
            }
            else if (this.IsIndexer)
            {
                return this.HasRefOrOutParameter();
            }
            else
            {
                return true;
            }
        }

        public override Symbol ContainingSymbol
        {
            get
            {
                return _containingType;
            }
        }

        public override NamedTypeSymbol ContainingType
        {
            get
            {
                return _containingType;
            }
        }

        /// <remarks>
        /// To facilitate lookup, all indexer symbols have the same name.
        /// Check the MetadataName property to find the name we imported.
        /// </remarks>
        public override string Name
        {
            get { return this.IsIndexer ? WellKnownMemberNames.Indexer : _name; }
        }

        internal override bool HasSpecialName
        {
            get { return (_flags & Flags.IsSpecialName) != 0; }
        }

        public override string MetadataName
        {
            get
            {
                return _name;
            }
        }
        internal PropertyDefinitionHandle Handle
        {
            get
            {
                return _handle;
            }
        }

        public override Accessibility DeclaredAccessibility
        {
            get
            {
                if (_declaredAccessibility == UnsetAccessibility)
                {
                    Accessibility accessibility;
                    if (this.IsOverride)
                    {
                        // Determining the accessibility of an overriding property is tricky.  It should be
                        // based on the accessibilities of the accessors, but the overriding property need
                        // not override both accessors.  As a result, we may need to look at the accessors
                        // of an overridden method.
                        //
                        // One might assume that we could just go straight to the least-derived 
                        // property (i.e. the original virtual property) and check its accessors, but
                        // that can yield incorrect results if the least-derived property is in a
                        // different assembly.  For any overridden and (directly) overriding members, M and M',
                        // in different assemblies, A1 and A2, if M is protected internal, then M' must be 
                        // protected internal if the internals of A1 are visible to A2 and protected otherwise.
                        //
                        // Therefore, if we cross an assembly boundary in the course of walking up the
                        // override chain, and if the overriding assembly cannot see the internals of the
                        // overridden assembly, then any protected internal accessors we find should be 
                        // treated as protected, for the purposes of determining property accessibility.
                        //
                        // NOTE: This process has no effect on accessor accessibility - a protected internal
                        // accessor in another assembly will still have declared accessibility protected internal.
                        // The difference between the accessibilities of the overriding and overridden accessors
                        // will be accommodated later, when we check for CS0507 (ERR_CantChangeAccessOnOverride).

                        bool crossedAssemblyBoundaryWithoutInternalsVisibleTo = false;
                        Accessibility getAccessibility = Accessibility.NotApplicable;
                        Accessibility setAccessibility = Accessibility.NotApplicable;
                        PropertySymbol curr = this;
                        while (true)
                        {
                            if (getAccessibility == Accessibility.NotApplicable)
                            {
                                MethodSymbol getMethod = curr.GetMethod;
                                if ((object)getMethod != null)
                                {
                                    Accessibility overriddenAccessibility = getMethod.DeclaredAccessibility;
                                    getAccessibility = overriddenAccessibility == Accessibility.ProtectedOrInternal && crossedAssemblyBoundaryWithoutInternalsVisibleTo
                                        ? Accessibility.Protected
                                        : overriddenAccessibility;
                                }
                            }

                            if (setAccessibility == Accessibility.NotApplicable)
                            {
                                MethodSymbol setMethod = curr.SetMethod;
                                if ((object)setMethod != null)
                                {
                                    Accessibility overriddenAccessibility = setMethod.DeclaredAccessibility;
                                    setAccessibility = overriddenAccessibility == Accessibility.ProtectedOrInternal && crossedAssemblyBoundaryWithoutInternalsVisibleTo
                                        ? Accessibility.Protected
                                        : overriddenAccessibility;
                                }
                            }

                            if (getAccessibility != Accessibility.NotApplicable && setAccessibility != Accessibility.NotApplicable)
                            {
                                break;
                            }

                            PropertySymbol next = curr.OverriddenProperty;

                            if ((object)next == null)
                            {
                                break;
                            }

                            if (!crossedAssemblyBoundaryWithoutInternalsVisibleTo && !curr.ContainingAssembly.HasInternalAccessTo(next.ContainingAssembly))
                            {
                                crossedAssemblyBoundaryWithoutInternalsVisibleTo = true;
                            }

                            curr = next;
                        }

                        accessibility = PEPropertyOrEventHelpers.GetDeclaredAccessibilityFromAccessors(getAccessibility, setAccessibility);
                    }
                    else
                    {
                        accessibility = PEPropertyOrEventHelpers.GetDeclaredAccessibilityFromAccessors(this.GetMethod, this.SetMethod);
                    }

                    Interlocked.CompareExchange(ref _declaredAccessibility, (int)accessibility, UnsetAccessibility);
                }

                return (Accessibility)_declaredAccessibility;
            }
        }

        public override bool IsExtern
        {
            get
            {
                // Some accessor extern.
                return
                    ((object)_getMethod != null && _getMethod.IsExtern) ||
                    ((object)_setMethod != null && _setMethod.IsExtern);
            }
        }

        public override bool IsAbstract
        {
            get
            {
                // Some accessor abstract.
                return
                    ((object)_getMethod != null && _getMethod.IsAbstract) ||
                    ((object)_setMethod != null && _setMethod.IsAbstract);
            }
        }

        public override bool IsSealed
        {
            get
            {
                // All accessors sealed.
                return
                    ((object)_getMethod == null || _getMethod.IsSealed) &&
                    ((object)_setMethod == null || _setMethod.IsSealed);
            }
        }

        public override bool IsVirtual
        {
            get
            {
                // Some accessor virtual (as long as another isn't override or abstract).
                return !IsOverride && !IsAbstract &&
                    (((object)_getMethod != null && _getMethod.IsVirtual) ||
                     ((object)_setMethod != null && _setMethod.IsVirtual));
            }
        }

        public override bool IsOverride
        {
            get
            {
                // Some accessor override.
                return
                    ((object)_getMethod != null && _getMethod.IsOverride) ||
                    ((object)_setMethod != null && _setMethod.IsOverride);
            }
        }

        public override bool IsStatic
        {
            get
            {
                // All accessors static.
                return
                    ((object)_getMethod == null || _getMethod.IsStatic) &&
                    ((object)_setMethod == null || _setMethod.IsStatic);
            }
        }

        public override ImmutableArray<ParameterSymbol> Parameters
        {
            get { return _parameters; }
        }

        /// <remarks>
        /// This property can return true for bogus indexers.
        /// Rationale: If a type in metadata has a single, bogus indexer
        /// and a source method tries to invoke it, then Dev10 reports a bogus
        /// indexer rather than lack of an indexer.
        /// </remarks>
        public override bool IsIndexer
        {
            get
            {
                // NOTE: Dev10 appears to include static indexers in overload resolution 
                // for an array access expression, so it stands to reason that it considers
                // them indexers.
                if (this.ParameterCount > 0)
                {
                    string defaultMemberName = _containingType.DefaultMemberName;
                    return _name == defaultMemberName || //NB: not Name property (break mutual recursion)
                        ((object)this.GetMethod != null && this.GetMethod.Name == defaultMemberName) ||
                        ((object)this.SetMethod != null && this.SetMethod.Name == defaultMemberName);
                }
                return false;
            }
        }

        public override bool IsIndexedProperty
        {
            get
            {
                // Indexed property support is limited to types marked [ComImport],
                // to match the native compiler where the feature was scoped to
                // avoid supporting property groups.
                return (this.ParameterCount > 0) && _containingType.IsComImport;
            }
        }

        public override RefKind RefKind
        {
            get { return _refKind; }
        }

        public override TypeSymbolWithAnnotations Type
        {
            get { return _propertyType; }
        }

        public override ImmutableArray<CustomModifier> RefCustomModifiers
        {
            get { return ImmutableArray<CustomModifier>.Empty; }
        }

        public override MethodSymbol GetMethod
        {
            get { return _getMethod; }
        }

        public override MethodSymbol SetMethod
        {
            get { return _setMethod; }
        }

        internal override Microsoft.Cci.CallingConvention CallingConvention
        {
            get
            {
                var metadataDecoder = new MetadataDecoder(_containingType.ContainingPEModule, _containingType);
                return (Microsoft.Cci.CallingConvention)(metadataDecoder.GetSignatureHeaderForProperty(_handle).RawValue);
            }
        }

        public override ImmutableArray<Location> Locations
        {
            get
            {
                return _containingType.ContainingPEModule.MetadataLocation.Cast<MetadataLocation, Location>();
            }
        }

        public override ImmutableArray<SyntaxReference> DeclaringSyntaxReferences
        {
            get
            {
                return ImmutableArray<SyntaxReference>.Empty;
            }
        }

        public override ImmutableArray<CSharpAttributeData> GetAttributes()
        {
            if (_lazyCustomAttributes.IsDefault)
            {
                var containingPEModuleSymbol = (PEModuleSymbol)this.ContainingModule;
                containingPEModuleSymbol.LoadCustomAttributes(_handle, ref _lazyCustomAttributes);
            }
            return _lazyCustomAttributes;
        }

        internal override IEnumerable<CSharpAttributeData> GetCustomAttributesToEmit(PEModuleBuilder moduleBuilder)
        {
            return GetAttributes();
        }

        /// <summary>
        /// Intended behavior: this property, P, explicitly implements an interface property, IP, 
        /// if any of the following is true:
        /// 
        /// 1) P.get explicitly implements IP.get and P.set explicitly implements IP.set
        /// 2) P.get explicitly implements IP.get and there is no IP.set
        /// 3) P.set explicitly implements IP.set and there is no IP.get
        /// 
        /// Extra or missing accessors will not result in errors, P will simply not report that
        /// it explicitly implements IP.
        /// </summary>
        public override ImmutableArray<PropertySymbol> ExplicitInterfaceImplementations
        {
            get
            {
                if (((object)_getMethod == null || _getMethod.ExplicitInterfaceImplementations.Length == 0) &&
                    ((object)_setMethod == null || _setMethod.ExplicitInterfaceImplementations.Length == 0))
                {
                    return ImmutableArray<PropertySymbol>.Empty;
                }

                var propertiesWithImplementedGetters = PEPropertyOrEventHelpers.GetPropertiesForExplicitlyImplementedAccessor(_getMethod);
                var propertiesWithImplementedSetters = PEPropertyOrEventHelpers.GetPropertiesForExplicitlyImplementedAccessor(_setMethod);

                var builder = ArrayBuilder<PropertySymbol>.GetInstance();

                foreach (var prop in propertiesWithImplementedGetters)
                {
                    if ((object)prop.SetMethod == null || propertiesWithImplementedSetters.Contains(prop))
                    {
                        builder.Add(prop);
                    }
                }

                foreach (var prop in propertiesWithImplementedSetters)
                {
                    // No need to worry about duplicates.  If prop was added by the previous loop,
                    // then it must have a GetMethod.
                    if ((object)prop.GetMethod == null)
                    {
                        builder.Add(prop);
                    }
                }

                return builder.ToImmutableAndFree();
            }
        }

        internal override bool MustCallMethodsDirectly
        {
            get { return (_flags & Flags.CallMethodsDirectly) != 0; }
        }

        private static bool DoSignaturesMatch(
            PEModule module,
            MetadataDecoder metadataDecoder,
            ParamInfo<TypeSymbol>[] propertyParams,
            PEMethodSymbol getMethod,
            ParamInfo<TypeSymbol>[] getMethodParams,
            PEMethodSymbol setMethod,
            ParamInfo<TypeSymbol>[] setMethodParams)
        {
            Debug.Assert((getMethodParams == null) == ((object)getMethod == null));
            Debug.Assert((setMethodParams == null) == ((object)setMethod == null));

            bool hasGetMethod = getMethodParams != null;
            bool hasSetMethod = setMethodParams != null;

            if (hasGetMethod && !metadataDecoder.DoPropertySignaturesMatch(propertyParams, getMethodParams, comparingToSetter: false, compareParamByRef: true, compareReturnType: true))
            {
                return false;
            }

            if (hasSetMethod && !metadataDecoder.DoPropertySignaturesMatch(propertyParams, setMethodParams, comparingToSetter: true, compareParamByRef: true, compareReturnType: true))
            {
                return false;
            }

            if (hasGetMethod && hasSetMethod)
            {
                var lastPropertyParamIndex = propertyParams.Length - 1;
                var getHandle = getMethodParams[lastPropertyParamIndex].Handle;
                var setHandle = setMethodParams[lastPropertyParamIndex].Handle;
                var getterHasParamArray = !getHandle.IsNil && module.HasParamsAttribute(getHandle);
                var setterHasParamArray = !setHandle.IsNil && module.HasParamsAttribute(setHandle);
                if (getterHasParamArray != setterHasParamArray)
                {
                    return false;
                }

                if ((getMethod.IsExtern != setMethod.IsExtern) ||
                    // (getMethod.IsAbstract != setMethod.IsAbstract) || // NOTE: Dev10 accepts one abstract accessor
                    (getMethod.IsSealed != setMethod.IsSealed) ||
                    (getMethod.IsOverride != setMethod.IsOverride) ||
                    (getMethod.IsStatic != setMethod.IsStatic))
                {
                    return false;
                }
            }

            return true;
        }

        private static ImmutableArray<ParameterSymbol> GetParameters(
            PEModuleSymbol moduleSymbol,
            PEPropertySymbol property,
            ParamInfo<TypeSymbol>[] propertyParams,
            ParamInfo<TypeSymbol>[] accessorParams,
            out bool anyParameterIsBad)
        {
            anyParameterIsBad = false;

            // First parameter is the property type.
            if (propertyParams.Length < 2)
            {
                return ImmutableArray<ParameterSymbol>.Empty;
            }

            var numAccessorParams = accessorParams.Length;

            var parameters = new ParameterSymbol[propertyParams.Length - 1];
            for (int i = 1; i < propertyParams.Length; i++) // from 1 to skip property/return type
            {
                // NOTE: this is a best guess at the Dev10 behavior.  The actual behavior is
                // in the unmanaged helper code that Dev10 uses to load the metadata.
                var propertyParam = propertyParams[i];
                var paramHandle = i < numAccessorParams ? accessorParams[i].Handle : propertyParam.Handle;
                var ordinal = i - 1;
                bool isBad;
                parameters[ordinal] = PEParameterSymbol.Create(moduleSymbol, property, ordinal, paramHandle, propertyParam, out isBad);

                if (isBad)
                {
                    anyParameterIsBad = true;
                }
            }
            return parameters.AsImmutableOrNull();
        }

        public override string GetDocumentationCommentXml(CultureInfo preferredCulture = null, bool expandIncludes = false, CancellationToken cancellationToken = default(CancellationToken))
        {
            return PEDocumentationCommentUtils.GetDocumentationComment(this, _containingType.ContainingPEModule, preferredCulture, cancellationToken, ref _lazyDocComment);
        }

        internal override DiagnosticInfo GetUseSiteDiagnostic()
        {
            if (ReferenceEquals(_lazyUseSiteDiagnostic, CSDiagnosticInfo.EmptyErrorInfo))
            {
                DiagnosticInfo result = null;
                CalculateUseSiteDiagnostic(ref result);
                _lazyUseSiteDiagnostic = result;
            }

            return _lazyUseSiteDiagnostic;
        }

        internal override ObsoleteAttributeData ObsoleteAttributeData
        {
            get
            {
                ObsoleteAttributeHelpers.InitializeObsoleteDataFromMetadata(ref _lazyObsoleteAttributeData, _handle, (PEModuleSymbol)(this.ContainingModule), ignoreByRefLikeMarker: false);
                return _lazyObsoleteAttributeData;
            }
        }

        internal override bool HasRuntimeSpecialName
        {
            get
            {
                return (_flags & Flags.IsRuntimeSpecialName) != 0;
            }
        }

        internal sealed override CSharpCompilation DeclaringCompilation // perf, not correctness
        {
            get { return null; }
        }

        internal override bool NullableOptOut
        {
            get
            {
                var moduleSymbol = _containingType.ContainingPEModule;
                bool optOut;

                return moduleSymbol.Module.HasNullableOptOutAttribute(_handle, out optOut) ? optOut : base.NullableOptOut;
            }
        }

        private sealed class PEPropertySymbolWithCustomModifiers : PEPropertySymbol
        {
            private readonly ImmutableArray<CustomModifier> _refCustomModifiers;

            public PEPropertySymbolWithCustomModifiers(
                PEModuleSymbol moduleSymbol,
                PENamedTypeSymbol containingType,
                PropertyDefinitionHandle handle,
                PEMethodSymbol getMethod,
                PEMethodSymbol setMethod,
                ParamInfo<TypeSymbol>[] propertyParams,
<<<<<<< HEAD
                MetadataDecoder metadataDecoder)
                : base(moduleSymbol, containingType, handle, getMethod, setMethod,
=======
                MetadataDecoder metadataDecoder,
                out bool isBad)
                : base (moduleSymbol, containingType, handle, getMethod, setMethod,
>>>>>>> 3b5a3354
                        propertyParams[0].CustomModifiers.NullToEmpty().Length + propertyParams[0].RefCustomModifiers.NullToEmpty().Length,
                        propertyParams, metadataDecoder)
            {
                var returnInfo = propertyParams[0];
                _refCustomModifiers = CSharpCustomModifier.Convert(returnInfo.RefCustomModifiers);

                // The modreq is only accepted on RefReadOnly symbols
                isBad = this.RefKind != RefKind.RefReadOnly && _refCustomModifiers.Any(modifier => !modifier.IsOptional && modifier.Modifier.IsWellKnownTypeInAttribute());
            }

            public override ImmutableArray<CustomModifier> RefCustomModifiers
            {
                get { return _refCustomModifiers; }
            }
        }
    }
}<|MERGE_RESOLUTION|>--- conflicted
+++ resolved
@@ -141,10 +141,7 @@
             }
 
             var returnInfo = propertyParams[0];
-<<<<<<< HEAD
             var typeCustomModifiers = CSharpCustomModifier.Convert(returnInfo.CustomModifiers);
-            _refKind = returnInfo.IsByRef ? RefKind.Ref : RefKind.None;
-=======
 
             if (returnInfo.IsByRef)
             {
@@ -161,7 +158,6 @@
             {
                 _refKind = RefKind.None;
             }
->>>>>>> 3b5a3354
 
             // CONSIDER: Can we make parameter type computation lazy?
             TypeSymbol originalPropertyType = returnInfo.Type;
@@ -752,14 +748,9 @@
                 PEMethodSymbol getMethod,
                 PEMethodSymbol setMethod,
                 ParamInfo<TypeSymbol>[] propertyParams,
-<<<<<<< HEAD
-                MetadataDecoder metadataDecoder)
-                : base(moduleSymbol, containingType, handle, getMethod, setMethod,
-=======
                 MetadataDecoder metadataDecoder,
                 out bool isBad)
                 : base (moduleSymbol, containingType, handle, getMethod, setMethod,
->>>>>>> 3b5a3354
                         propertyParams[0].CustomModifiers.NullToEmpty().Length + propertyParams[0].RefCustomModifiers.NullToEmpty().Length,
                         propertyParams, metadataDecoder)
             {
