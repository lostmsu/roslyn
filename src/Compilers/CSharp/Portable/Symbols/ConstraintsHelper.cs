﻿// Licensed to the .NET Foundation under one or more agreements.
// The .NET Foundation licenses this file to you under the MIT license.
// See the LICENSE file in the project root for more information.

using System;
using System.Collections.Generic;
using System.Collections.Immutable;
using System.Diagnostics;
using Microsoft.CodeAnalysis.CSharp.Syntax;
using Microsoft.CodeAnalysis.PooledObjects;
using Roslyn.Utilities;
<<<<<<< HEAD
using Microsoft.CodeAnalysis.Collections;
using System.Linq;
=======
>>>>>>> 37429b83

namespace Microsoft.CodeAnalysis.CSharp.Symbols
{
    /// <summary>
    /// A tuple of TypeParameterSymbol and DiagnosticInfo, created for errors
    /// reported from ConstraintsHelper rather than creating Diagnostics directly.
    /// This decouples constraints checking from syntax and Locations, and supports
    /// callers that may want to create Location instances lazily or not at all.
    /// </summary>
    internal readonly struct TypeParameterDiagnosticInfo
    {
        public readonly TypeParameterSymbol TypeParameter;
        public readonly UseSiteInfo<AssemblySymbol> UseSiteInfo;

        public TypeParameterDiagnosticInfo(TypeParameterSymbol typeParameter, UseSiteInfo<AssemblySymbol> useSiteInfo)
        {
            this.TypeParameter = typeParameter;
            this.UseSiteInfo = useSiteInfo;
        }
    }

    /// <summary>
    /// Helper methods for generic type parameter constraints. There are two sets of methods: one
    /// set for resolving constraint "bounds" (that is, determining the effective base type, interface set,
    /// etc.), and another set for checking for constraint violations in type and method references.
    /// 
    /// Bounds are resolved by calling one of the ResolveBounds overloads. Typically bounds are
    /// resolved by each TypeParameterSymbol at, or before, one of the corresponding properties
    /// (BaseType, Interfaces, etc.) is accessed. Resolving bounds may result in errors (cycles,
    /// inconsistent constraints, etc.) and it is the responsibility of the caller to report any such
    /// errors as declaration errors or use-site errors (depending on whether the type parameter
    /// was from source or metadata) and to ensure bounds are resolved for source type parameters
    /// even if the corresponding properties are never accessed directly.
    /// 
    /// Constraints are checked by calling one of the CheckConstraints or CheckAllConstraints
    /// overloads for any generic type or method reference from source. In some circumstances,
    /// references are checked at the time the generic type or generic method is bound and constructed
    /// by the Binder. In those case, it is sufficient to call one of the CheckConstraints overloads
    /// since compound types (such as A&lt;T&gt;.B&lt;U&gt; or A&lt;B&lt;T&gt;&gt;) are checked
    /// incrementally as each part is bound. In other cases however, constraint checking needs to be
    /// delayed to prevent cycles where checking constraints requires binding the syntax that is currently
    /// being bound (such as the constraint in class C&lt;T&gt; where T : C&lt;T&gt;). In those cases,
    /// the caller must lazily check constraints, and since the types may be compound types, it is
    /// necessary to call CheckAllConstraints.
    /// </summary>
    internal static class ConstraintsHelper
    {
        /// <summary>
        /// Determine the effective base type, effective interface set, and set of type
        /// parameters (excluding cycles) from the type parameter constraints. Conflicts
        /// within the constraints and constraint types are returned as diagnostics.
        /// 'inherited' should be true if the type parameters are from an overridden
        /// generic method. In those cases, additional constraint checks are applied.
        /// </summary>
        public static TypeParameterBounds ResolveBounds(
            this TypeParameterSymbol typeParameter,
            AssemblySymbol corLibrary,
            ConsList<TypeParameterSymbol> inProgress,
            ImmutableArray<TypeWithAnnotations> constraintTypes,
            bool inherited,
            CSharpCompilation currentCompilation,
            BindingDiagnosticBag diagnostics)
        {
            var diagnosticsBuilder = ArrayBuilder<TypeParameterDiagnosticInfo>.GetInstance();
            ArrayBuilder<TypeParameterDiagnosticInfo> useSiteDiagnosticsBuilder = null;
            var bounds = typeParameter.ResolveBounds(corLibrary, inProgress, constraintTypes, inherited, currentCompilation, diagnosticsBuilder, ref useSiteDiagnosticsBuilder,
                                                     template: new CompoundUseSiteInfo<AssemblySymbol>(diagnostics, currentCompilation.Assembly));

            if (useSiteDiagnosticsBuilder != null)
            {
                diagnosticsBuilder.AddRange(useSiteDiagnosticsBuilder);
            }

            foreach (var pair in diagnosticsBuilder)
            {
                diagnostics.Add(pair.UseSiteInfo, pair.TypeParameter.Locations[0]);
            }

            diagnosticsBuilder.Free();
            return bounds;
        }

        // Based on SymbolLoader::ResolveBounds.
        public static TypeParameterBounds ResolveBounds(
            this TypeParameterSymbol typeParameter,
            AssemblySymbol corLibrary,
            ConsList<TypeParameterSymbol> inProgress,
            ImmutableArray<TypeWithAnnotations> constraintTypes,
            bool inherited,
            CSharpCompilation currentCompilation,
            ArrayBuilder<TypeParameterDiagnosticInfo> diagnosticsBuilder,
            ref ArrayBuilder<TypeParameterDiagnosticInfo> useSiteDiagnosticsBuilder,
            CompoundUseSiteInfo<AssemblySymbol> template)
        {
            Debug.Assert(currentCompilation == null || typeParameter.IsFromCompilation(currentCompilation));

            ImmutableArray<NamedTypeSymbol> interfaces;

            NamedTypeSymbol effectiveBaseClass = corLibrary.GetSpecialType(typeParameter.HasValueTypeConstraint ? SpecialType.System_ValueType : SpecialType.System_Object);
            TypeSymbol deducedBaseType = effectiveBaseClass;

            if (constraintTypes.Length == 0)
            {
                interfaces = ImmutableArray<NamedTypeSymbol>.Empty;
            }
            else
            {
                var constraintTypesBuilder = ArrayBuilder<TypeWithAnnotations>.GetInstance();
                var interfacesBuilder = ArrayBuilder<NamedTypeSymbol>.GetInstance();
                var conversions = new TypeConversions(corLibrary);
                var useSiteInfo = new CompoundUseSiteInfo<AssemblySymbol>(template);

                // Resolve base types, determine the effective base class and
                // interfaces, and filter out any constraint types that cause cycles.
                foreach (var constraintType in constraintTypes)
                {
                    Debug.Assert(!constraintType.Type.ContainsDynamic());

                    NamedTypeSymbol constraintEffectiveBase;
                    TypeSymbol constraintDeducedBase;

                    switch (constraintType.TypeKind)
                    {
                        case TypeKind.TypeParameter:
                            {
                                var constraintTypeParameter = (TypeParameterSymbol)constraintType.Type;
                                ConsList<TypeParameterSymbol> constraintsInProgress;

                                if (constraintTypeParameter.ContainingSymbol == typeParameter.ContainingSymbol)
                                {
                                    // The constraint type parameter is from the same containing type or method.
                                    if (inProgress.ContainsReference(constraintTypeParameter))
                                    {
                                        // "Circular constraint dependency involving '{0}' and '{1}'"
                                        diagnosticsBuilder.Add(new TypeParameterDiagnosticInfo(constraintTypeParameter, new UseSiteInfo<AssemblySymbol>(new CSDiagnosticInfo(ErrorCode.ERR_CircularConstraint, constraintTypeParameter, typeParameter))));
                                        continue;
                                    }

                                    constraintsInProgress = inProgress;
                                }
                                else
                                {
                                    // The constraint type parameter is from a different containing symbol so no cycle.
                                    constraintsInProgress = ConsList<TypeParameterSymbol>.Empty;
                                }

                                // Use the calculated bounds from the constraint type parameter.
                                constraintEffectiveBase = constraintTypeParameter.GetEffectiveBaseClass(constraintsInProgress);
                                constraintDeducedBase = constraintTypeParameter.GetDeducedBaseType(constraintsInProgress);
                                AddInterfaces(interfacesBuilder, constraintTypeParameter.GetInterfaces(constraintsInProgress));

                                if (!inherited && currentCompilation != null && constraintTypeParameter.IsFromCompilation(currentCompilation))
                                {
                                    ErrorCode errorCode;
                                    if (constraintTypeParameter.HasUnmanagedTypeConstraint)
                                    {
                                        errorCode = ErrorCode.ERR_ConWithUnmanagedCon;
                                    }
                                    else if (constraintTypeParameter.HasValueTypeConstraint)
                                    {
                                        errorCode = ErrorCode.ERR_ConWithValCon;
                                    }
                                    else
                                    {
                                        break;
                                    }

                                    // "Type parameter '{1}' has the '?' constraint so '{1}' cannot be used as a constraint for '{0}'"
                                    diagnosticsBuilder.Add(new TypeParameterDiagnosticInfo(typeParameter, new UseSiteInfo<AssemblySymbol>(new CSDiagnosticInfo(errorCode, typeParameter, constraintTypeParameter))));
                                    continue;
                                }
                            }
                            break;

                        case TypeKind.Interface:
                        case TypeKind.Class:
                        case TypeKind.Delegate:

                            Debug.Assert(inherited || currentCompilation == null || constraintType.TypeKind != TypeKind.Delegate);

                            if (constraintType.Type.IsInterfaceType())
                            {
                                AddInterface(interfacesBuilder, (NamedTypeSymbol)constraintType.Type);
                                constraintTypesBuilder.Add(constraintType);
                                continue;
                            }
                            else
                            {
                                constraintEffectiveBase = (NamedTypeSymbol)constraintType.Type;
                                constraintDeducedBase = constraintType.Type;
                                break;
                            }

                        case TypeKind.Struct:
                            if (constraintType.IsNullableType())
                            {
                                var underlyingType = constraintType.Type.GetNullableUnderlyingType();
                                if (underlyingType.TypeKind == TypeKind.TypeParameter)
                                {
                                    var underlyingTypeParameter = (TypeParameterSymbol)underlyingType;
                                    if (underlyingTypeParameter.ContainingSymbol == typeParameter.ContainingSymbol)
                                    {
                                        // The constraint type parameter is from the same containing type or method.
                                        if (inProgress.ContainsReference(underlyingTypeParameter))
                                        {
                                            // "Circular constraint dependency involving '{0}' and '{1}'"
                                            diagnosticsBuilder.Add(new TypeParameterDiagnosticInfo(underlyingTypeParameter, new UseSiteInfo<AssemblySymbol>(new CSDiagnosticInfo(ErrorCode.ERR_CircularConstraint, underlyingTypeParameter, typeParameter))));
                                            continue;
                                        }
                                    }
                                }
                            }
                            Debug.Assert(inherited || currentCompilation == null);
                            constraintEffectiveBase = corLibrary.GetSpecialType(SpecialType.System_ValueType);
                            constraintDeducedBase = constraintType.Type;
                            break;

                        case TypeKind.Enum:
                            Debug.Assert(inherited || currentCompilation == null);
                            constraintEffectiveBase = corLibrary.GetSpecialType(SpecialType.System_Enum);
                            constraintDeducedBase = constraintType.Type;
                            break;

                        case TypeKind.Array:
                            Debug.Assert(inherited || currentCompilation == null);
                            constraintEffectiveBase = corLibrary.GetSpecialType(SpecialType.System_Array);
                            constraintDeducedBase = constraintType.Type;
                            break;

                        case TypeKind.Error:
                            constraintEffectiveBase = (NamedTypeSymbol)constraintType.Type;
                            constraintDeducedBase = constraintType.Type;
                            break;

                        case TypeKind.Pointer:
                            // Such a constraint can only be introduced by type substitution,
                            // in which case it is already reported elsewhere, so we ignore this constraint.
                            continue;

                        case TypeKind.Submission:
                        default:
                            throw ExceptionUtilities.UnexpectedValue(constraintType.TypeKind);
                    }

                    CheckEffectiveAndDeducedBaseTypes(conversions, constraintEffectiveBase, constraintDeducedBase);

                    constraintTypesBuilder.Add(constraintType);

                    // Determine the more encompassed of the current effective base
                    // class and the previously computed effective base class.
                    if (!deducedBaseType.IsErrorType() && !constraintDeducedBase.IsErrorType())
                    {
                        if (!IsEncompassedBy(conversions, deducedBaseType, constraintDeducedBase, ref useSiteInfo))
                        {
                            if (!IsEncompassedBy(conversions, constraintDeducedBase, deducedBaseType, ref useSiteInfo))
                            {
                                // "Type parameter '{0}' inherits conflicting constraints '{1}' and '{2}'"
                                diagnosticsBuilder.Add(new TypeParameterDiagnosticInfo(typeParameter, new UseSiteInfo<AssemblySymbol>(new CSDiagnosticInfo(ErrorCode.ERR_BaseConstraintConflict, typeParameter, constraintDeducedBase, deducedBaseType))));
                            }
                            else
                            {
                                deducedBaseType = constraintDeducedBase;
                                effectiveBaseClass = constraintEffectiveBase;
                            }
                        }
                    }
                }

                AppendUseSiteDiagnostics(useSiteInfo, typeParameter, ref useSiteDiagnosticsBuilder);

                CheckEffectiveAndDeducedBaseTypes(conversions, effectiveBaseClass, deducedBaseType);

                constraintTypes = constraintTypesBuilder.ToImmutableAndFree();
                interfaces = interfacesBuilder.ToImmutableAndFree();
            }

            Debug.Assert((effectiveBaseClass.SpecialType == SpecialType.System_Object) || (deducedBaseType.SpecialType != SpecialType.System_Object));

            // Only create a TypeParameterBounds instance for this type
            // parameter if the bounds are not the default values.
            if ((constraintTypes.Length == 0) && (deducedBaseType.SpecialType == SpecialType.System_Object))
            {
                Debug.Assert(effectiveBaseClass.SpecialType == SpecialType.System_Object);
                Debug.Assert(interfaces.Length == 0);
                return null;
            }

            var bounds = new TypeParameterBounds(constraintTypes, interfaces, effectiveBaseClass, deducedBaseType);

            // Additional constraint checks for overrides.
            if (inherited)
            {
                CheckOverrideConstraints(typeParameter, bounds, diagnosticsBuilder);
            }

            return bounds;
        }

        internal static ImmutableArray<TypeParameterConstraintClause> MakeTypeParameterConstraints(
            this Symbol containingSymbol,
            Binder binder,
            ImmutableArray<TypeParameterSymbol> typeParameters,
            TypeParameterListSyntax typeParameterList,
            SyntaxList<TypeParameterConstraintClauseSyntax> constraintClauses,
            Location location,
            BindingDiagnosticBag diagnostics)
        {
            if (typeParameters.Length == 0)
            {
                return ImmutableArray<TypeParameterConstraintClause>.Empty;
            }

            if (constraintClauses.Count == 0)
            {
                ImmutableArray<TypeParameterConstraintClause> defaultClauses = binder.GetDefaultTypeParameterConstraintClauses(typeParameterList);

                return defaultClauses.ContainsOnlyEmptyConstraintClauses() ? ImmutableArray<TypeParameterConstraintClause>.Empty : defaultClauses;
            }

            // Wrap binder from factory in a generic constraints specific binder
            // to avoid checking constraints when binding type names.
            Debug.Assert(!binder.Flags.Includes(BinderFlags.GenericConstraintsClause));
            binder = binder.WithAdditionalFlags(BinderFlags.GenericConstraintsClause | BinderFlags.SuppressConstraintChecks);

            IReadOnlyDictionary<TypeParameterSymbol, bool> isValueTypeOverride = null;
            return binder.BindTypeParameterConstraintClauses(containingSymbol, typeParameters, typeParameterList, constraintClauses,
                                                             ref isValueTypeOverride,
                                                             diagnostics);
        }

        // Based on SymbolLoader::SetOverrideConstraints.
        private static void CheckOverrideConstraints(
            TypeParameterSymbol typeParameter,
            TypeParameterBounds bounds,
            ArrayBuilder<TypeParameterDiagnosticInfo> diagnosticsBuilder)
        {
            var deducedBase = bounds.DeducedBaseType;
            var constraintTypes = bounds.ConstraintTypes;

            if (IsValueType(typeParameter, constraintTypes) && IsReferenceType(typeParameter, constraintTypes))
            {
                Debug.Assert(!deducedBase.IsValueType || typeParameter.HasReferenceTypeConstraint);
                diagnosticsBuilder.Add(GenerateConflictingConstraintsError(typeParameter, deducedBase, classConflict: deducedBase.IsValueType));
            }
            else if (deducedBase.IsNullableType() && (typeParameter.HasValueTypeConstraint || typeParameter.HasReferenceTypeConstraint))
            {
                diagnosticsBuilder.Add(GenerateConflictingConstraintsError(typeParameter, deducedBase, classConflict: typeParameter.HasReferenceTypeConstraint));
            }
        }

        /// <summary>
        /// Check all generic constraints on the given type and any containing types
        /// (such as A&lt;T&gt; in A&lt;T&gt;.B&lt;U&gt;). This includes checking constraints
        /// on generic types within the type (such as B&lt;T&gt; in A&lt;B&lt;T&gt;[]&gt;).
        /// </summary>
        public static void CheckAllConstraints(
            this TypeSymbol type,
            CSharpCompilation compilation,
            ConversionsBase conversions,
            Location location,
            BindingDiagnosticBag diagnostics)
        {
            bool includeNullability = compilation.IsFeatureEnabled(MessageID.IDS_FeatureNullableReferenceTypes);
            type.CheckAllConstraints(new CheckConstraintsArgs(compilation, conversions, includeNullability, location, diagnostics));
        }

        public static bool CheckAllConstraints(
            this TypeSymbol type,
            CSharpCompilation compilation,
            ConversionsBase conversions)
        {
            var diagnostics = new BindingDiagnosticBag(DiagnosticBag.GetInstance());

            // Nullability checks can only add warnings here so skip them for this check as we are only
            // concerned with errors.
            type.CheckAllConstraints(new CheckConstraintsArgs(compilation, conversions, includeNullability: false, NoLocation.Singleton, diagnostics));
            bool ok = !diagnostics.HasAnyErrors();
            diagnostics.Free();
            return ok;
        }

<<<<<<< HEAD
        public static void CheckAllConstraints(
            this TypeSymbol type,
            CSharpCompilation compilation,
            ConversionsBase conversions,
            bool includeNullability,
            Location location,
            BindingDiagnosticBag diagnostics)
=======
        public static void CheckAllConstraints(this TypeSymbol type, CheckConstraintsArgs args)
>>>>>>> 37429b83
        {
            type.VisitType(s_checkConstraintsSingleTypeFunc, args);
        }

        internal readonly struct CheckConstraintsArgs
        {
            public readonly CSharpCompilation CurrentCompilation;
            public readonly ConversionsBase Conversions;
            public readonly bool IncludeNullability;
            public readonly Location Location;
            public readonly BindingDiagnosticBag Diagnostics;

<<<<<<< HEAD
            public CheckConstraintsArgs(CSharpCompilation currentCompilation, ConversionsBase conversions, bool includeNullability, Location location, BindingDiagnosticBag diagnostics)
=======
            public CheckConstraintsArgs(CSharpCompilation currentCompilation, ConversionsBase conversions, Location location, DiagnosticBag diagnostics) :
                this(currentCompilation, conversions, currentCompilation.IsFeatureEnabled(MessageID.IDS_FeatureNullableReferenceTypes), location, diagnostics)
            {
            }

            public CheckConstraintsArgs(CSharpCompilation currentCompilation, ConversionsBase conversions, bool includeNullability, Location location, DiagnosticBag diagnostics)
>>>>>>> 37429b83
            {
                this.CurrentCompilation = currentCompilation;
                this.Conversions = conversions;
                this.IncludeNullability = includeNullability;
                this.Location = location;
                this.Diagnostics = diagnostics;
            }
        }

        private static readonly Func<TypeSymbol, CheckConstraintsArgs, bool, bool> s_checkConstraintsSingleTypeFunc = (type, arg, unused) => CheckConstraintsSingleType(type, arg);

        private static bool CheckConstraintsSingleType(TypeSymbol type, in CheckConstraintsArgs args)
        {
            if (type.Kind == SymbolKind.NamedType)
            {
                ((NamedTypeSymbol)type).CheckConstraints(args);
            }
            else if (type.Kind == SymbolKind.PointerType)
            {
                Binder.CheckManagedAddr(args.CurrentCompilation, ((PointerTypeSymbol)type).PointedAtType, args.Location, args.Diagnostics);
            }
            return false; // continue walking types
        }

        public static void CheckConstraints(
            this NamedTypeSymbol tuple,
            ConversionsBase conversions,
            SyntaxNode typeSyntax,
            ImmutableArray<Location> elementLocations,
            CSharpCompilation currentCompilation,
            BindingDiagnosticBag diagnosticsOpt,
            BindingDiagnosticBag nullabilityDiagnosticsOpt)
        {
            Debug.Assert(tuple.IsTupleType);
            if (!RequiresChecking(tuple))
            {
                return;
            }

            if (typeSyntax.HasErrors)
            {
                return;
            }

            var diagnosticsBuilder = ArrayBuilder<TypeParameterDiagnosticInfo>.GetInstance();
            var nullabilityDiagnosticsBuilder = ArrayBuilder<TypeParameterDiagnosticInfo>.GetInstance();
            var underlyingTupleTypeChain = ArrayBuilder<NamedTypeSymbol>.GetInstance();
            NamedTypeSymbol.GetUnderlyingTypeChain(tuple, underlyingTupleTypeChain);

            int offset = 0;
            foreach (var underlyingTuple in underlyingTupleTypeChain)
            {
                ArrayBuilder<TypeParameterDiagnosticInfo> useSiteDiagnosticsBuilder = null;
<<<<<<< HEAD
                CheckTypeConstraints(underlyingTuple, conversions, includeNullability, currentCompilation, diagnosticsBuilder, nullabilityDiagnosticsBuilderOpt: nullabilityDiagnosticsBuilder,
                                     ref useSiteDiagnosticsBuilder, template: new CompoundUseSiteInfo<AssemblySymbol>(diagnosticsOpt, currentCompilation.Assembly));
=======
                CheckTypeConstraints(
                    underlyingTuple,
                    conversions,
                    currentCompilation,
                    diagnosticsBuilder,
                    nullabilityDiagnosticsBuilderOpt: (nullabilityDiagnosticsOpt is null) ? null : nullabilityDiagnosticsBuilder,
                    ref useSiteDiagnosticsBuilder);
>>>>>>> 37429b83

                if (useSiteDiagnosticsBuilder != null)
                {
                    diagnosticsBuilder.AddRange(useSiteDiagnosticsBuilder);
                }

                populateDiagnosticsAndClear(diagnosticsBuilder, diagnosticsOpt);
                populateDiagnosticsAndClear(nullabilityDiagnosticsBuilder, nullabilityDiagnosticsOpt);

                offset += NamedTypeSymbol.ValueTupleRestIndex;

                void populateDiagnosticsAndClear(ArrayBuilder<TypeParameterDiagnosticInfo> builder, BindingDiagnosticBag bag)
                {
                    if (bag is null)
                    {
                        builder.Clear();
                        return;
                    }

                    foreach (var pair in builder)
                    {
                        var ordinal = pair.TypeParameter.Ordinal;

                        // If this is the TRest type parameter, we report it on 
                        // the entire type syntax as it does not map to any tuple element.
                        var location = ordinal == NamedTypeSymbol.ValueTupleRestIndex ? typeSyntax.Location : elementLocations[ordinal + offset];
                        bag.Add(pair.UseSiteInfo, location);
                    }

                    builder.Clear();
                }
            }

            underlyingTupleTypeChain.Free();
            diagnosticsBuilder.Free();
            nullabilityDiagnosticsBuilder.Free();
        }

        public static bool CheckConstraintsForNamedType(
            this NamedTypeSymbol type,
            ConversionsBase conversions,
            bool includeNullability,
            SyntaxNode typeSyntax,
            SeparatedSyntaxList<TypeSyntax> typeArgumentsSyntax, // may be omitted in synthesized invocations
            CSharpCompilation currentCompilation,
            ConsList<TypeSymbol> basesBeingResolved,
            BindingDiagnosticBag diagnostics)
        {
            Debug.Assert(typeArgumentsSyntax.Count == 0 /*omitted*/ || typeArgumentsSyntax.Count == type.Arity);

            if (!RequiresChecking(type))
            {
                return true;
            }

            var diagnosticsBuilder = ArrayBuilder<TypeParameterDiagnosticInfo>.GetInstance();
            ArrayBuilder<TypeParameterDiagnosticInfo> useSiteDiagnosticsBuilder = null;
<<<<<<< HEAD
            var result = !typeSyntax.HasErrors && CheckTypeConstraints(type, conversions, includeNullability, currentCompilation, diagnosticsBuilder, nullabilityDiagnosticsBuilderOpt: diagnosticsBuilder,
                                                                       ref useSiteDiagnosticsBuilder, template: new CompoundUseSiteInfo<AssemblySymbol>(diagnostics, currentCompilation.Assembly));
=======
            var result = !typeSyntax.HasErrors && CheckTypeConstraints(type, conversions, currentCompilation, diagnosticsBuilder, nullabilityDiagnosticsBuilderOpt: includeNullability ? diagnosticsBuilder : null, ref useSiteDiagnosticsBuilder);
>>>>>>> 37429b83

            if (useSiteDiagnosticsBuilder != null)
            {
                diagnosticsBuilder.AddRange(useSiteDiagnosticsBuilder);
            }

            foreach (var pair in diagnosticsBuilder)
            {
                int ordinal = pair.TypeParameter.Ordinal;
                var location = new SourceLocation(ordinal < typeArgumentsSyntax.Count ? typeArgumentsSyntax[ordinal] : typeSyntax);
                diagnostics.Add(pair.UseSiteInfo, location);
            }

            diagnosticsBuilder.Free();

            if (HasDuplicateInterfaces(type, basesBeingResolved))
            {
                result = false;
                diagnostics.Add(ErrorCode.ERR_BogusType, typeSyntax.Location, type);
            }

            return result;
        }

<<<<<<< HEAD
        public static bool CheckConstraints(
            this NamedTypeSymbol type,
            CSharpCompilation currentCompilation,
            ConversionsBase conversions,
            bool includeNullability,
            Location location,
            BindingDiagnosticBag diagnostics)
=======
        public static bool CheckConstraints(this NamedTypeSymbol type, in CheckConstraintsArgs args)
>>>>>>> 37429b83
        {
            Debug.Assert(args.CurrentCompilation is object);

            if (!RequiresChecking(type))
            {
                return true;
            }

            var diagnosticsBuilder = ArrayBuilder<TypeParameterDiagnosticInfo>.GetInstance();
            ArrayBuilder<TypeParameterDiagnosticInfo> useSiteDiagnosticsBuilder = null;
<<<<<<< HEAD
            var result = CheckTypeConstraints(type, conversions, includeNullability, currentCompilation, diagnosticsBuilder, nullabilityDiagnosticsBuilderOpt: diagnosticsBuilder,
                                              ref useSiteDiagnosticsBuilder, template: new CompoundUseSiteInfo<AssemblySymbol>(diagnostics, currentCompilation.Assembly));
=======
            var result = CheckTypeConstraints(type, args.Conversions, args.CurrentCompilation, diagnosticsBuilder, nullabilityDiagnosticsBuilderOpt: args.IncludeNullability ? diagnosticsBuilder : null, ref useSiteDiagnosticsBuilder);
>>>>>>> 37429b83

            if (useSiteDiagnosticsBuilder != null)
            {
                diagnosticsBuilder.AddRange(useSiteDiagnosticsBuilder);
            }

            foreach (var pair in diagnosticsBuilder)
            {
<<<<<<< HEAD
                diagnostics.Add(pair.UseSiteInfo, location);
=======
                args.Diagnostics.Add(new CSDiagnostic(pair.DiagnosticInfo, args.Location));
>>>>>>> 37429b83
            }

            diagnosticsBuilder.Free();

            // we only check for distinct interfaces when the type is not from source, as we
            // trust that types that are from source have already been checked by the compiler
            // to prevent this from happening in the first place.
            if (!(args.CurrentCompilation != null && type.IsFromCompilation(args.CurrentCompilation)) && HasDuplicateInterfaces(type, null))
            {
                result = false;
                args.Diagnostics.Add(ErrorCode.ERR_BogusType, args.Location, type);
            }

            return result;
        }

        // C# does not let you declare a type in which it would be possible for distinct base interfaces
        // to unify under some instantiations.  But such ill-formed classes can come in through
        // metadata and be instantiated in C#.  We check to see if that's happened.
        private static bool HasDuplicateInterfaces(NamedTypeSymbol type, ConsList<TypeSymbol> basesBeingResolved)
        {
            // PERF: avoid instantiating all interfaces here
            //       Ex: if class implements just IEnumerable<> and IComparable<> it cannot have conflicting implementations
            var array = type.OriginalDefinition.InterfacesNoUseSiteDiagnostics(basesBeingResolved);

            switch (array.Length)
            {
                case 0:
                case 1:
                    // less than 2 interfaces
                    return false;

                case 2:
                    if ((object)array[0].OriginalDefinition == array[1].OriginalDefinition)
                    {
                        break;
                    }

                    // two unrelated interfaces 
                    return false;

                default:
                    var set = PooledHashSet<object>.GetInstance();
                    foreach (var i in array)
                    {
                        if (!set.Add(i.OriginalDefinition))
                        {
                            set.Free();
                            goto hasRelatedInterfaces;
                        }
                    }

                    // all interfaces are unrelated
                    set.Free();
                    return false;
            }

// very rare case. 
// some implemented interfaces are related
// will have to instantiate interfaces and check
hasRelatedInterfaces:
            return type.InterfacesNoUseSiteDiagnostics(basesBeingResolved).HasDuplicates(Symbols.SymbolEqualityComparer.IgnoringDynamicTupleNamesAndNullability);
        }

        public static bool CheckConstraints(
            this MethodSymbol method,
            ConversionsBase conversions,
            SyntaxNode syntaxNode,
            CSharpCompilation currentCompilation,
            BindingDiagnosticBag diagnostics)
        {
            if (!RequiresChecking(method))
            {
                return true;
            }

            var diagnosticsBuilder = ArrayBuilder<TypeParameterDiagnosticInfo>.GetInstance();
            ArrayBuilder<TypeParameterDiagnosticInfo> useSiteDiagnosticsBuilder = null;
<<<<<<< HEAD
            var result = CheckMethodConstraints(method, conversions, includeNullability: false, currentCompilation, diagnosticsBuilder, nullabilityDiagnosticsBuilderOpt: null,
                                                ref useSiteDiagnosticsBuilder, template: new CompoundUseSiteInfo<AssemblySymbol>(diagnostics, currentCompilation.Assembly));
=======
            var result = CheckMethodConstraints(method, conversions, currentCompilation, diagnosticsBuilder, nullabilityDiagnosticsBuilderOpt: null, ref useSiteDiagnosticsBuilder);
>>>>>>> 37429b83

            if (useSiteDiagnosticsBuilder != null)
            {
                diagnosticsBuilder.AddRange(useSiteDiagnosticsBuilder);
            }

            foreach (var pair in diagnosticsBuilder)
            {
                var location = new SourceLocation(syntaxNode);
                diagnostics.Add(pair.UseSiteInfo, location);
            }

            diagnosticsBuilder.Free();
            return result;
        }

        public static bool CheckConstraints(
            this MethodSymbol method,
            ConversionsBase conversions,
            Location location,
            CSharpCompilation currentCompilation,
            BindingDiagnosticBag diagnostics)
        {
            if (!RequiresChecking(method))
            {
                return true;
            }

            var diagnosticsBuilder = ArrayBuilder<TypeParameterDiagnosticInfo>.GetInstance();
            ArrayBuilder<TypeParameterDiagnosticInfo> useSiteDiagnosticsBuilder = null;
<<<<<<< HEAD
            var result = CheckMethodConstraints(method, conversions, includeNullability: false, currentCompilation, diagnosticsBuilder, nullabilityDiagnosticsBuilderOpt: null,
                                                ref useSiteDiagnosticsBuilder, template: new CompoundUseSiteInfo<AssemblySymbol>(diagnostics, currentCompilation.Assembly));
=======
            var result = CheckMethodConstraints(method, conversions, currentCompilation, diagnosticsBuilder, nullabilityDiagnosticsBuilderOpt: null, ref useSiteDiagnosticsBuilder);
>>>>>>> 37429b83

            if (useSiteDiagnosticsBuilder != null)
            {
                diagnosticsBuilder.AddRange(useSiteDiagnosticsBuilder);
            }

            foreach (var pair in diagnosticsBuilder)
            {
                diagnostics.Add(pair.UseSiteInfo, location);
            }

            diagnosticsBuilder.Free();
            return result;
        }

        private static bool CheckTypeConstraints(
            NamedTypeSymbol type,
            ConversionsBase conversions,
            CSharpCompilation currentCompilation,
            ArrayBuilder<TypeParameterDiagnosticInfo> diagnosticsBuilder,
            ArrayBuilder<TypeParameterDiagnosticInfo> nullabilityDiagnosticsBuilderOpt,
            ref ArrayBuilder<TypeParameterDiagnosticInfo> useSiteDiagnosticsBuilder,
            CompoundUseSiteInfo<AssemblySymbol> template)
        {
            return CheckConstraints(
                type,
                conversions,
                type.TypeSubstitution,
                type.OriginalDefinition.TypeParameters,
                type.TypeArgumentsWithAnnotationsNoUseSiteDiagnostics,
                currentCompilation,
                diagnosticsBuilder,
                nullabilityDiagnosticsBuilderOpt,
                ref useSiteDiagnosticsBuilder,
                template);
        }

        public static bool CheckMethodConstraints(
            MethodSymbol method,
            ConversionsBase conversions,
            CSharpCompilation currentCompilation,
            ArrayBuilder<TypeParameterDiagnosticInfo> diagnosticsBuilder,
            ArrayBuilder<TypeParameterDiagnosticInfo> nullabilityDiagnosticsBuilderOpt,
            ref ArrayBuilder<TypeParameterDiagnosticInfo> useSiteDiagnosticsBuilder,
            CompoundUseSiteInfo<AssemblySymbol> template,
            BitVector skipParameters = default(BitVector))
        {
            return CheckConstraints(
                method,
                conversions,
                method.TypeSubstitution,
                ((MethodSymbol)method.OriginalDefinition).TypeParameters,
                method.TypeArgumentsWithAnnotations,
                currentCompilation,
                diagnosticsBuilder,
                nullabilityDiagnosticsBuilderOpt,
                ref useSiteDiagnosticsBuilder,
                template,
                skipParameters);
        }

        /// <summary>
        /// Check type parameter constraints for the containing type or method symbol.
        /// </summary>
        /// <param name="containingSymbol">The generic type or method.</param>
        /// <param name="conversions">Conversions instance.</param>
        /// <param name="substitution">The map from type parameters to type arguments.</param>
        /// <param name="typeParameters">Containing symbol type parameters.</param>
        /// <param name="typeArguments">Containing symbol type arguments.</param>
        /// <param name="currentCompilation">Used to check availability of unmanaged constraint, and improves error message detail.</param>
        /// <param name="diagnosticsBuilder">Diagnostics.</param>
        /// <param name="nullabilityDiagnosticsBuilderOpt">Nullability warnings.</param>
        /// <param name="skipParameters">Parameters to skip.</param>
        /// <param name="useSiteDiagnosticsBuilder"/>
        /// <param name="ignoreTypeConstraintsDependentOnTypeParametersOpt">If an original form of a type constraint 
        /// depends on a type parameter from this set, do not verify this type constraint.</param>
        /// <returns>True if the constraints were satisfied, false otherwise.</returns>
        public static bool CheckConstraints(
            this Symbol containingSymbol,
            ConversionsBase conversions,
            TypeMap substitution,
            ImmutableArray<TypeParameterSymbol> typeParameters,
            ImmutableArray<TypeWithAnnotations> typeArguments,
            CSharpCompilation currentCompilation,
            ArrayBuilder<TypeParameterDiagnosticInfo> diagnosticsBuilder,
            ArrayBuilder<TypeParameterDiagnosticInfo> nullabilityDiagnosticsBuilderOpt,
            ref ArrayBuilder<TypeParameterDiagnosticInfo> useSiteDiagnosticsBuilder,
            CompoundUseSiteInfo<AssemblySymbol> template,
            BitVector skipParameters = default(BitVector),
            HashSet<TypeParameterSymbol> ignoreTypeConstraintsDependentOnTypeParametersOpt = null)
        {
            Debug.Assert(typeParameters.Length == typeArguments.Length);
            Debug.Assert(typeParameters.Length > 0);
            Debug.Assert(!conversions.IncludeNullability || (nullabilityDiagnosticsBuilderOpt != null));

            int n = typeParameters.Length;
            bool succeeded = true;

            for (int i = 0; i < n; i++)
            {
                if (skipParameters[i])
                {
                    continue;
                }

                var typeArgument = typeArguments[i];
                var typeParameter = typeParameters[i];

<<<<<<< HEAD
                if (!CheckConstraints(containingSymbol, conversions, includeNullability, substitution, typeParameter, typeArgument, currentCompilation, diagnosticsBuilder, nullabilityDiagnosticsBuilderOpt,
                                      ref useSiteDiagnosticsBuilder, template,
=======
                if (!CheckConstraints(containingSymbol, conversions, substitution, typeParameter, typeArgument, currentCompilation, diagnosticsBuilder, nullabilityDiagnosticsBuilderOpt, ref useSiteDiagnosticsBuilder,
>>>>>>> 37429b83
                                      ignoreTypeConstraintsDependentOnTypeParametersOpt))
                {
                    succeeded = false;
                }
            }

            return succeeded;
        }

        // See TypeBind::CheckSingleConstraint.
        private static bool CheckConstraints(
            Symbol containingSymbol,
            ConversionsBase conversions,
            TypeMap substitution,
            TypeParameterSymbol typeParameter,
            TypeWithAnnotations typeArgument,
            CSharpCompilation currentCompilation,
            ArrayBuilder<TypeParameterDiagnosticInfo> diagnosticsBuilder,
            ArrayBuilder<TypeParameterDiagnosticInfo> nullabilityDiagnosticsBuilderOpt,
            ref ArrayBuilder<TypeParameterDiagnosticInfo> useSiteDiagnosticsBuilder,
            CompoundUseSiteInfo<AssemblySymbol> template,
            HashSet<TypeParameterSymbol> ignoreTypeConstraintsDependentOnTypeParametersOpt)
        {
            Debug.Assert(substitution != null);

            // The type parameters must be original definitions of type parameters from the containing symbol.
            Debug.Assert(ReferenceEquals(typeParameter.ContainingSymbol, containingSymbol.OriginalDefinition));

            if (typeArgument.Type.IsErrorType())
            {
                return true;
            }

            if (typeArgument.Type.IsPointerType() || typeArgument.IsRestrictedType() || typeArgument.IsVoidType())
            {
                // "The type '{0}' may not be used as a type argument"
                diagnosticsBuilder.Add(new TypeParameterDiagnosticInfo(typeParameter, new UseSiteInfo<AssemblySymbol>(new CSDiagnosticInfo(ErrorCode.ERR_BadTypeArgument, typeArgument.Type))));
                return false;
            }

            if (typeArgument.IsStatic)
            {
                // "'{0}': static types cannot be used as type arguments"
                diagnosticsBuilder.Add(new TypeParameterDiagnosticInfo(typeParameter, new UseSiteInfo<AssemblySymbol>(new CSDiagnosticInfo(ErrorCode.ERR_GenericArgIsStaticClass, typeArgument.Type))));
                return false;
            }

<<<<<<< HEAD
            if (includeNullability && typeParameter.HasNotNullConstraint && typeArgument.GetValueNullableAnnotation().IsAnnotated() && !typeArgument.Type.IsNonNullableValueType())
            {
                var diagnostic = new CSDiagnosticInfo(ErrorCode.WRN_NullabilityMismatchInTypeParameterNotNullConstraint, containingSymbol.ConstructedFrom(), typeParameter, typeArgument);
                nullabilityDiagnosticsBuilderOpt.Add(new TypeParameterDiagnosticInfo(typeParameter, new UseSiteInfo<AssemblySymbol>(diagnostic)));
            }

=======
>>>>>>> 37429b83
            if (typeParameter.HasReferenceTypeConstraint)
            {
                if (!typeArgument.Type.IsReferenceType)
                {
                    // "The type '{2}' must be a reference type in order to use it as parameter '{1}' in the generic type or method '{0}'"
                    diagnosticsBuilder.Add(new TypeParameterDiagnosticInfo(typeParameter, new UseSiteInfo<AssemblySymbol>(new CSDiagnosticInfo(ErrorCode.ERR_RefConstraintNotSatisfied, containingSymbol.ConstructedFrom(), typeParameter, typeArgument.Type))));
                    return false;
                }
<<<<<<< HEAD

                if (includeNullability && nullabilityDiagnosticsBuilderOpt != null &&
                    typeParameter.ReferenceTypeConstraintIsNullable == false &&
                    typeArgument.GetValueNullableAnnotation().IsAnnotated())
                {
                    var diagnostic = new CSDiagnosticInfo(ErrorCode.WRN_NullabilityMismatchInTypeParameterReferenceTypeConstraint, containingSymbol.ConstructedFrom(), typeParameter, typeArgument);
                    nullabilityDiagnosticsBuilderOpt.Add(new TypeParameterDiagnosticInfo(typeParameter, new UseSiteInfo<AssemblySymbol>(diagnostic)));
                }
=======
>>>>>>> 37429b83
            }

            checkNullability(containingSymbol, typeParameter, typeArgument, nullabilityDiagnosticsBuilderOpt);

            if (typeParameter.HasUnmanagedTypeConstraint)
            {
                var managedKind = typeArgument.Type.ManagedKind;
                if (managedKind == ManagedKind.Managed || !typeArgument.Type.IsNonNullableValueType())
                {
                    // "The type '{2}' must be a non-nullable value type, along with all fields at any level of nesting, in order to use it as parameter '{1}' in the generic type or method '{0}'"
                    diagnosticsBuilder.Add(new TypeParameterDiagnosticInfo(typeParameter, new UseSiteInfo<AssemblySymbol>(new CSDiagnosticInfo(ErrorCode.ERR_UnmanagedConstraintNotSatisfied, containingSymbol.ConstructedFrom(), typeParameter, typeArgument.Type))));
                    return false;
                }
                else if (managedKind == ManagedKind.UnmanagedWithGenerics)
                {
                    // When there is no compilation, we are being invoked through the API IMethodSymbol.ReduceExtensionMethod(...).
                    // In that case we consider the unmanaged constraint to be satisfied as if we were compiling with the latest
                    // language version.  The net effect of this is that in some IDE scenarios completion might consider an
                    // extension method to be applicable, but then when you try to use it the IDE tells you to upgrade your language version.
                    if (!(currentCompilation is null))
                    {
                        var csDiagnosticInfo = MessageID.IDS_FeatureUnmanagedConstructedTypes.GetFeatureAvailabilityDiagnosticInfo(currentCompilation);
                        if (csDiagnosticInfo != null)
                        {
<<<<<<< HEAD
                            var typeParameterDiagnosticInfo = new TypeParameterDiagnosticInfo(typeParameter, new UseSiteInfo<AssemblySymbol>(csDiagnosticInfo));
                            diagnosticsBuilder.Add(typeParameterDiagnosticInfo);
=======
                            diagnosticsBuilder.Add(new TypeParameterDiagnosticInfo(typeParameter, csDiagnosticInfo));
>>>>>>> 37429b83
                            return false;
                        }
                    }
                }
            }

            if (typeParameter.HasValueTypeConstraint && !typeArgument.Type.IsNonNullableValueType())
            {
                // "The type '{2}' must be a non-nullable value type in order to use it as parameter '{1}' in the generic type or method '{0}'"
                diagnosticsBuilder.Add(new TypeParameterDiagnosticInfo(typeParameter, new UseSiteInfo<AssemblySymbol>(new CSDiagnosticInfo(ErrorCode.ERR_ValConstraintNotSatisfied, containingSymbol.ConstructedFrom(), typeParameter, typeArgument.Type))));
                return false;
            }

            // The type parameters for a constructed type/method are the type parameters of
            // the ConstructedFrom type/method, so the constraint types are not substituted.
            // For instance with "class C<T, U> where T : U", the type parameter for T in "C<object, int>"
            // has constraint "U", not "int". We need to substitute the constraints from the
            // original definition of the type parameters using the map from the constructed symbol.
            var constraintTypes = ArrayBuilder<TypeWithAnnotations>.GetInstance();
<<<<<<< HEAD
            var useSiteInfo = new CompoundUseSiteInfo<AssemblySymbol>(template);
            substitution.SubstituteConstraintTypesDistinctWithoutModifiers(typeParameter, typeParameter.ConstraintTypesWithDefinitionUseSiteDiagnostics(ref useSiteInfo), constraintTypes,
                                                                 ignoreTypeConstraintsDependentOnTypeParametersOpt);

=======
            HashSet<DiagnosticInfo> useSiteDiagnostics = null;
            substitution.SubstituteConstraintTypesDistinctWithoutModifiers(typeParameter, typeParameter.ConstraintTypesWithDefinitionUseSiteDiagnostics(ref useSiteDiagnostics), constraintTypes,
                ignoreTypeConstraintsDependentOnTypeParametersOpt);
>>>>>>> 37429b83
            bool hasError = false;

            foreach (var constraintType in constraintTypes)
            {
<<<<<<< HEAD
                if (SatisfiesConstraintType(conversions.WithNullability(false), typeArgument, constraintType, ref useSiteInfo))
=======
                checkConstraintType(containingSymbol, conversions, typeParameter, typeArgument, currentCompilation, diagnosticsBuilder, nullabilityDiagnosticsBuilderOpt, ref useSiteDiagnostics, constraintType, ref hasError);
            }
            constraintTypes.Free();

            if (AppendUseSiteDiagnostics(useSiteDiagnostics, typeParameter, ref useSiteDiagnosticsBuilder))
            {
                hasError = true;
            }

            // Check the constructor constraint.
            if (typeParameter.HasConstructorConstraint && !SatisfiesConstructorConstraint(typeArgument.Type))
            {
                // "'{2}' must be a non-abstract type with a public parameterless constructor in order to use it as parameter '{1}' in the generic type or method '{0}'"
                diagnosticsBuilder.Add(new TypeParameterDiagnosticInfo(typeParameter, new CSDiagnosticInfo(ErrorCode.ERR_NewConstraintNotSatisfied, containingSymbol.ConstructedFrom(), typeParameter, typeArgument.Type)));
                return false;
            }

            return !hasError;

            static void checkNullability(
                Symbol containingSymbol,
                TypeParameterSymbol typeParameter,
                TypeWithAnnotations typeArgument,
                ArrayBuilder<TypeParameterDiagnosticInfo> nullabilityDiagnosticsBuilderOpt)
            {
                if (nullabilityDiagnosticsBuilderOpt != null)
                {
                    if (typeParameter.HasNotNullConstraint && typeArgument.GetValueNullableAnnotation().IsAnnotated() && !typeArgument.Type.IsNonNullableValueType())
                    {
                        nullabilityDiagnosticsBuilderOpt.Add(new TypeParameterDiagnosticInfo(typeParameter, new CSDiagnosticInfo(ErrorCode.WRN_NullabilityMismatchInTypeParameterNotNullConstraint, containingSymbol.ConstructedFrom(), typeParameter, typeArgument)));
                    }

                    if (typeParameter.HasReferenceTypeConstraint &&
                        typeParameter.ReferenceTypeConstraintIsNullable == false &&
                        typeArgument.GetValueNullableAnnotation().IsAnnotated())
                    {
                        nullabilityDiagnosticsBuilderOpt.Add(new TypeParameterDiagnosticInfo(typeParameter, new CSDiagnosticInfo(ErrorCode.WRN_NullabilityMismatchInTypeParameterReferenceTypeConstraint, containingSymbol.ConstructedFrom(), typeParameter, typeArgument)));
                    }
                }
            }

            static void checkConstraintType(
                Symbol containingSymbol,
                ConversionsBase conversions,
                TypeParameterSymbol typeParameter,
                TypeWithAnnotations typeArgument,
                CSharpCompilation currentCompilation,
                ArrayBuilder<TypeParameterDiagnosticInfo> diagnosticsBuilder,
                ArrayBuilder<TypeParameterDiagnosticInfo> nullabilityDiagnosticsBuilderOpt,
                ref HashSet<DiagnosticInfo> useSiteDiagnostics,
                TypeWithAnnotations constraintType,
                ref bool hasError)
            {
                if (SatisfiesConstraintType(conversions.WithNullability(false), typeArgument, constraintType, ref useSiteDiagnostics))
>>>>>>> 37429b83
                {
                    if (nullabilityDiagnosticsBuilderOpt != null)
                    {
                        if (!SatisfiesConstraintType(conversions.WithNullability(true), typeArgument, constraintType, ref useSiteInfo) ||
                            (typeArgument.GetValueNullableAnnotation().IsAnnotated() && !typeArgument.Type.IsNonNullableValueType() &&
                             TypeParameterSymbol.IsNotNullableFromConstraintType(constraintType, out _) == true))
                        {
<<<<<<< HEAD
                            var diagnostic = new CSDiagnosticInfo(ErrorCode.WRN_NullabilityMismatchInTypeParameterConstraint, containingSymbol.ConstructedFrom(), constraintType, typeParameter, typeArgument);
                            nullabilityDiagnosticsBuilderOpt.Add(new TypeParameterDiagnosticInfo(typeParameter, new UseSiteInfo<AssemblySymbol>(diagnostic)));
=======
                            nullabilityDiagnosticsBuilderOpt.Add(new TypeParameterDiagnosticInfo(typeParameter, new CSDiagnosticInfo(ErrorCode.WRN_NullabilityMismatchInTypeParameterConstraint, containingSymbol.ConstructedFrom(), constraintType, typeParameter, typeArgument)));
>>>>>>> 37429b83
                        }
                    }
                    return;
                }

                ErrorCode errorCode;
                if (typeArgument.Type.IsReferenceType)
                {
                    errorCode = ErrorCode.ERR_GenericConstraintNotSatisfiedRefType;
                }
                else if (typeArgument.IsNullableType())
                {
                    errorCode = constraintType.Type.IsInterfaceType() ? ErrorCode.ERR_GenericConstraintNotSatisfiedNullableInterface : ErrorCode.ERR_GenericConstraintNotSatisfiedNullableEnum;
                }
                else if (typeArgument.TypeKind == TypeKind.TypeParameter)
                {
                    errorCode = ErrorCode.ERR_GenericConstraintNotSatisfiedTyVar;
                }
                else
                {
                    errorCode = ErrorCode.ERR_GenericConstraintNotSatisfiedValType;
                }

                SymbolDistinguisher distinguisher = new SymbolDistinguisher(currentCompilation, constraintType.Type, typeArgument.Type);
                diagnosticsBuilder.Add(new TypeParameterDiagnosticInfo(typeParameter, new UseSiteInfo<AssemblySymbol>(new CSDiagnosticInfo(errorCode, containingSymbol.ConstructedFrom(), distinguisher.First, typeParameter, distinguisher.Second))));
                hasError = true;
            }
<<<<<<< HEAD

            if (AppendUseSiteDiagnostics(useSiteInfo, typeParameter, ref useSiteDiagnosticsBuilder))
            {
                hasError = true;
            }

            constraintTypes.Free();

            // Check the constructor constraint.
            if (typeParameter.HasConstructorConstraint && !SatisfiesConstructorConstraint(typeArgument.Type))
            {
                // "'{2}' must be a non-abstract type with a public parameterless constructor in order to use it as parameter '{1}' in the generic type or method '{0}'"
                diagnosticsBuilder.Add(new TypeParameterDiagnosticInfo(typeParameter, new UseSiteInfo<AssemblySymbol>(new CSDiagnosticInfo(ErrorCode.ERR_NewConstraintNotSatisfied, containingSymbol.ConstructedFrom(), typeParameter, typeArgument.Type))));
                return false;
            }

            return !hasError;
=======
>>>>>>> 37429b83
        }

        private static bool AppendUseSiteDiagnostics(
            CompoundUseSiteInfo<AssemblySymbol> useSiteInfo,
            TypeParameterSymbol typeParameter,
            ref ArrayBuilder<TypeParameterDiagnosticInfo> useSiteDiagnosticsBuilder)
        {
            if (!(useSiteInfo.AccumulatesDiagnostics && useSiteInfo.HasErrors) && useSiteInfo.AccumulatesDependencies && !useSiteInfo.Dependencies.IsNullOrEmpty())
            {
                ensureUseSiteDiagnosticsBuilder(ref useSiteDiagnosticsBuilder).Add(new TypeParameterDiagnosticInfo(typeParameter,
                                                                              useSiteInfo.Dependencies.Count == 1 ?
                                                                                  new UseSiteInfo<AssemblySymbol>(useSiteInfo.Dependencies.Single()) :
                                                                                  new UseSiteInfo<AssemblySymbol>(useSiteInfo.Dependencies.ToImmutableHashSet())));
            }

            if (!useSiteInfo.AccumulatesDiagnostics)
            {
                return false;
            }

            var useSiteDiagnostics = useSiteInfo.Diagnostics;
            if (useSiteDiagnostics.IsNullOrEmpty())
            {
                return false;
            }

            ensureUseSiteDiagnosticsBuilder(ref useSiteDiagnosticsBuilder);

            bool hasErrors = false;

            foreach (var info in useSiteDiagnostics)
            {
                if (info.Severity == DiagnosticSeverity.Error)
                {
                    hasErrors = true;
                }

                useSiteDiagnosticsBuilder.Add(new TypeParameterDiagnosticInfo(typeParameter, new UseSiteInfo<AssemblySymbol>(info)));
            }

            return hasErrors;

            static ArrayBuilder<TypeParameterDiagnosticInfo> ensureUseSiteDiagnosticsBuilder(ref ArrayBuilder<TypeParameterDiagnosticInfo> useSiteDiagnosticsBuilder)
            {
                return useSiteDiagnosticsBuilder ??= new ArrayBuilder<TypeParameterDiagnosticInfo>();
            }
        }

        private static bool SatisfiesConstraintType(
            ConversionsBase conversions,
            TypeWithAnnotations typeArgument,
            TypeWithAnnotations constraintType,
            ref CompoundUseSiteInfo<AssemblySymbol> useSiteInfo)
        {
            if (constraintType.Type.IsErrorType())
            {
                return false;
            }

            // Spec 4.4.4 describes the valid conversions from
            // type argument A to constraint type C:

            // "An identity conversion (6.1.1).
            // An implicit reference conversion (6.1.6). ..."

            if (conversions.HasIdentityOrImplicitReferenceConversion(typeArgument.Type, constraintType.Type, ref useSiteInfo))
            {
                return true;
            }

            // "... A boxing conversion (6.1.7), provided that type A is a non-nullable value type. ..."
            // NOTE: we extend this to allow, for example, a conversion from Nullable<T> to object.
            if (typeArgument.Type.IsValueType &&
                conversions.HasBoxingConversion(typeArgument.Type.IsNullableType() ? ((NamedTypeSymbol)typeArgument.Type).ConstructedFrom : typeArgument.Type,
                                                constraintType.Type, ref useSiteInfo))
            {
                return true;
            }

            if (typeArgument.TypeKind == TypeKind.TypeParameter)
            {
                var typeParameter = (TypeParameterSymbol)typeArgument.Type;

                // "... An implicit reference, boxing, or type parameter conversion
                // from type parameter A to C."
                if (conversions.HasImplicitTypeParameterConversion(typeParameter, constraintType.Type, ref useSiteInfo))
                {
                    return true;
                }

                // TypeBind::SatisfiesBound allows cases where one of the
                // type parameter constraints satisfies the constraint.
                foreach (var typeArgumentConstraint in typeParameter.ConstraintTypesWithDefinitionUseSiteDiagnostics(ref useSiteInfo))
                {
                    if (SatisfiesConstraintType(conversions, typeArgumentConstraint, constraintType, ref useSiteInfo))
                    {
                        return true;
                    }
                }
            }

            return false;
        }

        private static bool IsReferenceType(TypeParameterSymbol typeParameter, ImmutableArray<TypeWithAnnotations> constraintTypes)
        {
            return typeParameter.HasReferenceTypeConstraint || TypeParameterSymbol.IsReferenceTypeFromConstraintTypes(constraintTypes);
        }

        private static bool IsValueType(TypeParameterSymbol typeParameter, ImmutableArray<TypeWithAnnotations> constraintTypes)
        {
            return typeParameter.HasValueTypeConstraint || TypeParameterSymbol.IsValueTypeFromConstraintTypes(constraintTypes);
        }

        private static TypeParameterDiagnosticInfo GenerateConflictingConstraintsError(TypeParameterSymbol typeParameter, TypeSymbol deducedBase, bool classConflict)
        {
            // "Type parameter '{0}' inherits conflicting constraints '{1}' and '{2}'"
            return new TypeParameterDiagnosticInfo(typeParameter, new UseSiteInfo<AssemblySymbol>(new CSDiagnosticInfo(ErrorCode.ERR_BaseConstraintConflict, typeParameter, deducedBase, classConflict ? "class" : "struct")));
        }

        private static void AddInterfaces(ArrayBuilder<NamedTypeSymbol> builder, ImmutableArray<NamedTypeSymbol> interfaces)
        {
            foreach (var @interface in interfaces)
            {
                AddInterface(builder, @interface);
            }
        }

        private static void AddInterface(ArrayBuilder<NamedTypeSymbol> builder, NamedTypeSymbol @interface)
        {
            if (!builder.Contains(@interface))
            {
                builder.Add(@interface);
            }
        }

        private static bool SatisfiesConstructorConstraint(TypeSymbol typeArgument)
        {
            switch (typeArgument.TypeKind)
            {
                case TypeKind.Struct:
                case TypeKind.Enum:
                case TypeKind.Dynamic:
                    return true;

                case TypeKind.Class:
                    return HasPublicParameterlessConstructor((NamedTypeSymbol)typeArgument) && !typeArgument.IsAbstract;

                case TypeKind.TypeParameter:
                    {
                        var typeParameter = (TypeParameterSymbol)typeArgument;
                        return typeParameter.HasConstructorConstraint || typeParameter.IsValueType;
                    }

                case TypeKind.Submission:
                    // submission can't be used as type argument
                    throw ExceptionUtilities.UnexpectedValue(typeArgument.TypeKind);

                default:
                    return false;
            }
        }

        /// <summary>
        /// Return true if the class type has a public parameterless constructor.
        /// </summary>
        private static bool HasPublicParameterlessConstructor(NamedTypeSymbol type)
        {
            Debug.Assert(type.TypeKind == TypeKind.Class);
            foreach (var constructor in type.InstanceConstructors)
            {
                if (constructor.ParameterCount == 0)
                {
                    return constructor.DeclaredAccessibility == Accessibility.Public;
                }
            }
            return false;
        }

        /// <summary>
        /// Returns true if type a is encompassed by type b (spec 6.4.3),
        /// and returns false otherwise.
        /// </summary>
        private static bool IsEncompassedBy(ConversionsBase conversions, TypeSymbol a, TypeSymbol b, ref CompoundUseSiteInfo<AssemblySymbol> useSiteInfo)
        {
            Debug.Assert(IsValidEncompassedByArgument(a));
            Debug.Assert(IsValidEncompassedByArgument(b));

            // IncludeNullability should not be used when calculating EffectiveBaseType or EffectiveInterfaceSet.
            Debug.Assert(!conversions.IncludeNullability);

            return conversions.HasIdentityOrImplicitReferenceConversion(a, b, ref useSiteInfo) || conversions.HasBoxingConversion(a, b, ref useSiteInfo);
        }

        private static bool IsValidEncompassedByArgument(TypeSymbol type)
        {
            switch (type.TypeKind)
            {
                case TypeKind.Array:
                case TypeKind.Class:
                case TypeKind.Delegate:
                case TypeKind.Enum:
                case TypeKind.Struct:
                    return true;
                default:
                    return false;
            }
        }

        public static bool RequiresChecking(NamedTypeSymbol type)
        {
            if (type.Arity == 0)
            {
                return false;
            }

            // If type is the original definition, there is no need
            // to check constraints. In the following for instance:
            // class A<T> where T : struct
            // {
            //     A<T> F;
            // }
            if (ReferenceEquals(type.OriginalDefinition, type))
            {
                return false;
            }

            Debug.Assert(!type.ConstructedFrom.Equals(type, TypeCompareKind.ConsiderEverything));
            return true;
        }

        public static bool RequiresChecking(MethodSymbol method)
        {
            if (!method.IsGenericMethod)
            {
                return false;
            }

            // If method is the original definition, there is no need
            // to check constraints. In the following for instance:
            // void M<T>() where T : class
            // {
            //     M<T>();
            // }
            if (ReferenceEquals(method.OriginalDefinition, method))
            {
                return false;
            }

            Debug.Assert(method.ConstructedFrom != method);
            return true;
        }

        [Conditional("DEBUG")]
        private static void CheckEffectiveAndDeducedBaseTypes(ConversionsBase conversions, TypeSymbol effectiveBase, TypeSymbol deducedBase)
        {
            Debug.Assert((object)deducedBase != null);
            Debug.Assert((object)effectiveBase != null);
            var discardedUseSiteInfo = CompoundUseSiteInfo<AssemblySymbol>.Discarded;
            Debug.Assert(deducedBase.IsErrorType() ||
                effectiveBase.IsErrorType() ||
                conversions.HasIdentityOrImplicitReferenceConversion(deducedBase, effectiveBase, ref discardedUseSiteInfo) ||
                conversions.HasBoxingConversion(deducedBase, effectiveBase, ref discardedUseSiteInfo));
        }

        internal static TypeWithAnnotations ConstraintWithMostSignificantNullability(TypeWithAnnotations type1, TypeWithAnnotations type2)
        {
            switch (type2.NullableAnnotation)
            {
                case NullableAnnotation.Annotated:
                    return type1;
                case NullableAnnotation.NotAnnotated:
                    return type2;
                case NullableAnnotation.Oblivious:
                    if (type1.NullableAnnotation.IsNotAnnotated())
                    {
                        return type1;
                    }

                    return type2;
                default:
                    throw ExceptionUtilities.UnexpectedValue(type2.NullableAnnotation);
            }
        }

        internal static bool IsObjectConstraint(TypeWithAnnotations type, ref TypeWithAnnotations bestObjectConstraint)
        {
            if (type.SpecialType == SpecialType.System_Object)
            {
                switch (type.NullableAnnotation)
                {
                    case NullableAnnotation.Annotated:
                        break;
                    default:
                        if (!bestObjectConstraint.HasType)
                        {
                            bestObjectConstraint = type;
                        }
                        else
                        {
                            bestObjectConstraint = ConstraintWithMostSignificantNullability(bestObjectConstraint, type);
                        }
                        break;
                }

                return true;
            }

            return false;
        }

        internal static bool IsObjectConstraintSignificant(bool? isNotNullable, TypeWithAnnotations objectConstraint)
        {
            switch (isNotNullable)
            {
                case true:
                    return false;
                case null:
                    if (objectConstraint.NullableAnnotation.IsOblivious())
                    {
                        return false;
                    }

                    break;
            }

            return true;
        }
    }
}<|MERGE_RESOLUTION|>--- conflicted
+++ resolved
@@ -9,11 +9,7 @@
 using Microsoft.CodeAnalysis.CSharp.Syntax;
 using Microsoft.CodeAnalysis.PooledObjects;
 using Roslyn.Utilities;
-<<<<<<< HEAD
-using Microsoft.CodeAnalysis.Collections;
 using System.Linq;
-=======
->>>>>>> 37429b83
 
 namespace Microsoft.CodeAnalysis.CSharp.Symbols
 {
@@ -395,17 +391,7 @@
             return ok;
         }
 
-<<<<<<< HEAD
-        public static void CheckAllConstraints(
-            this TypeSymbol type,
-            CSharpCompilation compilation,
-            ConversionsBase conversions,
-            bool includeNullability,
-            Location location,
-            BindingDiagnosticBag diagnostics)
-=======
         public static void CheckAllConstraints(this TypeSymbol type, CheckConstraintsArgs args)
->>>>>>> 37429b83
         {
             type.VisitType(s_checkConstraintsSingleTypeFunc, args);
         }
@@ -418,16 +404,12 @@
             public readonly Location Location;
             public readonly BindingDiagnosticBag Diagnostics;
 
-<<<<<<< HEAD
-            public CheckConstraintsArgs(CSharpCompilation currentCompilation, ConversionsBase conversions, bool includeNullability, Location location, BindingDiagnosticBag diagnostics)
-=======
             public CheckConstraintsArgs(CSharpCompilation currentCompilation, ConversionsBase conversions, Location location, DiagnosticBag diagnostics) :
                 this(currentCompilation, conversions, currentCompilation.IsFeatureEnabled(MessageID.IDS_FeatureNullableReferenceTypes), location, diagnostics)
             {
             }
 
-            public CheckConstraintsArgs(CSharpCompilation currentCompilation, ConversionsBase conversions, bool includeNullability, Location location, DiagnosticBag diagnostics)
->>>>>>> 37429b83
+            public CheckConstraintsArgs(CSharpCompilation currentCompilation, ConversionsBase conversions, bool includeNullability, Location location, BindingDiagnosticBag diagnostics)
             {
                 this.CurrentCompilation = currentCompilation;
                 this.Conversions = conversions;
@@ -481,18 +463,14 @@
             foreach (var underlyingTuple in underlyingTupleTypeChain)
             {
                 ArrayBuilder<TypeParameterDiagnosticInfo> useSiteDiagnosticsBuilder = null;
-<<<<<<< HEAD
-                CheckTypeConstraints(underlyingTuple, conversions, includeNullability, currentCompilation, diagnosticsBuilder, nullabilityDiagnosticsBuilderOpt: nullabilityDiagnosticsBuilder,
-                                     ref useSiteDiagnosticsBuilder, template: new CompoundUseSiteInfo<AssemblySymbol>(diagnosticsOpt, currentCompilation.Assembly));
-=======
                 CheckTypeConstraints(
                     underlyingTuple,
                     conversions,
                     currentCompilation,
                     diagnosticsBuilder,
                     nullabilityDiagnosticsBuilderOpt: (nullabilityDiagnosticsOpt is null) ? null : nullabilityDiagnosticsBuilder,
-                    ref useSiteDiagnosticsBuilder);
->>>>>>> 37429b83
+                    ref useSiteDiagnosticsBuilder,
+                    template: new CompoundUseSiteInfo<AssemblySymbol>(diagnosticsOpt, currentCompilation.Assembly));
 
                 if (useSiteDiagnosticsBuilder != null)
                 {
@@ -550,12 +528,8 @@
 
             var diagnosticsBuilder = ArrayBuilder<TypeParameterDiagnosticInfo>.GetInstance();
             ArrayBuilder<TypeParameterDiagnosticInfo> useSiteDiagnosticsBuilder = null;
-<<<<<<< HEAD
-            var result = !typeSyntax.HasErrors && CheckTypeConstraints(type, conversions, includeNullability, currentCompilation, diagnosticsBuilder, nullabilityDiagnosticsBuilderOpt: diagnosticsBuilder,
+            var result = !typeSyntax.HasErrors && CheckTypeConstraints(type, conversions, currentCompilation, diagnosticsBuilder, nullabilityDiagnosticsBuilderOpt: includeNullability ? diagnosticsBuilder : null,
                                                                        ref useSiteDiagnosticsBuilder, template: new CompoundUseSiteInfo<AssemblySymbol>(diagnostics, currentCompilation.Assembly));
-=======
-            var result = !typeSyntax.HasErrors && CheckTypeConstraints(type, conversions, currentCompilation, diagnosticsBuilder, nullabilityDiagnosticsBuilderOpt: includeNullability ? diagnosticsBuilder : null, ref useSiteDiagnosticsBuilder);
->>>>>>> 37429b83
 
             if (useSiteDiagnosticsBuilder != null)
             {
@@ -580,17 +554,7 @@
             return result;
         }
 
-<<<<<<< HEAD
-        public static bool CheckConstraints(
-            this NamedTypeSymbol type,
-            CSharpCompilation currentCompilation,
-            ConversionsBase conversions,
-            bool includeNullability,
-            Location location,
-            BindingDiagnosticBag diagnostics)
-=======
         public static bool CheckConstraints(this NamedTypeSymbol type, in CheckConstraintsArgs args)
->>>>>>> 37429b83
         {
             Debug.Assert(args.CurrentCompilation is object);
 
@@ -601,12 +565,8 @@
 
             var diagnosticsBuilder = ArrayBuilder<TypeParameterDiagnosticInfo>.GetInstance();
             ArrayBuilder<TypeParameterDiagnosticInfo> useSiteDiagnosticsBuilder = null;
-<<<<<<< HEAD
-            var result = CheckTypeConstraints(type, conversions, includeNullability, currentCompilation, diagnosticsBuilder, nullabilityDiagnosticsBuilderOpt: diagnosticsBuilder,
-                                              ref useSiteDiagnosticsBuilder, template: new CompoundUseSiteInfo<AssemblySymbol>(diagnostics, currentCompilation.Assembly));
-=======
-            var result = CheckTypeConstraints(type, args.Conversions, args.CurrentCompilation, diagnosticsBuilder, nullabilityDiagnosticsBuilderOpt: args.IncludeNullability ? diagnosticsBuilder : null, ref useSiteDiagnosticsBuilder);
->>>>>>> 37429b83
+            var result = CheckTypeConstraints(type, args.Conversions, args.CurrentCompilation, diagnosticsBuilder, nullabilityDiagnosticsBuilderOpt: args.IncludeNullability ? diagnosticsBuilder : null,
+                                              ref useSiteDiagnosticsBuilder, template: new CompoundUseSiteInfo<AssemblySymbol>(diagnostics, args.CurrentCompilation.Assembly));
 
             if (useSiteDiagnosticsBuilder != null)
             {
@@ -615,11 +575,7 @@
 
             foreach (var pair in diagnosticsBuilder)
             {
-<<<<<<< HEAD
-                diagnostics.Add(pair.UseSiteInfo, location);
-=======
-                args.Diagnostics.Add(new CSDiagnostic(pair.DiagnosticInfo, args.Location));
->>>>>>> 37429b83
+                args.Diagnostics.Add(pair.UseSiteInfo, args.Location);
             }
 
             diagnosticsBuilder.Free();
@@ -698,12 +654,8 @@
 
             var diagnosticsBuilder = ArrayBuilder<TypeParameterDiagnosticInfo>.GetInstance();
             ArrayBuilder<TypeParameterDiagnosticInfo> useSiteDiagnosticsBuilder = null;
-<<<<<<< HEAD
-            var result = CheckMethodConstraints(method, conversions, includeNullability: false, currentCompilation, diagnosticsBuilder, nullabilityDiagnosticsBuilderOpt: null,
+            var result = CheckMethodConstraints(method, conversions, currentCompilation, diagnosticsBuilder, nullabilityDiagnosticsBuilderOpt: null,
                                                 ref useSiteDiagnosticsBuilder, template: new CompoundUseSiteInfo<AssemblySymbol>(diagnostics, currentCompilation.Assembly));
-=======
-            var result = CheckMethodConstraints(method, conversions, currentCompilation, diagnosticsBuilder, nullabilityDiagnosticsBuilderOpt: null, ref useSiteDiagnosticsBuilder);
->>>>>>> 37429b83
 
             if (useSiteDiagnosticsBuilder != null)
             {
@@ -734,12 +686,8 @@
 
             var diagnosticsBuilder = ArrayBuilder<TypeParameterDiagnosticInfo>.GetInstance();
             ArrayBuilder<TypeParameterDiagnosticInfo> useSiteDiagnosticsBuilder = null;
-<<<<<<< HEAD
-            var result = CheckMethodConstraints(method, conversions, includeNullability: false, currentCompilation, diagnosticsBuilder, nullabilityDiagnosticsBuilderOpt: null,
+            var result = CheckMethodConstraints(method, conversions, currentCompilation, diagnosticsBuilder, nullabilityDiagnosticsBuilderOpt: null,
                                                 ref useSiteDiagnosticsBuilder, template: new CompoundUseSiteInfo<AssemblySymbol>(diagnostics, currentCompilation.Assembly));
-=======
-            var result = CheckMethodConstraints(method, conversions, currentCompilation, diagnosticsBuilder, nullabilityDiagnosticsBuilderOpt: null, ref useSiteDiagnosticsBuilder);
->>>>>>> 37429b83
 
             if (useSiteDiagnosticsBuilder != null)
             {
@@ -848,12 +796,8 @@
                 var typeArgument = typeArguments[i];
                 var typeParameter = typeParameters[i];
 
-<<<<<<< HEAD
-                if (!CheckConstraints(containingSymbol, conversions, includeNullability, substitution, typeParameter, typeArgument, currentCompilation, diagnosticsBuilder, nullabilityDiagnosticsBuilderOpt,
+                if (!CheckConstraints(containingSymbol, conversions, substitution, typeParameter, typeArgument, currentCompilation, diagnosticsBuilder, nullabilityDiagnosticsBuilderOpt,
                                       ref useSiteDiagnosticsBuilder, template,
-=======
-                if (!CheckConstraints(containingSymbol, conversions, substitution, typeParameter, typeArgument, currentCompilation, diagnosticsBuilder, nullabilityDiagnosticsBuilderOpt, ref useSiteDiagnosticsBuilder,
->>>>>>> 37429b83
                                       ignoreTypeConstraintsDependentOnTypeParametersOpt))
                 {
                     succeeded = false;
@@ -901,15 +845,6 @@
                 return false;
             }
 
-<<<<<<< HEAD
-            if (includeNullability && typeParameter.HasNotNullConstraint && typeArgument.GetValueNullableAnnotation().IsAnnotated() && !typeArgument.Type.IsNonNullableValueType())
-            {
-                var diagnostic = new CSDiagnosticInfo(ErrorCode.WRN_NullabilityMismatchInTypeParameterNotNullConstraint, containingSymbol.ConstructedFrom(), typeParameter, typeArgument);
-                nullabilityDiagnosticsBuilderOpt.Add(new TypeParameterDiagnosticInfo(typeParameter, new UseSiteInfo<AssemblySymbol>(diagnostic)));
-            }
-
-=======
->>>>>>> 37429b83
             if (typeParameter.HasReferenceTypeConstraint)
             {
                 if (!typeArgument.Type.IsReferenceType)
@@ -918,17 +853,6 @@
                     diagnosticsBuilder.Add(new TypeParameterDiagnosticInfo(typeParameter, new UseSiteInfo<AssemblySymbol>(new CSDiagnosticInfo(ErrorCode.ERR_RefConstraintNotSatisfied, containingSymbol.ConstructedFrom(), typeParameter, typeArgument.Type))));
                     return false;
                 }
-<<<<<<< HEAD
-
-                if (includeNullability && nullabilityDiagnosticsBuilderOpt != null &&
-                    typeParameter.ReferenceTypeConstraintIsNullable == false &&
-                    typeArgument.GetValueNullableAnnotation().IsAnnotated())
-                {
-                    var diagnostic = new CSDiagnosticInfo(ErrorCode.WRN_NullabilityMismatchInTypeParameterReferenceTypeConstraint, containingSymbol.ConstructedFrom(), typeParameter, typeArgument);
-                    nullabilityDiagnosticsBuilderOpt.Add(new TypeParameterDiagnosticInfo(typeParameter, new UseSiteInfo<AssemblySymbol>(diagnostic)));
-                }
-=======
->>>>>>> 37429b83
             }
 
             checkNullability(containingSymbol, typeParameter, typeArgument, nullabilityDiagnosticsBuilderOpt);
@@ -953,12 +877,7 @@
                         var csDiagnosticInfo = MessageID.IDS_FeatureUnmanagedConstructedTypes.GetFeatureAvailabilityDiagnosticInfo(currentCompilation);
                         if (csDiagnosticInfo != null)
                         {
-<<<<<<< HEAD
-                            var typeParameterDiagnosticInfo = new TypeParameterDiagnosticInfo(typeParameter, new UseSiteInfo<AssemblySymbol>(csDiagnosticInfo));
-                            diagnosticsBuilder.Add(typeParameterDiagnosticInfo);
-=======
-                            diagnosticsBuilder.Add(new TypeParameterDiagnosticInfo(typeParameter, csDiagnosticInfo));
->>>>>>> 37429b83
+                            diagnosticsBuilder.Add(new TypeParameterDiagnosticInfo(typeParameter, new UseSiteInfo<AssemblySymbol>(csDiagnosticInfo)));
                             return false;
                         }
                     }
@@ -978,23 +897,13 @@
             // has constraint "U", not "int". We need to substitute the constraints from the
             // original definition of the type parameters using the map from the constructed symbol.
             var constraintTypes = ArrayBuilder<TypeWithAnnotations>.GetInstance();
-<<<<<<< HEAD
             var useSiteInfo = new CompoundUseSiteInfo<AssemblySymbol>(template);
             substitution.SubstituteConstraintTypesDistinctWithoutModifiers(typeParameter, typeParameter.ConstraintTypesWithDefinitionUseSiteDiagnostics(ref useSiteInfo), constraintTypes,
                                                                  ignoreTypeConstraintsDependentOnTypeParametersOpt);
-
-=======
-            HashSet<DiagnosticInfo> useSiteDiagnostics = null;
-            substitution.SubstituteConstraintTypesDistinctWithoutModifiers(typeParameter, typeParameter.ConstraintTypesWithDefinitionUseSiteDiagnostics(ref useSiteDiagnostics), constraintTypes,
-                ignoreTypeConstraintsDependentOnTypeParametersOpt);
->>>>>>> 37429b83
             bool hasError = false;
 
             foreach (var constraintType in constraintTypes)
             {
-<<<<<<< HEAD
-                if (SatisfiesConstraintType(conversions.WithNullability(false), typeArgument, constraintType, ref useSiteInfo))
-=======
                 checkConstraintType(containingSymbol, conversions, typeParameter, typeArgument, currentCompilation, diagnosticsBuilder, nullabilityDiagnosticsBuilderOpt, ref useSiteDiagnostics, constraintType, ref hasError);
             }
             constraintTypes.Free();
@@ -1044,12 +953,11 @@
                 CSharpCompilation currentCompilation,
                 ArrayBuilder<TypeParameterDiagnosticInfo> diagnosticsBuilder,
                 ArrayBuilder<TypeParameterDiagnosticInfo> nullabilityDiagnosticsBuilderOpt,
-                ref HashSet<DiagnosticInfo> useSiteDiagnostics,
+                ref CompoundUseSiteInfo<AssemblySymbol> useSiteInfo,
                 TypeWithAnnotations constraintType,
                 ref bool hasError)
             {
-                if (SatisfiesConstraintType(conversions.WithNullability(false), typeArgument, constraintType, ref useSiteDiagnostics))
->>>>>>> 37429b83
+                if (SatisfiesConstraintType(conversions.WithNullability(false), typeArgument, constraintType, ref useSiteInfo))
                 {
                     if (nullabilityDiagnosticsBuilderOpt != null)
                     {
@@ -1057,12 +965,7 @@
                             (typeArgument.GetValueNullableAnnotation().IsAnnotated() && !typeArgument.Type.IsNonNullableValueType() &&
                              TypeParameterSymbol.IsNotNullableFromConstraintType(constraintType, out _) == true))
                         {
-<<<<<<< HEAD
-                            var diagnostic = new CSDiagnosticInfo(ErrorCode.WRN_NullabilityMismatchInTypeParameterConstraint, containingSymbol.ConstructedFrom(), constraintType, typeParameter, typeArgument);
-                            nullabilityDiagnosticsBuilderOpt.Add(new TypeParameterDiagnosticInfo(typeParameter, new UseSiteInfo<AssemblySymbol>(diagnostic)));
-=======
-                            nullabilityDiagnosticsBuilderOpt.Add(new TypeParameterDiagnosticInfo(typeParameter, new CSDiagnosticInfo(ErrorCode.WRN_NullabilityMismatchInTypeParameterConstraint, containingSymbol.ConstructedFrom(), constraintType, typeParameter, typeArgument)));
->>>>>>> 37429b83
+                            nullabilityDiagnosticsBuilderOpt.Add(new TypeParameterDiagnosticInfo(typeParameter, new UseSiteInfo<AssemblySymbol>(new CSDiagnosticInfo(ErrorCode.WRN_NullabilityMismatchInTypeParameterConstraint, containingSymbol.ConstructedFrom(), constraintType, typeParameter, typeArgument))));
                         }
                     }
                     return;
@@ -1090,26 +993,6 @@
                 diagnosticsBuilder.Add(new TypeParameterDiagnosticInfo(typeParameter, new UseSiteInfo<AssemblySymbol>(new CSDiagnosticInfo(errorCode, containingSymbol.ConstructedFrom(), distinguisher.First, typeParameter, distinguisher.Second))));
                 hasError = true;
             }
-<<<<<<< HEAD
-
-            if (AppendUseSiteDiagnostics(useSiteInfo, typeParameter, ref useSiteDiagnosticsBuilder))
-            {
-                hasError = true;
-            }
-
-            constraintTypes.Free();
-
-            // Check the constructor constraint.
-            if (typeParameter.HasConstructorConstraint && !SatisfiesConstructorConstraint(typeArgument.Type))
-            {
-                // "'{2}' must be a non-abstract type with a public parameterless constructor in order to use it as parameter '{1}' in the generic type or method '{0}'"
-                diagnosticsBuilder.Add(new TypeParameterDiagnosticInfo(typeParameter, new UseSiteInfo<AssemblySymbol>(new CSDiagnosticInfo(ErrorCode.ERR_NewConstraintNotSatisfied, containingSymbol.ConstructedFrom(), typeParameter, typeArgument.Type))));
-                return false;
-            }
-
-            return !hasError;
-=======
->>>>>>> 37429b83
         }
 
         private static bool AppendUseSiteDiagnostics(
