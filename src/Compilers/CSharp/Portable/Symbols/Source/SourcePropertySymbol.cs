﻿// Copyright (c) Microsoft.  All Rights Reserved.  Licensed under the Apache License, Version 2.0.  See License.txt in the project root for license information.

using System.Collections.Generic;
using System.Collections.Immutable;
using System.Diagnostics;
using System.Globalization;
using System.Linq;
using System.Runtime.CompilerServices;
using System.Threading;
using Microsoft.CodeAnalysis.CSharp.Emit;
using Microsoft.CodeAnalysis.CSharp.Syntax;
using Microsoft.CodeAnalysis.PooledObjects;
using Roslyn.Utilities;

namespace Microsoft.CodeAnalysis.CSharp.Symbols
{
    internal sealed class SourcePropertySymbol : SourceOrRecordPropertySymbol
    {
        private const string DefaultIndexerName = "Item";

        // TODO (tomat): consider splitting into multiple subclasses/rare data.

        private readonly SourceMemberContainerTypeSymbol _containingType;
        private readonly string _name;
        private readonly SyntaxReference _syntaxRef;
        private readonly DeclarationModifiers _modifiers;
        private readonly ImmutableArray<CustomModifier> _refCustomModifiers;
        private readonly SourcePropertyAccessorSymbol _getMethod;
        private readonly SourcePropertyAccessorSymbol _setMethod;
        private readonly SynthesizedBackingFieldSymbol _backingField;
        private readonly TypeSymbol _explicitInterfaceType;
        private readonly ImmutableArray<PropertySymbol> _explicitInterfaceImplementations;
        private readonly bool _isExpressionBodied;
        private readonly bool _isAutoProperty;
        private readonly RefKind _refKind;

        private SymbolCompletionState _state;
        private ImmutableArray<ParameterSymbol> _lazyParameters;
        private TypeWithAnnotations.Builder _lazyType;

        /// <summary>
        /// Set in constructor, might be changed while decoding <see cref="IndexerNameAttribute"/>.
        /// </summary>
        private readonly string _sourceName;

        private string _lazyDocComment;
        private OverriddenOrHiddenMembersResult _lazyOverriddenOrHiddenMembers;
        private SynthesizedSealedPropertyAccessor _lazySynthesizedSealedAccessor;
        private CustomAttributesBag<CSharpAttributeData> _lazyCustomAttributesBag;

        // CONSIDER: if the parameters were computed lazily, ParameterCount could be overridden to fall back on the syntax (as in SourceMemberMethodSymbol).

        private SourcePropertySymbol(
           SourceMemberContainerTypeSymbol containingType,
           Binder bodyBinder,
           BasePropertyDeclarationSyntax syntax,
           string name,
           Location location,
           DiagnosticBag diagnostics)
            : base(location)
        {
            // This has the value that IsIndexer will ultimately have, once we've populated the fields of this object.
            bool isIndexer = syntax.Kind() == SyntaxKind.IndexerDeclaration;
            var interfaceSpecifier = GetExplicitInterfaceSpecifier(syntax);
            bool isExplicitInterfaceImplementation = (interfaceSpecifier != null);

            _containingType = containingType;
            _syntaxRef = syntax.GetReference();
            _refKind = syntax.Type.GetRefKind();

            SyntaxTokenList modifiers = syntax.Modifiers;
            bodyBinder = bodyBinder.WithUnsafeRegionIfNecessary(modifiers);
            bodyBinder = bodyBinder.WithAdditionalFlagsAndContainingMemberOrLambda(BinderFlags.SuppressConstraintChecks, this);

            bool modifierErrors;
            _modifiers = MakeModifiers(modifiers, isExplicitInterfaceImplementation, isIndexer, location, diagnostics, out modifierErrors);
            this.CheckAccessibility(location, diagnostics);

            this.CheckModifiers(location, isIndexer, diagnostics);

            if (isIndexer && !isExplicitInterfaceImplementation)
            {
                // Evaluate the attributes immediately in case the IndexerNameAttribute has been applied.
                // NOTE: we want IsExplicitInterfaceImplementation, IsOverride, Locations, and the syntax reference
                // to be initialized before we pass this symbol to LoadCustomAttributes.

                // CONSIDER: none of the information from this early binding pass is cached.  Everything will
                // be re-bound when someone calls GetAttributes.  If this gets to be a problem, we could
                // always use the real attribute bag of this symbol and modify LoadAndValidateAttributes to
                // handle partially filled bags.
                CustomAttributesBag<CSharpAttributeData> temp = null;
                LoadAndValidateAttributes(OneOrMany.Create(this.CSharpSyntaxNode.AttributeLists), ref temp, earlyDecodingOnly: true);
                if (temp != null)
                {
                    Debug.Assert(temp.IsEarlyDecodedWellKnownAttributeDataComputed);
                    var propertyData = (PropertyEarlyWellKnownAttributeData)temp.EarlyDecodedWellKnownAttributeData;
                    if (propertyData != null)
                    {
                        _sourceName = propertyData.IndexerName;
                    }
                }
            }

            string aliasQualifierOpt;
            string memberName = ExplicitInterfaceHelpers.GetMemberNameAndInterfaceSymbol(bodyBinder, interfaceSpecifier, name, diagnostics, out _explicitInterfaceType, out aliasQualifierOpt);
            _sourceName = _sourceName ?? memberName; //sourceName may have been set while loading attributes
            _name = isIndexer ? ExplicitInterfaceHelpers.GetMemberName(WellKnownMemberNames.Indexer, _explicitInterfaceType, aliasQualifierOpt) : _sourceName;
            _isExpressionBodied = false;

            bool hasAccessorList = syntax.AccessorList != null;
            var propertySyntax = syntax as PropertyDeclarationSyntax;
            var arrowExpression = propertySyntax != null
                ? propertySyntax.ExpressionBody
                : ((IndexerDeclarationSyntax)syntax).ExpressionBody;
            bool hasExpressionBody = arrowExpression != null;
            bool hasInitializer = !isIndexer && propertySyntax.Initializer != null;

            bool notRegularProperty = (!IsAbstract && !IsExtern && !isIndexer && hasAccessorList);
            AccessorDeclarationSyntax getSyntax = null;
            AccessorDeclarationSyntax setSyntax = null;
            if (hasAccessorList)
            {
                foreach (var accessor in syntax.AccessorList.Accessors)
                {
                    switch (accessor.Kind())
                    {
                        case SyntaxKind.GetAccessorDeclaration:
                            if (getSyntax == null)
                            {
                                getSyntax = accessor;
                            }
                            else
                            {
                                diagnostics.Add(ErrorCode.ERR_DuplicateAccessor, accessor.Keyword.GetLocation());
                            }
                            break;
                        case SyntaxKind.SetAccessorDeclaration:
                            if (setSyntax == null)
                            {
                                setSyntax = accessor;
                            }
                            else
                            {
                                diagnostics.Add(ErrorCode.ERR_DuplicateAccessor, accessor.Keyword.GetLocation());
                            }
                            break;
                        case SyntaxKind.AddAccessorDeclaration:
                        case SyntaxKind.RemoveAccessorDeclaration:
                            diagnostics.Add(ErrorCode.ERR_GetOrSetExpected, accessor.Keyword.GetLocation());
                            continue;
                        case SyntaxKind.UnknownAccessorDeclaration:
                            // We don't need to report an error here as the parser will already have
                            // done that for us.
                            continue;
                        default:
                            throw ExceptionUtilities.UnexpectedValue(accessor.Kind());
                    }

                    if (accessor.Body != null || accessor.ExpressionBody != null)
                    {
                        notRegularProperty = false;
                    }
                }
            }
            else
            {
                notRegularProperty = false;
            }

            if (hasInitializer)
            {
                CheckInitializer(notRegularProperty, location, diagnostics);
            }

            if (notRegularProperty || hasInitializer)
            {
                var hasGetSyntax = getSyntax != null;
                _isAutoProperty = notRegularProperty && hasGetSyntax;
                bool isReadOnly = hasGetSyntax && setSyntax == null;

                if (_isAutoProperty && !isReadOnly && !IsStatic && ContainingType.IsReadOnly)
                {
                    diagnostics.Add(ErrorCode.ERR_AutoPropsInRoStruct, location);
                }

                if (_isAutoProperty || hasInitializer)
                {
                    if (_isAutoProperty)
                    {
                        //issue a diagnostic if the compiler generated attribute ctor is not found.
                        Binder.ReportUseSiteDiagnosticForSynthesizedAttribute(bodyBinder.Compilation,
                        WellKnownMember.System_Runtime_CompilerServices_CompilerGeneratedAttribute__ctor, diagnostics, syntax: syntax);

                        if (this._refKind != RefKind.None && !_containingType.IsInterface)
                        {
                            diagnostics.Add(ErrorCode.ERR_AutoPropertyCannotBeRefReturning, location, this);
                        }
                    }

                    string fieldName = GeneratedNames.MakeBackingFieldName(_sourceName);
                    _backingField = new SynthesizedBackingFieldSymbol(this,
                                                                          fieldName,
                                                                          isReadOnly,
                                                                          this.IsStatic,
                                                                          hasInitializer);
                }

                if (notRegularProperty)
                {
                    Binder.CheckFeatureAvailability(
                        syntax,
                        isReadOnly ? MessageID.IDS_FeatureReadonlyAutoImplementedProperties : MessageID.IDS_FeatureAutoImplementedProperties,
                        diagnostics,
                        location);
                }
            }

            PropertySymbol explicitlyImplementedProperty = null;
            _refCustomModifiers = ImmutableArray<CustomModifier>.Empty;

            // The runtime will not treat the accessors of this property as overrides or implementations
            // of those of another property unless both the signatures and the custom modifiers match.
            // Hence, in the case of overrides and *explicit* implementations, we need to copy the custom
            // modifiers that are in the signatures of the overridden/implemented property accessors.
            // (From source, we know that there can only be one overridden/implemented property, so there
            // are no conflicts.)  This is unnecessary for implicit implementations because, if the custom
            // modifiers don't match, we'll insert bridge methods for the accessors (explicit implementations 
            // that delegate to the implicit implementations) with the correct custom modifiers
            // (see SourceMemberContainerTypeSymbol.SynthesizeInterfaceMemberImplementation).

            // Note: we're checking if the syntax indicates explicit implementation rather,
            // than if explicitInterfaceType is null because we don't want to look for an
            // overridden property if this is supposed to be an explicit implementation.
            if (isExplicitInterfaceImplementation || this.IsOverride)
            {
                // Type and parameters for overrides and explicit implementations cannot be bound
                // lazily since the property name depends on the metadata name of the base property,
                // and the property name is required to add the property to the containing type, and
                // the type and parameters are required to determine the override or implementation.
                var type = this.ComputeType(bodyBinder, syntax, diagnostics);
                _lazyType.InterlockedInitialize(type);
                _lazyParameters = this.ComputeParameters(bodyBinder, syntax, diagnostics);

                bool isOverride = false;
                PropertySymbol overriddenOrImplementedProperty = null;

                if (!isExplicitInterfaceImplementation)
                {
                    // If this property is an override, we may need to copy custom modifiers from
                    // the overridden property (so that the runtime will recognize it as an override).
                    // We check for this case here, while we can still modify the parameters and
                    // return type without losing the appearance of immutability.
                    isOverride = true;
                    overriddenOrImplementedProperty = this.OverriddenProperty;
                }
                else
                {
                    string interfacePropertyName = isIndexer ? WellKnownMemberNames.Indexer : name;
                    explicitlyImplementedProperty = this.FindExplicitlyImplementedProperty(_explicitInterfaceType, interfacePropertyName, interfaceSpecifier, diagnostics);
                    this.FindExplicitlyImplementedMemberVerification(explicitlyImplementedProperty, diagnostics);
                    overriddenOrImplementedProperty = explicitlyImplementedProperty;
                }

                if ((object)overriddenOrImplementedProperty != null)
                {
                    _refCustomModifiers = _refKind != RefKind.None ? overriddenOrImplementedProperty.RefCustomModifiers : ImmutableArray<CustomModifier>.Empty;

                    TypeWithAnnotations overriddenPropertyType = overriddenOrImplementedProperty.TypeWithAnnotations;

                    // We do an extra check before copying the type to handle the case where the overriding
                    // property (incorrectly) has a different type than the overridden property.  In such cases,
                    // we want to retain the original (incorrect) type to avoid hiding the type given in source.
                    if (type.Type.Equals(overriddenPropertyType.Type, TypeCompareKind.IgnoreCustomModifiersAndArraySizesAndLowerBounds | TypeCompareKind.IgnoreNullableModifiersForReferenceTypes | TypeCompareKind.IgnoreDynamic))
                    {
                        type = type.WithTypeAndModifiers(
                            CustomModifierUtils.CopyTypeCustomModifiers(overriddenPropertyType.Type, type.Type, this.ContainingAssembly),
                            overriddenPropertyType.CustomModifiers);
                        _lazyType = default;
                        _lazyType.InterlockedInitialize(type);
                    }

                    _lazyParameters = CustomModifierUtils.CopyParameterCustomModifiers(overriddenOrImplementedProperty.Parameters, _lazyParameters, alsoCopyParamsModifier: isOverride);
                }
            }
            else if (_refKind == RefKind.RefReadOnly)
            {
                var modifierType = bodyBinder.GetWellKnownType(WellKnownType.System_Runtime_InteropServices_InAttribute, diagnostics, syntax.Type);

                _refCustomModifiers = ImmutableArray.Create(CSharpCustomModifier.CreateRequired(modifierType));
            }

            if (!hasAccessorList)
            {
                if (hasExpressionBody)
                {
                    _isExpressionBodied = true;
                    _getMethod = SourcePropertyAccessorSymbol.CreateAccessorSymbol(
                        containingType,
                        this,
                        _modifiers,
                        _sourceName,
                        arrowExpression,
                        explicitlyImplementedProperty,
                        aliasQualifierOpt,
                        diagnostics);
                }
                else
                {
                    _getMethod = null;
                }
                _setMethod = null;
            }
            else
            {
                _getMethod = CreateAccessorSymbol(getSyntax, explicitlyImplementedProperty, aliasQualifierOpt, notRegularProperty, diagnostics);
                _setMethod = CreateAccessorSymbol(setSyntax, explicitlyImplementedProperty, aliasQualifierOpt, notRegularProperty, diagnostics);

                if ((getSyntax == null) || (setSyntax == null))
                {
                    if ((getSyntax == null) && (setSyntax == null))
                    {
                        diagnostics.Add(ErrorCode.ERR_PropertyWithNoAccessors, location, this);
                    }
                    else if (_refKind != RefKind.None)
                    {
                        if (getSyntax == null)
                        {
                            diagnostics.Add(ErrorCode.ERR_RefPropertyMustHaveGetAccessor, location, this);
                        }
                    }
                    else if (notRegularProperty)
                    {
                        var accessor = _getMethod ?? _setMethod;
                        if (getSyntax == null)
                        {
                            diagnostics.Add(ErrorCode.ERR_AutoPropertyMustHaveGetAccessor, accessor.Locations[0], accessor);
                        }
                    }
                }

                // Check accessor accessibility is more restrictive than property accessibility.
                CheckAccessibilityMoreRestrictive(_getMethod, diagnostics);
                CheckAccessibilityMoreRestrictive(_setMethod, diagnostics);

                if (((object)_getMethod != null) && ((object)_setMethod != null))
                {
                    if (_refKind != RefKind.None)
                    {
                        diagnostics.Add(ErrorCode.ERR_RefPropertyCannotHaveSetAccessor, _setMethod.Locations[0], _setMethod);
                    }
                    else if ((_getMethod.LocalAccessibility != Accessibility.NotApplicable) &&
                        (_setMethod.LocalAccessibility != Accessibility.NotApplicable))
                    {
                        // Check accessibility is set on at most one accessor.
                        diagnostics.Add(ErrorCode.ERR_DuplicatePropertyAccessMods, location, this);
                    }
                    else if (this.IsAbstract)
                    {
                        // Check abstract property accessors are not private.
                        CheckAbstractPropertyAccessorNotPrivate(_getMethod, diagnostics);
                        CheckAbstractPropertyAccessorNotPrivate(_setMethod, diagnostics);
                    }
                }
                else
                {
                    if (!this.IsOverride)
                    {
                        var accessor = _getMethod ?? _setMethod;
                        if ((object)accessor != null)
                        {
                            // Check accessibility is not set on the one accessor.
                            if (accessor.LocalAccessibility != Accessibility.NotApplicable)
                            {
                                diagnostics.Add(ErrorCode.ERR_AccessModMissingAccessor, location, this);
                            }
                        }
                    }
                }
            }

            if ((object)explicitlyImplementedProperty != null)
            {
                CheckExplicitImplementationAccessor(this.GetMethod, explicitlyImplementedProperty.GetMethod, explicitlyImplementedProperty, diagnostics);
                CheckExplicitImplementationAccessor(this.SetMethod, explicitlyImplementedProperty.SetMethod, explicitlyImplementedProperty, diagnostics);
            }

            _explicitInterfaceImplementations =
                (object)explicitlyImplementedProperty == null ?
                    ImmutableArray<PropertySymbol>.Empty :
                    ImmutableArray.Create(explicitlyImplementedProperty);

            // get-only auto property should not override settable properties
            if (_isAutoProperty && (object)_setMethod == null && !this.IsReadOnly)
            {
                diagnostics.Add(ErrorCode.ERR_AutoPropertyMustOverrideSet, location, this);
            }

            if (_isAutoProperty)
            {
                CheckForFieldTargetedAttribute(syntax, diagnostics);
            }

            CheckForBlockAndExpressionBody(
                syntax.AccessorList, syntax.GetExpressionBodySyntax(), syntax, diagnostics);
        }

        private void CheckForFieldTargetedAttribute(BasePropertyDeclarationSyntax syntax, DiagnosticBag diagnostics)
        {
            var languageVersion = this.DeclaringCompilation.LanguageVersion;
            if (languageVersion.AllowAttributesOnBackingFields())
            {
                return;
            }

            foreach (var attribute in syntax.AttributeLists)
            {
                if (attribute.Target?.GetAttributeLocation() == AttributeLocation.Field)
                {
                    diagnostics.Add(
                        new CSDiagnosticInfo(ErrorCode.WRN_AttributesOnBackingFieldsNotAvailable,
                            languageVersion.ToDisplayString(),
                            new CSharpRequiredLanguageVersion(MessageID.IDS_FeatureAttributesOnBackingFields.RequiredVersion())),
                        attribute.Target.Location);
                }
            }
        }

        internal bool IsExpressionBodied
        {
            get
            {
                return _isExpressionBodied;
            }
        }

        private void CheckInitializer(
            bool isAutoProperty,
            Location location,
            DiagnosticBag diagnostics)
        {
            if (_containingType.IsInterface)
            {
                diagnostics.Add(ErrorCode.ERR_AutoPropertyInitializerInInterface, location, this);
            }
            else if (!isAutoProperty)
            {
                diagnostics.Add(ErrorCode.ERR_InitializerOnNonAutoProperty, location, this);
            }
        }

        internal static SourcePropertySymbol Create(SourceMemberContainerTypeSymbol containingType, Binder bodyBinder, PropertyDeclarationSyntax syntax, DiagnosticBag diagnostics)
        {
            var nameToken = syntax.Identifier;
            var location = nameToken.GetLocation();
            return new SourcePropertySymbol(containingType, bodyBinder, syntax, nameToken.ValueText, location, diagnostics);
        }

        internal static SourcePropertySymbol Create(SourceMemberContainerTypeSymbol containingType, Binder bodyBinder, IndexerDeclarationSyntax syntax, DiagnosticBag diagnostics)
        {
            var location = syntax.ThisKeyword.GetLocation();
            return new SourcePropertySymbol(containingType, bodyBinder, syntax, DefaultIndexerName, location, diagnostics);
        }

        public override RefKind RefKind
        {
            get
            {
                return _refKind;
            }
        }

        public override TypeWithAnnotations TypeWithAnnotations
        {
            get
            {
                if (_lazyType.IsDefault)
                {
                    var diagnostics = DiagnosticBag.GetInstance();
                    var binder = this.CreateBinderForTypeAndParameters();
                    var syntax = (BasePropertyDeclarationSyntax)_syntaxRef.GetSyntax();
                    var result = this.ComputeType(binder, syntax, diagnostics);
                    if (_lazyType.InterlockedInitialize(result))
                    {
                        this.AddDeclarationDiagnostics(diagnostics);
                    }
                    diagnostics.Free();
                }

                return _lazyType.ToType();
            }
        }

        internal override bool HasPointerType
        {
            get
            {
                if (!_lazyType.IsDefault)
                {
                    return _lazyType.DefaultType.IsPointerType();
                }

                var syntax = (BasePropertyDeclarationSyntax)_syntaxRef.GetSyntax();
                RefKind refKind;
                var typeSyntax = syntax.Type.SkipRef(out refKind);
                return typeSyntax.Kind() == SyntaxKind.PointerType;
            }
        }

        /// <remarks>
        /// To facilitate lookup, all indexer symbols have the same name.
        /// Check the MetadataName property to find the name that will be
        /// emitted (based on IndexerNameAttribute, or the default "Item").
        /// </remarks>
        public override string Name
        {
            get
            {
                return _name;
            }
        }

        public override string MetadataName
        {
            get
            {
                // Explicit implementation names may have spaces if the interface
                // is generic (between the type arguments).
                return _sourceName.Replace(" ", "");
            }
        }

        public override Symbol ContainingSymbol
        {
            get
            {
                return _containingType;
            }
        }

        public override NamedTypeSymbol ContainingType
        {
            get
            {
                return _containingType;
            }
        }

        internal override LexicalSortKey GetLexicalSortKey()
        {
            return new LexicalSortKey(Location, this.DeclaringCompilation);
        }

        public override ImmutableArray<Location> Locations
        {
            get
            {
                return ImmutableArray.Create(Location);
            }
        }

        public override ImmutableArray<SyntaxReference> DeclaringSyntaxReferences
        {
            get
            {
                return ImmutableArray.Create(_syntaxRef);
            }
        }

        public override bool IsAbstract
        {
            get { return (_modifiers & DeclarationModifiers.Abstract) != 0; }
        }

        public override bool IsExtern
        {
            get { return (_modifiers & DeclarationModifiers.Extern) != 0; }
        }

        public override bool IsStatic
        {
            get { return (_modifiers & DeclarationModifiers.Static) != 0; }
        }

        internal bool IsFixed
        {
            get { return false; }
        }

        /// <remarks>
        /// Even though it is declared with an IndexerDeclarationSyntax, an explicit
        /// interface implementation is not an indexer because it will not cause the
        /// containing type to be emitted with a DefaultMemberAttribute (and even if
        /// there is another indexer, the name of the explicit implementation won't
        /// match).  This is important for round-tripping.
        /// </remarks>
        public override bool IsIndexer
        {
            get { return (_modifiers & DeclarationModifiers.Indexer) != 0; }
        }

        public override bool IsOverride
        {
            get { return (_modifiers & DeclarationModifiers.Override) != 0; }
        }

        public override bool IsSealed
        {
            get { return (_modifiers & DeclarationModifiers.Sealed) != 0; }
        }

        public override bool IsVirtual
        {
            get { return (_modifiers & DeclarationModifiers.Virtual) != 0; }
        }

        internal bool IsNew
        {
            get { return (_modifiers & DeclarationModifiers.New) != 0; }
        }

        public override MethodSymbol GetMethod
        {
            get { return _getMethod; }
        }

        public override MethodSymbol SetMethod
        {
            get { return _setMethod; }
        }

        internal override Microsoft.Cci.CallingConvention CallingConvention
        {
            get { return (IsStatic ? 0 : Microsoft.Cci.CallingConvention.HasThis); }
        }

        public override ImmutableArray<ParameterSymbol> Parameters
        {
            get
            {
                if (_lazyParameters.IsDefault)
                {
                    var diagnostics = DiagnosticBag.GetInstance();
                    var binder = this.CreateBinderForTypeAndParameters();
                    var syntax = (BasePropertyDeclarationSyntax)_syntaxRef.GetSyntax();
                    var result = this.ComputeParameters(binder, syntax, diagnostics);
                    if (ImmutableInterlocked.InterlockedInitialize(ref _lazyParameters, result))
                    {
                        this.AddDeclarationDiagnostics(diagnostics);
                    }
                    diagnostics.Free();
                }

                return _lazyParameters;
            }
        }

        internal override bool IsExplicitInterfaceImplementation
        {
            get { return this.CSharpSyntaxNode.ExplicitInterfaceSpecifier != null; }
        }

        public override ImmutableArray<PropertySymbol> ExplicitInterfaceImplementations
        {
            get { return _explicitInterfaceImplementations; }
        }

        public override ImmutableArray<CustomModifier> RefCustomModifiers
        {
            get { return _refCustomModifiers; }
        }

        public override Accessibility DeclaredAccessibility
        {
            get
            {
                return ModifierUtils.EffectiveAccessibility(_modifiers);
            }
        }

        internal bool IsAutoProperty
        {
            get { return _isAutoProperty; }
        }

        /// <summary>
        /// Backing field for automatically implemented property, or
        /// for a property with an initializer.
        /// </summary>
        internal SynthesizedBackingFieldSymbol BackingField
        {
            get { return _backingField; }
        }

        internal override bool MustCallMethodsDirectly
        {
            get { return false; }
        }

        internal SyntaxReference SyntaxReference
        {
            get
            {
                return _syntaxRef;
            }
        }

        internal BasePropertyDeclarationSyntax CSharpSyntaxNode
        {
            get
            {
                return (BasePropertyDeclarationSyntax)_syntaxRef.GetSyntax();
            }
        }

        public override SyntaxList<AttributeListSyntax> AttributeDeclarationSyntaxList
            => CSharpSyntaxNode.AttributeLists;

        internal SyntaxTree SyntaxTree
        {
            get
            {
                return _syntaxRef.SyntaxTree;
            }
        }

        internal override void AfterAddingTypeMembersChecks(ConversionsBase conversions, DiagnosticBag diagnostics)
        {
            Location location = CSharpSyntaxNode.Type.Location;

            Debug.Assert(location != null);

            // Check constraints on return type and parameters. Note: Dev10 uses the
            // property name location for any such errors. We'll do the same for return
            // type errors but for parameter errors, we'll use the parameter location.

            if ((object)_explicitInterfaceType != null)
            {
                var explicitInterfaceSpecifier = GetExplicitInterfaceSpecifier(this.CSharpSyntaxNode);
                Debug.Assert(explicitInterfaceSpecifier != null);
                _explicitInterfaceType.CheckAllConstraints(DeclaringCompilation, conversions, new SourceLocation(explicitInterfaceSpecifier.Name), diagnostics);

                // Note: we delayed nullable-related checks that could pull on NonNullTypes
                PropertySymbol overriddenOrImplementedProperty = null;
                if (this.IsOverride)
                {
                    overriddenOrImplementedProperty = this.OverriddenProperty;
                }
                else if (!_explicitInterfaceImplementations.IsEmpty)
                {
                    overriddenOrImplementedProperty = _explicitInterfaceImplementations[0];
                }

                if (overriddenOrImplementedProperty != null)
                {
                    TypeSymbol.CheckNullableReferenceTypeMismatchOnImplementingMember(this, overriddenOrImplementedProperty, true, diagnostics);
                }
            }

            if (_refKind == RefKind.RefReadOnly)
            {
                DeclaringCompilation.EnsureIsReadOnlyAttributeExists(diagnostics, location, modifyCompilation: true);
            }

            ParameterHelpers.EnsureIsReadOnlyAttributeExists(Parameters, diagnostics, modifyCompilation: true);

            if (this.TypeWithAnnotations.NeedsNullableAttribute())
            {
                DeclaringCompilation.EnsureNullableAttributeExists(diagnostics, location, modifyCompilation: true);
            }

            ParameterHelpers.EnsureNullableAttributeExists(this.Parameters, diagnostics, modifyCompilation: true);
        }

        private void CheckAccessibility(Location location, DiagnosticBag diagnostics)
        {
            var info = ModifierUtils.CheckAccessibility(_modifiers);
            if (info != null)
            {
                diagnostics.Add(new CSDiagnostic(info, location));
            }
        }

        private DeclarationModifiers MakeModifiers(SyntaxTokenList modifiers, bool isExplicitInterfaceImplementation, bool isIndexer, Location location, DiagnosticBag diagnostics, out bool modifierErrors)
        {
            bool isInterface = this.ContainingType.IsInterface;
            var defaultAccess = isInterface ? DeclarationModifiers.Public : DeclarationModifiers.Private;

            // Check that the set of modifiers is allowed
            var allowedModifiers = DeclarationModifiers.Unsafe;
            if (!isExplicitInterfaceImplementation)
            {
                allowedModifiers |= DeclarationModifiers.New;

                if (!isInterface)
                {
                    allowedModifiers |=
                        DeclarationModifiers.AccessibilityMask |
                        DeclarationModifiers.Sealed |
                        DeclarationModifiers.Abstract |
                        DeclarationModifiers.Virtual |
                        DeclarationModifiers.Override;

                    if (!isIndexer)
                    {
                        allowedModifiers |= DeclarationModifiers.Static;
                    }
                }
            }

            if (!isInterface)
            {
                allowedModifiers |=
                    DeclarationModifiers.Extern;
            }

            var mods = ModifierUtils.MakeAndCheckNontypeMemberModifiers(modifiers, defaultAccess, allowedModifiers, location, diagnostics, out modifierErrors);

            this.CheckUnsafeModifier(mods, diagnostics);

            // Let's overwrite modifiers for interface methods with what they are supposed to be. 
            // Proper errors must have been reported by now.
            if (isInterface)
            {
                mods = (mods & ~DeclarationModifiers.AccessibilityMask) | DeclarationModifiers.Abstract | DeclarationModifiers.Public;
            }

            if (isIndexer)
            {
                mods |= DeclarationModifiers.Indexer;
            }

            return mods;
        }

        private static ImmutableArray<ParameterSymbol> MakeParameters(
            Binder binder, SourcePropertySymbol owner, BaseParameterListSyntax parameterSyntaxOpt, DiagnosticBag diagnostics, bool addRefReadOnlyModifier)
        {
            if (parameterSyntaxOpt == null)
            {
                return ImmutableArray<ParameterSymbol>.Empty;
            }

            if (parameterSyntaxOpt.Parameters.Count < 1)
            {
                diagnostics.Add(ErrorCode.ERR_IndexerNeedsParam, parameterSyntaxOpt.GetLastToken().GetLocation());
            }

            SyntaxToken arglistToken;
            var parameters = ParameterHelpers.MakeParameters(
                binder, owner, parameterSyntaxOpt, out arglistToken,
                allowRefOrOut: false,
                allowThis: false,
                addRefReadOnlyModifier: addRefReadOnlyModifier,
                diagnostics: diagnostics);

            if (arglistToken.Kind() != SyntaxKind.None)
            {
                diagnostics.Add(ErrorCode.ERR_IllegalVarArgs, arglistToken.GetLocation());
            }

            // There is a special warning for an indexer with exactly one parameter, which is optional.
            // ParameterHelpers already warns for default values on explicit interface implementations.
            if (parameters.Length == 1 && !owner.IsExplicitInterfaceImplementation)
            {
                ParameterSyntax parameterSyntax = parameterSyntaxOpt.Parameters[0];
                if (parameterSyntax.Default != null)
                {
                    SyntaxToken paramNameToken = parameterSyntax.Identifier;
                    diagnostics.Add(ErrorCode.WRN_DefaultValueForUnconsumedLocation, paramNameToken.GetLocation(), paramNameToken.ValueText);
                }
            }

            return parameters;
        }

        private void CheckModifiers(Location location, bool isIndexer, DiagnosticBag diagnostics)
        {
            if (this.DeclaredAccessibility == Accessibility.Private && (IsVirtual || IsAbstract || IsOverride))
            {
                diagnostics.Add(ErrorCode.ERR_VirtualPrivate, location, this);
            }
            else if (IsStatic && (IsOverride || IsVirtual || IsAbstract))
            {
                // A static member '{0}' cannot be marked as override, virtual, or abstract
                diagnostics.Add(ErrorCode.ERR_StaticNotVirtual, location, this);
            }
            else if (IsOverride && (IsNew || IsVirtual))
            {
                // A member '{0}' marked as override cannot be marked as new or virtual
                diagnostics.Add(ErrorCode.ERR_OverrideNotNew, location, this);
            }
            else if (IsSealed && !IsOverride)
            {
                // '{0}' cannot be sealed because it is not an override
                diagnostics.Add(ErrorCode.ERR_SealedNonOverride, location, this);
            }
            else if (IsAbstract && ContainingType.TypeKind == TypeKind.Struct)
            {
                // The modifier '{0}' is not valid for this item
                diagnostics.Add(ErrorCode.ERR_BadMemberFlag, location, SyntaxFacts.GetText(SyntaxKind.AbstractKeyword));
            }
            else if (IsVirtual && ContainingType.TypeKind == TypeKind.Struct)
            {
                // The modifier '{0}' is not valid for this item
                diagnostics.Add(ErrorCode.ERR_BadMemberFlag, location, SyntaxFacts.GetText(SyntaxKind.VirtualKeyword));
            }
            else if (IsAbstract && IsExtern)
            {
                diagnostics.Add(ErrorCode.ERR_AbstractAndExtern, location, this);
            }
            else if (IsAbstract && IsSealed)
            {
                diagnostics.Add(ErrorCode.ERR_AbstractAndSealed, location, this);
            }
            else if (IsAbstract && IsVirtual)
            {
                diagnostics.Add(ErrorCode.ERR_AbstractNotVirtual, location, this.Kind.Localize(), this);
            }
            else if (ContainingType.IsSealed && this.DeclaredAccessibility.HasProtected() && !this.IsOverride)
            {
                diagnostics.Add(AccessCheck.GetProtectedMemberInSealedTypeError(ContainingType), location, this);
            }
            else if (ContainingType.IsStatic && !IsStatic)
            {
                ErrorCode errorCode = isIndexer ? ErrorCode.ERR_IndexerInStaticClass : ErrorCode.ERR_InstanceMemberInStaticClass;
                diagnostics.Add(errorCode, location, this);
            }
        }

        // Create AccessorSymbol for AccessorDeclarationSyntax
        private SourcePropertyAccessorSymbol CreateAccessorSymbol(AccessorDeclarationSyntax syntaxOpt,
            PropertySymbol explicitlyImplementedPropertyOpt, string aliasQualifierOpt, bool isAutoPropertyAccessor, DiagnosticBag diagnostics)
        {
            if (syntaxOpt == null)
            {
                return null;
            }
            return SourcePropertyAccessorSymbol.CreateAccessorSymbol(_containingType, this, _modifiers, _sourceName, syntaxOpt,
                explicitlyImplementedPropertyOpt, aliasQualifierOpt, isAutoPropertyAccessor, diagnostics);
        }

        private void CheckAccessibilityMoreRestrictive(SourcePropertyAccessorSymbol accessor, DiagnosticBag diagnostics)
        {
            if (((object)accessor != null) &&
                !IsAccessibilityMoreRestrictive(this.DeclaredAccessibility, accessor.LocalAccessibility))
            {
                diagnostics.Add(ErrorCode.ERR_InvalidPropertyAccessMod, accessor.Locations[0], accessor, this);
            }
        }

        /// <summary>
        /// Return true if the accessor accessibility is more restrictive
        /// than the property accessibility, otherwise false.
        /// </summary>
        private static bool IsAccessibilityMoreRestrictive(Accessibility property, Accessibility accessor)
        {
            if (accessor == Accessibility.NotApplicable)
            {
                return true;
            }
            return (accessor < property) &&
                ((accessor != Accessibility.Protected) || (property != Accessibility.Internal));
        }

        private static void CheckAbstractPropertyAccessorNotPrivate(SourcePropertyAccessorSymbol accessor, DiagnosticBag diagnostics)
        {
            if (accessor.LocalAccessibility == Accessibility.Private)
            {
                diagnostics.Add(ErrorCode.ERR_PrivateAbstractAccessor, accessor.Locations[0], accessor);
            }
        }

        public override string GetDocumentationCommentXml(CultureInfo preferredCulture = null, bool expandIncludes = false, CancellationToken cancellationToken = default(CancellationToken))
        {
            return SourceDocumentationCommentUtils.GetAndCacheDocumentationComment(this, expandIncludes, ref _lazyDocComment);
        }

        // Separate these checks out of FindExplicitlyImplementedProperty because they depend on the accessor symbols,
        // which depend on the explicitly implemented property
        private void CheckExplicitImplementationAccessor(MethodSymbol thisAccessor, MethodSymbol otherAccessor, PropertySymbol explicitlyImplementedProperty, DiagnosticBag diagnostics)
        {
            var thisHasAccessor = (object)thisAccessor != null;
            var otherHasAccessor = (object)otherAccessor != null;

            if (otherHasAccessor && !thisHasAccessor)
            {
                diagnostics.Add(ErrorCode.ERR_ExplicitPropertyMissingAccessor, this.Location, this, otherAccessor);
            }
            else if (!otherHasAccessor && thisHasAccessor)
            {
                diagnostics.Add(ErrorCode.ERR_ExplicitPropertyAddingAccessor, thisAccessor.Locations[0], thisAccessor, explicitlyImplementedProperty);
            }
        }

        internal override OverriddenOrHiddenMembersResult OverriddenOrHiddenMembers
        {
            get
            {
                if (_lazyOverriddenOrHiddenMembers == null)
                {
                    Interlocked.CompareExchange(ref _lazyOverriddenOrHiddenMembers, this.MakeOverriddenOrHiddenMembers(), null);
                }
                return _lazyOverriddenOrHiddenMembers;
            }
        }

        /// <summary>
        /// If this property is sealed, then we have to emit both accessors - regardless of whether
        /// they are present in the source - so that they can be marked final. (i.e. sealed).
        /// </summary>
        internal SynthesizedSealedPropertyAccessor SynthesizedSealedAccessorOpt
        {
            get
            {
                bool hasGetter = (object)_getMethod != null;
                bool hasSetter = (object)_setMethod != null;
                if (!this.IsSealed || (hasGetter && hasSetter))
                {
                    return null;
                }

                // This has to be cached because the CCI layer depends on reference equality.
                // However, there's no point in having more than one field, since we don't
                // expect to have to synthesize more than one accessor.
                if ((object)_lazySynthesizedSealedAccessor == null)
                {
                    Interlocked.CompareExchange(ref _lazySynthesizedSealedAccessor, MakeSynthesizedSealedAccessor(), null);
                }
                return _lazySynthesizedSealedAccessor;
            }
        }

        /// <remarks>
        /// Only non-null for sealed properties without both accessors.
        /// </remarks>
        private SynthesizedSealedPropertyAccessor MakeSynthesizedSealedAccessor()
        {
            Debug.Assert(this.IsSealed && ((object)_getMethod == null || (object)_setMethod == null));

            if ((object)_getMethod != null)
            {
                // need to synthesize setter
                MethodSymbol overriddenAccessor = this.GetOwnOrInheritedSetMethod();
                return (object)overriddenAccessor == null ? null : new SynthesizedSealedPropertyAccessor(this, overriddenAccessor);
            }
            else if ((object)_setMethod != null)
            {
                // need to synthesize getter
                MethodSymbol overriddenAccessor = this.GetOwnOrInheritedGetMethod();
                return (object)overriddenAccessor == null ? null : new SynthesizedSealedPropertyAccessor(this, overriddenAccessor);
            }
            else
            {
                // Arguably, it would be more correct to return an array containing two
                // synthesized accessors, but we're already in an error case, so we'll
                // minimize the cascading error behavior by suppressing synthesis.
                return null;
            }
        }

        #region Attributes

        protected override IAttributeTargetSymbol AttributesOwner => this;

        protected override AttributeLocation DefaultAttributeLocation => AttributeLocation.Property;

        protected override AttributeLocation AllowedAttributeLocations
            => _isAutoProperty
                ? AttributeLocation.Property | AttributeLocation.Field
                : AttributeLocation.Property;

        /// <summary>
        /// Returns a bag of custom attributes applied on the property and data decoded from well-known attributes. Returns null if there are no attributes.
        /// </summary>
        /// <remarks>
        /// Forces binding and decoding of attributes.
        /// </remarks>
        private CustomAttributesBag<CSharpAttributeData> GetAttributesBag()
        {
            var bag = _lazyCustomAttributesBag;
            if (bag != null && bag.IsSealed)
            {
                return bag;
            }

            // The property is responsible for completion of the backing field
            _ = _backingField?.GetAttributes();

            if (LoadAndValidateAttributes(OneOrMany.Create(this.CSharpSyntaxNode.AttributeLists), ref _lazyCustomAttributesBag))
            {
                var completed = _state.NotePartComplete(CompletionPart.Attributes);
                Debug.Assert(completed);
            }

            Debug.Assert(_lazyCustomAttributesBag.IsSealed);
            return _lazyCustomAttributesBag;
        }

        /// <summary>
        /// Gets the attributes applied on this symbol.
        /// Returns an empty array if there are no attributes.
        /// </summary>
        /// <remarks>
        /// NOTE: This method should always be kept as a sealed override.
        /// If you want to override attribute binding logic for a sub-class, then override <see cref="GetAttributesBag"/> method.
        /// </remarks>
        public sealed override ImmutableArray<CSharpAttributeData> GetAttributes()
        {
            return this.GetAttributesBag().Attributes;
        }

        /// <summary>
        /// Returns data decoded from well-known attributes applied to the symbol or null if there are no applied attributes.
        /// </summary>
        /// <remarks>
        /// Forces binding and decoding of attributes.
        /// </remarks>
        private CommonPropertyWellKnownAttributeData GetDecodedWellKnownAttributeData()
        {
            var attributesBag = _lazyCustomAttributesBag;
            if (attributesBag == null || !attributesBag.IsDecodedWellKnownAttributeDataComputed)
            {
                attributesBag = this.GetAttributesBag();
            }

            return (CommonPropertyWellKnownAttributeData)attributesBag.DecodedWellKnownAttributeData;
        }

        /// <summary>
        /// Returns data decoded from special early bound well-known attributes applied to the symbol or null if there are no applied attributes.
        /// </summary>
        /// <remarks>
        /// Forces binding and decoding of attributes.
        /// </remarks>
        internal PropertyEarlyWellKnownAttributeData GetEarlyDecodedWellKnownAttributeData()
        {
            var attributesBag = _lazyCustomAttributesBag;
            if (attributesBag == null || !attributesBag.IsEarlyDecodedWellKnownAttributeDataComputed)
            {
                attributesBag = this.GetAttributesBag();
            }

            return (PropertyEarlyWellKnownAttributeData)attributesBag.EarlyDecodedWellKnownAttributeData;
        }

        internal override void AddSynthesizedAttributes(PEModuleBuilder moduleBuilder, ref ArrayBuilder<SynthesizedAttributeData> attributes)
        {
            base.AddSynthesizedAttributes(moduleBuilder, ref attributes);

            var type = this.TypeWithAnnotations;

            if (type.Type.ContainsDynamic())
            {
                AddSynthesizedAttribute(ref attributes,
                    DeclaringCompilation.SynthesizeDynamicAttribute(type.Type, type.CustomModifiers.Length + RefCustomModifiers.Length, _refKind));
            }

            if (type.Type.ContainsTupleNames())
            {
                AddSynthesizedAttribute(ref attributes,
                    DeclaringCompilation.SynthesizeTupleNamesAttribute(type.Type));
            }

            if (type.NeedsNullableAttribute())
            {
                AddSynthesizedAttribute(ref attributes, moduleBuilder.SynthesizeNullableAttribute(this, type));
            }

            if (this.ReturnsByRefReadonly)
            {
                AddSynthesizedAttribute(ref attributes, moduleBuilder.SynthesizeIsReadOnlyAttribute(this));
            }
        }

        internal sealed override bool IsDirectlyExcludedFromCodeCoverage =>
            GetDecodedWellKnownAttributeData()?.HasExcludeFromCodeCoverageAttribute == true;

        internal override bool HasSpecialName
        {
            get
            {
                var data = GetDecodedWellKnownAttributeData();
                return data != null && data.HasSpecialNameAttribute;
            }
        }

        internal override CSharpAttributeData EarlyDecodeWellKnownAttribute(ref EarlyDecodeWellKnownAttributeArguments<EarlyWellKnownAttributeBinder, NamedTypeSymbol, AttributeSyntax, AttributeLocation> arguments)
        {
            CSharpAttributeData boundAttribute;
            ObsoleteAttributeData obsoleteData;

            if (EarlyDecodeDeprecatedOrExperimentalOrObsoleteAttribute(ref arguments, out boundAttribute, out obsoleteData))
            {
                if (obsoleteData != null)
                {
                    arguments.GetOrCreateData<PropertyEarlyWellKnownAttributeData>().ObsoleteAttributeData = obsoleteData;
                }

                return boundAttribute;
            }

            if (CSharpAttributeData.IsTargetEarlyAttribute(arguments.AttributeType, arguments.AttributeSyntax, AttributeDescription.IndexerNameAttribute))
            {
                bool hasAnyDiagnostics;
                boundAttribute = arguments.Binder.GetAttribute(arguments.AttributeSyntax, arguments.AttributeType, out hasAnyDiagnostics);
                if (!boundAttribute.HasErrors)
                {
                    string indexerName = boundAttribute.CommonConstructorArguments[0].DecodeValue<string>(SpecialType.System_String);
                    if (indexerName != null)
                    {
                        arguments.GetOrCreateData<PropertyEarlyWellKnownAttributeData>().IndexerName = indexerName;
                    }

                    if (!hasAnyDiagnostics)
                    {
                        return boundAttribute;
                    }
                }

                return null;
            }

            return base.EarlyDecodeWellKnownAttribute(ref arguments);
        }

        /// <summary>
        /// Returns data decoded from Obsolete attribute or null if there is no Obsolete attribute.
        /// This property returns ObsoleteAttributeData.Uninitialized if attribute arguments haven't been decoded yet.
        /// </summary>
        internal override ObsoleteAttributeData ObsoleteAttributeData
        {
            get
            {
                if (!_containingType.AnyMemberHasAttributes)
                {
                    return null;
                }

                var lazyCustomAttributesBag = _lazyCustomAttributesBag;
                if (lazyCustomAttributesBag != null && lazyCustomAttributesBag.IsEarlyDecodedWellKnownAttributeDataComputed)
                {
                    return ((PropertyEarlyWellKnownAttributeData)lazyCustomAttributesBag.EarlyDecodedWellKnownAttributeData)?.ObsoleteAttributeData;
                }

                return ObsoleteAttributeData.Uninitialized;
            }
        }

        internal override void DecodeWellKnownAttribute(ref DecodeWellKnownAttributeArguments<AttributeSyntax, CSharpAttributeData, AttributeLocation> arguments)
        {
            Debug.Assert(arguments.AttributeSyntaxOpt != null);

            var attribute = arguments.Attribute;
            Debug.Assert(!attribute.HasErrors);
            Debug.Assert(arguments.SymbolPart == AttributeLocation.None);

            if (attribute.IsTargetAttribute(this, AttributeDescription.IndexerNameAttribute))
            {
                //NOTE: decoding was done by EarlyDecodeWellKnownAttribute.
                ValidateIndexerNameAttribute(attribute, arguments.AttributeSyntaxOpt, arguments.Diagnostics);
            }
            else if (attribute.IsTargetAttribute(this, AttributeDescription.SpecialNameAttribute))
            {
                arguments.GetOrCreateData<CommonPropertyWellKnownAttributeData>().HasSpecialNameAttribute = true;
            }
            else if (attribute.IsTargetAttribute(this, AttributeDescription.ExcludeFromCodeCoverageAttribute))
            {
                arguments.GetOrCreateData<CommonPropertyWellKnownAttributeData>().HasExcludeFromCodeCoverageAttribute = true;
            }
            else if (attribute.IsTargetAttribute(this, AttributeDescription.DynamicAttribute))
            {
                // DynamicAttribute should not be set explicitly.
                arguments.Diagnostics.Add(ErrorCode.ERR_ExplicitDynamicAttr, arguments.AttributeSyntaxOpt.Location);
            }
            else if (attribute.IsTargetAttribute(this, AttributeDescription.IsReadOnlyAttribute))
            {
                // IsReadOnlyAttribute should not be set explicitly.
                arguments.Diagnostics.Add(ErrorCode.ERR_ExplicitReservedAttr, arguments.AttributeSyntaxOpt.Location, AttributeDescription.IsReadOnlyAttribute.FullName);
            }
            else if (attribute.IsTargetAttribute(this, AttributeDescription.IsUnmanagedAttribute))
            {
                // IsUnmanagedAttribute should not be set explicitly.
                arguments.Diagnostics.Add(ErrorCode.ERR_ExplicitReservedAttr, arguments.AttributeSyntaxOpt.Location, AttributeDescription.IsUnmanagedAttribute.FullName);
            }
            else if (attribute.IsTargetAttribute(this, AttributeDescription.IsByRefLikeAttribute))
            {
                // IsByRefLikeAttribute should not be set explicitly.
                arguments.Diagnostics.Add(ErrorCode.ERR_ExplicitReservedAttr, arguments.AttributeSyntaxOpt.Location, AttributeDescription.IsByRefLikeAttribute.FullName);
            }
            else if (attribute.IsTargetAttribute(this, AttributeDescription.TupleElementNamesAttribute))
            {
                arguments.Diagnostics.Add(ErrorCode.ERR_ExplicitTupleElementNamesAttribute, arguments.AttributeSyntaxOpt.Location);
            }
            else if (attribute.IsTargetAttribute(this, AttributeDescription.NullableAttribute))
            {
                // NullableAttribute should not be set explicitly.
                arguments.Diagnostics.Add(ErrorCode.ERR_ExplicitNullableAttribute, arguments.AttributeSyntaxOpt.Location);
            }
        }

        internal override void PostDecodeWellKnownAttributes(ImmutableArray<CSharpAttributeData> boundAttributes, ImmutableArray<AttributeSyntax> allAttributeSyntaxNodes, DiagnosticBag diagnostics, AttributeLocation symbolPart, WellKnownAttributeData decodedData)
        {
            Debug.Assert(!boundAttributes.IsDefault);
            Debug.Assert(!allAttributeSyntaxNodes.IsDefault);
            Debug.Assert(boundAttributes.Length == allAttributeSyntaxNodes.Length);
            Debug.Assert(_lazyCustomAttributesBag != null);
            Debug.Assert(_lazyCustomAttributesBag.IsDecodedWellKnownAttributeDataComputed);
            Debug.Assert(symbolPart == AttributeLocation.None);

            base.PostDecodeWellKnownAttributes(boundAttributes, allAttributeSyntaxNodes, diagnostics, symbolPart, decodedData);
        }

        private void ValidateIndexerNameAttribute(CSharpAttributeData attribute, AttributeSyntax node, DiagnosticBag diagnostics)
        {
            if (!this.IsIndexer || this.IsExplicitInterfaceImplementation)
            {
                diagnostics.Add(ErrorCode.ERR_BadIndexerNameAttr, node.Name.Location, node.GetErrorDisplayName());
            }
            else
            {
                string indexerName = attribute.CommonConstructorArguments[0].DecodeValue<string>(SpecialType.System_String);
                if (indexerName == null || !SyntaxFacts.IsValidIdentifier(indexerName))
                {
                    diagnostics.Add(ErrorCode.ERR_BadArgumentToAttribute, node.ArgumentList.Arguments[0].Location, node.GetErrorDisplayName());
                }
            }
        }

        #endregion

        #region Completion

        internal sealed override bool RequiresCompletion
        {
            get { return true; }
        }

        internal sealed override bool HasComplete(CompletionPart part)
        {
            return _state.HasComplete(part);
        }

        internal override void ForceComplete(SourceLocation locationOpt, CancellationToken cancellationToken)
        {
            while (true)
            {
                cancellationToken.ThrowIfCancellationRequested();
                var incompletePart = _state.NextIncompletePart;
                switch (incompletePart)
                {
                    case CompletionPart.Attributes:
                        GetAttributes();
                        break;

                    case CompletionPart.StartPropertyParameters:
                    case CompletionPart.FinishPropertyParameters:
                        {
                            if (_state.NotePartComplete(CompletionPart.StartPropertyParameters))
                            {
                                var parameters = this.Parameters;
                                if (parameters.Length > 0)
                                {
                                    var diagnostics = DiagnosticBag.GetInstance();
                                    var conversions = new TypeConversions(this.ContainingAssembly.CorLibrary);
                                    foreach (var parameter in this.Parameters)
                                    {
                                        parameter.ForceComplete(locationOpt, cancellationToken);
                                        parameter.Type.CheckAllConstraints(DeclaringCompilation, conversions, parameter.Locations[0], diagnostics);
                                    }

                                    this.AddDeclarationDiagnostics(diagnostics);
                                    diagnostics.Free();
                                }

                                DeclaringCompilation.SymbolDeclaredEvent(this);
                                var completedOnThisThread = _state.NotePartComplete(CompletionPart.FinishPropertyParameters);
                                Debug.Assert(completedOnThisThread);
                            }
                            else
                            {
                                // StartPropertyParameters was completed by another thread. Wait for it to finish the parameters.
                                _state.SpinWaitComplete(CompletionPart.FinishPropertyParameters, cancellationToken);
                            }
                        }
                        break;

                    case CompletionPart.StartPropertyType:
                    case CompletionPart.FinishPropertyType:
                        {
                            if (_state.NotePartComplete(CompletionPart.StartPropertyType))
                            {
                                var diagnostics = DiagnosticBag.GetInstance();
                                var conversions = new TypeConversions(this.ContainingAssembly.CorLibrary);
                                this.Type.CheckAllConstraints(DeclaringCompilation, conversions, Location, diagnostics);

                                var type = this.Type;
                                if (type.IsRestrictedType(ignoreSpanLikeTypes: true))
                                {
                                    diagnostics.Add(ErrorCode.ERR_FieldCantBeRefAny, this.CSharpSyntaxNode.Type.Location, type);
                                }
                                else if (this.IsAutoProperty && type.IsRefLikeType && (this.IsStatic || !this.ContainingType.IsRefLikeType))
                                {
                                    diagnostics.Add(ErrorCode.ERR_FieldAutoPropCantBeByRefLike, this.CSharpSyntaxNode.Type.Location, type);
                                }

                                this.AddDeclarationDiagnostics(diagnostics);
                                var completedOnThisThread = _state.NotePartComplete(CompletionPart.FinishPropertyType);
                                Debug.Assert(completedOnThisThread);
                                diagnostics.Free();
                            }
                            else
                            {
                                // StartPropertyType was completed by another thread. Wait for it to finish the type.
                                _state.SpinWaitComplete(CompletionPart.FinishPropertyType, cancellationToken);
                            }
                        }
                        break;

                    case CompletionPart.None:
                        return;

                    default:
                        // any other values are completion parts intended for other kinds of symbols
                        _state.NotePartComplete(CompletionPart.All & ~CompletionPart.PropertySymbolAll);
                        break;
                }

                _state.SpinWaitComplete(incompletePart, cancellationToken);
            }
        }

        #endregion

        private TypeWithAnnotations ComputeType(Binder binder, BasePropertyDeclarationSyntax syntax, DiagnosticBag diagnostics)
        {
            RefKind refKind;
            var typeSyntax = syntax.Type.SkipRef(out refKind);
            var type = binder.BindType(typeSyntax, diagnostics);
            HashSet<DiagnosticInfo> useSiteDiagnostics = null;

            if (!this.IsNoMoreVisibleThan(type, ref useSiteDiagnostics))
            {
                // "Inconsistent accessibility: indexer return type '{1}' is less accessible than indexer '{0}'"
                // "Inconsistent accessibility: property type '{1}' is less accessible than property '{0}'"
<<<<<<< HEAD
                diagnostics.Add((this.IsIndexer ? ErrorCode.ERR_BadVisIndexerReturn : ErrorCode.ERR_BadVisPropertyType), _location, this, type.Type);
=======
                diagnostics.Add((this.IsIndexer ? ErrorCode.ERR_BadVisIndexerReturn : ErrorCode.ERR_BadVisPropertyType), Location, this, type.TypeSymbol);
>>>>>>> 87b0c4af
            }

            diagnostics.Add(Location, useSiteDiagnostics);

            if (type.SpecialType == SpecialType.System_Void)
            {
                ErrorCode errorCode = this.IsIndexer ? ErrorCode.ERR_IndexerCantHaveVoidType : ErrorCode.ERR_PropertyCantHaveVoidType;
                diagnostics.Add(errorCode, Location, this);
            }

            return type;
        }

        private ImmutableArray<ParameterSymbol> ComputeParameters(Binder binder, BasePropertyDeclarationSyntax syntax, DiagnosticBag diagnostics)
        {
            var parameterSyntaxOpt = GetParameterListSyntax(syntax);
            var parameters = MakeParameters(binder, this, parameterSyntaxOpt, diagnostics, addRefReadOnlyModifier: IsVirtual || IsAbstract);
            HashSet<DiagnosticInfo> useSiteDiagnostics = null;

            foreach (ParameterSymbol param in parameters)
            {
                if (!this.IsNoMoreVisibleThan(param.TypeWithAnnotations, ref useSiteDiagnostics))
                {
<<<<<<< HEAD
                    diagnostics.Add(ErrorCode.ERR_BadVisIndexerParam, _location, this, param.Type);
=======
                    diagnostics.Add(ErrorCode.ERR_BadVisIndexerParam, Location, this, param.Type.TypeSymbol);
>>>>>>> 87b0c4af
                }
                else if ((object)_setMethod != null && param.Name == ParameterSymbol.ValueParameterName)
                {
                    diagnostics.Add(ErrorCode.ERR_DuplicateGeneratedName, param.Locations.FirstOrDefault() ?? Location, param.Name);
                }
            }

            diagnostics.Add(Location, useSiteDiagnostics);
            return parameters;
        }

        private Binder CreateBinderForTypeAndParameters()
        {
            var compilation = this.DeclaringCompilation;
            var syntaxTree = _syntaxRef.SyntaxTree;
            var syntax = (BasePropertyDeclarationSyntax)_syntaxRef.GetSyntax();
            var binderFactory = compilation.GetBinderFactory(syntaxTree);
            var binder = binderFactory.GetBinder(syntax, syntax, this);
            SyntaxTokenList modifiers = syntax.Modifiers;
            binder = binder.WithUnsafeRegionIfNecessary(modifiers);
            return binder.WithAdditionalFlagsAndContainingMemberOrLambda(BinderFlags.SuppressConstraintChecks, this);
        }

        private static ExplicitInterfaceSpecifierSyntax GetExplicitInterfaceSpecifier(BasePropertyDeclarationSyntax syntax)
        {
            switch (syntax.Kind())
            {
                case SyntaxKind.PropertyDeclaration:
                    return ((PropertyDeclarationSyntax)syntax).ExplicitInterfaceSpecifier;
                case SyntaxKind.IndexerDeclaration:
                    return ((IndexerDeclarationSyntax)syntax).ExplicitInterfaceSpecifier;
                default:
                    throw ExceptionUtilities.UnexpectedValue(syntax.Kind());
            }
        }

        private static BaseParameterListSyntax GetParameterListSyntax(BasePropertyDeclarationSyntax syntax)
        {
            return (syntax.Kind() == SyntaxKind.IndexerDeclaration) ? ((IndexerDeclarationSyntax)syntax).ParameterList : null;
        }
    }
}<|MERGE_RESOLUTION|>--- conflicted
+++ resolved
@@ -1442,11 +1442,7 @@
             {
                 // "Inconsistent accessibility: indexer return type '{1}' is less accessible than indexer '{0}'"
                 // "Inconsistent accessibility: property type '{1}' is less accessible than property '{0}'"
-<<<<<<< HEAD
-                diagnostics.Add((this.IsIndexer ? ErrorCode.ERR_BadVisIndexerReturn : ErrorCode.ERR_BadVisPropertyType), _location, this, type.Type);
-=======
-                diagnostics.Add((this.IsIndexer ? ErrorCode.ERR_BadVisIndexerReturn : ErrorCode.ERR_BadVisPropertyType), Location, this, type.TypeSymbol);
->>>>>>> 87b0c4af
+                diagnostics.Add((this.IsIndexer ? ErrorCode.ERR_BadVisIndexerReturn : ErrorCode.ERR_BadVisPropertyType), Location, this, type.Type);
             }
 
             diagnostics.Add(Location, useSiteDiagnostics);
@@ -1470,11 +1466,7 @@
             {
                 if (!this.IsNoMoreVisibleThan(param.TypeWithAnnotations, ref useSiteDiagnostics))
                 {
-<<<<<<< HEAD
-                    diagnostics.Add(ErrorCode.ERR_BadVisIndexerParam, _location, this, param.Type);
-=======
-                    diagnostics.Add(ErrorCode.ERR_BadVisIndexerParam, Location, this, param.Type.TypeSymbol);
->>>>>>> 87b0c4af
+                    diagnostics.Add(ErrorCode.ERR_BadVisIndexerParam, Location, this, param.Type);
                 }
                 else if ((object)_setMethod != null && param.Name == ParameterSymbol.ValueParameterName)
                 {
