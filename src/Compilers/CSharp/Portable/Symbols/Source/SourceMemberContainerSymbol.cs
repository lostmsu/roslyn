﻿// Licensed to the .NET Foundation under one or more agreements.
// The .NET Foundation licenses this file to you under the MIT license.
// See the LICENSE file in the project root for more information.

using System;
using System.Collections.Generic;
using System.Collections.Immutable;
using System.Diagnostics;
using System.Linq;
using System.Runtime.CompilerServices;
using System.Runtime.InteropServices;
using System.Threading;
using Microsoft.CodeAnalysis;
using Microsoft.CodeAnalysis.CSharp.Emit;
using Microsoft.CodeAnalysis.CSharp.Syntax;
using Microsoft.CodeAnalysis.PooledObjects;
using Microsoft.CodeAnalysis.Text;
using Roslyn.Utilities;

namespace Microsoft.CodeAnalysis.CSharp.Symbols
{
    /// <summary>
    /// Represents a named type symbol whose members are declared in source.
    /// </summary>
    internal abstract partial class SourceMemberContainerTypeSymbol : NamedTypeSymbol
    {
        // The flags type is used to compact many different bits of information efficiently.
        private struct Flags
        {
            // We current pack everything into one 32-bit int; layout is given below.
            //
            // |               |vvv|zzzz|f|d|yy|wwwwww|
            //
            // w = special type.  6 bits.
            // y = IsManagedType.  2 bits.
            // d = FieldDefinitionsNoted. 1 bit
            // f = FlattenedMembersIsSorted.  1 bit.
            // z = TypeKind. 4 bits.
            // v = NullableContext. 3 bits.
            private int _flags;

            private const int SpecialTypeOffset = 0;
            private const int SpecialTypeSize = 6;

            private const int ManagedKindOffset = SpecialTypeOffset + SpecialTypeSize;
            private const int ManagedKindSize = 2;

            private const int FieldDefinitionsNotedOffset = ManagedKindOffset + ManagedKindSize;
            private const int FieldDefinitionsNotedSize = 1;

            private const int FlattenedMembersIsSortedOffset = FieldDefinitionsNotedOffset + FieldDefinitionsNotedSize;
            private const int FlattenedMembersIsSortedSize = 1;

            private const int TypeKindOffset = FlattenedMembersIsSortedOffset + FlattenedMembersIsSortedSize;
            private const int TypeKindSize = 4;

            private const int NullableContextOffset = TypeKindOffset + TypeKindSize;
            private const int NullableContextSize = 3;

            private const int SpecialTypeMask = (1 << SpecialTypeSize) - 1;
            private const int ManagedKindMask = (1 << ManagedKindSize) - 1;
            private const int TypeKindMask = (1 << TypeKindSize) - 1;
            private const int NullableContextMask = (1 << NullableContextSize) - 1;

            private const int FieldDefinitionsNotedBit = 1 << FieldDefinitionsNotedOffset;
            private const int FlattenedMembersIsSortedBit = 1 << FlattenedMembersIsSortedOffset;


            public SpecialType SpecialType
            {
                get { return (SpecialType)((_flags >> SpecialTypeOffset) & SpecialTypeMask); }
            }

            public ManagedKind ManagedKind
            {
                get { return (ManagedKind)((_flags >> ManagedKindOffset) & ManagedKindMask); }
            }

            public bool FieldDefinitionsNoted
            {
                get { return (_flags & FieldDefinitionsNotedBit) != 0; }
            }

            // True if "lazyMembersFlattened" is sorted.
            public bool FlattenedMembersIsSorted
            {
                get { return (_flags & FlattenedMembersIsSortedBit) != 0; }
            }

            public TypeKind TypeKind
            {
                get { return (TypeKind)((_flags >> TypeKindOffset) & TypeKindMask); }
            }

#if DEBUG
            static Flags()
            {
                // Verify masks are sufficient for values.
                Debug.Assert(EnumUtilities.ContainsAllValues<SpecialType>(SpecialTypeMask));
                Debug.Assert(EnumUtilities.ContainsAllValues<NullableContextKind>(NullableContextMask));
            }
#endif

            public Flags(SpecialType specialType, TypeKind typeKind)
            {
                int specialTypeInt = ((int)specialType & SpecialTypeMask) << SpecialTypeOffset;
                int typeKindInt = ((int)typeKind & TypeKindMask) << TypeKindOffset;

                _flags = specialTypeInt | typeKindInt;
            }

            public void SetFieldDefinitionsNoted()
            {
                ThreadSafeFlagOperations.Set(ref _flags, FieldDefinitionsNotedBit);
            }

            public void SetFlattenedMembersIsSorted()
            {
                ThreadSafeFlagOperations.Set(ref _flags, (FlattenedMembersIsSortedBit));
            }

            private static bool BitsAreUnsetOrSame(int bits, int mask)
            {
                return (bits & mask) == 0 || (bits & mask) == mask;
            }

            public void SetManagedKind(ManagedKind managedKind)
            {
                int bitsToSet = ((int)managedKind & ManagedKindMask) << ManagedKindOffset;
                Debug.Assert(BitsAreUnsetOrSame(_flags, bitsToSet));
                ThreadSafeFlagOperations.Set(ref _flags, bitsToSet);
            }

            public bool TryGetNullableContext(out byte? value)
            {
                return ((NullableContextKind)((_flags >> NullableContextOffset) & NullableContextMask)).TryGetByte(out value);
            }

            public bool SetNullableContext(byte? value)
            {
                return ThreadSafeFlagOperations.Set(ref _flags, (((int)value.ToNullableContextFlags() & NullableContextMask) << NullableContextOffset));
            }
        }

        private static readonly ObjectPool<PooledDictionary<Symbol, Symbol>> s_duplicateRecordMemberSignatureDictionary =
            PooledDictionary<Symbol, Symbol>.CreatePool(MemberSignatureComparer.RecordAPISignatureComparer);

        protected SymbolCompletionState state;

        private Flags _flags;
        private ImmutableArray<DiagnosticInfo> _managedKindUseSiteDiagnostics;
        private ImmutableArray<AssemblySymbol> _managedKindUseSiteDependencies;

        private readonly DeclarationModifiers _declModifiers;
        private readonly NamespaceOrTypeSymbol _containingSymbol;
        protected readonly MergedTypeDeclaration declaration;

        // To compute explicitly declared members, binding must be limited (to avoid race conditions where binder cache captures symbols that aren't part of the final set)
        // The value changes from "uninitialized" to "real value" to null. The transition from "uninitialized" can only happen once.
        private DeclaredMembersAndInitializers? _lazyDeclaredMembersAndInitializers = DeclaredMembersAndInitializers.UninitializedSentinel;

        private MembersAndInitializers? _lazyMembersAndInitializers;
        private Dictionary<string, ImmutableArray<Symbol>>? _lazyMembersDictionary;
        private Dictionary<string, ImmutableArray<Symbol>>? _lazyEarlyAttributeDecodingMembersDictionary;

        private static readonly Dictionary<string, ImmutableArray<NamedTypeSymbol>> s_emptyTypeMembers = new Dictionary<string, ImmutableArray<NamedTypeSymbol>>(EmptyComparer.Instance);
        private Dictionary<string, ImmutableArray<NamedTypeSymbol>>? _lazyTypeMembers;
        private ImmutableArray<Symbol> _lazyMembersFlattened;
        private ImmutableArray<SynthesizedExplicitImplementationForwardingMethod> _lazySynthesizedExplicitImplementations;
        private int _lazyKnownCircularStruct;
        private LexicalSortKey _lazyLexicalSortKey = LexicalSortKey.NotInitialized;

        private ThreeState _lazyContainsExtensionMethods;
        private ThreeState _lazyAnyMemberHasAttributes;

        #region Construction

        internal SourceMemberContainerTypeSymbol(
            NamespaceOrTypeSymbol containingSymbol,
            MergedTypeDeclaration declaration,
            BindingDiagnosticBag diagnostics,
            TupleExtraData? tupleData = null)
            : base(tupleData)
        {
            _containingSymbol = containingSymbol;
            this.declaration = declaration;

            TypeKind typeKind = declaration.Kind.ToTypeKind();
            var modifiers = MakeModifiers(typeKind, diagnostics);

            foreach (var singleDeclaration in declaration.Declarations)
            {
                diagnostics.AddRange(singleDeclaration.Diagnostics);
            }

            int access = (int)(modifiers & DeclarationModifiers.AccessibilityMask);
            if ((access & (access - 1)) != 0)
            {   // more than one access modifier
                if ((modifiers & DeclarationModifiers.Partial) != 0)
                    diagnostics.Add(ErrorCode.ERR_PartialModifierConflict, Locations[0], this);
                access = access & ~(access - 1); // narrow down to one access modifier
                modifiers &= ~DeclarationModifiers.AccessibilityMask; // remove them all
                modifiers |= (DeclarationModifiers)access; // except the one
            }
            _declModifiers = modifiers;

            var specialType = access == (int)DeclarationModifiers.Public
                ? MakeSpecialType()
                : SpecialType.None;

            _flags = new Flags(specialType, typeKind);

            var containingType = this.ContainingType;
            if (containingType?.IsSealed == true && this.DeclaredAccessibility.HasProtected())
            {
                diagnostics.Add(AccessCheck.GetProtectedMemberInSealedTypeError(ContainingType), Locations[0], this);
            }

            state.NotePartComplete(CompletionPart.TypeArguments); // type arguments need not be computed separately
        }

        private SpecialType MakeSpecialType()
        {
            // check if this is one of the COR library types
            if (ContainingSymbol.Kind == SymbolKind.Namespace &&
                ContainingSymbol.ContainingAssembly.KeepLookingForDeclaredSpecialTypes)
            {
                //for a namespace, the emitted name is a dot-separated list of containing namespaces
                var emittedName = ContainingSymbol.ToDisplayString(SymbolDisplayFormat.QualifiedNameOnlyFormat);
                emittedName = MetadataHelpers.BuildQualifiedName(emittedName, MetadataName);

                return SpecialTypes.GetTypeFromMetadataName(emittedName);
            }
            else
            {
                return SpecialType.None;
            }
        }

        private DeclarationModifiers MakeModifiers(TypeKind typeKind, BindingDiagnosticBag diagnostics)
        {
            Symbol containingSymbol = this.ContainingSymbol;
            DeclarationModifiers defaultAccess;
            var allowedModifiers = DeclarationModifiers.AccessibilityMask;

            if (containingSymbol.Kind == SymbolKind.Namespace)
            {
                defaultAccess = DeclarationModifiers.Internal;
            }
            else
            {
                allowedModifiers |= DeclarationModifiers.New;

                if (((NamedTypeSymbol)containingSymbol).IsInterface)
                {
                    defaultAccess = DeclarationModifiers.Public;
                }
                else
                {
                    defaultAccess = DeclarationModifiers.Private;
                }
            }

            switch (typeKind)
            {
                case TypeKind.Class:
                case TypeKind.Submission:
                    allowedModifiers |= DeclarationModifiers.Partial | DeclarationModifiers.Sealed | DeclarationModifiers.Abstract
                        | DeclarationModifiers.Unsafe;

                    if (!this.IsRecord)
                    {
                        allowedModifiers |= DeclarationModifiers.Static;
                    }

                    break;
                case TypeKind.Struct:
                    allowedModifiers |= DeclarationModifiers.Partial | DeclarationModifiers.Ref | DeclarationModifiers.ReadOnly | DeclarationModifiers.Unsafe;
                    break;
                case TypeKind.Interface:
                    allowedModifiers |= DeclarationModifiers.Partial | DeclarationModifiers.Unsafe;
                    break;
                case TypeKind.Delegate:
                    allowedModifiers |= DeclarationModifiers.Unsafe;
                    break;
            }

            bool modifierErrors;
            var mods = MakeAndCheckTypeModifiers(
                defaultAccess,
                allowedModifiers,
                diagnostics,
                out modifierErrors);

            this.CheckUnsafeModifier(mods, diagnostics);

            if (!modifierErrors &&
                (mods & DeclarationModifiers.Abstract) != 0 &&
                (mods & (DeclarationModifiers.Sealed | DeclarationModifiers.Static)) != 0)
            {
                diagnostics.Add(ErrorCode.ERR_AbstractSealedStatic, Locations[0], this);
            }

            if (!modifierErrors &&
                (mods & (DeclarationModifiers.Sealed | DeclarationModifiers.Static)) == (DeclarationModifiers.Sealed | DeclarationModifiers.Static))
            {
                diagnostics.Add(ErrorCode.ERR_SealedStaticClass, Locations[0], this);
            }

            switch (typeKind)
            {
                case TypeKind.Interface:
                    mods |= DeclarationModifiers.Abstract;
                    break;
                case TypeKind.Struct:
                case TypeKind.Enum:
                    mods |= DeclarationModifiers.Sealed;
                    break;
                case TypeKind.Delegate:
                    mods |= DeclarationModifiers.Sealed;
                    break;
            }

            return mods;
        }

        private DeclarationModifiers MakeAndCheckTypeModifiers(
            DeclarationModifiers defaultAccess,
            DeclarationModifiers allowedModifiers,
            BindingDiagnosticBag diagnostics,
            out bool modifierErrors)
        {
            modifierErrors = false;

            var result = DeclarationModifiers.Unset;
            var partCount = declaration.Declarations.Length;
            var missingPartial = false;

            for (var i = 0; i < partCount; i++)
            {
                var decl = declaration.Declarations[i];
                var mods = decl.Modifiers;

                if (partCount > 1 && (mods & DeclarationModifiers.Partial) == 0)
                {
                    missingPartial = true;
                }

                if (!modifierErrors)
                {
                    mods = ModifierUtils.CheckModifiers(
                        mods, allowedModifiers, declaration.Declarations[i].NameLocation, diagnostics,
                        modifierTokens: null, modifierErrors: out modifierErrors);

                    // It is an error for the same modifier to appear multiple times.
                    if (!modifierErrors)
                    {
                        var info = ModifierUtils.CheckAccessibility(mods, this, isExplicitInterfaceImplementation: false);
                        if (info != null)
                        {
                            diagnostics.Add(info, this.Locations[0]);
                            modifierErrors = true;
                        }
                    }
                }

                if (result == DeclarationModifiers.Unset)
                {
                    result = mods;
                }
                else
                {
                    result |= mods;
                }

            }

            if ((result & DeclarationModifiers.AccessibilityMask) == 0)
            {
                result |= defaultAccess;
            }

            if (missingPartial)
            {
                if ((result & DeclarationModifiers.Partial) == 0)
                {
                    // duplicate definitions
                    switch (this.ContainingSymbol.Kind)
                    {
                        case SymbolKind.Namespace:
                            for (var i = 1; i < partCount; i++)
                            {
                                diagnostics.Add(ErrorCode.ERR_DuplicateNameInNS, declaration.Declarations[i].NameLocation, this.Name, this.ContainingSymbol);
                                modifierErrors = true;
                            }
                            break;

                        case SymbolKind.NamedType:
                            for (var i = 1; i < partCount; i++)
                            {
                                if (ContainingType!.Locations.Length == 1 || ContainingType.IsPartial())
                                    diagnostics.Add(ErrorCode.ERR_DuplicateNameInClass, declaration.Declarations[i].NameLocation, this.ContainingSymbol, this.Name);
                                modifierErrors = true;
                            }
                            break;
                    }
                }
                else
                {
                    for (var i = 0; i < partCount; i++)
                    {
                        var singleDeclaration = declaration.Declarations[i];
                        var mods = singleDeclaration.Modifiers;
                        if ((mods & DeclarationModifiers.Partial) == 0)
                        {
                            diagnostics.Add(ErrorCode.ERR_MissingPartial, singleDeclaration.NameLocation, this.Name);
                            modifierErrors = true;
                        }
                    }
                }
            }

            if (this.Name == SyntaxFacts.GetText(SyntaxKind.RecordKeyword))
            {
                foreach (var syntaxRef in SyntaxReferences)
                {
                    SyntaxToken? identifier = syntaxRef.GetSyntax() switch
                    {
                        BaseTypeDeclarationSyntax typeDecl => typeDecl.Identifier,
                        DelegateDeclarationSyntax delegateDecl => delegateDecl.Identifier,
                        _ => null
                    };

                    ReportTypeNamedRecord(identifier?.Text, this.DeclaringCompilation, diagnostics.DiagnosticBag, identifier?.GetLocation() ?? Location.None);
                }
            }

            return result;
        }

        internal static void ReportTypeNamedRecord(string? name, CSharpCompilation compilation, DiagnosticBag? diagnostics, Location location)
        {
            if (diagnostics is object && name == SyntaxFacts.GetText(SyntaxKind.RecordKeyword) &&
                compilation.LanguageVersion >= MessageID.IDS_FeatureRecords.RequiredVersion())
            {
                diagnostics.Add(ErrorCode.WRN_RecordNamedDisallowed, location, name);
            }
        }

        #endregion

        #region Completion

        internal sealed override bool RequiresCompletion
        {
            get { return true; }
        }

        internal sealed override bool HasComplete(CompletionPart part)
        {
            return state.HasComplete(part);
        }

        protected abstract void CheckBase(BindingDiagnosticBag diagnostics);
        protected abstract void CheckInterfaces(BindingDiagnosticBag diagnostics);

        internal override void ForceComplete(SourceLocation? locationOpt, CancellationToken cancellationToken)
        {
            while (true)
            {
                // NOTE: cases that depend on GetMembers[ByName] should call RequireCompletionPartMembers.
                cancellationToken.ThrowIfCancellationRequested();
                var incompletePart = state.NextIncompletePart;
                switch (incompletePart)
                {
                    case CompletionPart.Attributes:
                        GetAttributes();
                        break;

                    case CompletionPart.StartBaseType:
                    case CompletionPart.FinishBaseType:
                        if (state.NotePartComplete(CompletionPart.StartBaseType))
                        {
                            var diagnostics = BindingDiagnosticBag.GetInstance();
                            CheckBase(diagnostics);
                            AddDeclarationDiagnostics(diagnostics);
                            state.NotePartComplete(CompletionPart.FinishBaseType);
                            diagnostics.Free();
                        }
                        break;

                    case CompletionPart.StartInterfaces:
                    case CompletionPart.FinishInterfaces:
                        if (state.NotePartComplete(CompletionPart.StartInterfaces))
                        {
                            var diagnostics = BindingDiagnosticBag.GetInstance();
                            CheckInterfaces(diagnostics);
                            AddDeclarationDiagnostics(diagnostics);
                            state.NotePartComplete(CompletionPart.FinishInterfaces);
                            diagnostics.Free();
                        }
                        break;

                    case CompletionPart.EnumUnderlyingType:
                        var discarded = this.EnumUnderlyingType;
                        break;

                    case CompletionPart.TypeArguments:
                        {
                            var tmp = this.TypeArgumentsWithAnnotationsNoUseSiteDiagnostics; // force type arguments
                        }
                        break;

                    case CompletionPart.TypeParameters:
                        // force type parameters
                        foreach (var typeParameter in this.TypeParameters)
                        {
                            typeParameter.ForceComplete(locationOpt, cancellationToken);
                        }

                        state.NotePartComplete(CompletionPart.TypeParameters);
                        break;

                    case CompletionPart.Members:
                        this.GetMembersByName();
                        break;

                    case CompletionPart.TypeMembers:
                        this.GetTypeMembersUnordered();
                        break;

                    case CompletionPart.SynthesizedExplicitImplementations:
                        this.GetSynthesizedExplicitImplementations(cancellationToken); //force interface and base class errors to be checked
                        break;

                    case CompletionPart.StartMemberChecks:
                    case CompletionPart.FinishMemberChecks:
                        if (state.NotePartComplete(CompletionPart.StartMemberChecks))
                        {
                            var diagnostics = BindingDiagnosticBag.GetInstance();
                            AfterMembersChecks(diagnostics);
                            AddDeclarationDiagnostics(diagnostics);

                            // We may produce a SymbolDeclaredEvent for the enclosing type before events for its contained members
                            DeclaringCompilation.SymbolDeclaredEvent(this);
                            var thisThreadCompleted = state.NotePartComplete(CompletionPart.FinishMemberChecks);
                            Debug.Assert(thisThreadCompleted);
                            diagnostics.Free();
                        }
                        break;

                    case CompletionPart.MembersCompleted:
                        {
                            ImmutableArray<Symbol> members = this.GetMembersUnordered();

                            bool allCompleted = true;

                            if (locationOpt == null)
                            {
                                foreach (var member in members)
                                {
                                    cancellationToken.ThrowIfCancellationRequested();
                                    member.ForceComplete(locationOpt, cancellationToken);
                                }
                            }
                            else
                            {
                                foreach (var member in members)
                                {
                                    ForceCompleteMemberByLocation(locationOpt, member, cancellationToken);
                                    allCompleted = allCompleted && member.HasComplete(CompletionPart.All);
                                }
                            }

                            if (!allCompleted)
                            {
                                // We did not complete all members so we won't have enough information for
                                // the PointedAtManagedTypeChecks, so just kick out now.
                                var allParts = CompletionPart.NamedTypeSymbolWithLocationAll;
                                state.SpinWaitComplete(allParts, cancellationToken);
                                return;
                            }

                            EnsureFieldDefinitionsNoted();

                            // We've completed all members, so we're ready for the PointedAtManagedTypeChecks;
                            // proceed to the next iteration.
                            state.NotePartComplete(CompletionPart.MembersCompleted);
                            break;
                        }

                    case CompletionPart.None:
                        return;

                    default:
                        // This assert will trigger if we forgot to handle any of the completion parts
                        Debug.Assert((incompletePart & CompletionPart.NamedTypeSymbolAll) == 0);
                        // any other values are completion parts intended for other kinds of symbols
                        state.NotePartComplete(CompletionPart.All & ~CompletionPart.NamedTypeSymbolAll);
                        break;
                }

                state.SpinWaitComplete(incompletePart, cancellationToken);
            }

            throw ExceptionUtilities.Unreachable;
        }

        internal void EnsureFieldDefinitionsNoted()
        {
            if (_flags.FieldDefinitionsNoted)
            {
                return;
            }

            NoteFieldDefinitions();
        }

        private void NoteFieldDefinitions()
        {
            // we must note all fields once therefore we need to lock
            var membersAndInitializers = this.GetMembersAndInitializers();
            lock (membersAndInitializers)
            {
                if (!_flags.FieldDefinitionsNoted)
                {
                    var assembly = (SourceAssemblySymbol)ContainingAssembly;

                    Accessibility containerEffectiveAccessibility = EffectiveAccessibility();

                    foreach (var member in membersAndInitializers.NonTypeMembers)
                    {
                        FieldSymbol field;
                        if (!member.IsFieldOrFieldLikeEvent(out field) || field.IsConst || field.IsFixedSizeBuffer)
                        {
                            continue;
                        }

                        Accessibility fieldDeclaredAccessibility = field.DeclaredAccessibility;
                        if (fieldDeclaredAccessibility == Accessibility.Private)
                        {
                            // mark private fields as tentatively unassigned and unread unless we discover otherwise.
                            assembly.NoteFieldDefinition(field, isInternal: false, isUnread: true);
                        }
                        else if (containerEffectiveAccessibility == Accessibility.Private)
                        {
                            // mark effectively private fields as tentatively unassigned unless we discover otherwise.
                            assembly.NoteFieldDefinition(field, isInternal: false, isUnread: false);
                        }
                        else if (fieldDeclaredAccessibility == Accessibility.Internal || containerEffectiveAccessibility == Accessibility.Internal)
                        {
                            // mark effectively internal fields as tentatively unassigned unless we discover otherwise.
                            // NOTE: These fields will be reported as unassigned only if internals are not visible from this assembly.
                            // See property SourceAssemblySymbol.UnusedFieldWarnings.
                            assembly.NoteFieldDefinition(field, isInternal: true, isUnread: false);
                        }
                    }
                    _flags.SetFieldDefinitionsNoted();
                }
            }
        }

        #endregion

        #region Containers

        public sealed override NamedTypeSymbol? ContainingType
        {
            get
            {
                return _containingSymbol as NamedTypeSymbol;
            }
        }

        public sealed override Symbol ContainingSymbol
        {
            get
            {
                return _containingSymbol;
            }
        }

        #endregion

        #region Flags Encoded Properties

        public override SpecialType SpecialType
        {
            get
            {
                return _flags.SpecialType;
            }
        }

        public override TypeKind TypeKind
        {
            get
            {
                return _flags.TypeKind;
            }
        }

        internal MergedTypeDeclaration MergedDeclaration
        {
            get
            {
                return this.declaration;
            }
        }

        internal sealed override bool IsInterface
        {
            get
            {
                // TypeKind is computed eagerly, so this is cheap.
                return this.TypeKind == TypeKind.Interface;
            }
        }

        internal override ManagedKind GetManagedKind(ref CompoundUseSiteInfo<AssemblySymbol> useSiteInfo)
        {
            var managedKind = _flags.ManagedKind;
            if (managedKind == ManagedKind.Unknown)
            {
                var managedKindUseSiteInfo = new CompoundUseSiteInfo<AssemblySymbol>(ContainingAssembly);
                managedKind = base.GetManagedKind(ref managedKindUseSiteInfo);
                ImmutableInterlocked.InterlockedInitialize(ref _managedKindUseSiteDiagnostics, managedKindUseSiteInfo.Diagnostics?.ToImmutableArray() ?? ImmutableArray<DiagnosticInfo>.Empty);
                ImmutableInterlocked.InterlockedInitialize(ref _managedKindUseSiteDependencies, managedKindUseSiteInfo.Dependencies?.ToImmutableArray() ?? ImmutableArray<AssemblySymbol>.Empty);
                _flags.SetManagedKind(managedKind);
            }

            if (useSiteInfo.AccumulatesDiagnostics)
            {
                ImmutableArray<DiagnosticInfo> useSiteDiagnostics = _managedKindUseSiteDiagnostics;
                // Ensure we have the latest value from the field
                useSiteDiagnostics = ImmutableInterlocked.InterlockedCompareExchange(ref _managedKindUseSiteDiagnostics, useSiteDiagnostics, useSiteDiagnostics);
                Debug.Assert(!useSiteDiagnostics.IsDefault);
                useSiteInfo.AddDiagnostics(useSiteDiagnostics);
            }

            if (useSiteInfo.AccumulatesDependencies)
            {
                ImmutableArray<AssemblySymbol> useSiteDependencies = _managedKindUseSiteDependencies;
                // Ensure we have the latest value from the field
                useSiteDependencies = ImmutableInterlocked.InterlockedCompareExchange(ref _managedKindUseSiteDependencies, useSiteDependencies, useSiteDependencies);
                Debug.Assert(!useSiteDependencies.IsDefault);
                useSiteInfo.AddDependencies(useSiteDependencies);
            }

            return managedKind;
        }

        public override bool IsStatic => HasFlag(DeclarationModifiers.Static);

        public sealed override bool IsRefLikeType => HasFlag(DeclarationModifiers.Ref);

        public override bool IsReadOnly => HasFlag(DeclarationModifiers.ReadOnly);

        public override bool IsSealed => HasFlag(DeclarationModifiers.Sealed);

        public override bool IsAbstract => HasFlag(DeclarationModifiers.Abstract);

        internal bool IsPartial => HasFlag(DeclarationModifiers.Partial);

        internal bool IsNew => HasFlag(DeclarationModifiers.New);

        [MethodImpl(MethodImplOptions.AggressiveInlining)]
        private bool HasFlag(DeclarationModifiers flag) => (_declModifiers & flag) != 0;

        public override Accessibility DeclaredAccessibility
        {
            get
            {
                return ModifierUtils.EffectiveAccessibility(_declModifiers);
            }
        }

        /// <summary>
        /// Compute the "effective accessibility" of the current class for the purpose of warnings about unused fields.
        /// </summary>
        private Accessibility EffectiveAccessibility()
        {
            var result = DeclaredAccessibility;
            if (result == Accessibility.Private) return Accessibility.Private;
            for (Symbol? container = this.ContainingType; !(container is null); container = container.ContainingType)
            {
                switch (container.DeclaredAccessibility)
                {
                    case Accessibility.Private:
                        return Accessibility.Private;
                    case Accessibility.Internal:
                        result = Accessibility.Internal;
                        continue;
                }
            }

            return result;
        }

        #endregion

        #region Syntax

        public override bool IsScriptClass
        {
            get
            {
                var kind = this.declaration.Declarations[0].Kind;
                return kind == DeclarationKind.Script || kind == DeclarationKind.Submission;
            }
        }

        public override bool IsImplicitClass
        {
            get
            {
                return this.declaration.Declarations[0].Kind == DeclarationKind.ImplicitClass;
            }
        }

        internal override bool IsRecord
        {
            get
            {
                return this.declaration.Declarations[0].Kind == DeclarationKind.Record;
            }
        }

        public override bool IsImplicitlyDeclared
        {
            get
            {
                return IsImplicitClass || IsScriptClass;
            }
        }

        public override int Arity
        {
            get
            {
                return declaration.Arity;
            }
        }

        public override string Name
        {
            get
            {
                return declaration.Name;
            }
        }

        internal override bool MangleName
        {
            get
            {
                return Arity > 0;
            }
        }

        internal override LexicalSortKey GetLexicalSortKey()
        {
            if (!_lazyLexicalSortKey.IsInitialized)
            {
                _lazyLexicalSortKey.SetFrom(declaration.GetLexicalSortKey(this.DeclaringCompilation));
            }
            return _lazyLexicalSortKey;
        }

        public override ImmutableArray<Location> Locations
        {
            get
            {
                return declaration.NameLocations.Cast<SourceLocation, Location>();
            }
        }

        public ImmutableArray<SyntaxReference> SyntaxReferences
        {
            get
            {
                return this.declaration.SyntaxReferences;
            }
        }

        public override ImmutableArray<SyntaxReference> DeclaringSyntaxReferences
        {
            get
            {
                return SyntaxReferences;
            }
        }

        // This method behaves the same was as the base class, but avoids allocations associated with DeclaringSyntaxReferences
        internal override bool IsDefinedInSourceTree(SyntaxTree tree, TextSpan? definedWithinSpan, CancellationToken cancellationToken)
        {
            var declarations = declaration.Declarations;
            if (IsImplicitlyDeclared && declarations.IsEmpty)
            {
                return ContainingSymbol.IsDefinedInSourceTree(tree, definedWithinSpan, cancellationToken);
            }

            foreach (var declaration in declarations)
            {
                cancellationToken.ThrowIfCancellationRequested();

                var syntaxRef = declaration.SyntaxReference;
                if (syntaxRef.SyntaxTree == tree &&
                    (!definedWithinSpan.HasValue || syntaxRef.Span.IntersectsWith(definedWithinSpan.Value)))
                {
                    return true;
                }
            }

            return false;
        }

        #endregion

        #region Members

        /// <summary>
        /// Encapsulates information about the non-type members of a (i.e. this) type.
        ///   1) For non-initializers, symbols are created and stored in a list.
        ///   2) For fields and properties/indexers, the symbols are stored in (1) and their initializers are
        ///      stored with other initialized fields and properties from the same syntax tree with
        ///      the same static-ness.
        /// </summary>
        protected sealed class MembersAndInitializers
        {
            internal readonly ImmutableArray<Symbol> NonTypeMembers;
            internal readonly ImmutableArray<ImmutableArray<FieldOrPropertyInitializer>> StaticInitializers;
            internal readonly ImmutableArray<ImmutableArray<FieldOrPropertyInitializer>> InstanceInitializers;
            internal readonly bool HaveIndexers;
            internal readonly bool IsNullableEnabledForInstanceConstructorsAndFields;
            internal readonly bool IsNullableEnabledForStaticConstructorsAndFields;

            public MembersAndInitializers(
                ImmutableArray<Symbol> nonTypeMembers,
                ImmutableArray<ImmutableArray<FieldOrPropertyInitializer>> staticInitializers,
                ImmutableArray<ImmutableArray<FieldOrPropertyInitializer>> instanceInitializers,
                bool haveIndexers,
                bool isNullableEnabledForInstanceConstructorsAndFields,
                bool isNullableEnabledForStaticConstructorsAndFields)
            {
                Debug.Assert(!nonTypeMembers.IsDefault);
                Debug.Assert(!staticInitializers.IsDefault);
                Debug.Assert(staticInitializers.All(g => !g.IsDefault));
                Debug.Assert(!instanceInitializers.IsDefault);
                Debug.Assert(instanceInitializers.All(g => !g.IsDefault));

                Debug.Assert(!nonTypeMembers.Any(s => s is TypeSymbol));
                Debug.Assert(haveIndexers == nonTypeMembers.Any(s => s.IsIndexer()));

                this.NonTypeMembers = nonTypeMembers;
                this.StaticInitializers = staticInitializers;
                this.InstanceInitializers = instanceInitializers;
                this.HaveIndexers = haveIndexers;
                this.IsNullableEnabledForInstanceConstructorsAndFields = isNullableEnabledForInstanceConstructorsAndFields;
                this.IsNullableEnabledForStaticConstructorsAndFields = isNullableEnabledForStaticConstructorsAndFields;
            }
        }

        internal ImmutableArray<ImmutableArray<FieldOrPropertyInitializer>> StaticInitializers
        {
            get { return GetMembersAndInitializers().StaticInitializers; }
        }

        internal ImmutableArray<ImmutableArray<FieldOrPropertyInitializer>> InstanceInitializers
        {
            get { return GetMembersAndInitializers().InstanceInitializers; }
        }

        internal int CalculateSyntaxOffsetInSynthesizedConstructor(int position, SyntaxTree tree, bool isStatic)
        {
            if (IsScriptClass && !isStatic)
            {
                int aggregateLength = 0;

                foreach (var declaration in this.declaration.Declarations)
                {
                    var syntaxRef = declaration.SyntaxReference;
                    if (tree == syntaxRef.SyntaxTree)
                    {
                        return aggregateLength + position;
                    }

                    aggregateLength += syntaxRef.Span.Length;
                }

                throw ExceptionUtilities.Unreachable;
            }

            int syntaxOffset;
            if (TryCalculateSyntaxOffsetOfPositionInInitializer(position, tree, isStatic, ctorInitializerLength: 0, syntaxOffset: out syntaxOffset))
            {
                return syntaxOffset;
            }

            if (declaration.Declarations.Length >= 1 && position == declaration.Declarations[0].Location.SourceSpan.Start)
            {
                // With dynamic analysis instrumentation, the introducing declaration of a type can provide
                // the syntax associated with both the analysis payload local of a synthesized constructor
                // and with the constructor itself. If the synthesized constructor includes an initializer with a lambda,
                // that lambda needs a closure that captures the analysis payload of the constructor,
                // and the offset of the syntax for the local within the constructor is by definition zero.
                return 0;
            }

            // an implicit constructor has no body and no initializer, so the variable has to be declared in a member initializer
            throw ExceptionUtilities.Unreachable;
        }

        /// <summary>
        /// Calculates a syntax offset of a syntax position that is contained in a property or field initializer (if it is in fact contained in one).
        /// </summary>
        internal bool TryCalculateSyntaxOffsetOfPositionInInitializer(int position, SyntaxTree tree, bool isStatic, int ctorInitializerLength, out int syntaxOffset)
        {
            Debug.Assert(ctorInitializerLength >= 0);

            var membersAndInitializers = GetMembersAndInitializers();
            var allInitializers = isStatic ? membersAndInitializers.StaticInitializers : membersAndInitializers.InstanceInitializers;

            if (!findInitializer(allInitializers, position, tree, out FieldOrPropertyInitializer initializer, out int precedingLength))
            {
                syntaxOffset = 0;
                return false;
            }

            //                                 |<-----------distanceFromCtorBody----------->|
            // [      initializer 0    ][ initializer 1 ][ initializer 2 ][ctor initializer][ctor body]
            // |<--preceding init len-->|      ^
            //                             position

            int initializersLength = getInitializersLength(allInitializers);
            int distanceFromInitializerStart = position - initializer.Syntax.Span.Start;

            int distanceFromCtorBody =
                initializersLength + ctorInitializerLength -
                (precedingLength + distanceFromInitializerStart);

            Debug.Assert(distanceFromCtorBody > 0);

            // syntax offset 0 is at the start of the ctor body:
            syntaxOffset = -distanceFromCtorBody;
            return true;

            static bool findInitializer(ImmutableArray<ImmutableArray<FieldOrPropertyInitializer>> initializers, int position, SyntaxTree tree,
                out FieldOrPropertyInitializer found, out int precedingLength)
            {
                precedingLength = 0;
                foreach (var group in initializers)
                {
                    if (!group.IsEmpty &&
                        group[0].Syntax.SyntaxTree == tree &&
                        position < group.Last().Syntax.Span.End)
                    {
                        // Found group of interest
                        var initializerIndex = IndexOfInitializerContainingPosition(group, position);
                        if (initializerIndex < 0)
                        {
                            break;
                        }

                        precedingLength += getPrecedingInitializersLength(group, initializerIndex);
                        found = group[initializerIndex];
                        return true;
                    }

                    precedingLength += getGroupLength(group);
                }

                found = default;
                return false;
            }

            static int getGroupLength(ImmutableArray<FieldOrPropertyInitializer> initializers)
            {
                int length = 0;
                foreach (var initializer in initializers)
                {
                    length += getInitializerLength(initializer);
                }

                return length;
            }

            static int getPrecedingInitializersLength(ImmutableArray<FieldOrPropertyInitializer> initializers, int index)
            {
                int length = 0;
                for (var i = 0; i < index; i++)
                {
                    length += getInitializerLength(initializers[i]);
                }

                return length;
            }

            static int getInitializersLength(ImmutableArray<ImmutableArray<FieldOrPropertyInitializer>> initializers)
            {
                int length = 0;
                foreach (var group in initializers)
                {
                    length += getGroupLength(group);
                }

                return length;
            }

            static int getInitializerLength(FieldOrPropertyInitializer initializer)
            {
                // A constant field of type decimal needs a field initializer, so
                // check if it is a metadata constant, not just a constant to exclude
                // decimals. Other constants do not need field initializers.
                if (initializer.FieldOpt == null || !initializer.FieldOpt.IsMetadataConstant)
                {
                    // ignore leading and trailing trivia of the node:
                    return initializer.Syntax.Span.Length;
                }

                return 0;
            }
        }

        private static int IndexOfInitializerContainingPosition(ImmutableArray<FieldOrPropertyInitializer> initializers, int position)
        {
            // Search for the start of the span (the spans are non-overlapping and sorted)
            int index = initializers.BinarySearch(position, (initializer, pos) => initializer.Syntax.Span.Start.CompareTo(pos));

            // Binary search returns non-negative result if the position is exactly the start of some span.
            if (index >= 0)
            {
                return index;
            }

            // Otherwise, ~index is the closest span whose start is greater than the position.
            // => Check if the preceding initializer span contains the position.
            int precedingInitializerIndex = ~index - 1;
            if (precedingInitializerIndex >= 0 && initializers[precedingInitializerIndex].Syntax.Span.Contains(position))
            {
                return precedingInitializerIndex;
            }

            return -1;
        }

        public override IEnumerable<string> MemberNames
        {
            get
            {
                return (IsTupleType || IsRecord) ? GetMembers().Select(m => m.Name) : this.declaration.MemberNames;
            }
        }

        internal override ImmutableArray<NamedTypeSymbol> GetTypeMembersUnordered()
        {
            return GetTypeMembersDictionary().Flatten();
        }

        public override ImmutableArray<NamedTypeSymbol> GetTypeMembers()
        {
            return GetTypeMembersDictionary().Flatten(LexicalOrderSymbolComparer.Instance);
        }

        public override ImmutableArray<NamedTypeSymbol> GetTypeMembers(string name)
        {
            ImmutableArray<NamedTypeSymbol> members;
            if (GetTypeMembersDictionary().TryGetValue(name, out members))
            {
                return members;
            }

            return ImmutableArray<NamedTypeSymbol>.Empty;
        }

        public override ImmutableArray<NamedTypeSymbol> GetTypeMembers(string name, int arity)
        {
            return GetTypeMembers(name).WhereAsArray((t, arity) => t.Arity == arity, arity);
        }

        private Dictionary<string, ImmutableArray<NamedTypeSymbol>> GetTypeMembersDictionary()
        {
            if (_lazyTypeMembers == null)
            {
                var diagnostics = BindingDiagnosticBag.GetInstance();
                if (Interlocked.CompareExchange(ref _lazyTypeMembers, MakeTypeMembers(diagnostics), null) == null)
                {
                    AddDeclarationDiagnostics(diagnostics);

                    state.NotePartComplete(CompletionPart.TypeMembers);
                }

                diagnostics.Free();
            }

            return _lazyTypeMembers;
        }

        private Dictionary<string, ImmutableArray<NamedTypeSymbol>> MakeTypeMembers(BindingDiagnosticBag diagnostics)
        {
            var symbols = ArrayBuilder<NamedTypeSymbol>.GetInstance();
            var conflictDict = new Dictionary<(string, int), SourceNamedTypeSymbol>();
            try
            {
                foreach (var childDeclaration in declaration.Children)
                {
                    var t = new SourceNamedTypeSymbol(this, childDeclaration, diagnostics);
                    this.CheckMemberNameDistinctFromType(t, diagnostics);

                    var key = (t.Name, t.Arity);
                    SourceNamedTypeSymbol? other;
                    if (conflictDict.TryGetValue(key, out other))
                    {
                        if (Locations.Length == 1 || IsPartial)
                        {
                            if (t.IsPartial && other.IsPartial)
                            {
                                diagnostics.Add(ErrorCode.ERR_PartialTypeKindConflict, t.Locations[0], t);
                            }
                            else
                            {
                                diagnostics.Add(ErrorCode.ERR_DuplicateNameInClass, t.Locations[0], this, t.Name);
                            }
                        }
                    }
                    else
                    {
                        conflictDict.Add(key, t);
                    }

                    symbols.Add(t);
                }

                if (IsInterface)
                {
                    foreach (var t in symbols)
                    {
                        Binder.CheckFeatureAvailability(t.DeclaringSyntaxReferences[0].GetSyntax(), MessageID.IDS_DefaultInterfaceImplementation, diagnostics, t.Locations[0]);
                    }
                }

                Debug.Assert(s_emptyTypeMembers.Count == 0);
                return symbols.Count > 0 ?
                    symbols.ToDictionary(s => s.Name, StringOrdinalComparer.Instance) :
                    s_emptyTypeMembers;
            }
            finally
            {
                symbols.Free();
            }
        }

        private void CheckMemberNameDistinctFromType(Symbol member, BindingDiagnosticBag diagnostics)
        {
            switch (this.TypeKind)
            {
                case TypeKind.Class:
                case TypeKind.Struct:
                    if (member.Name == this.Name)
                    {
                        diagnostics.Add(ErrorCode.ERR_MemberNameSameAsType, member.Locations[0], this.Name);
                    }
                    break;
                case TypeKind.Interface:
                    if (member.IsStatic)
                    {
                        goto case TypeKind.Class;
                    }
                    break;
            }
        }

        internal override ImmutableArray<Symbol> GetMembersUnordered()
        {
            var result = _lazyMembersFlattened;

            if (result.IsDefault)
            {
                result = GetMembersByName().Flatten(null);  // do not sort.
                ImmutableInterlocked.InterlockedInitialize(ref _lazyMembersFlattened, result);
                result = _lazyMembersFlattened;
            }

            return result.ConditionallyDeOrder();
        }

        public override ImmutableArray<Symbol> GetMembers()
        {
            if (_flags.FlattenedMembersIsSorted)
            {
                return _lazyMembersFlattened;
            }
            else
            {
                var allMembers = this.GetMembersUnordered();

                if (allMembers.Length > 1)
                {
                    // The array isn't sorted. Sort it and remember that we sorted it.
                    allMembers = allMembers.Sort(LexicalOrderSymbolComparer.Instance);
                    ImmutableInterlocked.InterlockedExchange(ref _lazyMembersFlattened, allMembers);
                }

                _flags.SetFlattenedMembersIsSorted();
                return allMembers;
            }
        }

        public sealed override ImmutableArray<Symbol> GetMembers(string name)
        {
            ImmutableArray<Symbol> members;
            if (GetMembersByName().TryGetValue(name, out members))
            {
                return members;
            }

            return ImmutableArray<Symbol>.Empty;
        }

        /// <remarks>
        /// For source symbols, there can only be a valid clone method if this is a record, which is a
        /// simple syntax check. This will need to change when we generalize cloning, but it's a good
        /// heuristic for now.
        /// </remarks>
        internal override bool HasPossibleWellKnownCloneMethod()
            => IsRecord;

        internal override ImmutableArray<Symbol> GetSimpleNonTypeMembers(string name)
        {
            if (_lazyMembersDictionary != null || declaration.MemberNames.Contains(name) || declaration.Kind == DeclarationKind.Record)
            {
                return GetMembers(name);
            }

            return ImmutableArray<Symbol>.Empty;
        }

        internal override IEnumerable<FieldSymbol> GetFieldsToEmit()
        {
            if (this.TypeKind == TypeKind.Enum)
            {
                // For consistency with Dev10, emit value__ field first.
                var valueField = ((SourceNamedTypeSymbol)this).EnumValueField;
                RoslynDebug.Assert((object)valueField != null);
                yield return valueField;
            }

            foreach (var m in this.GetMembers())
            {
                switch (m.Kind)
                {
                    case SymbolKind.Field:
                        var field = (FieldSymbol)m;
                        yield return field.TupleUnderlyingField ?? field;
                        break;
                    case SymbolKind.Event:
                        FieldSymbol? associatedField = ((EventSymbol)m).AssociatedField;
                        if ((object?)associatedField != null)
                        {
                            yield return associatedField.TupleUnderlyingField ?? associatedField;
                        }
                        break;
                }
            }
        }

        /// <summary>
        /// During early attribute decoding, we consider a safe subset of all members that will not
        /// cause cyclic dependencies.  Get all such members for this symbol.
        ///
        /// In particular, this method will return nested types and fields (other than auto-property
        /// backing fields).
        /// </summary>
        internal override ImmutableArray<Symbol> GetEarlyAttributeDecodingMembers()
        {
            return GetEarlyAttributeDecodingMembersDictionary().Flatten();
        }

        /// <summary>
        /// During early attribute decoding, we consider a safe subset of all members that will not
        /// cause cyclic dependencies.  Get all such members for this symbol that have a particular name.
        ///
        /// In particular, this method will return nested types and fields (other than auto-property
        /// backing fields).
        /// </summary>
        internal override ImmutableArray<Symbol> GetEarlyAttributeDecodingMembers(string name)
        {
            ImmutableArray<Symbol> result;
            return GetEarlyAttributeDecodingMembersDictionary().TryGetValue(name, out result) ? result : ImmutableArray<Symbol>.Empty;
        }

        private Dictionary<string, ImmutableArray<Symbol>> GetEarlyAttributeDecodingMembersDictionary()
        {
            if (_lazyEarlyAttributeDecodingMembersDictionary == null)
            {
                if (Volatile.Read(ref _lazyMembersDictionary) is Dictionary<string, ImmutableArray<Symbol>> result)
                {
                    return result;
                }

                var membersAndInitializers = GetMembersAndInitializers(); //NOTE: separately cached

                // NOTE: members were added in a single pass over the syntax, so they're already
                // in lexical order.

                Dictionary<string, ImmutableArray<Symbol>> membersByName;

                if (!membersAndInitializers.HaveIndexers)
                {
                    membersByName = membersAndInitializers.NonTypeMembers.ToDictionary(s => s.Name);
                }
                else
                {
                    // We can't include indexer symbol yet, because we don't know
                    // what name it will have after attribute binding (because of
                    // IndexerNameAttribute).
                    membersByName = membersAndInitializers.NonTypeMembers.
                        WhereAsArray(s => !s.IsIndexer() && (!s.IsAccessor() || ((MethodSymbol)s).AssociatedSymbol?.IsIndexer() != true)).
                        ToDictionary(s => s.Name);
                }

                AddNestedTypesToDictionary(membersByName, GetTypeMembersDictionary());

                Interlocked.CompareExchange(ref _lazyEarlyAttributeDecodingMembersDictionary, membersByName, null);
            }

            return _lazyEarlyAttributeDecodingMembersDictionary;
        }

        // NOTE: this method should do as little work as possible
        //       we often need to get members just to do a lookup.
        //       All additional checks and diagnostics may be not
        //       needed yet or at all.
        protected MembersAndInitializers GetMembersAndInitializers()
        {
            var membersAndInitializers = _lazyMembersAndInitializers;
            if (membersAndInitializers != null)
            {
                return membersAndInitializers;
            }

            var diagnostics = BindingDiagnosticBag.GetInstance();
            membersAndInitializers = BuildMembersAndInitializers(diagnostics);

            var alreadyKnown = Interlocked.CompareExchange(ref _lazyMembersAndInitializers, membersAndInitializers, null);
            if (alreadyKnown != null)
            {
                diagnostics.Free();
                return alreadyKnown;
            }

            AddDeclarationDiagnostics(diagnostics);
            diagnostics.Free();
            _lazyDeclaredMembersAndInitializers = null;

            return membersAndInitializers!;
        }

        /// <summary>
        /// The purpose of this function is to assert that the <paramref name="member"/> symbol
        /// is actually among the symbols cached by this type symbol in a way that ensures
        /// that any consumer of standard APIs to get to type's members is going to get the same 
        /// symbol (same instance) for the member rather than an equvalent, but different instance.
        /// </summary>
        [Conditional("DEBUG")]
        internal void AssertMemberExposure(Symbol member, bool forDiagnostics = false)
        {
            if (member is NamedTypeSymbol type)
            {
                Debug.Assert(forDiagnostics);
                Debug.Assert(Volatile.Read(ref _lazyTypeMembers)?.Values.Any(types => types.Contains(t => t == (object)type)) == true);
                return;
            }
            else if (member is TypeParameterSymbol || member is SynthesizedMethodBaseSymbol)
            {
                Debug.Assert(forDiagnostics);
                return;
            }
            else if (member is FieldSymbol field && field.AssociatedSymbol is EventSymbol e)
            {
                Debug.Assert(forDiagnostics);
                member = e;
            }

            var declared = Volatile.Read(ref _lazyDeclaredMembersAndInitializers);
            Debug.Assert(declared != DeclaredMembersAndInitializers.UninitializedSentinel);

            if ((declared is object && (declared.NonTypeMembers.Contains(m => m == (object)member) || declared.RecordPrimaryConstructor == (object)member)) ||
                Volatile.Read(ref _lazyMembersAndInitializers)?.NonTypeMembers.Contains(m => m == (object)member) == true)
            {
                return;
            }

            if (member is FieldSymbol && this.IsTupleType)
            {
                Debug.Assert(forDiagnostics);
                return; // There are dangling tuple elements, probably related to https://github.com/dotnet/roslyn/issues/43597
                        // and will be addressed by a pending PR https://github.com/dotnet/roslyn/pull/44231.
            }

            Debug.Assert(false, "Premature symbol exposure.");
        }

        protected Dictionary<string, ImmutableArray<Symbol>> GetMembersByName()
        {
            if (this.state.HasComplete(CompletionPart.Members))
            {
                return _lazyMembersDictionary!;
            }

            return GetMembersByNameSlow();
        }

        private Dictionary<string, ImmutableArray<Symbol>> GetMembersByNameSlow()
        {
            if (_lazyMembersDictionary == null)
            {
                var diagnostics = BindingDiagnosticBag.GetInstance();
                var membersDictionary = MakeAllMembers(diagnostics);

                if (Interlocked.CompareExchange(ref _lazyMembersDictionary, membersDictionary, null) == null)
                {
                    AddDeclarationDiagnostics(diagnostics);
                    state.NotePartComplete(CompletionPart.Members);
                }

                diagnostics.Free();
            }

            state.SpinWaitComplete(CompletionPart.Members, default(CancellationToken));
            return _lazyMembersDictionary;
        }

        internal override IEnumerable<Symbol> GetInstanceFieldsAndEvents()
        {
            var membersAndInitializers = this.GetMembersAndInitializers();
            return membersAndInitializers.NonTypeMembers.Where(IsInstanceFieldOrEvent);
        }

        protected void AfterMembersChecks(BindingDiagnosticBag diagnostics)
        {
            if (IsInterface)
            {
                CheckInterfaceMembers(this.GetMembersAndInitializers().NonTypeMembers, diagnostics);
            }

            CheckMemberNamesDistinctFromType(diagnostics);
            CheckMemberNameConflicts(diagnostics);
            CheckRecordMemberNames(diagnostics);
            CheckSpecialMemberErrors(diagnostics);
            CheckTypeParameterNameConflicts(diagnostics);
            CheckAccessorNameConflicts(diagnostics);

            bool unused = KnownCircularStruct;

            CheckSequentialOnPartialType(diagnostics);
            CheckForProtectedInStaticClass(diagnostics);
            CheckForUnmatchedOperators(diagnostics);

            var location = Locations[0];
            var compilation = DeclaringCompilation;

            if (this.IsRefLikeType)
            {
                compilation.EnsureIsByRefLikeAttributeExists(diagnostics, location, modifyCompilation: true);
            }

            if (this.IsReadOnly)
            {
                compilation.EnsureIsReadOnlyAttributeExists(diagnostics, location, modifyCompilation: true);
            }

            var baseType = BaseTypeNoUseSiteDiagnostics;
            var interfaces = GetInterfacesToEmit();

            // https://github.com/dotnet/roslyn/issues/30080: Report diagnostics for base type and interfaces at more specific locations.
            if (hasBaseTypeOrInterface(t => t.ContainsNativeInteger()))
            {
                compilation.EnsureNativeIntegerAttributeExists(diagnostics, location, modifyCompilation: true);
            }

            if (compilation.ShouldEmitNullableAttributes(this))
            {
                if (ShouldEmitNullableContextValue(out _))
                {
                    compilation.EnsureNullableContextAttributeExists(diagnostics, location, modifyCompilation: true);
                }

                if (hasBaseTypeOrInterface(t => t.NeedsNullableAttribute()))
                {
                    compilation.EnsureNullableAttributeExists(diagnostics, location, modifyCompilation: true);
                }
            }

            if (interfaces.Any(t => needsTupleElementNamesAttribute(t)))
            {
                // Note: we don't need to check base type or directly implemented interfaces (which will be reported during binding)
                // so the checking of all interfaces here involves some redundancy.
                Binder.ReportMissingTupleElementNamesAttributesIfNeeded(compilation, location, diagnostics);
            }

            bool hasBaseTypeOrInterface(Func<NamedTypeSymbol, bool> predicate)
            {
                return ((object)baseType != null && predicate(baseType)) ||
                    interfaces.Any(predicate);
            }

            static bool needsTupleElementNamesAttribute(TypeSymbol type)
            {
                if (type is null)
                {
                    return false;
                }

                var resultType = type.VisitType(
                    predicate: (t, a, b) => !t.TupleElementNames.IsDefaultOrEmpty && !t.IsErrorType(),
                    arg: (object?)null);
                return resultType is object;
            }
        }

        private void CheckMemberNamesDistinctFromType(BindingDiagnosticBag diagnostics)
        {
            foreach (var member in GetMembersAndInitializers().NonTypeMembers)
            {
                CheckMemberNameDistinctFromType(member, diagnostics);
            }
        }

        private void CheckRecordMemberNames(BindingDiagnosticBag diagnostics)
        {
            if (declaration.Kind != DeclarationKind.Record)
            {
                return;
            }

            foreach (var member in GetMembers("Clone"))
            {
                diagnostics.Add(ErrorCode.ERR_CloneDisallowedInRecord, member.Locations[0]);
            }
        }

        private void CheckMemberNameConflicts(BindingDiagnosticBag diagnostics)
        {
            Dictionary<string, ImmutableArray<Symbol>> membersByName = GetMembersByName();

            // Collisions involving indexers are handled specially.
            CheckIndexerNameConflicts(diagnostics, membersByName);

            // key and value will be the same object in these dictionaries.
            var methodsBySignature = new Dictionary<SourceMemberMethodSymbol, SourceMemberMethodSymbol>(MemberSignatureComparer.DuplicateSourceComparer);
            var conversionsAsMethods = new Dictionary<SourceMemberMethodSymbol, SourceMemberMethodSymbol>(MemberSignatureComparer.DuplicateSourceComparer);
            var conversionsAsConversions = new HashSet<SourceUserDefinedConversionSymbol>(ConversionSignatureComparer.Comparer);

            // SPEC: The signature of an operator must differ from the signatures of all other
            // SPEC: operators declared in the same class.

            // DELIBERATE SPEC VIOLATION:
            // The specification does not state that a user-defined conversion reserves the names
            // op_Implicit or op_Explicit, but nevertheless the native compiler does so; an attempt
            // to define a field or a conflicting method with the metadata name of a user-defined
            // conversion is an error.  We preserve this reasonable behavior.
            //
            // Similarly, we treat "public static C operator +(C, C)" as colliding with
            // "public static C op_Addition(C, C)". Fortunately, this behavior simply
            // falls out of treating user-defined operators as ordinary methods; we do
            // not need any special handling in this method.
            //
            // However, we must have special handling for conversions because conversions
            // use a completely different rule for detecting collisions between two
            // conversions: conversion signatures consist only of the source and target
            // types of the conversions, and not the kind of the conversion (implicit or explicit),
            // the name of the method, and so on.
            //
            // Therefore we must detect the following kinds of member name conflicts:
            //
            // 1. a method, conversion or field has the same name as a (different) field (* see note below)
            // 2. a method has the same method signature as another method or conversion
            // 3. a conversion has the same conversion signature as another conversion.
            //
            // However, we must *not* detect "a conversion has the same *method* signature
            // as another conversion" because conversions are allowed to overload on
            // return type but methods are not.
            //
            // (*) NOTE: Throughout the rest of this method I will use "field" as a shorthand for
            // "non-method, non-conversion, non-type member", rather than spelling out
            // "field, property or event...")

            foreach (var pair in membersByName)
            {
                var name = pair.Key;
                Symbol? lastSym = GetTypeMembers(name).FirstOrDefault();
                methodsBySignature.Clear();
                // Conversion collisions do not consider the name of the conversion,
                // so do not clear that dictionary.
                foreach (var symbol in pair.Value)
                {
                    if (symbol.Kind == SymbolKind.NamedType ||
                        symbol.IsAccessor() ||
                        symbol.IsIndexer())
                    {
                        continue;
                    }

                    // We detect the first category of conflict by running down the list of members
                    // of the same name, and producing an error when we discover any of the following
                    // "bad transitions".
                    //
                    // * a method or conversion that comes after any field (not necessarily directly)
                    // * a field directly following a field
                    // * a field directly following a method or conversion
                    //
                    // Furthermore: we do not wish to detect collisions between nested types in
                    // this code; that is tested elsewhere. However, we do wish to detect a collision
                    // between a nested type and a field, method or conversion. Therefore we
                    // initialize our "bad transition" detector with a type of the given name,
                    // if there is one. That way we also detect the transitions of "method following
                    // type", and so on.
                    //
                    // The "lastSym" local below is used to detect these transitions. Its value is
                    // one of the following:
                    //
                    // * a nested type of the given name, or
                    // * the first method of the given name, or
                    // * the most recently processed field of the given name.
                    //
                    // If either the current symbol or the "last symbol" are not methods then
                    // there must be a collision:
                    //
                    // * if the current symbol is not a method and the last symbol is, then
                    //   there is a field directly following a method of the same name
                    // * if the current symbol is a method and the last symbol is not, then
                    //   there is a method directly or indirectly following a field of the same name,
                    //   or a method of the same name as a nested type.
                    // * if neither are methods then either we have a field directly
                    //   following a field of the same name, or a field and a nested type of the same name.
                    //

                    if (lastSym is object)
                    {
                        if (symbol.Kind != SymbolKind.Method || lastSym.Kind != SymbolKind.Method)
                        {
                            if (symbol.Kind != SymbolKind.Field || !symbol.IsImplicitlyDeclared)
                            {
                                // The type '{0}' already contains a definition for '{1}'
                                if (Locations.Length == 1 || IsPartial)
                                {
                                    diagnostics.Add(ErrorCode.ERR_DuplicateNameInClass, symbol.Locations[0], this, symbol.Name);
                                }
                            }

                            if (lastSym.Kind == SymbolKind.Method)
                            {
                                lastSym = symbol;
                            }
                        }
                    }
                    else
                    {
                        lastSym = symbol;
                    }

                    // That takes care of the first category of conflict; we detect the
                    // second and third categories as follows:

                    var conversion = symbol as SourceUserDefinedConversionSymbol;
                    var method = symbol as SourceMemberMethodSymbol;
                    if (!(conversion is null))
                    {
                        // Does this conversion collide *as a conversion* with any previously-seen
                        // conversion?

                        if (!conversionsAsConversions.Add(conversion))
                        {
                            // CS0557: Duplicate user-defined conversion in type 'C'
                            diagnostics.Add(ErrorCode.ERR_DuplicateConversionInClass, conversion.Locations[0], this);
                        }
                        else
                        {
                            // The other set might already contain a conversion which would collide
                            // *as a method* with the current conversion.
                            if (!conversionsAsMethods.ContainsKey(conversion))
                            {
                                conversionsAsMethods.Add(conversion, conversion);
                            }
                        }

                        // Does this conversion collide *as a method* with any previously-seen
                        // non-conversion method?

                        if (methodsBySignature.TryGetValue(conversion, out var previousMethod))
                        {
                            ReportMethodSignatureCollision(diagnostics, conversion, previousMethod);
                        }
                        // Do not add the conversion to the set of previously-seen methods; that set
                        // is only non-conversion methods.
                    }
                    else if (!(method is null))
                    {
                        // Does this method collide *as a method* with any previously-seen
                        // conversion?

                        if (conversionsAsMethods.TryGetValue(method, out var previousConversion))
                        {
                            ReportMethodSignatureCollision(diagnostics, method, previousConversion);
                        }
                        // Do not add the method to the set of previously-seen conversions.

                        // Does this method collide *as a method* with any previously-seen
                        // non-conversion method?

                        if (methodsBySignature.TryGetValue(method, out var previousMethod))
                        {
                            ReportMethodSignatureCollision(diagnostics, method, previousMethod);
                        }
                        else
                        {
                            // We haven't seen this method before. Make a note of it in case
                            // we see a colliding method later.
                            methodsBySignature.Add(method, method);
                        }
                    }
                }
            }
        }

        // Report a name conflict; the error is reported on the location of method1.
        // UNDONE: Consider adding a secondary location pointing to the second method.
        private void ReportMethodSignatureCollision(BindingDiagnosticBag diagnostics, SourceMemberMethodSymbol method1, SourceMemberMethodSymbol method2)
        {
            switch (method1, method2)
            {
                case (SourceOrdinaryMethodSymbol { IsPartialDefinition: true }, SourceOrdinaryMethodSymbol { IsPartialImplementation: true }):
                case (SourceOrdinaryMethodSymbol { IsPartialImplementation: true }, SourceOrdinaryMethodSymbol { IsPartialDefinition: true }):
                    // these could be 2 parts of the same partial method.
                    // Partial methods are allowed to collide by signature.
                    return;
                case (SynthesizedSimpleProgramEntryPointSymbol { }, SynthesizedSimpleProgramEntryPointSymbol { }):
                    return;
            }

            // If method1 is a constructor only because its return type is missing, then
            // we've already produced a diagnostic for the missing return type and we suppress the
            // diagnostic about duplicate signature.
            if (method1.MethodKind == MethodKind.Constructor &&
                ((ConstructorDeclarationSyntax)method1.SyntaxRef.GetSyntax()).Identifier.ValueText != this.Name)
            {
                return;
            }

            Debug.Assert(method1.ParameterCount == method2.ParameterCount);

            for (int i = 0; i < method1.ParameterCount; i++)
            {
                var refKind1 = method1.Parameters[i].RefKind;
                var refKind2 = method2.Parameters[i].RefKind;

                if (refKind1 != refKind2)
                {
                    // '{0}' cannot define an overloaded {1} that differs only on parameter modifiers '{2}' and '{3}'
                    var methodKind = method1.MethodKind == MethodKind.Constructor ? MessageID.IDS_SK_CONSTRUCTOR : MessageID.IDS_SK_METHOD;
                    diagnostics.Add(ErrorCode.ERR_OverloadRefKind, method1.Locations[0], this, methodKind.Localize(), refKind1.ToParameterDisplayString(), refKind2.ToParameterDisplayString());

                    return;
                }
            }

            // Special case: if there are two destructors, use the destructor syntax instead of "Finalize"
            var methodName = (method1.MethodKind == MethodKind.Destructor && method2.MethodKind == MethodKind.Destructor) ?
                "~" + this.Name :
                (method1.IsConstructor() ? this.Name : method1.Name);

            // Type '{1}' already defines a member called '{0}' with the same parameter types
            diagnostics.Add(ErrorCode.ERR_MemberAlreadyExists, method1.Locations[0], methodName, this);
        }

        private void CheckIndexerNameConflicts(BindingDiagnosticBag diagnostics, Dictionary<string, ImmutableArray<Symbol>> membersByName)
        {
            PooledHashSet<string>? typeParameterNames = null;
            if (this.Arity > 0)
            {
                typeParameterNames = PooledHashSet<string>.GetInstance();
                foreach (TypeParameterSymbol typeParameter in this.TypeParameters)
                {
                    typeParameterNames.Add(typeParameter.Name);
                }
            }

            var indexersBySignature = new Dictionary<PropertySymbol, PropertySymbol>(MemberSignatureComparer.DuplicateSourceComparer);

            // Note: Can't assume that all indexers are called WellKnownMemberNames.Indexer because
            // they may be explicit interface implementations.
            foreach (var members in membersByName.Values)
            {
                string? lastIndexerName = null;
                indexersBySignature.Clear();
                foreach (var symbol in members)
                {
                    if (symbol.IsIndexer())
                    {
                        PropertySymbol indexer = (PropertySymbol)symbol;
                        CheckIndexerSignatureCollisions(
                            indexer,
                            diagnostics,
                            membersByName,
                            indexersBySignature,
                            ref lastIndexerName);

                        // Also check for collisions with type parameters, which aren't in the member map.
                        // NOTE: Accessors have normal names and are handled in CheckTypeParameterNameConflicts.
                        if (typeParameterNames != null)
                        {
                            string indexerName = indexer.MetadataName;
                            if (typeParameterNames.Contains(indexerName))
                            {
                                diagnostics.Add(ErrorCode.ERR_DuplicateNameInClass, indexer.Locations[0], this, indexerName);
                                continue;
                            }
                        }
                    }
                }
            }

            typeParameterNames?.Free();
        }

        private void CheckIndexerSignatureCollisions(
            PropertySymbol indexer,
            BindingDiagnosticBag diagnostics,
            Dictionary<string, ImmutableArray<Symbol>> membersByName,
            Dictionary<PropertySymbol, PropertySymbol> indexersBySignature,
            ref string? lastIndexerName)
        {
            if (!indexer.IsExplicitInterfaceImplementation) //explicit implementation names are not checked
            {
                string indexerName = indexer.MetadataName;

                if (lastIndexerName != null && lastIndexerName != indexerName)
                {
                    // NOTE: dev10 checks indexer names by comparing each to the previous.
                    // For example, if indexers are declared with names A, B, A, B, then there
                    // will be three errors - one for each time the name is different from the
                    // previous one.  If, on the other hand, the names are A, A, B, B, then
                    // there will only be one error because only one indexer has a different
                    // name from the previous one.

                    diagnostics.Add(ErrorCode.ERR_InconsistentIndexerNames, indexer.Locations[0]);
                }

                lastIndexerName = indexerName;

                if (Locations.Length == 1 || IsPartial)
                {
                    if (membersByName.ContainsKey(indexerName))
                    {
                        // The name of the indexer is reserved - it can only be used by other indexers.
                        Debug.Assert(!membersByName[indexerName].Any(SymbolExtensions.IsIndexer));
                        diagnostics.Add(ErrorCode.ERR_DuplicateNameInClass, indexer.Locations[0], this, indexerName);
                    }
                }
            }

            if (indexersBySignature.TryGetValue(indexer, out var prevIndexerBySignature))
            {
                // Type '{1}' already defines a member called '{0}' with the same parameter types
                // NOTE: Dev10 prints "this" as the name of the indexer.
                diagnostics.Add(ErrorCode.ERR_MemberAlreadyExists, indexer.Locations[0], SyntaxFacts.GetText(SyntaxKind.ThisKeyword), this);
            }
            else
            {
                indexersBySignature[indexer] = indexer;
            }
        }

        private void CheckSpecialMemberErrors(BindingDiagnosticBag diagnostics)
        {
            var conversions = new TypeConversions(this.ContainingAssembly.CorLibrary);
            foreach (var member in this.GetMembersUnordered())
            {
                member.AfterAddingTypeMembersChecks(conversions, diagnostics);
            }
        }

        private void CheckTypeParameterNameConflicts(BindingDiagnosticBag diagnostics)
        {
            if (this.TypeKind == TypeKind.Delegate)
            {
                // Delegates do not have conflicts between their type parameter
                // names and their methods; it is legal (though odd) to say
                // delegate void D<Invoke>(Invoke x);

                return;
            }

            if (Locations.Length == 1 || IsPartial)
            {
                foreach (var tp in TypeParameters)
                {
                    foreach (var dup in GetMembers(tp.Name))
                    {
                        diagnostics.Add(ErrorCode.ERR_DuplicateNameInClass, dup.Locations[0], this, tp.Name);
                    }
                }
            }
        }

        private void CheckAccessorNameConflicts(BindingDiagnosticBag diagnostics)
        {
            // Report errors where property and event accessors
            // conflict with other members of the same name.
            foreach (Symbol symbol in this.GetMembersUnordered())
            {
                if (symbol.IsExplicitInterfaceImplementation())
                {
                    // If there's a name conflict it will show up as a more specific
                    // interface implementation error.
                    continue;
                }
                switch (symbol.Kind)
                {
                    case SymbolKind.Property:
                        {
                            var propertySymbol = (PropertySymbol)symbol;
                            this.CheckForMemberConflictWithPropertyAccessor(propertySymbol, getNotSet: true, diagnostics: diagnostics);
                            this.CheckForMemberConflictWithPropertyAccessor(propertySymbol, getNotSet: false, diagnostics: diagnostics);
                            break;
                        }
                    case SymbolKind.Event:
                        {
                            var eventSymbol = (EventSymbol)symbol;
                            this.CheckForMemberConflictWithEventAccessor(eventSymbol, isAdder: true, diagnostics: diagnostics);
                            this.CheckForMemberConflictWithEventAccessor(eventSymbol, isAdder: false, diagnostics: diagnostics);
                            break;
                        }
                }
            }
        }

        internal override bool KnownCircularStruct
        {
            get
            {
                if (_lazyKnownCircularStruct == (int)ThreeState.Unknown)
                {
                    if (TypeKind != TypeKind.Struct)
                    {
                        Interlocked.CompareExchange(ref _lazyKnownCircularStruct, (int)ThreeState.False, (int)ThreeState.Unknown);
                    }
                    else
                    {
                        var diagnostics = BindingDiagnosticBag.GetInstance();
                        var value = (int)CheckStructCircularity(diagnostics).ToThreeState();

                        if (Interlocked.CompareExchange(ref _lazyKnownCircularStruct, value, (int)ThreeState.Unknown) == (int)ThreeState.Unknown)
                        {
                            AddDeclarationDiagnostics(diagnostics);
                        }

                        Debug.Assert(value == _lazyKnownCircularStruct);
                        diagnostics.Free();
                    }
                }

                return _lazyKnownCircularStruct == (int)ThreeState.True;
            }
        }

        private bool CheckStructCircularity(BindingDiagnosticBag diagnostics)
        {
            Debug.Assert(TypeKind == TypeKind.Struct);

            CheckFiniteFlatteningGraph(diagnostics);
            return HasStructCircularity(diagnostics);
        }

        private bool HasStructCircularity(BindingDiagnosticBag diagnostics)
        {
            foreach (var valuesByName in GetMembersByName().Values)
            {
                foreach (var member in valuesByName)
                {
                    if (member.Kind != SymbolKind.Field)
                    {
                        // NOTE: don't have to check field-like events, because they can't have struct types.
                        continue;
                    }
                    var field = (FieldSymbol)member;
                    if (field.IsStatic)
                    {
                        continue;
                    }
                    var type = field.NonPointerType();
                    if (((object)type != null) &&
                        (type.TypeKind == TypeKind.Struct) &&
                        BaseTypeAnalysis.StructDependsOn((NamedTypeSymbol)type, this) &&
                        !type.IsPrimitiveRecursiveStruct()) // allow System.Int32 to contain a field of its own type
                    {
                        // If this is a backing field, report the error on the associated property.
                        var symbol = field.AssociatedSymbol ?? field;

                        if (symbol.Kind == SymbolKind.Parameter)
                        {
                            // We should stick to members for this error.
                            symbol = field;
                        }

                        // Struct member '{0}' of type '{1}' causes a cycle in the struct layout
                        diagnostics.Add(ErrorCode.ERR_StructLayoutCycle, symbol.Locations[0], symbol, type);
                        return true;
                    }
                }
            }
            return false;
        }

        private void CheckForProtectedInStaticClass(BindingDiagnosticBag diagnostics)
        {
            if (!IsStatic)
            {
                return;
            }

            // no protected members allowed
            foreach (var valuesByName in GetMembersByName().Values)
            {
                foreach (var member in valuesByName)
                {
                    if (member is TypeSymbol)
                    {
                        // Duplicate Dev10's failure to diagnose this error.
                        continue;
                    }

                    if (member.DeclaredAccessibility.HasProtected())
                    {
                        if (member.Kind != SymbolKind.Method || ((MethodSymbol)member).MethodKind != MethodKind.Destructor)
                        {
                            diagnostics.Add(ErrorCode.ERR_ProtectedInStatic, member.Locations[0], member);
                        }
                    }
                }
            }
        }

        private void CheckForUnmatchedOperators(BindingDiagnosticBag diagnostics)
        {
            // SPEC: The true and false unary operators require pairwise declaration.
            // SPEC: A compile-time error occurs if a class or struct declares one
            // SPEC: of these operators without also declaring the other.
            //
            // SPEC DEFICIENCY: The line of the specification quoted above should say
            // the same thing as the lines below: that the formal parameters of the
            // paired true/false operators must match exactly. You can't do
            // op true(S) and op false(S?) for example.

            // SPEC: Certain binary operators require pairwise declaration. For every
            // SPEC: declaration of either operator of a pair, there must be a matching
            // SPEC: declaration of the other operator of the pair. Two operator
            // SPEC: declarations match when they have the same return type and the same
            // SPEC: type for each parameter. The following operators require pairwise
            // SPEC: declaration: == and !=, > and <, >= and <=.

            CheckForUnmatchedOperator(diagnostics, WellKnownMemberNames.TrueOperatorName, WellKnownMemberNames.FalseOperatorName);
            CheckForUnmatchedOperator(diagnostics, WellKnownMemberNames.EqualityOperatorName, WellKnownMemberNames.InequalityOperatorName);
            CheckForUnmatchedOperator(diagnostics, WellKnownMemberNames.LessThanOperatorName, WellKnownMemberNames.GreaterThanOperatorName);
            CheckForUnmatchedOperator(diagnostics, WellKnownMemberNames.LessThanOrEqualOperatorName, WellKnownMemberNames.GreaterThanOrEqualOperatorName);

            // We also produce a warning if == / != is overridden without also overriding
            // Equals and GetHashCode, or if Equals is overridden without GetHashCode.

            CheckForEqualityAndGetHashCode(diagnostics);
        }

        private void CheckForUnmatchedOperator(BindingDiagnosticBag diagnostics, string operatorName1, string operatorName2)
        {
            var ops1 = this.GetOperators(operatorName1);
            var ops2 = this.GetOperators(operatorName2);
            CheckForUnmatchedOperator(diagnostics, ops1, ops2, operatorName2);
            CheckForUnmatchedOperator(diagnostics, ops2, ops1, operatorName1);
        }

        private static void CheckForUnmatchedOperator(
            BindingDiagnosticBag diagnostics,
            ImmutableArray<MethodSymbol> ops1,
            ImmutableArray<MethodSymbol> ops2,
            string operatorName2)
        {
            foreach (var op1 in ops1)
            {
                bool foundMatch = false;
                foreach (var op2 in ops2)
                {
                    foundMatch = DoOperatorsPair(op1, op2);
                    if (foundMatch)
                    {
                        break;
                    }
                }

                if (!foundMatch)
                {
                    // CS0216: The operator 'C.operator true(C)' requires a matching operator 'false' to also be defined
                    diagnostics.Add(ErrorCode.ERR_OperatorNeedsMatch, op1.Locations[0], op1,
                        SyntaxFacts.GetText(SyntaxFacts.GetOperatorKind(operatorName2)));
                }
            }
        }

        private static bool DoOperatorsPair(MethodSymbol op1, MethodSymbol op2)
        {
            if (op1.ParameterCount != op2.ParameterCount)
            {
                return false;
            }

            for (int p = 0; p < op1.ParameterCount; ++p)
            {
                if (!op1.ParameterTypesWithAnnotations[p].Equals(op2.ParameterTypesWithAnnotations[p], TypeCompareKind.AllIgnoreOptions))
                {
                    return false;
                }
            }

            if (!op1.ReturnType.Equals(op2.ReturnType, TypeCompareKind.AllIgnoreOptions))
            {
                return false;
            }

            return true;
        }

        private void CheckForEqualityAndGetHashCode(BindingDiagnosticBag diagnostics)
        {
            if (this.IsInterfaceType())
            {
                // Interfaces are allowed to define Equals without GetHashCode if they want.
                return;
            }

            if (IsRecord)
            {
                // For records the warnings reported below are simply going to echo record specific errors,
                // producing more noise.
                return;
            }

            bool hasOp = this.GetOperators(WellKnownMemberNames.EqualityOperatorName).Any() ||
                this.GetOperators(WellKnownMemberNames.InequalityOperatorName).Any();
            bool overridesEquals = this.TypeOverridesObjectMethod("Equals");

            if (hasOp || overridesEquals)
            {
                bool overridesGHC = this.TypeOverridesObjectMethod("GetHashCode");
                if (overridesEquals && !overridesGHC)
                {
                    // CS0659: 'C' overrides Object.Equals(object o) but does not override Object.GetHashCode()
                    diagnostics.Add(ErrorCode.WRN_EqualsWithoutGetHashCode, this.Locations[0], this);
                }

                if (hasOp && !overridesEquals)
                {
                    // CS0660: 'C' defines operator == or operator != but does not override Object.Equals(object o)
                    diagnostics.Add(ErrorCode.WRN_EqualityOpWithoutEquals, this.Locations[0], this);
                }

                if (hasOp && !overridesGHC)
                {
                    // CS0661: 'C' defines operator == or operator != but does not override Object.GetHashCode()
                    diagnostics.Add(ErrorCode.WRN_EqualityOpWithoutGetHashCode, this.Locations[0], this);
                }
            }
        }

        private bool TypeOverridesObjectMethod(string name)
        {
            foreach (var method in this.GetMembers(name).OfType<MethodSymbol>())
            {
                if (method.IsOverride && method.GetConstructedLeastOverriddenMethod(this, requireSameReturnType: false).ContainingType.SpecialType == Microsoft.CodeAnalysis.SpecialType.System_Object)
                {
                    return true;
                }
            }
            return false;
        }

        private void CheckFiniteFlatteningGraph(BindingDiagnosticBag diagnostics)
        {
            Debug.Assert(ReferenceEquals(this, this.OriginalDefinition));
            if (AllTypeArgumentCount() == 0) return;
            var instanceMap = new Dictionary<NamedTypeSymbol, NamedTypeSymbol>(ReferenceEqualityComparer.Instance);
            instanceMap.Add(this, this);
            foreach (var m in this.GetMembersUnordered())
            {
                var f = m as FieldSymbol;
                if (f is null || !f.IsStatic || f.Type.TypeKind != TypeKind.Struct) continue;
                var type = (NamedTypeSymbol)f.Type;
                if (InfiniteFlatteningGraph(this, type, instanceMap))
                {
                    // Struct member '{0}' of type '{1}' causes a cycle in the struct layout
                    diagnostics.Add(ErrorCode.ERR_StructLayoutCycle, f.Locations[0], f, type);
                    //this.KnownCircularStruct = true;
                    return;
                }
            }
        }

        private static bool InfiniteFlatteningGraph(SourceMemberContainerTypeSymbol top, NamedTypeSymbol t, Dictionary<NamedTypeSymbol, NamedTypeSymbol> instanceMap)
        {
            if (!t.ContainsTypeParameter()) return false;
            var tOriginal = t.OriginalDefinition;
            if (instanceMap.TryGetValue(tOriginal, out var oldInstance))
            {
                // short circuit when we find a cycle, but only return true when the cycle contains the top struct
                return (!TypeSymbol.Equals(oldInstance, t, TypeCompareKind.AllNullableIgnoreOptions)) && ReferenceEquals(tOriginal, top);
            }
            else
            {
                instanceMap.Add(tOriginal, t);
                try
                {
                    foreach (var m in t.GetMembersUnordered())
                    {
                        var f = m as FieldSymbol;
                        if (f is null || !f.IsStatic || f.Type.TypeKind != TypeKind.Struct) continue;
                        var type = (NamedTypeSymbol)f.Type;
                        if (InfiniteFlatteningGraph(top, type, instanceMap)) return true;
                    }
                    return false;
                }
                finally
                {
                    instanceMap.Remove(tOriginal);
                }
            }
        }

        private void CheckSequentialOnPartialType(BindingDiagnosticBag diagnostics)
        {
            if (!IsPartial || this.Layout.Kind != LayoutKind.Sequential)
            {
                return;
            }

            SyntaxReference? whereFoundField = null;
            if (this.SyntaxReferences.Length <= 1)
            {
                return;
            }

            foreach (var syntaxRef in this.SyntaxReferences)
            {
                var syntax = syntaxRef.GetSyntax() as TypeDeclarationSyntax;
                if (syntax == null)
                {
                    continue;
                }

                foreach (var m in syntax.Members)
                {
                    if (HasInstanceData(m))
                    {
                        if (whereFoundField != null && whereFoundField != syntaxRef)
                        {
                            diagnostics.Add(ErrorCode.WRN_SequentialOnPartialClass, Locations[0], this);
                            return;
                        }

                        whereFoundField = syntaxRef;
                    }
                }
            }
        }

        private static bool HasInstanceData(MemberDeclarationSyntax m)
        {
            switch (m.Kind())
            {
                case SyntaxKind.FieldDeclaration:
                    var fieldDecl = (FieldDeclarationSyntax)m;
                    return
                        !ContainsModifier(fieldDecl.Modifiers, SyntaxKind.StaticKeyword) &&
                        !ContainsModifier(fieldDecl.Modifiers, SyntaxKind.ConstKeyword);
                case SyntaxKind.PropertyDeclaration:
                    // auto-property
                    var propertyDecl = (PropertyDeclarationSyntax)m;
                    return
                        !ContainsModifier(propertyDecl.Modifiers, SyntaxKind.StaticKeyword) &&
                        !ContainsModifier(propertyDecl.Modifiers, SyntaxKind.AbstractKeyword) &&
                        !ContainsModifier(propertyDecl.Modifiers, SyntaxKind.ExternKeyword) &&
                        propertyDecl.AccessorList != null &&
                        All(propertyDecl.AccessorList.Accessors, a => a.Body == null && a.ExpressionBody == null);
                case SyntaxKind.EventFieldDeclaration:
                    // field-like event declaration
                    var eventFieldDecl = (EventFieldDeclarationSyntax)m;
                    return
                        !ContainsModifier(eventFieldDecl.Modifiers, SyntaxKind.StaticKeyword) &&
                        !ContainsModifier(eventFieldDecl.Modifiers, SyntaxKind.AbstractKeyword) &&
                        !ContainsModifier(eventFieldDecl.Modifiers, SyntaxKind.ExternKeyword);
                default:
                    return false;
            }
        }

        private static bool All<T>(SyntaxList<T> list, Func<T, bool> predicate) where T : CSharpSyntaxNode
        {
            foreach (var t in list) { if (predicate(t)) return true; };
            return false;
        }

        private static bool ContainsModifier(SyntaxTokenList modifiers, SyntaxKind modifier)
        {
            foreach (var m in modifiers) { if (m.IsKind(modifier)) return true; };
            return false;
        }

        private Dictionary<string, ImmutableArray<Symbol>> MakeAllMembers(BindingDiagnosticBag diagnostics)
        {
            Dictionary<string, ImmutableArray<Symbol>> membersByName;
            var membersAndInitializers = GetMembersAndInitializers();

            // Most types don't have indexers.  If this is one of those types,
            // just reuse the dictionary we build for early attribute decoding.
            // For tuples, we also need to take the slow path.
            if (!membersAndInitializers.HaveIndexers && !this.IsTupleType && _lazyEarlyAttributeDecodingMembersDictionary is object)
            {
                membersByName = _lazyEarlyAttributeDecodingMembersDictionary;
            }
            else
            {
                membersByName = membersAndInitializers.NonTypeMembers.ToDictionary(s => s.Name, StringOrdinalComparer.Instance);

                // Merge types into the member dictionary
                AddNestedTypesToDictionary(membersByName, GetTypeMembersDictionary());
            }

            MergePartialMembers(ref membersByName, diagnostics);

            return membersByName;
        }

        private static void AddNestedTypesToDictionary(Dictionary<string, ImmutableArray<Symbol>> membersByName, Dictionary<string, ImmutableArray<NamedTypeSymbol>> typesByName)
        {
            foreach (var pair in typesByName)
            {
                string name = pair.Key;
                ImmutableArray<NamedTypeSymbol> types = pair.Value;
                ImmutableArray<Symbol> typesAsSymbols = StaticCast<Symbol>.From(types);

                ImmutableArray<Symbol> membersForName;
                if (membersByName.TryGetValue(name, out membersForName))
                {
                    membersByName[name] = membersForName.Concat(typesAsSymbols);
                }
                else
                {
                    membersByName.Add(name, typesAsSymbols);
                }
            }
        }

        private sealed class DeclaredMembersAndInitializersBuilder
        {
            public ArrayBuilder<Symbol> NonTypeMembers = ArrayBuilder<Symbol>.GetInstance();
            public readonly ArrayBuilder<ArrayBuilder<FieldOrPropertyInitializer>> StaticInitializers = ArrayBuilder<ArrayBuilder<FieldOrPropertyInitializer>>.GetInstance();
            public readonly ArrayBuilder<ArrayBuilder<FieldOrPropertyInitializer>> InstanceInitializers = ArrayBuilder<ArrayBuilder<FieldOrPropertyInitializer>>.GetInstance();
            public bool HaveIndexers;
            public RecordDeclarationSyntax? RecordDeclarationWithParameters;
            public SynthesizedRecordConstructor? RecordPrimaryConstructor;

            /// <summary>
            /// Index into <see cref="InstanceInitializers"/> for the set of initializers that we'll need
            /// to patch when adding the initializers for record positional members.
            /// </summary>
            public int InstanceInitializersIndexForRecordDeclarationWithParameters = -1;
            public bool IsNullableEnabledForInstanceConstructorsAndFields;
            public bool IsNullableEnabledForStaticConstructorsAndFields;

            public DeclaredMembersAndInitializers ToReadOnlyAndFree()
            {
                return new DeclaredMembersAndInitializers(
                    NonTypeMembers.ToImmutableAndFree(),
                    MembersAndInitializersBuilder.ToReadOnlyAndFree(StaticInitializers),
                    MembersAndInitializersBuilder.ToReadOnlyAndFree(InstanceInitializers),
                    HaveIndexers,
                    RecordDeclarationWithParameters,
                    RecordPrimaryConstructor,
                    InstanceInitializersIndexForRecordDeclarationWithParameters,
                    isNullableEnabledForInstanceConstructorsAndFields: IsNullableEnabledForInstanceConstructorsAndFields,
                    isNullableEnabledForStaticConstructorsAndFields: IsNullableEnabledForStaticConstructorsAndFields);
            }

            public void UpdateIsNullableEnabledForConstructorsAndFields(bool useStatic, CSharpCompilation compilation, CSharpSyntaxNode syntax)
            {
                ref bool isNullableEnabled = ref GetIsNullableEnabledForConstructorsAndFields(useStatic);
                isNullableEnabled = isNullableEnabled || compilation.IsNullableAnalysisEnabledIn(syntax);
            }

            public void UpdateIsNullableEnabledForConstructorsAndFields(bool useStatic, bool value)
            {
                ref bool isNullableEnabled = ref GetIsNullableEnabledForConstructorsAndFields(useStatic);
                isNullableEnabled = isNullableEnabled || value;
            }

            private ref bool GetIsNullableEnabledForConstructorsAndFields(bool useStatic)
            {
                return ref useStatic ? ref IsNullableEnabledForStaticConstructorsAndFields : ref IsNullableEnabledForInstanceConstructorsAndFields;
            }

            public void Free()
            {
                NonTypeMembers.Free();

                foreach (var group in StaticInitializers)
                {
                    group.Free();
                }
                StaticInitializers.Free();

                foreach (var group in InstanceInitializers)
                {
                    group.Free();
                }
                InstanceInitializers.Free();
            }

            internal void AddOrWrapTupleMembers(SourceMemberContainerTypeSymbol type)
            {
                this.NonTypeMembers = type.AddOrWrapTupleMembers(this.NonTypeMembers.ToImmutableAndFree());
            }
        }

        protected sealed class DeclaredMembersAndInitializers
        {
            public readonly ImmutableArray<Symbol> NonTypeMembers;
            public readonly ImmutableArray<ImmutableArray<FieldOrPropertyInitializer>> StaticInitializers;
            public readonly ImmutableArray<ImmutableArray<FieldOrPropertyInitializer>> InstanceInitializers;
            public readonly bool HaveIndexers;
            public readonly RecordDeclarationSyntax? RecordDeclarationWithParameters;
            public readonly SynthesizedRecordConstructor? RecordPrimaryConstructor;

            /// <summary>
            /// Index into <see cref="InstanceInitializers"/> for the set of initializers that we'll need
            /// to patch when adding the initializers for record positional members.
            /// </summary>
            public readonly int InstanceInitializersIndexForRecordDeclarationWithParameters;
            public readonly bool IsNullableEnabledForInstanceConstructorsAndFields;
            public readonly bool IsNullableEnabledForStaticConstructorsAndFields;

            public static readonly DeclaredMembersAndInitializers UninitializedSentinel = new DeclaredMembersAndInitializers();

            private DeclaredMembersAndInitializers()
            {
            }

            public DeclaredMembersAndInitializers(
                ImmutableArray<Symbol> nonTypeMembers,
                ImmutableArray<ImmutableArray<FieldOrPropertyInitializer>> staticInitializers,
                ImmutableArray<ImmutableArray<FieldOrPropertyInitializer>> instanceInitializers,
                bool haveIndexers,
                RecordDeclarationSyntax? recordDeclarationWithParameters,
                SynthesizedRecordConstructor? recordPrimaryConstructor,
                int instanceInitializersIndexForRecordDeclarationWithParameters,
                bool isNullableEnabledForInstanceConstructorsAndFields,
                bool isNullableEnabledForStaticConstructorsAndFields)
            {
                Debug.Assert(!nonTypeMembers.IsDefault);
                Debug.Assert(!staticInitializers.IsDefault);
                Debug.Assert(!instanceInitializers.IsDefault);

                Debug.Assert(!nonTypeMembers.Any(s => s is TypeSymbol));
                Debug.Assert(recordDeclarationWithParameters is object == recordPrimaryConstructor is object);

                this.NonTypeMembers = nonTypeMembers;
                this.StaticInitializers = staticInitializers;
                this.InstanceInitializers = instanceInitializers;
                this.HaveIndexers = haveIndexers;
                this.RecordDeclarationWithParameters = recordDeclarationWithParameters;
                this.RecordPrimaryConstructor = recordPrimaryConstructor;
                this.InstanceInitializersIndexForRecordDeclarationWithParameters = instanceInitializersIndexForRecordDeclarationWithParameters;
                this.IsNullableEnabledForInstanceConstructorsAndFields = isNullableEnabledForInstanceConstructorsAndFields;
                this.IsNullableEnabledForStaticConstructorsAndFields = isNullableEnabledForStaticConstructorsAndFields;
            }
        }

        private sealed class MembersAndInitializersBuilder
        {
            public ArrayBuilder<Symbol>? NonTypeMembers;
            private ArrayBuilder<FieldOrPropertyInitializer>? InstanceInitializersForPositionalMembers;
            private bool IsNullableEnabledForInstanceConstructorsAndFields;
            private bool IsNullableEnabledForStaticConstructorsAndFields;

            public MembersAndInitializersBuilder(DeclaredMembersAndInitializers declaredMembersAndInitializers)
            {
                Debug.Assert(declaredMembersAndInitializers != DeclaredMembersAndInitializers.UninitializedSentinel);

                this.IsNullableEnabledForInstanceConstructorsAndFields = declaredMembersAndInitializers.IsNullableEnabledForInstanceConstructorsAndFields;
                this.IsNullableEnabledForStaticConstructorsAndFields = declaredMembersAndInitializers.IsNullableEnabledForStaticConstructorsAndFields;
            }

            public MembersAndInitializers ToReadOnlyAndFree(DeclaredMembersAndInitializers declaredMembers)
            {
                var nonTypeMembers = NonTypeMembers?.ToImmutableAndFree() ?? declaredMembers.NonTypeMembers;

                var instanceInitializers = InstanceInitializersForPositionalMembers is null
                    ? declaredMembers.InstanceInitializers
                    : mergeInitializers();

                return new MembersAndInitializers(
                    nonTypeMembers,
                    declaredMembers.StaticInitializers,
                    instanceInitializers,
                    declaredMembers.HaveIndexers,
                    isNullableEnabledForInstanceConstructorsAndFields: IsNullableEnabledForInstanceConstructorsAndFields,
                    isNullableEnabledForStaticConstructorsAndFields: IsNullableEnabledForStaticConstructorsAndFields);

                ImmutableArray<ImmutableArray<FieldOrPropertyInitializer>> mergeInitializers()
                {
                    var groupCount = declaredMembers.InstanceInitializers.Length;
                    var groupsBuilder = ArrayBuilder<ImmutableArray<FieldOrPropertyInitializer>>.GetInstance(groupCount);
                    for (int i = 0; i < groupCount; i++)
                    {
                        var declaredInitializers = declaredMembers.InstanceInitializers[i];
                        if (i == declaredMembers.InstanceInitializersIndexForRecordDeclarationWithParameters)
                        {
                            var insertedInitializers = InstanceInitializersForPositionalMembers;
#if DEBUG
                            if (declaredInitializers.Length > 0)
                            {
                                // initializers should be added in syntax order:
                                Debug.Assert(insertedInitializers[insertedInitializers.Count - 1].Syntax.SyntaxTree == declaredInitializers[0].Syntax.SyntaxTree);
                                Debug.Assert(insertedInitializers[insertedInitializers.Count - 1].Syntax.Span.Start < declaredInitializers[0].Syntax.Span.Start);
                            }
#endif

                            insertedInitializers.AddRange(declaredInitializers);
                            groupsBuilder.Add(insertedInitializers.ToImmutableAndFree());
                        }
                        else
                        {
                            groupsBuilder.Add(declaredInitializers);
                        }
                    }

                    return groupsBuilder.ToImmutableAndFree();
                }
            }

            public void AddInstanceInitializerForPositionalMembers(FieldOrPropertyInitializer initializer)
            {
                if (InstanceInitializersForPositionalMembers is null)
                {
                    InstanceInitializersForPositionalMembers = ArrayBuilder<FieldOrPropertyInitializer>.GetInstance();
                }

                InstanceInitializersForPositionalMembers.Add(initializer);
            }

            public IReadOnlyCollection<Symbol> GetNonTypeMembers(DeclaredMembersAndInitializers declaredMembers)
            {
                return NonTypeMembers ?? (IReadOnlyCollection<Symbol>)declaredMembers.NonTypeMembers;
            }

            public void AddNonTypeMember(Symbol member, DeclaredMembersAndInitializers declaredMembers)
            {
                if (NonTypeMembers is null)
                {
                    NonTypeMembers = ArrayBuilder<Symbol>.GetInstance(declaredMembers.NonTypeMembers.Length + 1);
                    NonTypeMembers.AddRange(declaredMembers.NonTypeMembers);
                }

                NonTypeMembers.Add(member);
            }

            public void UpdateIsNullableEnabledForConstructorsAndFields(bool useStatic, CSharpCompilation compilation, CSharpSyntaxNode syntax)
            {
                ref bool isNullableEnabled = ref GetIsNullableEnabledForConstructorsAndFields(useStatic);
                isNullableEnabled = isNullableEnabled || compilation.IsNullableAnalysisEnabledIn(syntax);
            }

            private ref bool GetIsNullableEnabledForConstructorsAndFields(bool useStatic)
            {
                return ref useStatic ? ref IsNullableEnabledForStaticConstructorsAndFields : ref IsNullableEnabledForInstanceConstructorsAndFields;
            }

            internal static ImmutableArray<ImmutableArray<FieldOrPropertyInitializer>> ToReadOnlyAndFree(ArrayBuilder<ArrayBuilder<FieldOrPropertyInitializer>> initializers)
            {
                if (initializers.Count == 0)
                {
                    initializers.Free();
                    return ImmutableArray<ImmutableArray<FieldOrPropertyInitializer>>.Empty;
                }

                var builder = ArrayBuilder<ImmutableArray<FieldOrPropertyInitializer>>.GetInstance(initializers.Count);
                foreach (ArrayBuilder<FieldOrPropertyInitializer> group in initializers)
                {
                    builder.Add(group.ToImmutableAndFree());
                }

                initializers.Free();
                return builder.ToImmutableAndFree();
            }

            public void Free()
            {
                NonTypeMembers?.Free();
                InstanceInitializersForPositionalMembers?.Free();
            }
        }

        protected virtual MembersAndInitializers? BuildMembersAndInitializers(BindingDiagnosticBag diagnostics)
        {
            var declaredMembersAndInitializers = getDeclaredMembersAndInitializers();
            if (declaredMembersAndInitializers is null)
            {
                // Another thread completed the work before this one
                return null;
            }

            var membersAndInitializersBuilder = new MembersAndInitializersBuilder(declaredMembersAndInitializers);
            AddSynthesizedMembers(membersAndInitializersBuilder, declaredMembersAndInitializers, diagnostics);

            if (Volatile.Read(ref _lazyMembersAndInitializers) != null)
            {
                // Another thread completed the work before this one
                membersAndInitializersBuilder.Free();
                return null;
            }

            return membersAndInitializersBuilder.ToReadOnlyAndFree(declaredMembersAndInitializers);

            DeclaredMembersAndInitializers? getDeclaredMembersAndInitializers()
            {
                var declaredMembersAndInitializers = _lazyDeclaredMembersAndInitializers;
                if (declaredMembersAndInitializers != DeclaredMembersAndInitializers.UninitializedSentinel)
                {
                    return declaredMembersAndInitializers;
                }

                if (Volatile.Read(ref _lazyMembersAndInitializers) is not null)
                {
                    // We're previously computed declared members and already cleared them out
                    // No need to compute them again
                    return null;
                }

                var diagnostics = BindingDiagnosticBag.GetInstance();
                declaredMembersAndInitializers = buildDeclaredMembersAndInitializers(diagnostics);

                var alreadyKnown = Interlocked.CompareExchange(ref _lazyDeclaredMembersAndInitializers, declaredMembersAndInitializers, DeclaredMembersAndInitializers.UninitializedSentinel);
                if (alreadyKnown != DeclaredMembersAndInitializers.UninitializedSentinel)
                {
                    diagnostics.Free();
                    return alreadyKnown;
                }

                AddDeclarationDiagnostics(diagnostics);
                diagnostics.Free();

                return declaredMembersAndInitializers!;
            }

            // Builds explicitly declared members (as opposed to synthesized members).
            // This should not attempt to bind any method parameters as that would cause
            // the members being built to be captured in the binder cache before the final
            // list of members is determined.
            DeclaredMembersAndInitializers? buildDeclaredMembersAndInitializers(BindingDiagnosticBag diagnostics)
            {
                var builder = new DeclaredMembersAndInitializersBuilder();
                AddDeclaredNontypeMembers(builder, diagnostics);

                switch (TypeKind)
                {
                    case TypeKind.Struct:
                        CheckForStructBadInitializers(builder, diagnostics);
                        CheckForStructDefaultConstructors(builder.NonTypeMembers, isEnum: false, diagnostics: diagnostics);
                        break;

                    case TypeKind.Enum:
                        CheckForStructDefaultConstructors(builder.NonTypeMembers, isEnum: true, diagnostics: diagnostics);
                        break;

                    case TypeKind.Class:
                    case TypeKind.Interface:
                    case TypeKind.Submission:
                        // No additional checking required.
                        break;

                    default:
                        break;
                }

                if (IsTupleType)
                {
                    builder.AddOrWrapTupleMembers(this);
                }

                if (Volatile.Read(ref _lazyDeclaredMembersAndInitializers) != DeclaredMembersAndInitializers.UninitializedSentinel)
                {
                    // _lazyDeclaredMembersAndInitializers is already computed. no point to continue.
                    builder.Free();
                    return null;
                }

                return builder.ToReadOnlyAndFree();
            }
        }

        private void AddSynthesizedMembers(MembersAndInitializersBuilder builder, DeclaredMembersAndInitializers declaredMembersAndInitializers, BindingDiagnosticBag diagnostics)
        {
            switch (TypeKind)
            {
                case TypeKind.Struct:
                case TypeKind.Enum:
                case TypeKind.Class:
                case TypeKind.Interface:
                case TypeKind.Submission:
                    AddSynthesizedRecordMembersIfNecessary(builder, declaredMembersAndInitializers, diagnostics);
                    AddSynthesizedConstructorsIfNecessary(builder, declaredMembersAndInitializers, diagnostics);
                    break;

                default:
                    break;
            }
        }

        private void AddDeclaredNontypeMembers(DeclaredMembersAndInitializersBuilder builder, BindingDiagnosticBag diagnostics)
        {
            foreach (var decl in this.declaration.Declarations)
            {
                if (!decl.HasAnyNontypeMembers)
                {
                    continue;
                }

                if (_lazyMembersAndInitializers != null)
                {
                    // membersAndInitializers is already computed. no point to continue.
                    return;
                }

                var syntax = decl.SyntaxReference.GetSyntax();

                switch (syntax.Kind())
                {
                    case SyntaxKind.EnumDeclaration:
                        AddEnumMembers(builder, (EnumDeclarationSyntax)syntax, diagnostics);
                        break;

                    case SyntaxKind.DelegateDeclaration:
                        SourceDelegateMethodSymbol.AddDelegateMembers(this, builder.NonTypeMembers, (DelegateDeclarationSyntax)syntax, diagnostics);
                        break;

                    case SyntaxKind.NamespaceDeclaration:
                        // The members of a global anonymous type is in a syntax tree of a namespace declaration or a compilation unit.
                        AddNonTypeMembers(builder, instanceInitializers: null, ((NamespaceDeclarationSyntax)syntax).Members, diagnostics);
                        break;

                    case SyntaxKind.CompilationUnit:
                        AddNonTypeMembers(builder, instanceInitializers: null, ((CompilationUnitSyntax)syntax).Members, diagnostics);
                        break;

                    case SyntaxKind.ClassDeclaration:
                    case SyntaxKind.InterfaceDeclaration:
                    case SyntaxKind.StructDeclaration:
                        var typeDecl = (TypeDeclarationSyntax)syntax;
                        AddNonTypeMembers(builder, instanceInitializers: null, typeDecl.Members, diagnostics);
                        break;

                    case SyntaxKind.RecordDeclaration:
                        var recordDecl = (RecordDeclarationSyntax)syntax;
                        AddNonTypeMembers(builder,
                            instanceInitializers: noteRecordParameters(recordDecl, builder, diagnostics),
                            recordDecl.Members,
                            diagnostics);
                        break;

                    default:
                        throw ExceptionUtilities.UnexpectedValue(syntax.Kind());
                }
            }

<<<<<<< HEAD
            static ArrayBuilder<FieldOrPropertyInitializer>? noteRecordParameters(RecordDeclarationSyntax syntax, DeclaredMembersAndInitializersBuilder builder, BindingDiagnosticBag diagnostics)
=======
            ArrayBuilder<FieldOrPropertyInitializer>? noteRecordParameters(RecordDeclarationSyntax syntax, DeclaredMembersAndInitializersBuilder builder, DiagnosticBag diagnostics)
>>>>>>> c59d44c2
            {
                var parameterList = syntax.ParameterList;
                if (parameterList is null)
                {
                    return null;
                }

                if (builder.RecordDeclarationWithParameters is null)
                {
                    builder.RecordDeclarationWithParameters = syntax;
                    var ctor = new SynthesizedRecordConstructor(this, syntax);
                    builder.RecordPrimaryConstructor = ctor;

                    var compilation = DeclaringCompilation;
                    builder.UpdateIsNullableEnabledForConstructorsAndFields(ctor.IsStatic, compilation, syntax.ParameterList);
                    if (syntax.PrimaryConstructorBaseType?.ArgumentList is { } baseParamList)
                    {
                        builder.UpdateIsNullableEnabledForConstructorsAndFields(ctor.IsStatic, compilation, baseParamList);
                    }

                    // Keep track of which instance initializers we'll want to update when we synthesize record properties
                    builder.InstanceInitializersIndexForRecordDeclarationWithParameters = builder.InstanceInitializers.Count;
                    return ArrayBuilder<FieldOrPropertyInitializer>.GetInstance();
                }
                else
                {
                    diagnostics.Add(ErrorCode.ERR_MultipleRecordParameterLists, parameterList.Location);
                    return null;
                }
            }
        }

        internal Binder GetBinder(CSharpSyntaxNode syntaxNode)
        {
            return this.DeclaringCompilation.GetBinder(syntaxNode);
        }

<<<<<<< HEAD
        private static void MergePartialMembers(
            ArrayBuilder<string> memberNames,
            Dictionary<string, ImmutableArray<Symbol>> membersByName,
            BindingDiagnosticBag diagnostics)
=======
        private void MergePartialMembers(
            ref Dictionary<string, ImmutableArray<Symbol>> membersByName,
            DiagnosticBag diagnostics)
>>>>>>> c59d44c2
        {
            var memberNames = ArrayBuilder<string>.GetInstance(membersByName.Count);
            memberNames.AddRange(membersByName.Keys);

            //key and value will be the same object
            var methodsBySignature = new Dictionary<MethodSymbol, SourceMemberMethodSymbol>(MemberSignatureComparer.PartialMethodsComparer);

            foreach (var name in memberNames)
            {
                methodsBySignature.Clear();
                foreach (var symbol in membersByName[name])
                {
                    var method = symbol as SourceMemberMethodSymbol;
                    if (method is null || !method.IsPartial)
                    {
                        continue; // only partial methods need to be merged
                    }

                    if (methodsBySignature.TryGetValue(method, out var prev))
                    {
                        var prevPart = (SourceOrdinaryMethodSymbol)prev;
                        var methodPart = (SourceOrdinaryMethodSymbol)method;

                        if (methodPart.IsPartialImplementation &&
                            (prevPart.IsPartialImplementation || (prevPart.OtherPartOfPartial is MethodSymbol otherImplementation && (object)otherImplementation != methodPart)))
                        {
                            // A partial method may not have multiple implementing declarations
                            diagnostics.Add(ErrorCode.ERR_PartialMethodOnlyOneActual, methodPart.Locations[0]);
                        }
                        else if (methodPart.IsPartialDefinition &&
                                 (prevPart.IsPartialDefinition || (prevPart.OtherPartOfPartial is MethodSymbol otherDefinition && (object)otherDefinition != methodPart)))
                        {
                            // A partial method may not have multiple defining declarations
                            diagnostics.Add(ErrorCode.ERR_PartialMethodOnlyOneLatent, methodPart.Locations[0]);
                        }
                        else
                        {
                            if ((object)membersByName == _lazyEarlyAttributeDecodingMembersDictionary)
                            {
                                // Avoid mutating the cached dictionary and especially avoid doing this possibly on multiple threads in parallel.
                                membersByName = new Dictionary<string, ImmutableArray<Symbol>>(membersByName);
                            }

                            membersByName[name] = FixPartialMember(membersByName[name], prevPart, methodPart);
                        }
                    }
                    else
                    {
                        methodsBySignature.Add(method, method);
                    }
                }

                foreach (SourceOrdinaryMethodSymbol method in methodsBySignature.Values)
                {
                    // partial implementations not paired with a definition
                    if (method.IsPartialImplementation && method.OtherPartOfPartial is null)
                    {
                        diagnostics.Add(ErrorCode.ERR_PartialMethodMustHaveLatent, method.Locations[0], method);
                    }
                    else if (method.OtherPartOfPartial is MethodSymbol otherPart && MemberSignatureComparer.ConsideringTupleNamesCreatesDifference(method, otherPart))
                    {
                        diagnostics.Add(ErrorCode.ERR_PartialMethodInconsistentTupleNames, method.Locations[0], method, method.OtherPartOfPartial);
                    }
                    else if (method is { IsPartialDefinition: true, OtherPartOfPartial: null, HasExplicitAccessModifier: true })
                    {
                        diagnostics.Add(ErrorCode.ERR_PartialMethodWithAccessibilityModsMustHaveImplementation, method.Locations[0], method);
                    }
                }
            }

            memberNames.Free();
        }

        /// <summary>
        /// Fix up a partial method by combining its defining and implementing declarations, updating the array of symbols (by name),
        /// and returning the combined symbol.
        /// </summary>
        /// <param name="symbols">The symbols array containing both the latent and implementing declaration</param>
        /// <param name="part1">One of the two declarations</param>
        /// <param name="part2">The other declaration</param>
        /// <returns>An updated symbols array containing only one method symbol representing the two parts</returns>
        private static ImmutableArray<Symbol> FixPartialMember(ImmutableArray<Symbol> symbols, SourceOrdinaryMethodSymbol part1, SourceOrdinaryMethodSymbol part2)
        {
            SourceOrdinaryMethodSymbol definition;
            SourceOrdinaryMethodSymbol implementation;
            if (part1.IsPartialDefinition)
            {
                definition = part1;
                implementation = part2;
            }
            else
            {
                definition = part2;
                implementation = part1;
            }

            SourceOrdinaryMethodSymbol.InitializePartialMethodParts(definition, implementation);

            // a partial method is represented in the member list by its definition part:
            return Remove(symbols, implementation);
        }

        private static ImmutableArray<Symbol> Remove(ImmutableArray<Symbol> symbols, Symbol symbol)
        {
            var builder = ArrayBuilder<Symbol>.GetInstance();
            foreach (var s in symbols)
            {
                if (!ReferenceEquals(s, symbol))
                {
                    builder.Add(s);
                }
            }
            return builder.ToImmutableAndFree();
        }

        /// <summary>
        /// Report an error if a member (other than a method) exists with the same name
        /// as the property accessor, or if a method exists with the same name and signature.
        /// </summary>
        private void CheckForMemberConflictWithPropertyAccessor(
            PropertySymbol propertySymbol,
            bool getNotSet,
            BindingDiagnosticBag diagnostics)
        {
            Debug.Assert(!propertySymbol.IsExplicitInterfaceImplementation); // checked by caller

            MethodSymbol accessor = getNotSet ? propertySymbol.GetMethod : propertySymbol.SetMethod;
            string accessorName;
            if ((object)accessor != null)
            {
                accessorName = accessor.Name;
            }
            else
            {
                string propertyName = propertySymbol.IsIndexer ? propertySymbol.MetadataName : propertySymbol.Name;
                accessorName = SourcePropertyAccessorSymbol.GetAccessorName(propertyName,
                    getNotSet,
                    propertySymbol.IsCompilationOutputWinMdObj());
            }

            foreach (var symbol in GetMembers(accessorName))
            {
                if (symbol.Kind != SymbolKind.Method)
                {
                    // The type '{0}' already contains a definition for '{1}'
                    if (Locations.Length == 1 || IsPartial)
                        diagnostics.Add(ErrorCode.ERR_DuplicateNameInClass, GetAccessorOrPropertyLocation(propertySymbol, getNotSet), this, accessorName);
                    return;
                }
                else
                {
                    var methodSymbol = (MethodSymbol)symbol;
                    if ((methodSymbol.MethodKind == MethodKind.Ordinary) &&
                        ParametersMatchPropertyAccessor(propertySymbol, getNotSet, methodSymbol.Parameters))
                    {
                        // Type '{1}' already reserves a member called '{0}' with the same parameter types
                        diagnostics.Add(ErrorCode.ERR_MemberReserved, GetAccessorOrPropertyLocation(propertySymbol, getNotSet), accessorName, this);
                        return;
                    }
                }
            }
        }

        /// <summary>
        /// Report an error if a member (other than a method) exists with the same name
        /// as the event accessor, or if a method exists with the same name and signature.
        /// </summary>
        private void CheckForMemberConflictWithEventAccessor(
            EventSymbol eventSymbol,
            bool isAdder,
            BindingDiagnosticBag diagnostics)
        {
            Debug.Assert(!eventSymbol.IsExplicitInterfaceImplementation); // checked by caller

            string accessorName = SourceEventSymbol.GetAccessorName(eventSymbol.Name, isAdder);

            foreach (var symbol in GetMembers(accessorName))
            {
                if (symbol.Kind != SymbolKind.Method)
                {
                    // The type '{0}' already contains a definition for '{1}'
                    if (Locations.Length == 1 || IsPartial)
                        diagnostics.Add(ErrorCode.ERR_DuplicateNameInClass, GetAccessorOrEventLocation(eventSymbol, isAdder), this, accessorName);
                    return;
                }
                else
                {
                    var methodSymbol = (MethodSymbol)symbol;
                    if ((methodSymbol.MethodKind == MethodKind.Ordinary) &&
                        ParametersMatchEventAccessor(eventSymbol, methodSymbol.Parameters))
                    {
                        // Type '{1}' already reserves a member called '{0}' with the same parameter types
                        diagnostics.Add(ErrorCode.ERR_MemberReserved, GetAccessorOrEventLocation(eventSymbol, isAdder), accessorName, this);
                        return;
                    }
                }
            }
        }

        /// <summary>
        /// Return the location of the accessor, or if no accessor, the location of the property.
        /// </summary>
        private static Location GetAccessorOrPropertyLocation(PropertySymbol propertySymbol, bool getNotSet)
        {
            var locationFrom = (Symbol)(getNotSet ? propertySymbol.GetMethod : propertySymbol.SetMethod) ?? propertySymbol;
            return locationFrom.Locations[0];
        }

        /// <summary>
        /// Return the location of the accessor, or if no accessor, the location of the event.
        /// </summary>
        private static Location GetAccessorOrEventLocation(EventSymbol propertySymbol, bool isAdder)
        {
            var locationFrom = (Symbol?)(isAdder ? propertySymbol.AddMethod : propertySymbol.RemoveMethod) ?? propertySymbol;
            return locationFrom.Locations[0];
        }

        /// <summary>
        /// Return true if the method parameters match the parameters of the
        /// property accessor, including the value parameter for the setter.
        /// </summary>
        private static bool ParametersMatchPropertyAccessor(PropertySymbol propertySymbol, bool getNotSet, ImmutableArray<ParameterSymbol> methodParams)
        {
            var propertyParams = propertySymbol.Parameters;
            var numParams = propertyParams.Length + (getNotSet ? 0 : 1);
            if (numParams != methodParams.Length)
            {
                return false;
            }

            for (int i = 0; i < numParams; i++)
            {
                var methodParam = methodParams[i];
                if (methodParam.RefKind != RefKind.None)
                {
                    return false;
                }

                var propertyParamType = (((i == numParams - 1) && !getNotSet) ? propertySymbol.TypeWithAnnotations : propertyParams[i].TypeWithAnnotations).Type;
                if (!propertyParamType.Equals(methodParam.Type, TypeCompareKind.AllIgnoreOptions))
                {
                    return false;
                }
            }

            return true;
        }

        /// <summary>
        /// Return true if the method parameters match the parameters of the
        /// event accessor, including the value parameter.
        /// </summary>
        private static bool ParametersMatchEventAccessor(EventSymbol eventSymbol, ImmutableArray<ParameterSymbol> methodParams)
        {
            return
                methodParams.Length == 1 &&
                methodParams[0].RefKind == RefKind.None &&
                eventSymbol.Type.Equals(methodParams[0].Type, TypeCompareKind.AllIgnoreOptions);
        }

        private void AddEnumMembers(DeclaredMembersAndInitializersBuilder result, EnumDeclarationSyntax syntax, BindingDiagnosticBag diagnostics)
        {
            // The previous enum constant used to calculate subsequent
            // implicit enum constants. (This is the most recent explicit
            // enum constant or the first implicit constant if no explicit values.)
            SourceEnumConstantSymbol? otherSymbol = null;

            // Offset from "otherSymbol".
            int otherSymbolOffset = 0;

            foreach (var member in syntax.Members)
            {
                SourceEnumConstantSymbol symbol;
                var valueOpt = member.EqualsValue;

                if (valueOpt != null)
                {
                    symbol = SourceEnumConstantSymbol.CreateExplicitValuedConstant(this, member, diagnostics);
                }
                else
                {
                    symbol = SourceEnumConstantSymbol.CreateImplicitValuedConstant(this, member, otherSymbol, otherSymbolOffset, diagnostics);
                }

                result.NonTypeMembers.Add(symbol);

                if (valueOpt != null || otherSymbol is null)
                {
                    otherSymbol = symbol;
                    otherSymbolOffset = 1;
                }
                else
                {
                    otherSymbolOffset++;
                }
            }
        }

        private static void AddInitializer(ref ArrayBuilder<FieldOrPropertyInitializer>? initializers, FieldSymbol? fieldOpt, CSharpSyntaxNode node)
        {
            if (initializers == null)
            {
                initializers = ArrayBuilder<FieldOrPropertyInitializer>.GetInstance();
            }
            else if (initializers.Count != 0)
            {
                // initializers should be added in syntax order:
                Debug.Assert(node.SyntaxTree == initializers.Last().Syntax.SyntaxTree);
                Debug.Assert(node.SpanStart > initializers.Last().Syntax.Span.Start);
            }

            initializers.Add(new FieldOrPropertyInitializer(fieldOpt, node));
        }

        private static void AddInitializers(
            ArrayBuilder<ArrayBuilder<FieldOrPropertyInitializer>> allInitializers,
            ArrayBuilder<FieldOrPropertyInitializer>? siblingsOpt)
        {
            if (siblingsOpt != null)
            {
                allInitializers.Add(siblingsOpt);
            }
        }

        private static void CheckInterfaceMembers(ImmutableArray<Symbol> nonTypeMembers, BindingDiagnosticBag diagnostics)
        {
            foreach (var member in nonTypeMembers)
            {
                CheckInterfaceMember(member, diagnostics);
            }
        }

        private static void CheckInterfaceMember(Symbol member, BindingDiagnosticBag diagnostics)
        {
            switch (member.Kind)
            {
                case SymbolKind.Field:
                    break;

                case SymbolKind.Method:
                    var meth = (MethodSymbol)member;
                    switch (meth.MethodKind)
                    {
                        case MethodKind.Constructor:
                            diagnostics.Add(ErrorCode.ERR_InterfacesCantContainConstructors, member.Locations[0]);
                            break;
                        case MethodKind.Conversion:
                            diagnostics.Add(ErrorCode.ERR_InterfacesCantContainConversionOrEqualityOperators, member.Locations[0]);
                            break;
                        case MethodKind.UserDefinedOperator:
                            if (meth.Name == WellKnownMemberNames.EqualityOperatorName || meth.Name == WellKnownMemberNames.InequalityOperatorName)
                            {
                                diagnostics.Add(ErrorCode.ERR_InterfacesCantContainConversionOrEqualityOperators, member.Locations[0]);
                            }
                            break;
                        case MethodKind.Destructor:
                            diagnostics.Add(ErrorCode.ERR_OnlyClassesCanContainDestructors, member.Locations[0]);
                            break;
                        case MethodKind.ExplicitInterfaceImplementation:
                        //CS0541 is handled in SourcePropertySymbol
                        case MethodKind.Ordinary:
                        case MethodKind.LocalFunction:
                        case MethodKind.PropertyGet:
                        case MethodKind.PropertySet:
                        case MethodKind.EventAdd:
                        case MethodKind.EventRemove:
                        case MethodKind.StaticConstructor:
                            break;
                        default:
                            throw ExceptionUtilities.UnexpectedValue(meth.MethodKind);
                    }
                    break;

                case SymbolKind.Property:
                    break;

                case SymbolKind.Event:
                    break;

                default:
                    throw ExceptionUtilities.UnexpectedValue(member.Kind);
            }
        }

        private static void CheckForStructDefaultConstructors(
            ArrayBuilder<Symbol> members,
            bool isEnum,
            BindingDiagnosticBag diagnostics)
        {
            foreach (var s in members)
            {
                var m = s as MethodSymbol;
                if (!(m is null))
                {
                    if (m.MethodKind == MethodKind.Constructor && m.ParameterCount == 0)
                    {
                        if (isEnum)
                        {
                            diagnostics.Add(ErrorCode.ERR_EnumsCantContainDefaultConstructor, m.Locations[0]);
                        }
                        else
                        {
                            diagnostics.Add(ErrorCode.ERR_StructsCantContainDefaultConstructor, m.Locations[0]);
                        }
                    }
                }
            }
        }

        private void CheckForStructBadInitializers(DeclaredMembersAndInitializersBuilder builder, BindingDiagnosticBag diagnostics)
        {
            Debug.Assert(TypeKind == TypeKind.Struct);

            foreach (var initializers in builder.InstanceInitializers)
            {
                foreach (FieldOrPropertyInitializer initializer in initializers)
                {
                    // '{0}': cannot have instance field initializers in structs
                    diagnostics.Add(ErrorCode.ERR_FieldInitializerInStruct, (initializer.FieldOpt.AssociatedSymbol ?? initializer.FieldOpt).Locations[0], this);
                }
            }
        }

        private void AddSynthesizedRecordMembersIfNecessary(MembersAndInitializersBuilder builder, DeclaredMembersAndInitializers declaredMembersAndInitializers, BindingDiagnosticBag diagnostics)
        {
            if (declaration.Kind != DeclarationKind.Record)
            {
                return;
            }

            ParameterListSyntax? paramList = declaredMembersAndInitializers.RecordDeclarationWithParameters?.ParameterList;

            var memberSignatures = s_duplicateRecordMemberSignatureDictionary.Allocate();
            var membersSoFar = builder.GetNonTypeMembers(declaredMembersAndInitializers);
            var members = ArrayBuilder<Symbol>.GetInstance(membersSoFar.Count + 1);
            foreach (var member in membersSoFar)
            {
                switch (member)
                {
                    case FieldSymbol:
                    case EventSymbol:
                    case MethodSymbol { MethodKind: not (MethodKind.Ordinary or MethodKind.Constructor) }:
                        continue;
                }

                if (!memberSignatures.ContainsKey(member))
                {
                    memberSignatures.Add(member, member);
                }
            }

            CSharpCompilation compilation = this.DeclaringCompilation;

            // Positional record
            bool primaryAndCopyCtorAmbiguity = false;
            if (!(paramList is null))
            {
                Debug.Assert(declaredMembersAndInitializers.RecordDeclarationWithParameters is object);
                Debug.Assert(declaredMembersAndInitializers.InstanceInitializersIndexForRecordDeclarationWithParameters >= 0);

                var ctor = declaredMembersAndInitializers.RecordPrimaryConstructor;
                Debug.Assert(ctor is object);
                members.Add(ctor);

                if (ctor.ParameterCount != 0)
                {
                    var existingOrAddedMembers = addProperties(ctor.Parameters);
                    addDeconstruct(ctor, existingOrAddedMembers);
                }

                primaryAndCopyCtorAmbiguity = ctor.ParameterCount == 1 && ctor.Parameters[0].Type.Equals(this, TypeCompareKind.AllIgnoreOptions);
            }

            addCopyCtor(primaryAndCopyCtorAmbiguity);
            addCloneMethod();

            PropertySymbol equalityContract = addEqualityContract();

            var thisEquals = addThisEquals(equalityContract);
            addOtherEquals();
            addObjectEquals(thisEquals);
            var getHashCode = addGetHashCode(equalityContract);
            addEqualityOperators();

            if (thisEquals is not SynthesizedRecordEquals && getHashCode is SynthesizedRecordGetHashCode)
            {
                diagnostics.Add(ErrorCode.WRN_RecordEqualsWithoutGetHashCode, thisEquals.Locations[0], declaration.Name);
            }

            var printMembers = addPrintMembersMethod();
            addToStringMethod(printMembers);

            memberSignatures.Free();

            // We put synthesized record members first so that errors about conflicts show up on user-defined members rather than all
            // going to the record declaration
            members.AddRange(membersSoFar);
            builder.NonTypeMembers?.Free();
            builder.NonTypeMembers = members;

            return;

            void addDeconstruct(SynthesizedRecordConstructor ctor, ImmutableArray<PropertySymbol> properties)
            {
                var targetMethod = new SignatureOnlyMethodSymbol(
                    WellKnownMemberNames.DeconstructMethodName,
                    this,
                    MethodKind.Ordinary,
                    Cci.CallingConvention.HasThis,
                    ImmutableArray<TypeParameterSymbol>.Empty,
                    ctor.Parameters.SelectAsArray<ParameterSymbol, ParameterSymbol>(param => new SignatureOnlyParameterSymbol(param.TypeWithAnnotations,
                                                                                                                              ImmutableArray<CustomModifier>.Empty,
                                                                                                                              isParams: false,
                                                                                                                              RefKind.Out
                                                                                                                              )),
                    RefKind.None,
                    isInitOnly: false,
                    TypeWithAnnotations.Create(compilation.GetSpecialType(SpecialType.System_Void)),
                    ImmutableArray<CustomModifier>.Empty,
                    ImmutableArray<MethodSymbol>.Empty);

                if (!memberSignatures.TryGetValue(targetMethod, out Symbol? existingDeconstructMethod))
                {
                    members.Add(new SynthesizedRecordDeconstruct(this, ctor, properties, memberOffset: members.Count, diagnostics));
                }
                else
                {
                    var deconstruct = (MethodSymbol)existingDeconstructMethod;

                    if (deconstruct.DeclaredAccessibility != Accessibility.Public)
                    {
                        diagnostics.Add(ErrorCode.ERR_NonPublicAPIInRecord, deconstruct.Locations[0], deconstruct);
                    }

                    if (deconstruct.ReturnType.SpecialType != SpecialType.System_Void && !deconstruct.ReturnType.IsErrorType())
                    {
                        diagnostics.Add(ErrorCode.ERR_SignatureMismatchInRecord, deconstruct.Locations[0], deconstruct, targetMethod.ReturnType);
                    }

                    if (deconstruct.IsStatic)
                    {
                        diagnostics.Add(ErrorCode.ERR_StaticAPIInRecord, deconstruct.Locations[0], deconstruct);
                    }
                }
            }

            void addCopyCtor(bool primaryAndCopyCtorAmbiguity)
            {
                var targetMethod = new SignatureOnlyMethodSymbol(
                    WellKnownMemberNames.InstanceConstructorName,
                    this,
                    MethodKind.Constructor,
                    Cci.CallingConvention.HasThis,
                    ImmutableArray<TypeParameterSymbol>.Empty,
                    ImmutableArray.Create<ParameterSymbol>(new SignatureOnlyParameterSymbol(
                                                                TypeWithAnnotations.Create(this),
                                                                ImmutableArray<CustomModifier>.Empty,
                                                                isParams: false,
                                                                RefKind.None
                                                                )),
                    RefKind.None,
                    isInitOnly: false,
                    TypeWithAnnotations.Create(compilation.GetSpecialType(SpecialType.System_Void)),
                    ImmutableArray<CustomModifier>.Empty,
                    ImmutableArray<MethodSymbol>.Empty);

                if (!memberSignatures.TryGetValue(targetMethod, out Symbol? existingConstructor))
                {
                    var copyCtor = new SynthesizedRecordCopyCtor(this, memberOffset: members.Count);
                    members.Add(copyCtor);

                    if (primaryAndCopyCtorAmbiguity)
                    {
                        diagnostics.Add(ErrorCode.ERR_RecordAmbigCtor, copyCtor.Locations[0]);
                    }
                }
                else
                {
                    var constructor = (MethodSymbol)existingConstructor;

                    if (!this.IsSealed && (constructor.DeclaredAccessibility != Accessibility.Public && constructor.DeclaredAccessibility != Accessibility.Protected))
                    {
                        diagnostics.Add(ErrorCode.ERR_CopyConstructorWrongAccessibility, constructor.Locations[0], constructor);
                    }
                }
            }

            void addCloneMethod()
            {
                members.Add(new SynthesizedRecordClone(this, memberOffset: members.Count, diagnostics));
            }

            MethodSymbol addPrintMembersMethod()
            {
                var targetMethod = new SignatureOnlyMethodSymbol(
                    WellKnownMemberNames.PrintMembersMethodName,
                    this,
                    MethodKind.Ordinary,
                    Cci.CallingConvention.HasThis,
                    ImmutableArray<TypeParameterSymbol>.Empty,
                    ImmutableArray.Create<ParameterSymbol>(new SignatureOnlyParameterSymbol(
                        TypeWithAnnotations.Create(compilation.GetWellKnownType(WellKnownType.System_Text_StringBuilder)),
                        ImmutableArray<CustomModifier>.Empty,
                        isParams: false,
                        RefKind.None)),
                    RefKind.None,
                    isInitOnly: false,
                    returnType: TypeWithAnnotations.Create(compilation.GetSpecialType(SpecialType.System_Boolean)),
                    refCustomModifiers: ImmutableArray<CustomModifier>.Empty,
                    explicitInterfaceImplementations: ImmutableArray<MethodSymbol>.Empty);

                MethodSymbol printMembersMethod;
                if (!memberSignatures.TryGetValue(targetMethod, out Symbol? existingPrintMembersMethod))
                {
                    printMembersMethod = new SynthesizedRecordPrintMembers(this, memberOffset: members.Count, diagnostics);
                    members.Add(printMembersMethod);
                }
                else
                {
                    printMembersMethod = (MethodSymbol)existingPrintMembersMethod;
                    if (this.IsSealed && this.BaseTypeNoUseSiteDiagnostics.IsObjectType())
                    {
                        if (printMembersMethod.DeclaredAccessibility != Accessibility.Private)
                        {
                            diagnostics.Add(ErrorCode.ERR_NonPrivateAPIInRecord, printMembersMethod.Locations[0], printMembersMethod);
                        }
                    }
                    else if (printMembersMethod.DeclaredAccessibility != Accessibility.Protected)
                    {
                        diagnostics.Add(ErrorCode.ERR_NonProtectedAPIInRecord, printMembersMethod.Locations[0], printMembersMethod);
                    }

                    if (!printMembersMethod.ReturnType.Equals(targetMethod.ReturnType, TypeCompareKind.AllIgnoreOptions))
                    {
                        if (!printMembersMethod.ReturnType.IsErrorType())
                        {
                            diagnostics.Add(ErrorCode.ERR_SignatureMismatchInRecord, printMembersMethod.Locations[0], printMembersMethod, targetMethod.ReturnType);
                        }
                    }
                    else
                    {
                        SynthesizedRecordPrintMembers.VerifyOverridesPrintMembersFromBase(printMembersMethod, diagnostics);
                    }

                    reportStaticOrNotOverridableAPIInRecord(printMembersMethod, diagnostics);
                }

                return printMembersMethod;
            }

            void addToStringMethod(MethodSymbol printMethod)
            {
                var targetMethod = new SignatureOnlyMethodSymbol(
                    WellKnownMemberNames.ObjectToString,
                    this,
                    MethodKind.Ordinary,
                    Cci.CallingConvention.HasThis,
                    ImmutableArray<TypeParameterSymbol>.Empty,
                    ImmutableArray<ParameterSymbol>.Empty,
                    RefKind.None,
                    isInitOnly: false,
                    returnType: TypeWithAnnotations.Create(compilation.GetSpecialType(SpecialType.System_String)),
                    refCustomModifiers: ImmutableArray<CustomModifier>.Empty,
                    explicitInterfaceImplementations: ImmutableArray<MethodSymbol>.Empty);

                if (!memberSignatures.TryGetValue(targetMethod, out Symbol? existingToStringMethod))
                {
                    var toStringMethod = new SynthesizedRecordToString(this, printMethod, memberOffset: members.Count, diagnostics);
                    members.Add(toStringMethod);
                }
                else
                {
                    var toStringMethod = (MethodSymbol)existingToStringMethod;
                    if (!SynthesizedRecordObjectMethod.VerifyOverridesMethodFromObject(toStringMethod, SpecialType.System_String, diagnostics) && toStringMethod.IsSealed && !IsSealed)
                    {
                        diagnostics.Add(ErrorCode.ERR_SealedAPIInRecord, toStringMethod.Locations[0], toStringMethod);
                    }
                }
            }

            ImmutableArray<PropertySymbol> addProperties(ImmutableArray<ParameterSymbol> recordParameters)
            {
                var existingOrAddedMembers = ArrayBuilder<PropertySymbol>.GetInstance(recordParameters.Length);
                int addedCount = 0;
                foreach (ParameterSymbol param in recordParameters)
                {
                    bool isInherited = false;
                    var syntax = param.GetNonNullSyntaxNode();

                    var targetProperty = new SignatureOnlyPropertySymbol(param.Name,
                                                                         this,
                                                                         ImmutableArray<ParameterSymbol>.Empty,
                                                                         RefKind.None,
                                                                         param.TypeWithAnnotations,
                                                                         ImmutableArray<CustomModifier>.Empty,
                                                                         isStatic: false,
                                                                         ImmutableArray<PropertySymbol>.Empty);

                    if (!memberSignatures.TryGetValue(targetProperty, out var existingMember))
                    {
                        existingMember = OverriddenOrHiddenMembersHelpers.FindFirstHiddenMemberIfAny(targetProperty, memberIsFromSomeCompilation: true);
                        isInherited = true;
                    }
                    if (existingMember is null)
                    {
                        addProperty(new SynthesizedRecordPropertySymbol(this, syntax, param, isOverride: false, diagnostics));
                    }
                    else if (existingMember is PropertySymbol { IsStatic: false, GetMethod: { } } prop
                        && prop.TypeWithAnnotations.Equals(param.TypeWithAnnotations, TypeCompareKind.AllIgnoreOptions))
                    {
                        // There already exists a member corresponding to the candidate synthesized property.
                        if (isInherited && prop.IsAbstract)
                        {
                            addProperty(new SynthesizedRecordPropertySymbol(this, syntax, param, isOverride: true, diagnostics));
                        }
                        else
                        {
                            // Deconstruct() is specified to simply assign from this property to the corresponding out parameter.
                            existingOrAddedMembers.Add(prop);
                        }
                    }
                    else
                    {
                        diagnostics.Add(ErrorCode.ERR_BadRecordMemberForPositionalParameter,
                            param.Locations[0],
                            new FormattedSymbol(existingMember, SymbolDisplayFormat.CSharpErrorMessageFormat.WithMemberOptions(SymbolDisplayMemberOptions.IncludeContainingType)),
                            param.TypeWithAnnotations,
                            param.Name);
                    }

                    void addProperty(SynthesizedRecordPropertySymbol property)
                    {
                        existingOrAddedMembers.Add(property);
                        members.Add(property);
                        Debug.Assert(property.GetMethod is object);
                        Debug.Assert(property.SetMethod is object);
                        members.Add(property.GetMethod);
                        members.Add(property.SetMethod);
                        members.Add(property.BackingField);

                        builder.AddInstanceInitializerForPositionalMembers(new FieldOrPropertyInitializer(property.BackingField, paramList.Parameters[param.Ordinal]));
                        addedCount++;
                    }
                }

                return existingOrAddedMembers.ToImmutableAndFree();
            }

            void addObjectEquals(MethodSymbol thisEquals)
            {
                members.Add(new SynthesizedRecordObjEquals(this, thisEquals, memberOffset: members.Count, diagnostics));
            }

            MethodSymbol addGetHashCode(PropertySymbol equalityContract)
            {
                var targetMethod = new SignatureOnlyMethodSymbol(
                    WellKnownMemberNames.ObjectGetHashCode,
                    this,
                    MethodKind.Ordinary,
                    Cci.CallingConvention.HasThis,
                    ImmutableArray<TypeParameterSymbol>.Empty,
                    ImmutableArray<ParameterSymbol>.Empty,
                    RefKind.None,
                    isInitOnly: false,
                    TypeWithAnnotations.Create(compilation.GetSpecialType(SpecialType.System_Int32)),
                    ImmutableArray<CustomModifier>.Empty,
                    ImmutableArray<MethodSymbol>.Empty);

                MethodSymbol getHashCode;

                if (!memberSignatures.TryGetValue(targetMethod, out Symbol? existingHashCodeMethod))
                {
                    getHashCode = new SynthesizedRecordGetHashCode(this, equalityContract, memberOffset: members.Count, diagnostics);
                    members.Add(getHashCode);
                }
                else
                {
                    getHashCode = (MethodSymbol)existingHashCodeMethod;
                    if (!SynthesizedRecordObjectMethod.VerifyOverridesMethodFromObject(getHashCode, SpecialType.System_Int32, diagnostics) && getHashCode.IsSealed && !IsSealed)
                    {
                        diagnostics.Add(ErrorCode.ERR_SealedAPIInRecord, getHashCode.Locations[0], getHashCode);
                    }
                }
                return getHashCode;
            }

            PropertySymbol addEqualityContract()
            {
                var targetProperty = new SignatureOnlyPropertySymbol(SynthesizedRecordEqualityContractProperty.PropertyName,
                                                                     this,
                                                                     ImmutableArray<ParameterSymbol>.Empty,
                                                                     RefKind.None,
                                                                     TypeWithAnnotations.Create(compilation.GetWellKnownType(WellKnownType.System_Type)),
                                                                     ImmutableArray<CustomModifier>.Empty,
                                                                     isStatic: false,
                                                                     ImmutableArray<PropertySymbol>.Empty);

                PropertySymbol equalityContract;

                if (!memberSignatures.TryGetValue(targetProperty, out Symbol? existingEqualityContractProperty))
                {
                    equalityContract = new SynthesizedRecordEqualityContractProperty(this, diagnostics);
                    members.Add(equalityContract);
                    members.Add(equalityContract.GetMethod);
                }
                else
                {
                    equalityContract = (PropertySymbol)existingEqualityContractProperty;

                    if (this.IsSealed && this.BaseTypeNoUseSiteDiagnostics.IsObjectType())
                    {
                        if (equalityContract.DeclaredAccessibility != Accessibility.Private)
                        {
                            diagnostics.Add(ErrorCode.ERR_NonPrivateAPIInRecord, equalityContract.Locations[0], equalityContract);
                        }
                    }
                    else if (equalityContract.DeclaredAccessibility != Accessibility.Protected)
                    {
                        diagnostics.Add(ErrorCode.ERR_NonProtectedAPIInRecord, equalityContract.Locations[0], equalityContract);
                    }

                    if (!equalityContract.Type.Equals(targetProperty.Type, TypeCompareKind.AllIgnoreOptions))
                    {
                        if (!equalityContract.Type.IsErrorType())
                        {
                            diagnostics.Add(ErrorCode.ERR_SignatureMismatchInRecord, equalityContract.Locations[0], equalityContract, targetProperty.Type);
                        }
                    }
                    else
                    {
                        SynthesizedRecordEqualityContractProperty.VerifyOverridesEqualityContractFromBase(equalityContract, diagnostics);
                    }

                    if (equalityContract.GetMethod is null)
                    {
                        diagnostics.Add(ErrorCode.ERR_EqualityContractRequiresGetter, equalityContract.Locations[0], equalityContract);
                    }

                    reportStaticOrNotOverridableAPIInRecord(equalityContract, diagnostics);
                }

                return equalityContract;
            }

            MethodSymbol addThisEquals(PropertySymbol equalityContract)
            {
                var targetMethod = new SignatureOnlyMethodSymbol(
                    WellKnownMemberNames.ObjectEquals,
                    this,
                    MethodKind.Ordinary,
                    Cci.CallingConvention.HasThis,
                    ImmutableArray<TypeParameterSymbol>.Empty,
                    ImmutableArray.Create<ParameterSymbol>(new SignatureOnlyParameterSymbol(
                                                                TypeWithAnnotations.Create(this),
                                                                ImmutableArray<CustomModifier>.Empty,
                                                                isParams: false,
                                                                RefKind.None
                                                                )),
                    RefKind.None,
                    isInitOnly: false,
                    TypeWithAnnotations.Create(compilation.GetSpecialType(SpecialType.System_Boolean)),
                    ImmutableArray<CustomModifier>.Empty,
                    ImmutableArray<MethodSymbol>.Empty);

                MethodSymbol thisEquals;

                if (!memberSignatures.TryGetValue(targetMethod, out Symbol? existingEqualsMethod))
                {
                    thisEquals = new SynthesizedRecordEquals(this, equalityContract, memberOffset: members.Count, diagnostics);
                    members.Add(thisEquals);
                }
                else
                {
                    thisEquals = (MethodSymbol)existingEqualsMethod;

                    if (thisEquals.DeclaredAccessibility != Accessibility.Public)
                    {
                        diagnostics.Add(ErrorCode.ERR_NonPublicAPIInRecord, thisEquals.Locations[0], thisEquals);
                    }

                    if (thisEquals.ReturnType.SpecialType != SpecialType.System_Boolean && !thisEquals.ReturnType.IsErrorType())
                    {
                        diagnostics.Add(ErrorCode.ERR_SignatureMismatchInRecord, thisEquals.Locations[0], thisEquals, targetMethod.ReturnType);
                    }

                    reportStaticOrNotOverridableAPIInRecord(thisEquals, diagnostics);
                }

                return thisEquals;
            }

            void reportStaticOrNotOverridableAPIInRecord(Symbol symbol, BindingDiagnosticBag diagnostics)
            {
                if (!IsSealed &&
                    ((!symbol.IsAbstract && !symbol.IsVirtual && !symbol.IsOverride) || symbol.IsSealed))
                {
                    diagnostics.Add(ErrorCode.ERR_NotOverridableAPIInRecord, symbol.Locations[0], symbol);
                }
                else if (symbol.IsStatic)
                {
                    diagnostics.Add(ErrorCode.ERR_StaticAPIInRecord, symbol.Locations[0], symbol);
                }
            }

            void addOtherEquals()
            {
                if (!BaseTypeNoUseSiteDiagnostics.IsObjectType())
                {
                    members.Add(new SynthesizedRecordBaseEquals(this, memberOffset: members.Count, diagnostics));
                }
            }

            void addEqualityOperators()
            {
                members.Add(new SynthesizedRecordEqualityOperator(this, memberOffset: members.Count, diagnostics));
                members.Add(new SynthesizedRecordInequalityOperator(this, memberOffset: members.Count, diagnostics));
            }
        }

        private void AddSynthesizedConstructorsIfNecessary(MembersAndInitializersBuilder builder, DeclaredMembersAndInitializers declaredMembersAndInitializers, BindingDiagnosticBag diagnostics)
        {
            //we're not calling the helpers on NamedTypeSymbol base, because those call
            //GetMembers and we're inside a GetMembers call ourselves (i.e. stack overflow)
            var hasInstanceConstructor = false;
            var hasParameterlessInstanceConstructor = false;
            var hasStaticConstructor = false;

            // CONSIDER: if this traversal becomes a bottleneck, the flags could be made outputs of the
            // dictionary construction process.  For now, this is more encapsulated.
            var membersSoFar = builder.GetNonTypeMembers(declaredMembersAndInitializers);
            foreach (var member in membersSoFar)
            {
                if (member.Kind == SymbolKind.Method)
                {
                    var method = (MethodSymbol)member;
                    switch (method.MethodKind)
                    {
                        case MethodKind.Constructor:
                            // Ignore the record copy constructor
                            if (!IsRecord ||
                                !(SynthesizedRecordCopyCtor.HasCopyConstructorSignature(method) && method is not SynthesizedRecordConstructor))
                            {
                                hasInstanceConstructor = true;
                                hasParameterlessInstanceConstructor = hasParameterlessInstanceConstructor || method.ParameterCount == 0;
                            }
                            break;

                        case MethodKind.StaticConstructor:
                            hasStaticConstructor = true;
                            break;
                    }
                }

                //kick out early if we've seen everything we're looking for
                if (hasInstanceConstructor && hasStaticConstructor)
                {
                    break;
                }
            }

            // NOTE: Per section 11.3.8 of the spec, "every struct implicitly has a parameterless instance constructor".
            // We won't insert a parameterless constructor for a struct if there already is one.
            // We don't expect anything to be emitted, but it should be in the symbol table.
            if ((!hasParameterlessInstanceConstructor && this.IsStructType()) ||
                (!hasInstanceConstructor && !this.IsStatic && !this.IsInterface))
            {
                builder.AddNonTypeMember((this.TypeKind == TypeKind.Submission) ?
                    new SynthesizedSubmissionConstructor(this, diagnostics) :
                    new SynthesizedInstanceConstructor(this),
                    declaredMembersAndInitializers);
            }

            // constants don't count, since they do not exist as fields at runtime
            // NOTE: even for decimal constants (which require field initializers),
            // we do not create .cctor here since a static constructor implicitly created for a decimal
            // should not appear in the list returned by public API like GetMembers().
            if (!hasStaticConstructor && hasNonConstantInitializer(declaredMembersAndInitializers.StaticInitializers))
            {
                // Note: we don't have to put anything in the method - the binder will
                // do that when processing field initializers.
                builder.AddNonTypeMember(new SynthesizedStaticConstructor(this), declaredMembersAndInitializers);
            }

            if (this.IsScriptClass)
            {
                var scriptInitializer = new SynthesizedInteractiveInitializerMethod(this, diagnostics);
                builder.AddNonTypeMember(scriptInitializer, declaredMembersAndInitializers);
                var scriptEntryPoint = SynthesizedEntryPointSymbol.Create(scriptInitializer, diagnostics);
                builder.AddNonTypeMember(scriptEntryPoint, declaredMembersAndInitializers);
            }

            static bool hasNonConstantInitializer(ImmutableArray<ImmutableArray<FieldOrPropertyInitializer>> initializers)
            {
                return initializers.Any(siblings => siblings.Any(initializer => !initializer.FieldOpt.IsConst));
            }
        }

        private void AddNonTypeMembers(
            DeclaredMembersAndInitializersBuilder builder,
            ArrayBuilder<FieldOrPropertyInitializer>? instanceInitializers,
            SyntaxList<MemberDeclarationSyntax> members,
            BindingDiagnosticBag diagnostics)
        {
            if (members.Count == 0)
            {
                AddInitializers(builder.InstanceInitializers, instanceInitializers);
                return;
            }

            var firstMember = members[0];
            var bodyBinder = this.GetBinder(firstMember);

            ArrayBuilder<FieldOrPropertyInitializer>? staticInitializers = null;
            var compilation = DeclaringCompilation;

            foreach (var m in members)
            {
                if (_lazyMembersAndInitializers != null)
                {
                    // membersAndInitializers is already computed. no point to continue.
                    return;
                }

                bool reportMisplacedGlobalCode = !m.HasErrors;

                switch (m.Kind())
                {
                    case SyntaxKind.FieldDeclaration:
                        {
                            var fieldSyntax = (FieldDeclarationSyntax)m;
                            if (IsImplicitClass && reportMisplacedGlobalCode)
                            {
                                diagnostics.Add(ErrorCode.ERR_NamespaceUnexpected,
                                    new SourceLocation(fieldSyntax.Declaration.Variables.First().Identifier));
                            }

                            bool modifierErrors;
                            var modifiers = SourceMemberFieldSymbol.MakeModifiers(this, fieldSyntax.Declaration.Variables[0].Identifier, fieldSyntax.Modifiers, diagnostics, out modifierErrors);
                            foreach (var variable in fieldSyntax.Declaration.Variables)
                            {
                                var fieldSymbol = (modifiers & DeclarationModifiers.Fixed) == 0
                                    ? new SourceMemberFieldSymbolFromDeclarator(this, variable, modifiers, modifierErrors, diagnostics)
                                    : new SourceFixedFieldSymbol(this, variable, modifiers, modifierErrors, diagnostics);
                                builder.NonTypeMembers.Add(fieldSymbol);
                                // All fields are included in the nullable context for constructors and initializers, even fields without
                                // initializers, to ensure warnings are reported for uninitialized non-nullable fields in NullableWalker.
                                builder.UpdateIsNullableEnabledForConstructorsAndFields(useStatic: fieldSymbol.IsStatic, compilation, variable);

                                if (IsScriptClass)
                                {
                                    // also gather expression-declared variables from the bracketed argument lists and the initializers
                                    ExpressionFieldFinder.FindExpressionVariables(builder.NonTypeMembers, variable, this,
                                                            DeclarationModifiers.Private | (modifiers & DeclarationModifiers.Static),
                                                            fieldSymbol);
                                }

                                if (variable.Initializer != null)
                                {
                                    if (fieldSymbol.IsStatic)
                                    {
                                        AddInitializer(ref staticInitializers, fieldSymbol, variable.Initializer);
                                    }
                                    else
                                    {
                                        AddInitializer(ref instanceInitializers, fieldSymbol, variable.Initializer);
                                    }
                                }
                            }
                        }
                        break;

                    case SyntaxKind.MethodDeclaration:
                        {
                            var methodSyntax = (MethodDeclarationSyntax)m;
                            if (IsImplicitClass && reportMisplacedGlobalCode)
                            {
                                diagnostics.Add(ErrorCode.ERR_NamespaceUnexpected,
                                    new SourceLocation(methodSyntax.Identifier));
                            }

                            var method = SourceOrdinaryMethodSymbol.CreateMethodSymbol(this, bodyBinder, methodSyntax, compilation.IsNullableAnalysisEnabledIn(methodSyntax), diagnostics);
                            builder.NonTypeMembers.Add(method);
                        }
                        break;

                    case SyntaxKind.ConstructorDeclaration:
                        {
                            var constructorSyntax = (ConstructorDeclarationSyntax)m;
                            if (IsImplicitClass && reportMisplacedGlobalCode)
                            {
                                diagnostics.Add(ErrorCode.ERR_NamespaceUnexpected,
                                    new SourceLocation(constructorSyntax.Identifier));
                            }

                            bool isNullableEnabled = compilation.IsNullableAnalysisEnabledIn(constructorSyntax);
                            var constructor = SourceConstructorSymbol.CreateConstructorSymbol(this, constructorSyntax, isNullableEnabled, diagnostics);
                            builder.NonTypeMembers.Add(constructor);
                            if (constructorSyntax.Initializer?.Kind() != SyntaxKind.ThisConstructorInitializer)
                            {
                                builder.UpdateIsNullableEnabledForConstructorsAndFields(useStatic: constructor.IsStatic, isNullableEnabled);
                            }
                        }
                        break;

                    case SyntaxKind.DestructorDeclaration:
                        {
                            var destructorSyntax = (DestructorDeclarationSyntax)m;
                            if (IsImplicitClass && reportMisplacedGlobalCode)
                            {
                                diagnostics.Add(ErrorCode.ERR_NamespaceUnexpected,
                                    new SourceLocation(destructorSyntax.Identifier));
                            }

                            // CONSIDER: if this doesn't (directly or indirectly) override object.Finalize, the
                            // runtime won't consider it a finalizer and it will not be marked as a destructor
                            // when it is loaded from metadata.  Perhaps we should just treat it as an Ordinary
                            // method in such cases?
                            var destructor = new SourceDestructorSymbol(this, destructorSyntax, compilation.IsNullableAnalysisEnabledIn(destructorSyntax), diagnostics);
                            builder.NonTypeMembers.Add(destructor);
                        }
                        break;

                    case SyntaxKind.PropertyDeclaration:
                        {
                            var propertySyntax = (PropertyDeclarationSyntax)m;
                            if (IsImplicitClass && reportMisplacedGlobalCode)
                            {
                                diagnostics.Add(ErrorCode.ERR_NamespaceUnexpected,
                                    new SourceLocation(propertySyntax.Identifier));
                            }

                            var property = SourcePropertySymbol.Create(this, bodyBinder, propertySyntax, diagnostics);
                            builder.NonTypeMembers.Add(property);

                            AddAccessorIfAvailable(builder.NonTypeMembers, property.GetMethod);
                            AddAccessorIfAvailable(builder.NonTypeMembers, property.SetMethod);
                            FieldSymbol backingField = property.BackingField;

                            // TODO: can we leave this out of the member list?
                            // From the 10/12/11 design notes:
                            //   In addition, we will change autoproperties to behavior in
                            //   a similar manner and make the autoproperty fields private.
                            if ((object)backingField != null)
                            {
                                builder.NonTypeMembers.Add(backingField);
                                builder.UpdateIsNullableEnabledForConstructorsAndFields(useStatic: backingField.IsStatic, compilation, propertySyntax);

                                var initializer = propertySyntax.Initializer;
                                if (initializer != null)
                                {
                                    if (IsScriptClass)
                                    {
                                        // also gather expression-declared variables from the initializer
                                        ExpressionFieldFinder.FindExpressionVariables(builder.NonTypeMembers,
                                                                                      initializer,
                                                                                      this,
                                                                                      DeclarationModifiers.Private | (property.IsStatic ? DeclarationModifiers.Static : 0),
                                                                                      backingField);
                                    }

                                    if (property.IsStatic)
                                    {
                                        AddInitializer(ref staticInitializers, backingField, initializer);
                                    }
                                    else
                                    {
                                        AddInitializer(ref instanceInitializers, backingField, initializer);
                                    }
                                }
                            }
                        }
                        break;

                    case SyntaxKind.EventFieldDeclaration:
                        {
                            var eventFieldSyntax = (EventFieldDeclarationSyntax)m;
                            if (IsImplicitClass && reportMisplacedGlobalCode)
                            {
                                diagnostics.Add(
                                    ErrorCode.ERR_NamespaceUnexpected,
                                    new SourceLocation(eventFieldSyntax.Declaration.Variables.First().Identifier));
                            }

                            foreach (VariableDeclaratorSyntax declarator in eventFieldSyntax.Declaration.Variables)
                            {
                                SourceFieldLikeEventSymbol @event = new SourceFieldLikeEventSymbol(this, bodyBinder, eventFieldSyntax.Modifiers, declarator, diagnostics);
                                builder.NonTypeMembers.Add(@event);

                                FieldSymbol? associatedField = @event.AssociatedField;

                                if (IsScriptClass)
                                {
                                    // also gather expression-declared variables from the bracketed argument lists and the initializers
                                    ExpressionFieldFinder.FindExpressionVariables(builder.NonTypeMembers, declarator, this,
                                                            DeclarationModifiers.Private | (@event.IsStatic ? DeclarationModifiers.Static : 0),
                                                            associatedField);
                                }

                                if ((object?)associatedField != null)
                                {
                                    // NOTE: specifically don't add the associated field to the members list
                                    // (regard it as an implementation detail).

                                    builder.UpdateIsNullableEnabledForConstructorsAndFields(useStatic: associatedField.IsStatic, compilation, declarator);

                                    if (declarator.Initializer != null)
                                    {
                                        if (associatedField.IsStatic)
                                        {
                                            AddInitializer(ref staticInitializers, associatedField, declarator.Initializer);
                                        }
                                        else
                                        {
                                            AddInitializer(ref instanceInitializers, associatedField, declarator.Initializer);
                                        }
                                    }
                                }

                                Debug.Assert((object)@event.AddMethod != null);
                                Debug.Assert((object)@event.RemoveMethod != null);

                                AddAccessorIfAvailable(builder.NonTypeMembers, @event.AddMethod);
                                AddAccessorIfAvailable(builder.NonTypeMembers, @event.RemoveMethod);
                            }
                        }
                        break;

                    case SyntaxKind.EventDeclaration:
                        {
                            var eventSyntax = (EventDeclarationSyntax)m;
                            if (IsImplicitClass && reportMisplacedGlobalCode)
                            {
                                diagnostics.Add(ErrorCode.ERR_NamespaceUnexpected,
                                    new SourceLocation(eventSyntax.Identifier));
                            }

                            var @event = new SourceCustomEventSymbol(this, bodyBinder, eventSyntax, diagnostics);

                            builder.NonTypeMembers.Add(@event);

                            AddAccessorIfAvailable(builder.NonTypeMembers, @event.AddMethod);
                            AddAccessorIfAvailable(builder.NonTypeMembers, @event.RemoveMethod);

                            Debug.Assert(@event.AssociatedField is null);
                        }
                        break;

                    case SyntaxKind.IndexerDeclaration:
                        {
                            var indexerSyntax = (IndexerDeclarationSyntax)m;
                            if (IsImplicitClass && reportMisplacedGlobalCode)
                            {
                                diagnostics.Add(ErrorCode.ERR_NamespaceUnexpected,
                                    new SourceLocation(indexerSyntax.ThisKeyword));
                            }

                            var indexer = SourcePropertySymbol.Create(this, bodyBinder, indexerSyntax, diagnostics);
                            builder.HaveIndexers = true;
                            builder.NonTypeMembers.Add(indexer);
                            AddAccessorIfAvailable(builder.NonTypeMembers, indexer.GetMethod);
                            AddAccessorIfAvailable(builder.NonTypeMembers, indexer.SetMethod);
                        }
                        break;

                    case SyntaxKind.ConversionOperatorDeclaration:
                        {
                            var conversionOperatorSyntax = (ConversionOperatorDeclarationSyntax)m;
                            if (IsImplicitClass && reportMisplacedGlobalCode)
                            {
                                diagnostics.Add(ErrorCode.ERR_NamespaceUnexpected,
                                    new SourceLocation(conversionOperatorSyntax.OperatorKeyword));
                            }

                            var method = SourceUserDefinedConversionSymbol.CreateUserDefinedConversionSymbol(
                                this, conversionOperatorSyntax, compilation.IsNullableAnalysisEnabledIn(conversionOperatorSyntax), diagnostics);
                            builder.NonTypeMembers.Add(method);
                        }
                        break;

                    case SyntaxKind.OperatorDeclaration:
                        {
                            var operatorSyntax = (OperatorDeclarationSyntax)m;
                            if (IsImplicitClass && reportMisplacedGlobalCode)
                            {
                                diagnostics.Add(ErrorCode.ERR_NamespaceUnexpected,
                                    new SourceLocation(operatorSyntax.OperatorKeyword));
                            }

                            var method = SourceUserDefinedOperatorSymbol.CreateUserDefinedOperatorSymbol(
                                this, operatorSyntax, compilation.IsNullableAnalysisEnabledIn(operatorSyntax), diagnostics);
                            builder.NonTypeMembers.Add(method);
                        }
                        break;

                    case SyntaxKind.GlobalStatement:
                        {
                            var globalStatement = ((GlobalStatementSyntax)m).Statement;

                            if (IsScriptClass)
                            {
                                var innerStatement = globalStatement;

                                // drill into any LabeledStatements
                                while (innerStatement.Kind() == SyntaxKind.LabeledStatement)
                                {
                                    innerStatement = ((LabeledStatementSyntax)innerStatement).Statement;
                                }

                                switch (innerStatement.Kind())
                                {
                                    case SyntaxKind.LocalDeclarationStatement:
                                        // We shouldn't reach this place, but field declarations preceded with a label end up here.
                                        // This is tracked by https://github.com/dotnet/roslyn/issues/13712. Let's do our best for now.
                                        var decl = (LocalDeclarationStatementSyntax)innerStatement;
                                        foreach (var vdecl in decl.Declaration.Variables)
                                        {
                                            // also gather expression-declared variables from the bracketed argument lists and the initializers
                                            ExpressionFieldFinder.FindExpressionVariables(builder.NonTypeMembers, vdecl, this, DeclarationModifiers.Private,
                                                                                          containingFieldOpt: null);
                                        }
                                        break;

                                    case SyntaxKind.ExpressionStatement:
                                    case SyntaxKind.IfStatement:
                                    case SyntaxKind.YieldReturnStatement:
                                    case SyntaxKind.ReturnStatement:
                                    case SyntaxKind.ThrowStatement:
                                    case SyntaxKind.SwitchStatement:
                                    case SyntaxKind.LockStatement:
                                        ExpressionFieldFinder.FindExpressionVariables(builder.NonTypeMembers,
                                                  innerStatement,
                                                  this,
                                                  DeclarationModifiers.Private,
                                                  containingFieldOpt: null);
                                        break;

                                    default:
                                        // no other statement introduces variables into the enclosing scope
                                        break;
                                }

                                AddInitializer(ref instanceInitializers, null, globalStatement);
                            }
                            else if (reportMisplacedGlobalCode && !SyntaxFacts.IsSimpleProgramTopLevelStatement((GlobalStatementSyntax)m))
                            {
                                diagnostics.Add(ErrorCode.ERR_GlobalStatement, new SourceLocation(globalStatement));
                            }
                        }
                        break;

                    default:
                        Debug.Assert(
                            SyntaxFacts.IsTypeDeclaration(m.Kind()) ||
                            m.Kind() == SyntaxKind.NamespaceDeclaration ||
                            m.Kind() == SyntaxKind.IncompleteMember);
                        break;
                }
            }

            AddInitializers(builder.InstanceInitializers, instanceInitializers);
            AddInitializers(builder.StaticInitializers, staticInitializers);
        }

<<<<<<< HEAD
        private void AddAccessorIfAvailable(ArrayBuilder<Symbol> symbols, MethodSymbol? accessorOpt, BindingDiagnosticBag diagnostics, bool checkName = false)
=======
        private void AddAccessorIfAvailable(ArrayBuilder<Symbol> symbols, MethodSymbol? accessorOpt)
>>>>>>> c59d44c2
        {
            if (!(accessorOpt is null))
            {
                symbols.Add(accessorOpt);
            }
        }

        internal override byte? GetLocalNullableContextValue()
        {
            byte? value;
            if (!_flags.TryGetNullableContext(out value))
            {
                value = ComputeNullableContextValue();
                _flags.SetNullableContext(value);
            }
            return value;
        }

        private byte? ComputeNullableContextValue()
        {
            var compilation = DeclaringCompilation;
            if (!compilation.ShouldEmitNullableAttributes(this))
            {
                return null;
            }

            var builder = new MostCommonNullableValueBuilder();
            var baseType = BaseTypeNoUseSiteDiagnostics;
            if (baseType is object)
            {
                builder.AddValue(TypeWithAnnotations.Create(baseType));
            }
            foreach (var @interface in GetInterfacesToEmit())
            {
                builder.AddValue(TypeWithAnnotations.Create(@interface));
            }
            foreach (var typeParameter in TypeParameters)
            {
                typeParameter.GetCommonNullableValues(compilation, ref builder);
            }
            foreach (var member in GetMembersUnordered())
            {
                member.GetCommonNullableValues(compilation, ref builder);
            }
            // Not including lambdas or local functions.
            return builder.MostCommonValue;
        }

        /// <summary>
        /// Returns true if the overall nullable context is enabled for constructors and initializers.
        /// </summary>
        /// <param name="useStatic">Consider static constructor and fields rather than instance constructors and fields.</param>
        internal bool IsNullableEnabledForConstructorsAndInitializers(bool useStatic)
        {
            var membersAndInitializers = GetMembersAndInitializers();
            return useStatic ?
                membersAndInitializers.IsNullableEnabledForStaticConstructorsAndFields :
                membersAndInitializers.IsNullableEnabledForInstanceConstructorsAndFields;
        }

        internal override void AddSynthesizedAttributes(PEModuleBuilder moduleBuilder, ref ArrayBuilder<SynthesizedAttributeData> attributes)
        {
            base.AddSynthesizedAttributes(moduleBuilder, ref attributes);

            var compilation = DeclaringCompilation;
            NamedTypeSymbol baseType = this.BaseTypeNoUseSiteDiagnostics;

            if (baseType is object)
            {
                if (baseType.ContainsDynamic())
                {
                    AddSynthesizedAttribute(ref attributes, compilation.SynthesizeDynamicAttribute(baseType, customModifiersCount: 0));
                }

                if (baseType.ContainsNativeInteger())
                {
                    AddSynthesizedAttribute(ref attributes, moduleBuilder.SynthesizeNativeIntegerAttribute(this, baseType));
                }

                if (baseType.ContainsTupleNames())
                {
                    AddSynthesizedAttribute(ref attributes, compilation.SynthesizeTupleNamesAttribute(baseType));
                }
            }

            if (compilation.ShouldEmitNullableAttributes(this))
            {
                if (ShouldEmitNullableContextValue(out byte nullableContextValue))
                {
                    AddSynthesizedAttribute(ref attributes, moduleBuilder.SynthesizeNullableContextAttribute(this, nullableContextValue));
                }

                if (baseType is object)
                {
                    AddSynthesizedAttribute(ref attributes, moduleBuilder.SynthesizeNullableAttributeIfNecessary(this, nullableContextValue, TypeWithAnnotations.Create(baseType)));
                }
            }
        }

        #endregion

        #region Extension Methods

        internal bool ContainsExtensionMethods
        {
            get
            {
                if (!_lazyContainsExtensionMethods.HasValue())
                {
                    bool containsExtensionMethods = ((this.IsStatic && !this.IsGenericType) || this.IsScriptClass) && this.declaration.ContainsExtensionMethods;
                    _lazyContainsExtensionMethods = containsExtensionMethods.ToThreeState();
                }

                return _lazyContainsExtensionMethods.Value();
            }
        }

        internal bool AnyMemberHasAttributes
        {
            get
            {
                if (!_lazyAnyMemberHasAttributes.HasValue())
                {
                    bool anyMemberHasAttributes = this.declaration.AnyMemberHasAttributes;
                    _lazyAnyMemberHasAttributes = anyMemberHasAttributes.ToThreeState();
                }

                return _lazyAnyMemberHasAttributes.Value();
            }
        }

        public override bool MightContainExtensionMethods
        {
            get
            {
                return this.ContainsExtensionMethods;
            }
        }

        #endregion

        public sealed override NamedTypeSymbol ConstructedFrom
        {
            get { return this; }
        }
    }
}<|MERGE_RESOLUTION|>--- conflicted
+++ resolved
@@ -2879,11 +2879,7 @@
                 }
             }
 
-<<<<<<< HEAD
-            static ArrayBuilder<FieldOrPropertyInitializer>? noteRecordParameters(RecordDeclarationSyntax syntax, DeclaredMembersAndInitializersBuilder builder, BindingDiagnosticBag diagnostics)
-=======
-            ArrayBuilder<FieldOrPropertyInitializer>? noteRecordParameters(RecordDeclarationSyntax syntax, DeclaredMembersAndInitializersBuilder builder, DiagnosticBag diagnostics)
->>>>>>> c59d44c2
+            ArrayBuilder<FieldOrPropertyInitializer>? noteRecordParameters(RecordDeclarationSyntax syntax, DeclaredMembersAndInitializersBuilder builder, BindingDiagnosticBag diagnostics)
             {
                 var parameterList = syntax.ParameterList;
                 if (parameterList is null)
@@ -2921,16 +2917,9 @@
             return this.DeclaringCompilation.GetBinder(syntaxNode);
         }
 
-<<<<<<< HEAD
-        private static void MergePartialMembers(
-            ArrayBuilder<string> memberNames,
-            Dictionary<string, ImmutableArray<Symbol>> membersByName,
-            BindingDiagnosticBag diagnostics)
-=======
         private void MergePartialMembers(
             ref Dictionary<string, ImmutableArray<Symbol>> membersByName,
-            DiagnosticBag diagnostics)
->>>>>>> c59d44c2
+            BindingDiagnosticBag diagnostics)
         {
             var memberNames = ArrayBuilder<string>.GetInstance(membersByName.Count);
             memberNames.AddRange(membersByName.Keys);
@@ -4294,11 +4283,7 @@
             AddInitializers(builder.StaticInitializers, staticInitializers);
         }
 
-<<<<<<< HEAD
-        private void AddAccessorIfAvailable(ArrayBuilder<Symbol> symbols, MethodSymbol? accessorOpt, BindingDiagnosticBag diagnostics, bool checkName = false)
-=======
         private void AddAccessorIfAvailable(ArrayBuilder<Symbol> symbols, MethodSymbol? accessorOpt)
->>>>>>> c59d44c2
         {
             if (!(accessorOpt is null))
             {
