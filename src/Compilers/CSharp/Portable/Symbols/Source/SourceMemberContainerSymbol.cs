﻿// Licensed to the .NET Foundation under one or more agreements.
// The .NET Foundation licenses this file to you under the MIT license.
// See the LICENSE file in the project root for more information.

using System;
using System.Collections.Generic;
using System.Collections.Immutable;
using System.Diagnostics;
using System.Linq;
using System.Runtime.InteropServices;
using System.Threading;
using Microsoft.CodeAnalysis;
using Microsoft.CodeAnalysis.CSharp.Emit;
using Microsoft.CodeAnalysis.CSharp.Syntax;
using Microsoft.CodeAnalysis.PooledObjects;
using Microsoft.CodeAnalysis.Text;
using Roslyn.Utilities;

namespace Microsoft.CodeAnalysis.CSharp.Symbols
{
    /// <summary>
    /// Represents a named type symbol whose members are declared in source.
    /// </summary>
    internal abstract partial class SourceMemberContainerTypeSymbol : NamedTypeSymbol
    {
        // The flags type is used to compact many different bits of information efficiently.
        private struct Flags
        {
            // We current pack everything into two 32-bit ints; layouts for each are given below.

            // First int:
            //
            // | |d|yy|xxxxxxxxxxxxxxxxxxxxxxx|wwwwww|
            //
            // w = special type.  6 bits.
            // x = modifiers.  23 bits.
            // y = IsManagedType.  2 bits.
            // d = FieldDefinitionsNoted. 1 bit
            private const int SpecialTypeOffset = 0;
            private const int SpecialTypeSize = 6;

            private const int DeclarationModifiersOffset = SpecialTypeSize;
            private const int DeclarationModifiersSize = 23;

            private const int ManagedKindOffset = DeclarationModifiersOffset + DeclarationModifiersSize;
            private const int ManagedKindSize = 2;

            private const int FieldDefinitionsNotedOffset = ManagedKindOffset + ManagedKindSize;
            private const int FieldDefinitionsNotedSize = 1;

            private const int SpecialTypeMask = (1 << SpecialTypeSize) - 1;
            private const int DeclarationModifiersMask = (1 << DeclarationModifiersSize) - 1;
            private const int ManagedKindMask = (1 << ManagedKindSize) - 1;

            private const int FieldDefinitionsNotedBit = 1 << FieldDefinitionsNotedOffset;

            private int _flags;

            // More flags.
            //
            // |                       |vvv|zzzz|f|
            //
            // f = FlattenedMembersIsSorted.  1 bit.
            // z = TypeKind. 4 bits.
            // v = NullableContext. 3 bits.
            private const int TypeKindOffset = 1;
            private const int TypeKindMask = 0xF;

            private const int FlattenedMembersIsSortedBit = 1 << 0;

            private const int NullableContextOffset = 5;
            private const int NullableContextMask = 0x7;

            private int _flags2;

            public SpecialType SpecialType
            {
                get { return (SpecialType)((_flags >> SpecialTypeOffset) & SpecialTypeMask); }
            }

            public DeclarationModifiers DeclarationModifiers
            {
                get { return (DeclarationModifiers)((_flags >> DeclarationModifiersOffset) & DeclarationModifiersMask); }
            }

            public ManagedKind ManagedKind
            {
                get { return (ManagedKind)((_flags >> ManagedKindOffset) & ManagedKindMask); }
            }

            public bool FieldDefinitionsNoted
            {
                get { return (_flags & FieldDefinitionsNotedBit) != 0; }
            }

            // True if "lazyMembersFlattened" is sorted.
            public bool FlattenedMembersIsSorted
            {
                get { return (_flags2 & FlattenedMembersIsSortedBit) != 0; }
            }

            public TypeKind TypeKind
            {
                get { return (TypeKind)((_flags2 >> TypeKindOffset) & TypeKindMask); }
            }

#if DEBUG
            static Flags()
            {
                // Verify masks are sufficient for values.
                Debug.Assert(EnumUtilities.ContainsAllValues<SpecialType>(SpecialTypeMask));
                Debug.Assert(EnumUtilities.ContainsAllValues<DeclarationModifiers>(DeclarationModifiersMask));
                Debug.Assert(EnumUtilities.ContainsAllValues<NullableContextKind>(NullableContextMask));
            }
#endif

            public Flags(SpecialType specialType, DeclarationModifiers declarationModifiers, TypeKind typeKind)
            {
                int specialTypeInt = ((int)specialType & SpecialTypeMask) << SpecialTypeOffset;
                int declarationModifiersInt = ((int)declarationModifiers & DeclarationModifiersMask) << DeclarationModifiersOffset;
                int typeKindInt = ((int)typeKind & TypeKindMask) << TypeKindOffset;

                _flags = specialTypeInt | declarationModifiersInt;
                _flags2 = typeKindInt;
            }

            public void SetFieldDefinitionsNoted()
            {
                ThreadSafeFlagOperations.Set(ref _flags, FieldDefinitionsNotedBit);
            }

            public void SetFlattenedMembersIsSorted()
            {
                ThreadSafeFlagOperations.Set(ref _flags2, (FlattenedMembersIsSortedBit));
            }

            private static bool BitsAreUnsetOrSame(int bits, int mask)
            {
                return (bits & mask) == 0 || (bits & mask) == mask;
            }

            public void SetManagedKind(ManagedKind managedKind)
            {
                int bitsToSet = ((int)managedKind & ManagedKindMask) << ManagedKindOffset;
                Debug.Assert(BitsAreUnsetOrSame(_flags, bitsToSet));
                ThreadSafeFlagOperations.Set(ref _flags, bitsToSet);
            }

            public bool TryGetNullableContext(out byte? value)
            {
                return ((NullableContextKind)((_flags2 >> NullableContextOffset) & NullableContextMask)).TryGetByte(out value);
            }

            public bool SetNullableContext(byte? value)
            {
                return ThreadSafeFlagOperations.Set(ref _flags2, (((int)value.ToNullableContextFlags() & NullableContextMask) << NullableContextOffset));
            }
        }

        protected SymbolCompletionState state;

        private Flags _flags;

        private readonly NamespaceOrTypeSymbol _containingSymbol;
        protected readonly MergedTypeDeclaration declaration;

        private MembersAndInitializers _lazyMembersAndInitializers;
        private Dictionary<string, ImmutableArray<Symbol>> _lazyMembersDictionary;
        private Dictionary<string, ImmutableArray<Symbol>> _lazyEarlyAttributeDecodingMembersDictionary;

        private static readonly Dictionary<string, ImmutableArray<NamedTypeSymbol>> s_emptyTypeMembers = new Dictionary<string, ImmutableArray<NamedTypeSymbol>>(EmptyComparer.Instance);
        private Dictionary<string, ImmutableArray<NamedTypeSymbol>> _lazyTypeMembers;
        private ImmutableArray<Symbol> _lazyMembersFlattened;
        private ImmutableArray<SynthesizedExplicitImplementationForwardingMethod> _lazySynthesizedExplicitImplementations;
        private int _lazyKnownCircularStruct;
        private LexicalSortKey _lazyLexicalSortKey = LexicalSortKey.NotInitialized;

        private ThreeState _lazyContainsExtensionMethods;
        private ThreeState _lazyAnyMemberHasAttributes;

        #region Construction

        internal SourceMemberContainerTypeSymbol(
            NamespaceOrTypeSymbol containingSymbol,
            MergedTypeDeclaration declaration,
<<<<<<< HEAD
            BindingDiagnosticBag diagnostics)
=======
            DiagnosticBag diagnostics,
            TupleExtraData tupleData = null)
            : base(tupleData)
>>>>>>> 27b21d2e
        {
            _containingSymbol = containingSymbol;
            this.declaration = declaration;

            TypeKind typeKind = declaration.Kind.ToTypeKind();
            var modifiers = MakeModifiers(typeKind, diagnostics);

            foreach (var singleDeclaration in declaration.Declarations)
            {
                diagnostics.AddRange(singleDeclaration.Diagnostics);
            }

            int access = (int)(modifiers & DeclarationModifiers.AccessibilityMask);
            if ((access & (access - 1)) != 0)
            {   // more than one access modifier
                if ((modifiers & DeclarationModifiers.Partial) != 0)
                    diagnostics.Add(ErrorCode.ERR_PartialModifierConflict, Locations[0], this);
                access = access & ~(access - 1); // narrow down to one access modifier
                modifiers &= ~DeclarationModifiers.AccessibilityMask; // remove them all
                modifiers |= (DeclarationModifiers)access; // except the one
            }

            var specialType = access == (int)DeclarationModifiers.Public
                ? MakeSpecialType()
                : SpecialType.None;

            _flags = new Flags(specialType, modifiers, typeKind);

            var containingType = this.ContainingType;
            if ((object)containingType != null && containingType.IsSealed && this.DeclaredAccessibility.HasProtected())
            {
                diagnostics.Add(AccessCheck.GetProtectedMemberInSealedTypeError(ContainingType), Locations[0], this);
            }

            state.NotePartComplete(CompletionPart.TypeArguments); // type arguments need not be computed separately
        }

        private SpecialType MakeSpecialType()
        {
            // check if this is one of the COR library types
            if (ContainingSymbol.Kind == SymbolKind.Namespace &&
                ContainingSymbol.ContainingAssembly.KeepLookingForDeclaredSpecialTypes)
            {
                //for a namespace, the emitted name is a dot-separated list of containing namespaces
                var emittedName = ContainingSymbol.ToDisplayString(SymbolDisplayFormat.QualifiedNameOnlyFormat);
                emittedName = MetadataHelpers.BuildQualifiedName(emittedName, MetadataName);

                return SpecialTypes.GetTypeFromMetadataName(emittedName);
            }
            else
            {
                return SpecialType.None;
            }
        }

        private DeclarationModifiers MakeModifiers(TypeKind typeKind, BindingDiagnosticBag diagnostics)
        {
            Symbol containingSymbol = this.ContainingSymbol;
            DeclarationModifiers defaultAccess;
            var allowedModifiers = DeclarationModifiers.AccessibilityMask;

            if (containingSymbol.Kind == SymbolKind.Namespace)
            {
                defaultAccess = DeclarationModifiers.Internal;
            }
            else
            {
                allowedModifiers |= DeclarationModifiers.New;

                if (((NamedTypeSymbol)containingSymbol).IsInterface)
                {
                    defaultAccess = DeclarationModifiers.Public;
                }
                else
                {
                    defaultAccess = DeclarationModifiers.Private;
                }
            }

            switch (typeKind)
            {
                case TypeKind.Class:
                case TypeKind.Submission:
                    allowedModifiers |= DeclarationModifiers.Partial | DeclarationModifiers.Static | DeclarationModifiers.Sealed | DeclarationModifiers.Abstract | DeclarationModifiers.Unsafe;
                    break;
                case TypeKind.Struct:
                    allowedModifiers |= DeclarationModifiers.Partial | DeclarationModifiers.Ref | DeclarationModifiers.ReadOnly | DeclarationModifiers.Unsafe;
                    break;
                case TypeKind.Interface:
                    allowedModifiers |= DeclarationModifiers.Partial | DeclarationModifiers.Unsafe;
                    break;
                case TypeKind.Delegate:
                    allowedModifiers |= DeclarationModifiers.Unsafe;
                    break;
            }

            bool modifierErrors;
            var mods = MakeAndCheckTypeModifiers(
                defaultAccess,
                allowedModifiers,
                this,
                diagnostics,
                out modifierErrors);

            this.CheckUnsafeModifier(mods, diagnostics);

            if (!modifierErrors &&
                (mods & DeclarationModifiers.Abstract) != 0 &&
                (mods & (DeclarationModifiers.Sealed | DeclarationModifiers.Static)) != 0)
            {
                diagnostics.Add(ErrorCode.ERR_AbstractSealedStatic, Locations[0], this);
            }

            if (!modifierErrors &&
                (mods & (DeclarationModifiers.Sealed | DeclarationModifiers.Static)) == (DeclarationModifiers.Sealed | DeclarationModifiers.Static))
            {
                diagnostics.Add(ErrorCode.ERR_SealedStaticClass, Locations[0], this);
            }

            switch (typeKind)
            {
                case TypeKind.Interface:
                    mods |= DeclarationModifiers.Abstract;
                    break;
                case TypeKind.Struct:
                case TypeKind.Enum:
                    mods |= DeclarationModifiers.Sealed;
                    break;
                case TypeKind.Delegate:
                    mods |= DeclarationModifiers.Sealed;
                    break;
            }

            return mods;
        }

        private DeclarationModifiers MakeAndCheckTypeModifiers(
            DeclarationModifiers defaultAccess,
            DeclarationModifiers allowedModifiers,
            SourceMemberContainerTypeSymbol self,
            BindingDiagnosticBag diagnostics,
            out bool modifierErrors)
        {
            modifierErrors = false;

            var result = DeclarationModifiers.Unset;
            var partCount = declaration.Declarations.Length;
            var missingPartial = false;

            for (var i = 0; i < partCount; i++)
            {
                var decl = declaration.Declarations[i];
                var mods = decl.Modifiers;

                if (partCount > 1 && (mods & DeclarationModifiers.Partial) == 0)
                {
                    missingPartial = true;
                }

                if (!modifierErrors)
                {
                    mods = ModifierUtils.CheckModifiers(
                        mods, allowedModifiers, declaration.Declarations[i].NameLocation, diagnostics,
                        modifierTokens: null, modifierErrors: out modifierErrors);

                    // It is an error for the same modifier to appear multiple times.
                    if (!modifierErrors)
                    {
                        var info = ModifierUtils.CheckAccessibility(mods, this, isExplicitInterfaceImplementation: false);
                        if (info != null)
                        {
                            diagnostics.Add(info, self.Locations[0]);
                            modifierErrors = true;
                        }
                    }
                }

                if (result == DeclarationModifiers.Unset)
                {
                    result = mods;
                }
                else
                {
                    result |= mods;
                }

            }

            if ((result & DeclarationModifiers.AccessibilityMask) == 0)
            {
                result |= defaultAccess;
            }

            if (missingPartial)
            {
                if ((result & DeclarationModifiers.Partial) == 0)
                {
                    // duplicate definitions
                    switch (self.ContainingSymbol.Kind)
                    {
                        case SymbolKind.Namespace:
                            for (var i = 1; i < partCount; i++)
                            {
                                diagnostics.Add(ErrorCode.ERR_DuplicateNameInNS, declaration.Declarations[i].NameLocation, self.Name, self.ContainingSymbol);
                                modifierErrors = true;
                            }
                            break;

                        case SymbolKind.NamedType:
                            for (var i = 1; i < partCount; i++)
                            {
                                if (ContainingType.Locations.Length == 1 || ContainingType.IsPartial())
                                    diagnostics.Add(ErrorCode.ERR_DuplicateNameInClass, declaration.Declarations[i].NameLocation, self.ContainingSymbol, self.Name);
                                modifierErrors = true;
                            }
                            break;
                    }
                }
                else
                {
                    for (var i = 0; i < partCount; i++)
                    {
                        var singleDeclaration = declaration.Declarations[i];
                        var mods = singleDeclaration.Modifiers;
                        if ((mods & DeclarationModifiers.Partial) == 0)
                        {
                            diagnostics.Add(ErrorCode.ERR_MissingPartial, singleDeclaration.NameLocation, self.Name);
                            modifierErrors = true;
                        }
                    }
                }
            }

            return result;
        }

        #endregion

        #region Completion

        internal sealed override bool RequiresCompletion
        {
            get { return true; }
        }

        internal sealed override bool HasComplete(CompletionPart part)
        {
            return state.HasComplete(part);
        }

        protected abstract void CheckBase(BindingDiagnosticBag diagnostics);
        protected abstract void CheckInterfaces(BindingDiagnosticBag diagnostics);

        internal override void ForceComplete(SourceLocation locationOpt, CancellationToken cancellationToken)
        {
            while (true)
            {
                // NOTE: cases that depend on GetMembers[ByName] should call RequireCompletionPartMembers.
                cancellationToken.ThrowIfCancellationRequested();
                var incompletePart = state.NextIncompletePart;
                switch (incompletePart)
                {
                    case CompletionPart.Attributes:
                        GetAttributes();
                        break;

                    case CompletionPart.StartBaseType:
                    case CompletionPart.FinishBaseType:
                        if (state.NotePartComplete(CompletionPart.StartBaseType))
                        {
                            var diagnostics = BindingDiagnosticBag.GetInstance();
                            CheckBase(diagnostics);
                            AddDeclarationDiagnostics(diagnostics);
                            state.NotePartComplete(CompletionPart.FinishBaseType);
                            diagnostics.Free();
                        }
                        break;

                    case CompletionPart.StartInterfaces:
                    case CompletionPart.FinishInterfaces:
                        if (state.NotePartComplete(CompletionPart.StartInterfaces))
                        {
                            var diagnostics = BindingDiagnosticBag.GetInstance();
                            CheckInterfaces(diagnostics);
                            AddDeclarationDiagnostics(diagnostics);
                            state.NotePartComplete(CompletionPart.FinishInterfaces);
                            diagnostics.Free();
                        }
                        break;

                    case CompletionPart.EnumUnderlyingType:
                        var discarded = this.EnumUnderlyingType;
                        break;

                    case CompletionPart.TypeArguments:
                        {
                            var tmp = this.TypeArgumentsWithAnnotationsNoUseSiteDiagnostics; // force type arguments
                        }
                        break;

                    case CompletionPart.TypeParameters:
                        // force type parameters
                        foreach (var typeParameter in this.TypeParameters)
                        {
                            typeParameter.ForceComplete(locationOpt, cancellationToken);
                        }

                        state.NotePartComplete(CompletionPart.TypeParameters);
                        break;

                    case CompletionPart.Members:
                        this.GetMembersByName();
                        break;

                    case CompletionPart.TypeMembers:
                        this.GetTypeMembersUnordered();
                        break;

                    case CompletionPart.SynthesizedExplicitImplementations:
                        this.GetSynthesizedExplicitImplementations(cancellationToken); //force interface and base class errors to be checked
                        break;

                    case CompletionPart.StartMemberChecks:
                    case CompletionPart.FinishMemberChecks:
                        if (state.NotePartComplete(CompletionPart.StartMemberChecks))
                        {
                            var diagnostics = BindingDiagnosticBag.GetInstance();
                            AfterMembersChecks(diagnostics);
                            AddDeclarationDiagnostics(diagnostics);

                            // We may produce a SymbolDeclaredEvent for the enclosing type before events for its contained members
                            DeclaringCompilation.SymbolDeclaredEvent(this);
                            var thisThreadCompleted = state.NotePartComplete(CompletionPart.FinishMemberChecks);
                            Debug.Assert(thisThreadCompleted);
                            diagnostics.Free();
                        }
                        break;

                    case CompletionPart.MembersCompleted:
                        {
                            ImmutableArray<Symbol> members = this.GetMembersUnordered();

                            bool allCompleted = true;

                            if (locationOpt == null)
                            {
                                foreach (var member in members)
                                {
                                    cancellationToken.ThrowIfCancellationRequested();
                                    member.ForceComplete(locationOpt, cancellationToken);
                                }
                            }
                            else
                            {
                                foreach (var member in members)
                                {
                                    ForceCompleteMemberByLocation(locationOpt, member, cancellationToken);
                                    allCompleted = allCompleted && member.HasComplete(CompletionPart.All);
                                }
                            }

                            if (!allCompleted)
                            {
                                // We did not complete all members so we won't have enough information for
                                // the PointedAtManagedTypeChecks, so just kick out now.
                                var allParts = CompletionPart.NamedTypeSymbolWithLocationAll;
                                state.SpinWaitComplete(allParts, cancellationToken);
                                return;
                            }

                            EnsureFieldDefinitionsNoted();

                            // We've completed all members, so we're ready for the PointedAtManagedTypeChecks;
                            // proceed to the next iteration.
                            state.NotePartComplete(CompletionPart.MembersCompleted);
                            break;
                        }

                    case CompletionPart.None:
                        return;

                    default:
                        // This assert will trigger if we forgot to handle any of the completion parts
                        Debug.Assert((incompletePart & CompletionPart.NamedTypeSymbolAll) == 0);
                        // any other values are completion parts intended for other kinds of symbols
                        state.NotePartComplete(CompletionPart.All & ~CompletionPart.NamedTypeSymbolAll);
                        break;
                }

                state.SpinWaitComplete(incompletePart, cancellationToken);
            }

            throw ExceptionUtilities.Unreachable;
        }

        internal void EnsureFieldDefinitionsNoted()
        {
            if (_flags.FieldDefinitionsNoted)
            {
                return;
            }

            NoteFieldDefinitions();
        }

        private void NoteFieldDefinitions()
        {
            // we must note all fields once therefore we need to lock
            lock (this.GetMembersAndInitializers())
            {
                if (!_flags.FieldDefinitionsNoted)
                {
                    var assembly = (SourceAssemblySymbol)ContainingAssembly;

                    Accessibility containerEffectiveAccessibility = EffectiveAccessibility();

                    foreach (var member in _lazyMembersAndInitializers.NonTypeNonIndexerMembers)
                    {
                        FieldSymbol field;
                        if (!member.IsFieldOrFieldLikeEvent(out field) || field.IsConst || field.IsFixedSizeBuffer)
                        {
                            continue;
                        }

                        Accessibility fieldDeclaredAccessibility = field.DeclaredAccessibility;
                        if (fieldDeclaredAccessibility == Accessibility.Private)
                        {
                            // mark private fields as tentatively unassigned and unread unless we discover otherwise.
                            assembly.NoteFieldDefinition(field, isInternal: false, isUnread: true);
                        }
                        else if (containerEffectiveAccessibility == Accessibility.Private)
                        {
                            // mark effectively private fields as tentatively unassigned unless we discover otherwise.
                            assembly.NoteFieldDefinition(field, isInternal: false, isUnread: false);
                        }
                        else if (fieldDeclaredAccessibility == Accessibility.Internal || containerEffectiveAccessibility == Accessibility.Internal)
                        {
                            // mark effectively internal fields as tentatively unassigned unless we discover otherwise.
                            // NOTE: These fields will be reported as unassigned only if internals are not visible from this assembly.
                            // See property SourceAssemblySymbol.UnusedFieldWarnings.
                            assembly.NoteFieldDefinition(field, isInternal: true, isUnread: false);
                        }
                    }
                    _flags.SetFieldDefinitionsNoted();
                }
            }
        }

        #endregion

        #region Containers

        public sealed override NamedTypeSymbol ContainingType
        {
            get
            {
                return _containingSymbol as NamedTypeSymbol;
            }
        }

        public sealed override Symbol ContainingSymbol
        {
            get
            {
                return _containingSymbol;
            }
        }

        #endregion

        #region Flags Encoded Properties

        public override SpecialType SpecialType
        {
            get
            {
                return _flags.SpecialType;
            }
        }

        public override TypeKind TypeKind
        {
            get
            {
                return _flags.TypeKind;
            }
        }

        internal MergedTypeDeclaration MergedDeclaration
        {
            get
            {
                return this.declaration;
            }
        }

        internal sealed override bool IsInterface
        {
            get
            {
                // TypeKind is computed eagerly, so this is cheap.
                return this.TypeKind == TypeKind.Interface;
            }
        }

        internal override ManagedKind ManagedKind
        {
            get
            {
                var managedKind = _flags.ManagedKind;
                if (managedKind == ManagedKind.Unknown)
                {
                    var baseKind = base.ManagedKind;
                    _flags.SetManagedKind(baseKind);
                    return baseKind;
                }
                return managedKind;
            }
        }

        public override bool IsStatic
        {
            get
            {
                return (_flags.DeclarationModifiers & DeclarationModifiers.Static) != 0;
            }
        }

        public sealed override bool IsRefLikeType
        {
            get
            {
                return (_flags.DeclarationModifiers & DeclarationModifiers.Ref) != 0;
            }
        }

        public override bool IsReadOnly
        {
            get
            {
                return (_flags.DeclarationModifiers & DeclarationModifiers.ReadOnly) != 0;
            }
        }

        public override bool IsSealed
        {
            get
            {
                return (_flags.DeclarationModifiers & DeclarationModifiers.Sealed) != 0;
            }
        }

        public override bool IsAbstract
        {
            get
            {
                return (_flags.DeclarationModifiers & DeclarationModifiers.Abstract) != 0;
            }
        }

        internal bool IsPartial
        {
            get
            {
                return (_flags.DeclarationModifiers & DeclarationModifiers.Partial) != 0;
            }
        }

        internal bool IsNew
        {
            get
            {
                return (_flags.DeclarationModifiers & DeclarationModifiers.New) != 0;
            }
        }

        public override Accessibility DeclaredAccessibility
        {
            get
            {
                return ModifierUtils.EffectiveAccessibility(_flags.DeclarationModifiers);
            }
        }

        /// <summary>
        /// Compute the "effective accessibility" of the current class for the purpose of warnings about unused fields.
        /// </summary>
        private Accessibility EffectiveAccessibility()
        {
            var result = DeclaredAccessibility;
            if (result == Accessibility.Private) return Accessibility.Private;
            for (Symbol container = this.ContainingType; (object)container != null; container = container.ContainingType)
            {
                switch (container.DeclaredAccessibility)
                {
                    case Accessibility.Private:
                        return Accessibility.Private;
                    case Accessibility.Internal:
                        result = Accessibility.Internal;
                        continue;
                }
            }

            return result;
        }

        #endregion

        #region Syntax

        public override bool IsScriptClass
        {
            get
            {
                var kind = this.declaration.Declarations[0].Kind;
                return kind == DeclarationKind.Script || kind == DeclarationKind.Submission;
            }
        }

        public override bool IsImplicitClass
        {
            get
            {
                return this.declaration.Declarations[0].Kind == DeclarationKind.ImplicitClass;
            }
        }

        public override bool IsImplicitlyDeclared
        {
            get
            {
                return IsImplicitClass || IsScriptClass;
            }
        }

        public override int Arity
        {
            get
            {
                return declaration.Arity;
            }
        }

        public override string Name
        {
            get
            {
                return declaration.Name;
            }
        }

        internal override bool MangleName
        {
            get
            {
                return Arity > 0;
            }
        }

        internal override LexicalSortKey GetLexicalSortKey()
        {
            if (!_lazyLexicalSortKey.IsInitialized)
            {
                _lazyLexicalSortKey.SetFrom(declaration.GetLexicalSortKey(this.DeclaringCompilation));
            }
            return _lazyLexicalSortKey;
        }

        public override ImmutableArray<Location> Locations
        {
            get
            {
                return declaration.NameLocations.Cast<SourceLocation, Location>();
            }
        }

        public ImmutableArray<SyntaxReference> SyntaxReferences
        {
            get
            {
                return this.declaration.SyntaxReferences;
            }
        }

        public override ImmutableArray<SyntaxReference> DeclaringSyntaxReferences
        {
            get
            {
                return SyntaxReferences;
            }
        }

        // This method behaves the same was as the base class, but avoids allocations associated with DeclaringSyntaxReferences
        internal override bool IsDefinedInSourceTree(SyntaxTree tree, TextSpan? definedWithinSpan, CancellationToken cancellationToken)
        {
            var declarations = declaration.Declarations;
            if (IsImplicitlyDeclared && declarations.IsEmpty)
            {
                return ContainingSymbol.IsDefinedInSourceTree(tree, definedWithinSpan, cancellationToken);
            }

            foreach (var declaration in declarations)
            {
                cancellationToken.ThrowIfCancellationRequested();

                var syntaxRef = declaration.SyntaxReference;
                if (syntaxRef.SyntaxTree == tree &&
                    (!definedWithinSpan.HasValue || syntaxRef.Span.IntersectsWith(definedWithinSpan.Value)))
                {
                    return true;
                }
            }

            return false;
        }

        #endregion

        #region Members

        /// <summary>
        /// Encapsulates information about the non-type members of a (i.e. this) type.
        ///   1) For non-initializers, symbols are created and stored in a list.
        ///   2) For fields and properties, the symbols are stored in (1) and their initializers are
        ///      stored with other initialized fields and properties from the same syntax tree with
        ///      the same static-ness.
        ///   3) For indexers, syntax (weak) references are stored for later binding.
        /// </summary>
        /// <remarks>
        /// CONSIDER: most types won't have indexers, so we could move the indexer list
        /// into a subclass to spare most instances the space required for the field.
        /// </remarks>
        private sealed class MembersAndInitializers
        {
            internal readonly ImmutableArray<Symbol> NonTypeNonIndexerMembers;
            internal readonly ImmutableArray<ImmutableArray<FieldOrPropertyInitializer>> StaticInitializers;
            internal readonly ImmutableArray<ImmutableArray<FieldOrPropertyInitializer>> InstanceInitializers;
            internal readonly ImmutableArray<SyntaxReference> IndexerDeclarations;
            internal readonly int StaticInitializersSyntaxLength;
            internal readonly int InstanceInitializersSyntaxLength;

            public MembersAndInitializers(
                ImmutableArray<Symbol> nonTypeNonIndexerMembers,
                ImmutableArray<ImmutableArray<FieldOrPropertyInitializer>> staticInitializers,
                ImmutableArray<ImmutableArray<FieldOrPropertyInitializer>> instanceInitializers,
                ImmutableArray<SyntaxReference> indexerDeclarations,
                int staticInitializersSyntaxLength,
                int instanceInitializersSyntaxLength)
            {
                Debug.Assert(!nonTypeNonIndexerMembers.IsDefault);
                Debug.Assert(!staticInitializers.IsDefault);
                Debug.Assert(!instanceInitializers.IsDefault);
                Debug.Assert(!indexerDeclarations.IsDefault);

                Debug.Assert(!nonTypeNonIndexerMembers.Any(s => s is TypeSymbol));
                Debug.Assert(!nonTypeNonIndexerMembers.Any(s => s.IsIndexer()));
                Debug.Assert(!nonTypeNonIndexerMembers.Any(s => s.IsAccessor() && ((MethodSymbol)s).AssociatedSymbol.IsIndexer()));

                Debug.Assert(staticInitializersSyntaxLength == staticInitializers.Sum(s => s.Sum(i => (i.FieldOpt == null || !i.FieldOpt.IsMetadataConstant) ? i.Syntax.Span.Length : 0)));
                Debug.Assert(instanceInitializersSyntaxLength == instanceInitializers.Sum(s => s.Sum(i => i.Syntax.Span.Length)));

                this.NonTypeNonIndexerMembers = nonTypeNonIndexerMembers;
                this.StaticInitializers = staticInitializers;
                this.InstanceInitializers = instanceInitializers;
                this.IndexerDeclarations = indexerDeclarations;
                this.StaticInitializersSyntaxLength = staticInitializersSyntaxLength;
                this.InstanceInitializersSyntaxLength = instanceInitializersSyntaxLength;
            }
        }

        internal ImmutableArray<ImmutableArray<FieldOrPropertyInitializer>> StaticInitializers
        {
            get { return GetMembersAndInitializers().StaticInitializers; }
        }

        internal ImmutableArray<ImmutableArray<FieldOrPropertyInitializer>> InstanceInitializers
        {
            get { return GetMembersAndInitializers().InstanceInitializers; }
        }

        internal int CalculateSyntaxOffsetInSynthesizedConstructor(int position, SyntaxTree tree, bool isStatic)
        {
            if (IsScriptClass && !isStatic)
            {
                int aggregateLength = 0;

                foreach (var declaration in this.declaration.Declarations)
                {
                    var syntaxRef = declaration.SyntaxReference;
                    if (tree == syntaxRef.SyntaxTree)
                    {
                        return aggregateLength + position;
                    }

                    aggregateLength += syntaxRef.Span.Length;
                }

                throw ExceptionUtilities.Unreachable;
            }

            int syntaxOffset;
            if (TryCalculateSyntaxOffsetOfPositionInInitializer(position, tree, isStatic, ctorInitializerLength: 0, syntaxOffset: out syntaxOffset))
            {
                return syntaxOffset;
            }

            if (declaration.Declarations.Length >= 1 && position == declaration.Declarations[0].Location.SourceSpan.Start)
            {
                // With dynamic analysis instrumentation, the introducing declaration of a type can provide
                // the syntax associated with both the analysis payload local of a synthesized constructor
                // and with the constructor itself. If the synthesized constructor includes an initializer with a lambda,
                // that lambda needs a closure that captures the analysis payload of the constructor,
                // and the offset of the syntax for the local within the constructor is by definition zero.
                return 0;
            }

            // an implicit constructor has no body and no initializer, so the variable has to be declared in a member initializer
            throw ExceptionUtilities.Unreachable;
        }

        /// <summary>
        /// Calculates a syntax offset of a syntax position that is contained in a property or field initializer (if it is in fact contained in one).
        /// </summary>
        internal bool TryCalculateSyntaxOffsetOfPositionInInitializer(int position, SyntaxTree tree, bool isStatic, int ctorInitializerLength, out int syntaxOffset)
        {
            Debug.Assert(ctorInitializerLength >= 0);

            var membersAndInitializers = GetMembersAndInitializers();
            var allInitializers = isStatic ? membersAndInitializers.StaticInitializers : membersAndInitializers.InstanceInitializers;

            var siblingInitializers = GetInitializersInSourceTree(tree, allInitializers);
            int index = IndexOfInitializerContainingPosition(siblingInitializers, position);
            if (index < 0)
            {
                syntaxOffset = 0;
                return false;
            }

            //                                 |<-----------distanceFromCtorBody----------->|
            // [      initializer 0    ][ initializer 1 ][ initializer 2 ][ctor initializer][ctor body]
            // |<--preceding init len-->|      ^
            //                             position 

            int initializersLength = isStatic ? membersAndInitializers.StaticInitializersSyntaxLength : membersAndInitializers.InstanceInitializersSyntaxLength;
            int distanceFromInitializerStart = position - siblingInitializers[index].Syntax.Span.Start;

            int distanceFromCtorBody =
                initializersLength + ctorInitializerLength -
                (siblingInitializers[index].PrecedingInitializersLength + distanceFromInitializerStart);

            Debug.Assert(distanceFromCtorBody > 0);

            // syntax offset 0 is at the start of the ctor body:
            syntaxOffset = -distanceFromCtorBody;
            return true;
        }

        private static ImmutableArray<FieldOrPropertyInitializer> GetInitializersInSourceTree(SyntaxTree tree, ImmutableArray<ImmutableArray<FieldOrPropertyInitializer>> initializers)
        {
            var builder = ArrayBuilder<FieldOrPropertyInitializer>.GetInstance();
            foreach (var siblingInitializers in initializers)
            {
                Debug.Assert(!siblingInitializers.IsEmpty);

                if (siblingInitializers[0].Syntax.SyntaxTree == tree)
                {
                    builder.AddRange(siblingInitializers);
                }
            }

            return builder.ToImmutableAndFree();
        }

        private static int IndexOfInitializerContainingPosition(ImmutableArray<FieldOrPropertyInitializer> initializers, int position)
        {
            // Search for the start of the span (the spans are non-overlapping and sorted)
            int index = initializers.BinarySearch(position, (initializer, pos) => initializer.Syntax.Span.Start.CompareTo(pos));

            // Binary search returns non-negative result if the position is exactly the start of some span.
            if (index >= 0)
            {
                return index;
            }

            // Otherwise, ~index is the closest span whose start is greater than the position.
            // => Check if the preceding initializer span contains the position.
            int precedingInitializerIndex = ~index - 1;
            if (precedingInitializerIndex >= 0 && initializers[precedingInitializerIndex].Syntax.Span.Contains(position))
            {
                return precedingInitializerIndex;
            }

            return -1;
        }

        public override IEnumerable<string> MemberNames
        {
            get
            {
                return IsTupleType ? GetMembers().Select(m => m.Name).Distinct() : this.declaration.MemberNames;
            }
        }

        internal override ImmutableArray<NamedTypeSymbol> GetTypeMembersUnordered()
        {
            return GetTypeMembersDictionary().Flatten();
        }

        public override ImmutableArray<NamedTypeSymbol> GetTypeMembers()
        {
            return GetTypeMembersDictionary().Flatten(LexicalOrderSymbolComparer.Instance);
        }

        public override ImmutableArray<NamedTypeSymbol> GetTypeMembers(string name)
        {
            ImmutableArray<NamedTypeSymbol> members;
            if (GetTypeMembersDictionary().TryGetValue(name, out members))
            {
                return members;
            }

            return ImmutableArray<NamedTypeSymbol>.Empty;
        }

        public override ImmutableArray<NamedTypeSymbol> GetTypeMembers(string name, int arity)
        {
            return GetTypeMembers(name).WhereAsArray(t => t.Arity == arity);
        }

        private Dictionary<string, ImmutableArray<NamedTypeSymbol>> GetTypeMembersDictionary()
        {
            if (_lazyTypeMembers == null)
            {
                var diagnostics = BindingDiagnosticBag.GetInstance();
                if (Interlocked.CompareExchange(ref _lazyTypeMembers, MakeTypeMembers(diagnostics), null) == null)
                {
                    AddDeclarationDiagnostics(diagnostics);

                    state.NotePartComplete(CompletionPart.TypeMembers);
                }

                diagnostics.Free();
            }

            return _lazyTypeMembers;
        }

        private Dictionary<string, ImmutableArray<NamedTypeSymbol>> MakeTypeMembers(BindingDiagnosticBag diagnostics)
        {
            var symbols = ArrayBuilder<NamedTypeSymbol>.GetInstance();
            var conflictDict = new Dictionary<(string, int), SourceNamedTypeSymbol>();
            try
            {
                foreach (var childDeclaration in declaration.Children)
                {
                    var t = new SourceNamedTypeSymbol(this, childDeclaration, diagnostics);
                    this.CheckMemberNameDistinctFromType(t, diagnostics);

                    var key = (t.Name, t.Arity);
                    SourceNamedTypeSymbol other;
                    if (conflictDict.TryGetValue(key, out other))
                    {
                        if (Locations.Length == 1 || IsPartial)
                        {
                            if (t.IsPartial && other.IsPartial)
                            {
                                diagnostics.Add(ErrorCode.ERR_PartialTypeKindConflict, t.Locations[0], t);
                            }
                            else
                            {
                                diagnostics.Add(ErrorCode.ERR_DuplicateNameInClass, t.Locations[0], this, t.Name);
                            }
                        }
                    }
                    else
                    {
                        conflictDict.Add(key, t);
                    }

                    symbols.Add(t);
                }

                if (IsInterface)
                {
                    foreach (var t in symbols)
                    {
                        Binder.CheckFeatureAvailability(t.DeclaringSyntaxReferences[0].GetSyntax(), MessageID.IDS_DefaultInterfaceImplementation, diagnostics, t.Locations[0]);
                    }
                }

                Debug.Assert(s_emptyTypeMembers.Count == 0);
                return symbols.Count > 0 ?
                    symbols.ToDictionary(s => s.Name, StringOrdinalComparer.Instance) :
                    s_emptyTypeMembers;
            }
            finally
            {
                symbols.Free();
            }
        }

        private void CheckMemberNameDistinctFromType(Symbol member, BindingDiagnosticBag diagnostics)
        {
            switch (this.TypeKind)
            {
                case TypeKind.Class:
                case TypeKind.Struct:
                    if (member.Name == this.Name)
                    {
                        diagnostics.Add(ErrorCode.ERR_MemberNameSameAsType, member.Locations[0], this.Name);
                    }
                    break;
                case TypeKind.Interface:
                    if (member.IsStatic)
                    {
                        goto case TypeKind.Class;
                    }
                    break;
            }
        }

        internal override ImmutableArray<Symbol> GetMembersUnordered()
        {
            var result = _lazyMembersFlattened;

            if (result.IsDefault)
            {
                result = GetMembersByName().Flatten(null);  // do not sort.
                ImmutableInterlocked.InterlockedInitialize(ref _lazyMembersFlattened, result);
                result = _lazyMembersFlattened;
            }

            return result.ConditionallyDeOrder();
        }

        public override ImmutableArray<Symbol> GetMembers()
        {
            if (_flags.FlattenedMembersIsSorted)
            {
                return _lazyMembersFlattened;
            }
            else
            {
                var allMembers = this.GetMembersUnordered();

                if (allMembers.Length > 1)
                {
                    // The array isn't sorted. Sort it and remember that we sorted it.
                    allMembers = allMembers.Sort(LexicalOrderSymbolComparer.Instance);
                    ImmutableInterlocked.InterlockedExchange(ref _lazyMembersFlattened, allMembers);
                }

                _flags.SetFlattenedMembersIsSorted();
                return allMembers;
            }
        }

        public sealed override ImmutableArray<Symbol> GetMembers(string name)
        {
            ImmutableArray<Symbol> members;
            if (GetMembersByName().TryGetValue(name, out members))
            {
                return members;
            }

            return ImmutableArray<Symbol>.Empty;
        }

        internal override ImmutableArray<Symbol> GetSimpleNonTypeMembers(string name)
        {
            if (_lazyMembersDictionary != null || declaration.MemberNames.Contains(name))
            {
                return GetMembers(name);
            }

            return ImmutableArray<Symbol>.Empty;
        }

        internal override IEnumerable<FieldSymbol> GetFieldsToEmit()
        {
            if (this.TypeKind == TypeKind.Enum)
            {
                // For consistency with Dev10, emit value__ field first.
                var valueField = ((SourceNamedTypeSymbol)this).EnumValueField;
                Debug.Assert((object)valueField != null);
                yield return valueField;
            }

            foreach (var m in this.GetMembers())
            {
                switch (m.Kind)
                {
                    case SymbolKind.Field:
                        yield return (FieldSymbol)m;
                        break;
                    case SymbolKind.Event:
                        FieldSymbol associatedField = ((EventSymbol)m).AssociatedField;
                        if ((object)associatedField != null)
                        {
                            yield return associatedField;
                        }
                        break;
                }
            }
        }

        /// <summary>
        /// During early attribute decoding, we consider a safe subset of all members that will not
        /// cause cyclic dependencies.  Get all such members for this symbol.
        /// 
        /// In particular, this method will return nested types and fields (other than auto-property
        /// backing fields).
        /// </summary>
        internal override ImmutableArray<Symbol> GetEarlyAttributeDecodingMembers()
        {
            return GetEarlyAttributeDecodingMembersDictionary().Flatten();
        }

        /// <summary>
        /// During early attribute decoding, we consider a safe subset of all members that will not
        /// cause cyclic dependencies.  Get all such members for this symbol that have a particular name.
        /// 
        /// In particular, this method will return nested types and fields (other than auto-property
        /// backing fields).
        /// </summary>
        internal override ImmutableArray<Symbol> GetEarlyAttributeDecodingMembers(string name)
        {
            ImmutableArray<Symbol> result;
            return GetEarlyAttributeDecodingMembersDictionary().TryGetValue(name, out result) ? result : ImmutableArray<Symbol>.Empty;
        }

        private Dictionary<string, ImmutableArray<Symbol>> GetEarlyAttributeDecodingMembersDictionary()
        {
            if (_lazyEarlyAttributeDecodingMembersDictionary == null)
            {
                var membersAndInitializers = GetMembersAndInitializers(); //NOTE: separately cached

                // NOTE: members were added in a single pass over the syntax, so they're already
                // in lexical order.

                var membersByName = membersAndInitializers.NonTypeNonIndexerMembers.ToDictionary(s => s.Name);
                AddNestedTypesToDictionary(membersByName, GetTypeMembersDictionary());

                Interlocked.CompareExchange(ref _lazyEarlyAttributeDecodingMembersDictionary, membersByName, null);
            }

            return _lazyEarlyAttributeDecodingMembersDictionary;
        }

        // NOTE: this method should do as little work as possible
        //       we often need to get members just to do a lookup.
        //       All additional checks and diagnostics may be not
        //       needed yet or at all.
        private MembersAndInitializers GetMembersAndInitializers()
        {
            var membersAndInitializers = _lazyMembersAndInitializers;
            if (membersAndInitializers != null)
            {
                return membersAndInitializers;
            }

            var diagnostics = BindingDiagnosticBag.GetInstance();
            membersAndInitializers = BuildMembersAndInitializers(diagnostics);

            var alreadyKnown = Interlocked.CompareExchange(ref _lazyMembersAndInitializers, membersAndInitializers, null);
            if (alreadyKnown != null)
            {
                diagnostics.Free();
                return alreadyKnown;
            }

            AddDeclarationDiagnostics(diagnostics);
            diagnostics.Free();

            return membersAndInitializers;
        }

        protected Dictionary<string, ImmutableArray<Symbol>> GetMembersByName()
        {
            if (this.state.HasComplete(CompletionPart.Members))
            {
                return _lazyMembersDictionary;
            }

            return GetMembersByNameSlow();
        }

        private Dictionary<string, ImmutableArray<Symbol>> GetMembersByNameSlow()
        {
            if (_lazyMembersDictionary == null)
            {
                var diagnostics = BindingDiagnosticBag.GetInstance();
                var membersDictionary = MakeAllMembers(diagnostics);
                if (Interlocked.CompareExchange(ref _lazyMembersDictionary, membersDictionary, null) == null)
                {
                    var memberNames = ArrayBuilder<string>.GetInstance(membersDictionary.Count);
                    memberNames.AddRange(membersDictionary.Keys);
                    MergePartialMembers(memberNames, membersDictionary, diagnostics);
                    memberNames.Free();
                    AddDeclarationDiagnostics(diagnostics);
                    state.NotePartComplete(CompletionPart.Members);
                }

                diagnostics.Free();
            }

            state.SpinWaitComplete(CompletionPart.Members, default(CancellationToken));
            return _lazyMembersDictionary;
        }

        internal override IEnumerable<Symbol> GetInstanceFieldsAndEvents()
        {
            var membersAndInitializers = this.GetMembersAndInitializers();
            return membersAndInitializers.NonTypeNonIndexerMembers.Where(IsInstanceFieldOrEvent);
        }

        protected void AfterMembersChecks(BindingDiagnosticBag diagnostics)
        {
            if (IsInterface)
            {
                CheckInterfaceMembers(this.GetMembersAndInitializers().NonTypeNonIndexerMembers, diagnostics);
            }

            CheckMemberNamesDistinctFromType(diagnostics);
            CheckMemberNameConflicts(diagnostics);
            CheckSpecialMemberErrors(diagnostics);
            CheckTypeParameterNameConflicts(diagnostics);
            CheckAccessorNameConflicts(diagnostics);

            bool unused = KnownCircularStruct;

            CheckSequentialOnPartialType(diagnostics);
            CheckForProtectedInStaticClass(diagnostics);
            CheckForUnmatchedOperators(diagnostics);

            var location = Locations[0];
            var compilation = DeclaringCompilation;

            if (this.IsRefLikeType)
            {
                compilation.EnsureIsByRefLikeAttributeExists(diagnostics, location, modifyCompilation: true);
            }

            if (this.IsReadOnly)
            {
                compilation.EnsureIsReadOnlyAttributeExists(diagnostics, location, modifyCompilation: true);
            }

            if (compilation.ShouldEmitNullableAttributes(this))
            {
                if (ShouldEmitNullableContextValue(out _))
                {
                    compilation.EnsureNullableContextAttributeExists(diagnostics, location, modifyCompilation: true);
                }

                // https://github.com/dotnet/roslyn/issues/30080: Report diagnostics for base type and interfaces at more specific locations.
                var baseType = BaseTypeNoUseSiteDiagnostics;
                var interfaces = InterfacesNoUseSiteDiagnostics();
                if (baseType?.NeedsNullableAttribute() == true ||
                    interfaces.Any(t => t.NeedsNullableAttribute()))
                {
                    compilation.EnsureNullableAttributeExists(diagnostics, location, modifyCompilation: true);
                }
            }
        }

        private void CheckMemberNamesDistinctFromType(BindingDiagnosticBag diagnostics)
        {
            foreach (var member in GetMembersAndInitializers().NonTypeNonIndexerMembers)
            {
                CheckMemberNameDistinctFromType(member, diagnostics);
            }
        }

        private void CheckMemberNameConflicts(BindingDiagnosticBag diagnostics)
        {
            Dictionary<string, ImmutableArray<Symbol>> membersByName = GetMembersByName();

            // Collisions involving indexers are handled specially.
            CheckIndexerNameConflicts(diagnostics, membersByName);

            // key and value will be the same object in these dictionaries.
            var methodsBySignature = new Dictionary<SourceMemberMethodSymbol, SourceMemberMethodSymbol>(MemberSignatureComparer.DuplicateSourceComparer);
            var conversionsAsMethods = new Dictionary<SourceMemberMethodSymbol, SourceMemberMethodSymbol>(MemberSignatureComparer.DuplicateSourceComparer);
            var conversionsAsConversions = new HashSet<SourceUserDefinedConversionSymbol>(ConversionSignatureComparer.Comparer);

            // SPEC: The signature of an operator must differ from the signatures of all other
            // SPEC: operators declared in the same class.

            // DELIBERATE SPEC VIOLATION:
            // The specification does not state that a user-defined conversion reserves the names
            // op_Implicit or op_Explicit, but nevertheless the native compiler does so; an attempt
            // to define a field or a conflicting method with the metadata name of a user-defined
            // conversion is an error.  We preserve this reasonable behavior.
            //
            // Similarly, we treat "public static C operator +(C, C)" as colliding with
            // "public static C op_Addition(C, C)". Fortunately, this behavior simply
            // falls out of treating user-defined operators as ordinary methods; we do
            // not need any special handling in this method.
            //
            // However, we must have special handling for conversions because conversions
            // use a completely different rule for detecting collisions between two 
            // conversions: conversion signatures consist only of the source and target
            // types of the conversions, and not the kind of the conversion (implicit or explicit),
            // the name of the method, and so on.
            //
            // Therefore we must detect the following kinds of member name conflicts:
            //
            // 1. a method, conversion or field has the same name as a (different) field (* see note below) 
            // 2. a method has the same method signature as another method or conversion
            // 3. a conversion has the same conversion signature as another conversion.
            //
            // However, we must *not* detect "a conversion has the same *method* signature 
            // as another conversion" because conversions are allowed to overload on 
            // return type but methods are not.
            //
            // (*) NOTE: Throughout the rest of this method I will use "field" as a shorthand for
            // "non-method, non-conversion, non-type member", rather than spelling out 
            // "field, property or event...")

            foreach (var pair in membersByName)
            {
                var name = pair.Key;
                Symbol lastSym = GetTypeMembers(name).FirstOrDefault();
                methodsBySignature.Clear();
                // Conversion collisions do not consider the name of the conversion,
                // so do not clear that dictionary.
                foreach (var symbol in pair.Value)
                {
                    if (symbol.Kind == SymbolKind.NamedType ||
                        symbol.IsAccessor() ||
                        symbol.IsIndexer())
                    {
                        continue;
                    }

                    // We detect the first category of conflict by running down the list of members
                    // of the same name, and producing an error when we discover any of the following
                    // "bad transitions".
                    //
                    // * a method or conversion that comes after any field (not necessarily directly)
                    // * a field directly following a field
                    // * a field directly following a method or conversion
                    //
                    // Furthermore: we do not wish to detect collisions between nested types in 
                    // this code; that is tested elsewhere. However, we do wish to detect a collision
                    // between a nested type and a field, method or conversion. Therefore we
                    // initialize our "bad transition" detector with a type of the given name,
                    // if there is one. That way we also detect the transitions of "method following
                    // type", and so on.
                    //
                    // The "lastSym" local below is used to detect these transitions. Its value is
                    // one of the following:
                    //
                    // * a nested type of the given name, or
                    // * the first method of the given name, or
                    // * the most recently processed field of the given name.
                    //
                    // If either the current symbol or the "last symbol" are not methods then
                    // there must be a collision:
                    // 
                    // * if the current symbol is not a method and the last symbol is, then 
                    //   there is a field directly following a method of the same name
                    // * if the current symbol is a method and the last symbol is not, then
                    //   there is a method directly or indirectly following a field of the same name,
                    //   or a method of the same name as a nested type.
                    // * if neither are methods then either we have a field directly
                    //   following a field of the same name, or a field and a nested type of the same name.
                    //

                    if ((object)lastSym != null)
                    {
                        if (symbol.Kind != SymbolKind.Method || lastSym.Kind != SymbolKind.Method)
                        {
                            if (symbol.Kind != SymbolKind.Field || !symbol.IsImplicitlyDeclared)
                            {
                                // The type '{0}' already contains a definition for '{1}'
                                if (Locations.Length == 1 || IsPartial)
                                {
                                    diagnostics.Add(ErrorCode.ERR_DuplicateNameInClass, symbol.Locations[0], this, symbol.Name);
                                }
                            }

                            if (lastSym.Kind == SymbolKind.Method)
                            {
                                lastSym = symbol;
                            }
                        }
                    }
                    else
                    {
                        lastSym = symbol;
                    }

                    // That takes care of the first category of conflict; we detect the
                    // second and third categories as follows:

                    var conversion = symbol as SourceUserDefinedConversionSymbol;
                    var method = symbol as SourceMemberMethodSymbol;
                    if ((object)conversion != null)
                    {
                        // Does this conversion collide *as a conversion* with any previously-seen
                        // conversion?

                        if (!conversionsAsConversions.Add(conversion))
                        {
                            // CS0557: Duplicate user-defined conversion in type 'C'
                            diagnostics.Add(ErrorCode.ERR_DuplicateConversionInClass, conversion.Locations[0], this);
                        }
                        else
                        {
                            // The other set might already contain a conversion which would collide
                            // *as a method* with the current conversion.
                            if (!conversionsAsMethods.ContainsKey(conversion))
                            {
                                conversionsAsMethods.Add(conversion, conversion);
                            }
                        }

                        // Does this conversion collide *as a method* with any previously-seen
                        // non-conversion method?

                        SourceMemberMethodSymbol previousMethod;
                        if (methodsBySignature.TryGetValue(conversion, out previousMethod))
                        {
                            ReportMethodSignatureCollision(diagnostics, conversion, previousMethod);
                        }
                        // Do not add the conversion to the set of previously-seen methods; that set
                        // is only non-conversion methods.
                    }
                    else if ((object)method != null)
                    {
                        // Does this method collide *as a method* with any previously-seen
                        // conversion?

                        SourceMemberMethodSymbol previousConversion;
                        if (conversionsAsMethods.TryGetValue(method, out previousConversion))
                        {
                            ReportMethodSignatureCollision(diagnostics, method, previousConversion);
                        }
                        // Do not add the method to the set of previously-seen conversions.

                        // Does this method collide *as a method* with any previously-seen
                        // non-conversion method?

                        SourceMemberMethodSymbol previousMethod;
                        if (methodsBySignature.TryGetValue(method, out previousMethod))
                        {
                            ReportMethodSignatureCollision(diagnostics, method, previousMethod);
                        }
                        else
                        {
                            // We haven't seen this method before. Make a note of it in case
                            // we see a colliding method later.
                            methodsBySignature.Add(method, method);
                        }
                    }
                }
            }
        }

        // Report a name conflict; the error is reported on the location of method1.
        // UNDONE: Consider adding a secondary location pointing to the second method.
        private void ReportMethodSignatureCollision(BindingDiagnosticBag diagnostics, SourceMemberMethodSymbol method1, SourceMemberMethodSymbol method2)
        {
            // Partial methods are allowed to collide by signature.
            if (method1.IsPartial && method2.IsPartial)
            {
                return;
            }

            // If method1 is a constructor only because its return type is missing, then
            // we've already produced a diagnostic for the missing return type and we suppress the
            // diagnostic about duplicate signature.
            if (method1.MethodKind == MethodKind.Constructor &&
                ((ConstructorDeclarationSyntax)method1.SyntaxRef.GetSyntax()).Identifier.ValueText != this.Name)
            {
                return;
            }

            Debug.Assert(method1.ParameterCount == method2.ParameterCount);

            for (int i = 0; i < method1.ParameterCount; i++)
            {
                var refKind1 = method1.Parameters[i].RefKind;
                var refKind2 = method2.Parameters[i].RefKind;

                if (refKind1 != refKind2)
                {
                    // '{0}' cannot define an overloaded {1} that differs only on parameter modifiers '{2}' and '{3}'
                    var methodKind = method1.MethodKind == MethodKind.Constructor ? MessageID.IDS_SK_CONSTRUCTOR : MessageID.IDS_SK_METHOD;
                    diagnostics.Add(ErrorCode.ERR_OverloadRefKind, method1.Locations[0], this, methodKind.Localize(), refKind1.ToParameterDisplayString(), refKind2.ToParameterDisplayString());

                    return;
                }
            }

            // Special case: if there are two destructors, use the destructor syntax instead of "Finalize"
            var methodName = (method1.MethodKind == MethodKind.Destructor && method2.MethodKind == MethodKind.Destructor) ?
                "~" + this.Name :
                method1.Name;
            // Type '{1}' already defines a member called '{0}' with the same parameter types
            diagnostics.Add(ErrorCode.ERR_MemberAlreadyExists, method1.Locations[0], methodName, this);
        }

        private void CheckIndexerNameConflicts(BindingDiagnosticBag diagnostics, Dictionary<string, ImmutableArray<Symbol>> membersByName)
        {
            PooledHashSet<string> typeParameterNames = null;
            if (this.Arity > 0)
            {
                typeParameterNames = PooledHashSet<string>.GetInstance();
                foreach (TypeParameterSymbol typeParameter in this.TypeParameters)
                {
                    typeParameterNames.Add(typeParameter.Name);
                }
            }

            var indexersBySignature = new Dictionary<PropertySymbol, PropertySymbol>(MemberSignatureComparer.DuplicateSourceComparer);

            // Note: Can't assume that all indexers are called WellKnownMemberNames.Indexer because 
            // they may be explicit interface implementations.
            foreach (var members in membersByName.Values)
            {
                string lastIndexerName = null;
                indexersBySignature.Clear();
                foreach (var symbol in members)
                {
                    if (symbol.IsIndexer())
                    {
                        PropertySymbol indexer = (PropertySymbol)symbol;
                        CheckIndexerSignatureCollisions(
                            indexer,
                            diagnostics,
                            membersByName,
                            indexersBySignature,
                            ref lastIndexerName);

                        // Also check for collisions with type parameters, which aren't in the member map.
                        // NOTE: Accessors have normal names and are handled in CheckTypeParameterNameConflicts.
                        if (typeParameterNames != null)
                        {
                            string indexerName = indexer.MetadataName;
                            if (typeParameterNames.Contains(indexerName))
                            {
                                diagnostics.Add(ErrorCode.ERR_DuplicateNameInClass, indexer.Locations[0], this, indexerName);
                                continue;
                            }
                        }
                    }
                }
            }

            typeParameterNames?.Free();
        }

        private void CheckIndexerSignatureCollisions(
            PropertySymbol indexer,
            BindingDiagnosticBag diagnostics,
            Dictionary<string, ImmutableArray<Symbol>> membersByName,
            Dictionary<PropertySymbol, PropertySymbol> indexersBySignature,
            ref string lastIndexerName)
        {
            if (!indexer.IsExplicitInterfaceImplementation) //explicit implementation names are not checked
            {
                string indexerName = indexer.MetadataName;

                if (lastIndexerName != null && lastIndexerName != indexerName)
                {
                    // NOTE: dev10 checks indexer names by comparing each to the previous.
                    // For example, if indexers are declared with names A, B, A, B, then there
                    // will be three errors - one for each time the name is different from the
                    // previous one.  If, on the other hand, the names are A, A, B, B, then
                    // there will only be one error because only one indexer has a different
                    // name from the previous one.

                    diagnostics.Add(ErrorCode.ERR_InconsistentIndexerNames, indexer.Locations[0]);
                }

                lastIndexerName = indexerName;

                if (Locations.Length == 1 || IsPartial)
                {
                    if (membersByName.ContainsKey(indexerName))
                    {
                        // The name of the indexer is reserved - it can only be used by other indexers.
                        Debug.Assert(!membersByName[indexerName].Any(SymbolExtensions.IsIndexer));
                        diagnostics.Add(ErrorCode.ERR_DuplicateNameInClass, indexer.Locations[0], this, indexerName);
                    }
                }
            }

            PropertySymbol prevIndexerBySignature;
            if (indexersBySignature.TryGetValue(indexer, out prevIndexerBySignature))
            {
                // Type '{1}' already defines a member called '{0}' with the same parameter types
                // NOTE: Dev10 prints "this" as the name of the indexer.
                diagnostics.Add(ErrorCode.ERR_MemberAlreadyExists, indexer.Locations[0], SyntaxFacts.GetText(SyntaxKind.ThisKeyword), this);
            }
            else
            {
                indexersBySignature[indexer] = indexer;
            }
        }

        private void CheckSpecialMemberErrors(BindingDiagnosticBag diagnostics)
        {
            var conversions = new TypeConversions(this.ContainingAssembly.CorLibrary);
            foreach (var member in this.GetMembersUnordered())
            {
                member.AfterAddingTypeMembersChecks(conversions, diagnostics);
            }
        }

        private void CheckTypeParameterNameConflicts(BindingDiagnosticBag diagnostics)
        {
            if (this.TypeKind == TypeKind.Delegate)
            {
                // Delegates do not have conflicts between their type parameter
                // names and their methods; it is legal (though odd) to say
                // delegate void D<Invoke>(Invoke x);

                return;
            }

            if (Locations.Length == 1 || IsPartial)
            {
                foreach (var tp in TypeParameters)
                {
                    foreach (var dup in GetMembers(tp.Name))
                    {
                        diagnostics.Add(ErrorCode.ERR_DuplicateNameInClass, dup.Locations[0], this, tp.Name);
                    }
                }
            }
        }

        private void CheckAccessorNameConflicts(BindingDiagnosticBag diagnostics)
        {
            // Report errors where property and event accessors
            // conflict with other members of the same name.
            foreach (Symbol symbol in this.GetMembersUnordered())
            {
                if (symbol.IsExplicitInterfaceImplementation())
                {
                    // If there's a name conflict it will show up as a more specific
                    // interface implementation error.
                    continue;
                }
                switch (symbol.Kind)
                {
                    case SymbolKind.Property:
                        {
                            var propertySymbol = (PropertySymbol)symbol;
                            this.CheckForMemberConflictWithPropertyAccessor(propertySymbol, getNotSet: true, diagnostics: diagnostics);
                            this.CheckForMemberConflictWithPropertyAccessor(propertySymbol, getNotSet: false, diagnostics: diagnostics);
                            break;
                        }
                    case SymbolKind.Event:
                        {
                            var eventSymbol = (EventSymbol)symbol;
                            this.CheckForMemberConflictWithEventAccessor(eventSymbol, isAdder: true, diagnostics: diagnostics);
                            this.CheckForMemberConflictWithEventAccessor(eventSymbol, isAdder: false, diagnostics: diagnostics);
                            break;
                        }
                }
            }
        }

        internal override bool KnownCircularStruct
        {
            get
            {
                if (_lazyKnownCircularStruct == (int)ThreeState.Unknown)
                {
                    if (TypeKind != TypeKind.Struct)
                    {
                        Interlocked.CompareExchange(ref _lazyKnownCircularStruct, (int)ThreeState.False, (int)ThreeState.Unknown);
                    }
                    else
                    {
                        var diagnostics = BindingDiagnosticBag.GetInstance();
                        var value = (int)CheckStructCircularity(diagnostics).ToThreeState();

                        if (Interlocked.CompareExchange(ref _lazyKnownCircularStruct, value, (int)ThreeState.Unknown) == (int)ThreeState.Unknown)
                        {
                            AddDeclarationDiagnostics(diagnostics);
                        }

                        Debug.Assert(value == _lazyKnownCircularStruct);
                        diagnostics.Free();
                    }
                }

                return _lazyKnownCircularStruct == (int)ThreeState.True;
            }
        }

        private bool CheckStructCircularity(BindingDiagnosticBag diagnostics)
        {
            Debug.Assert(TypeKind == TypeKind.Struct);

            CheckFiniteFlatteningGraph(diagnostics);
            return HasStructCircularity(diagnostics);
        }

        private bool HasStructCircularity(BindingDiagnosticBag diagnostics)
        {
            foreach (var valuesByName in GetMembersByName().Values)
            {
                foreach (var member in valuesByName)
                {
                    if (member.Kind != SymbolKind.Field)
                    {
                        // NOTE: don't have to check field-like events, because they can't have struct types.
                        continue;
                    }
                    var field = (FieldSymbol)member;
                    if (field.IsStatic)
                    {
                        continue;
                    }
                    var type = field.NonPointerType();
                    if (((object)type != null) &&
                        (type.TypeKind == TypeKind.Struct) &&
                        BaseTypeAnalysis.StructDependsOn((NamedTypeSymbol)type, this) &&
                        !type.IsPrimitiveRecursiveStruct()) // allow System.Int32 to contain a field of its own type
                    {
                        // If this is a backing field, report the error on the associated property.
                        var symbol = field.AssociatedSymbol ?? field;

                        if (symbol.Kind == SymbolKind.Parameter)
                        {
                            // We should stick to members for this error.
                            symbol = field;
                        }

                        // Struct member '{0}' of type '{1}' causes a cycle in the struct layout
                        diagnostics.Add(ErrorCode.ERR_StructLayoutCycle, symbol.Locations[0], symbol, type);
                        return true;
                    }
                }
            }
            return false;
        }

        private void CheckForProtectedInStaticClass(BindingDiagnosticBag diagnostics)
        {
            if (!IsStatic)
            {
                return;
            }

            // no protected members allowed
            foreach (var valuesByName in GetMembersByName().Values)
            {
                foreach (var member in valuesByName)
                {
                    if (member is TypeSymbol)
                    {
                        // Duplicate Dev10's failure to diagnose this error.
                        continue;
                    }

                    if (member.DeclaredAccessibility.HasProtected())
                    {
                        if (member.Kind != SymbolKind.Method || ((MethodSymbol)member).MethodKind != MethodKind.Destructor)
                        {
                            diagnostics.Add(ErrorCode.ERR_ProtectedInStatic, member.Locations[0], member);
                        }
                    }
                }
            }
        }

        private void CheckForUnmatchedOperators(BindingDiagnosticBag diagnostics)
        {
            // SPEC: The true and false unary operators require pairwise declaration.
            // SPEC: A compile-time error occurs if a class or struct declares one 
            // SPEC: of these operators without also declaring the other.
            //
            // SPEC DEFICIENCY: The line of the specification quoted above should say
            // the same thing as the lines below: that the formal parameters of the
            // paired true/false operators must match exactly. You can't do 
            // op true(S) and op false(S?) for example.

            // SPEC: Certain binary operators require pairwise declaration. For every
            // SPEC: declaration of either operator of a pair, there must be a matching
            // SPEC: declaration of the other operator of the pair. Two operator 
            // SPEC: declarations match when they have the same return type and the same
            // SPEC: type for each parameter. The following operators require pairwise
            // SPEC: declaration: == and !=, > and <, >= and <=.

            CheckForUnmatchedOperator(diagnostics, WellKnownMemberNames.TrueOperatorName, WellKnownMemberNames.FalseOperatorName);
            CheckForUnmatchedOperator(diagnostics, WellKnownMemberNames.EqualityOperatorName, WellKnownMemberNames.InequalityOperatorName);
            CheckForUnmatchedOperator(diagnostics, WellKnownMemberNames.LessThanOperatorName, WellKnownMemberNames.GreaterThanOperatorName);
            CheckForUnmatchedOperator(diagnostics, WellKnownMemberNames.LessThanOrEqualOperatorName, WellKnownMemberNames.GreaterThanOrEqualOperatorName);

            // We also produce a warning if == / != is overridden without also overriding
            // Equals and GetHashCode, or if Equals is overridden without GetHashCode.

            CheckForEqualityAndGetHashCode(diagnostics);
        }

        private void CheckForUnmatchedOperator(BindingDiagnosticBag diagnostics, string operatorName1, string operatorName2)
        {
            var ops1 = this.GetOperators(operatorName1);
            var ops2 = this.GetOperators(operatorName2);
            CheckForUnmatchedOperator(diagnostics, ops1, ops2, operatorName2);
            CheckForUnmatchedOperator(diagnostics, ops2, ops1, operatorName1);
        }

        private static void CheckForUnmatchedOperator(
            BindingDiagnosticBag diagnostics,
            ImmutableArray<MethodSymbol> ops1,
            ImmutableArray<MethodSymbol> ops2,
            string operatorName2)
        {
            foreach (var op1 in ops1)
            {
                bool foundMatch = false;
                foreach (var op2 in ops2)
                {
                    foundMatch = DoOperatorsPair(op1, op2);
                    if (foundMatch)
                    {
                        break;
                    }
                }

                if (!foundMatch)
                {
                    // CS0216: The operator 'C.operator true(C)' requires a matching operator 'false' to also be defined
                    diagnostics.Add(ErrorCode.ERR_OperatorNeedsMatch, op1.Locations[0], op1,
                        SyntaxFacts.GetText(SyntaxFacts.GetOperatorKind(operatorName2)));
                }
            }
        }

        private static bool DoOperatorsPair(MethodSymbol op1, MethodSymbol op2)
        {
            if (op1.ParameterCount != op2.ParameterCount)
            {
                return false;
            }

            for (int p = 0; p < op1.ParameterCount; ++p)
            {
                if (!op1.ParameterTypesWithAnnotations[p].Equals(op2.ParameterTypesWithAnnotations[p], TypeCompareKind.AllIgnoreOptions))
                {
                    return false;
                }
            }

            if (!op1.ReturnType.Equals(op2.ReturnType, TypeCompareKind.AllIgnoreOptions))
            {
                return false;
            }

            return true;
        }

        private void CheckForEqualityAndGetHashCode(BindingDiagnosticBag diagnostics)
        {
            if (this.IsInterfaceType())
            {
                // Interfaces are allowed to define Equals without GetHashCode if they want.
                return;
            }

            bool hasOp = this.GetOperators(WellKnownMemberNames.EqualityOperatorName).Any() ||
                this.GetOperators(WellKnownMemberNames.InequalityOperatorName).Any();
            bool overridesEquals = this.TypeOverridesObjectMethod("Equals");

            if (hasOp || overridesEquals)
            {
                bool overridesGHC = this.TypeOverridesObjectMethod("GetHashCode");
                if (overridesEquals && !overridesGHC)
                {
                    // CS0659: 'C' overrides Object.Equals(object o) but does not override Object.GetHashCode()
                    diagnostics.Add(ErrorCode.WRN_EqualsWithoutGetHashCode, this.Locations[0], this);
                }

                if (hasOp && !overridesEquals)
                {
                    // CS0660: 'C' defines operator == or operator != but does not override Object.Equals(object o)
                    diagnostics.Add(ErrorCode.WRN_EqualityOpWithoutEquals, this.Locations[0], this);
                }

                if (hasOp && !overridesGHC)
                {
                    // CS0661: 'C' defines operator == or operator != but does not override Object.GetHashCode()
                    diagnostics.Add(ErrorCode.WRN_EqualityOpWithoutGetHashCode, this.Locations[0], this);
                }
            }
        }

        private bool TypeOverridesObjectMethod(string name)
        {
            foreach (var method in this.GetMembers(name).OfType<MethodSymbol>())
            {
                if (method.IsOverride && method.GetConstructedLeastOverriddenMethod(this).ContainingType.SpecialType == Microsoft.CodeAnalysis.SpecialType.System_Object)
                {
                    return true;
                }
            }
            return false;
        }

        private void CheckFiniteFlatteningGraph(BindingDiagnosticBag diagnostics)
        {
            Debug.Assert(ReferenceEquals(this, this.OriginalDefinition));
            if (AllTypeArgumentCount() == 0) return;
            var instanceMap = new Dictionary<NamedTypeSymbol, NamedTypeSymbol>(ReferenceEqualityComparer.Instance);
            instanceMap.Add(this, this);
            foreach (var m in this.GetMembersUnordered())
            {
                var f = m as FieldSymbol;
                if ((object)f == null || !f.IsStatic || f.Type.TypeKind != TypeKind.Struct) continue;
                var type = (NamedTypeSymbol)f.Type;
                if (InfiniteFlatteningGraph(this, type, instanceMap))
                {
                    // Struct member '{0}' of type '{1}' causes a cycle in the struct layout
                    diagnostics.Add(ErrorCode.ERR_StructLayoutCycle, f.Locations[0], f, type);
                    //this.KnownCircularStruct = true;
                    return;
                }
            }
        }

        private static bool InfiniteFlatteningGraph(SourceMemberContainerTypeSymbol top, NamedTypeSymbol t, Dictionary<NamedTypeSymbol, NamedTypeSymbol> instanceMap)
        {
            if (!t.ContainsTypeParameter()) return false;
            NamedTypeSymbol oldInstance;
            var tOriginal = t.OriginalDefinition;
            if (instanceMap.TryGetValue(tOriginal, out oldInstance))
            {
                // short circuit when we find a cycle, but only return true when the cycle contains the top struct
                return (!TypeSymbol.Equals(oldInstance, t, TypeCompareKind.AllNullableIgnoreOptions)) && ReferenceEquals(tOriginal, top);
            }
            else
            {
                instanceMap.Add(tOriginal, t);
                try
                {
                    foreach (var m in t.GetMembersUnordered())
                    {
                        var f = m as FieldSymbol;
                        if ((object)f == null || !f.IsStatic || f.Type.TypeKind != TypeKind.Struct) continue;
                        var type = (NamedTypeSymbol)f.Type;
                        if (InfiniteFlatteningGraph(top, type, instanceMap)) return true;
                    }
                    return false;
                }
                finally
                {
                    instanceMap.Remove(tOriginal);
                }
            }
        }

        private void CheckSequentialOnPartialType(BindingDiagnosticBag diagnostics)
        {
            if (!IsPartial || this.Layout.Kind != LayoutKind.Sequential)
            {
                return;
            }

            SyntaxReference whereFoundField = null;
            if (this.SyntaxReferences.Length <= 1)
            {
                return;
            }

            foreach (var syntaxRef in this.SyntaxReferences)
            {
                var syntax = syntaxRef.GetSyntax() as TypeDeclarationSyntax;
                if (syntax == null)
                {
                    continue;
                }

                foreach (var m in syntax.Members)
                {
                    if (HasInstanceData(m))
                    {
                        if (whereFoundField != null && whereFoundField != syntaxRef)
                        {
                            diagnostics.Add(ErrorCode.WRN_SequentialOnPartialClass, Locations[0], this);
                            return;
                        }

                        whereFoundField = syntaxRef;
                    }
                }
            }
        }

        private static bool HasInstanceData(MemberDeclarationSyntax m)
        {
            switch (m.Kind())
            {
                case SyntaxKind.FieldDeclaration:
                    var fieldDecl = (FieldDeclarationSyntax)m;
                    return
                        !ContainsModifier(fieldDecl.Modifiers, SyntaxKind.StaticKeyword) &&
                        !ContainsModifier(fieldDecl.Modifiers, SyntaxKind.ConstKeyword);
                case SyntaxKind.PropertyDeclaration:
                    // auto-property
                    var propertyDecl = (PropertyDeclarationSyntax)m;
                    return
                        !ContainsModifier(propertyDecl.Modifiers, SyntaxKind.StaticKeyword) &&
                        !ContainsModifier(propertyDecl.Modifiers, SyntaxKind.AbstractKeyword) &&
                        !ContainsModifier(propertyDecl.Modifiers, SyntaxKind.ExternKeyword) &&
                        propertyDecl.AccessorList != null &&
                        All(propertyDecl.AccessorList.Accessors, a => a.Body == null && a.ExpressionBody == null);
                case SyntaxKind.EventFieldDeclaration:
                    // field-like event declaration
                    var eventFieldDecl = (EventFieldDeclarationSyntax)m;
                    return
                        !ContainsModifier(eventFieldDecl.Modifiers, SyntaxKind.StaticKeyword) &&
                        !ContainsModifier(eventFieldDecl.Modifiers, SyntaxKind.AbstractKeyword) &&
                        !ContainsModifier(eventFieldDecl.Modifiers, SyntaxKind.ExternKeyword);
                default:
                    return false;
            }
        }

        private static bool All<T>(SyntaxList<T> list, Func<T, bool> predicate) where T : CSharpSyntaxNode
        {
            foreach (var t in list) { if (predicate(t)) return true; };
            return false;
        }

        private static bool ContainsModifier(SyntaxTokenList modifiers, SyntaxKind modifier)
        {
            foreach (var m in modifiers) { if (m.IsKind(modifier)) return true; };
            return false;
        }

        private Dictionary<string, ImmutableArray<Symbol>> MakeAllMembers(BindingDiagnosticBag diagnostics)
        {
            var membersAndInitializers = GetMembersAndInitializers();

            // Most types don't have indexers.  If this is one of those types,
            // just reuse the dictionary we build for early attribute decoding.
            // For tuples, we also need to take the slow path.
            if (membersAndInitializers.IndexerDeclarations.Length == 0 && !this.IsTupleType)
            {
                return GetEarlyAttributeDecodingMembersDictionary();
            }

            // Add indexers (plus their accessors)
            var indexerMembers = ArrayBuilder<Symbol>.GetInstance();
            Binder binder = null;
            SyntaxTree currentTree = null;
            foreach (var decl in membersAndInitializers.IndexerDeclarations)
            {
                var syntax = (IndexerDeclarationSyntax)decl.GetSyntax();

                if (binder == null || currentTree != decl.SyntaxTree)
                {
                    currentTree = decl.SyntaxTree;
                    BinderFactory binderFactory = this.DeclaringCompilation.GetBinderFactory(currentTree);
                    binder = binderFactory.GetBinder(syntax);
                }

                var indexer = SourcePropertySymbol.Create(this, binder, syntax, diagnostics);
                CheckMemberNameDistinctFromType(indexer, diagnostics);

                indexerMembers.Add(indexer);
                AddAccessorIfAvailable(indexerMembers, indexer.GetMethod, diagnostics, checkName: true);
                AddAccessorIfAvailable(indexerMembers, indexer.SetMethod, diagnostics, checkName: true);
            }

            var membersByName = mergeIndexersAndNonIndexers(membersAndInitializers.NonTypeNonIndexerMembers, indexerMembers);
            indexerMembers.Free();

            // Merge types into the member dictionary
            AddNestedTypesToDictionary(membersByName, GetTypeMembersDictionary());

            return membersByName;

            // Merge (already ordered) non-type, non-indexer members with (already ordered) indexer members.
            static Dictionary<string, ImmutableArray<Symbol>> mergeIndexersAndNonIndexers(ImmutableArray<Symbol> nonIndexerMembers, ArrayBuilder<Symbol> indexerMembers)
            {
                int nonIndexerCount = nonIndexerMembers.Length;
                int indexerCount = indexerMembers.Count;

                var merged = ArrayBuilder<Symbol>.GetInstance(nonIndexerCount + indexerCount);

                int nonIndexerPos = 0;
                int indexerPos = 0;

                while (nonIndexerPos < nonIndexerCount && indexerPos < indexerCount)
                {
                    var nonIndexer = nonIndexerMembers[nonIndexerPos];
                    var indexer = indexerMembers[indexerPos];
                    if (LexicalOrderSymbolComparer.Instance.Compare(nonIndexer, indexer) < 0)
                    {
                        merged.Add(nonIndexer);
                        nonIndexerPos++;
                    }
                    else
                    {
                        merged.Add(indexer);
                        indexerPos++;
                    }
                }

                for (; nonIndexerPos < nonIndexerCount; nonIndexerPos++)
                {
                    merged.Add(nonIndexerMembers[nonIndexerPos]);
                }

                for (; indexerPos < indexerCount; indexerPos++)
                {
                    merged.Add(indexerMembers[indexerPos]);
                }

                var membersByName = merged.ToDictionary(s => s.Name, StringOrdinalComparer.Instance);
                merged.Free();

                return membersByName;
            }
        }

        private static void AddNestedTypesToDictionary(Dictionary<string, ImmutableArray<Symbol>> membersByName, Dictionary<string, ImmutableArray<NamedTypeSymbol>> typesByName)
        {
            foreach (var pair in typesByName)
            {
                string name = pair.Key;
                ImmutableArray<NamedTypeSymbol> types = pair.Value;
                ImmutableArray<Symbol> typesAsSymbols = StaticCast<Symbol>.From(types);

                ImmutableArray<Symbol> membersForName;
                if (membersByName.TryGetValue(name, out membersForName))
                {
                    membersByName[name] = membersForName.Concat(typesAsSymbols);
                }
                else
                {
                    membersByName.Add(name, typesAsSymbols);
                }
            }
        }

        private class MembersAndInitializersBuilder
        {
            public ArrayBuilder<Symbol> NonTypeNonIndexerMembers { get; private set; } = ArrayBuilder<Symbol>.GetInstance();
            public readonly ArrayBuilder<ImmutableArray<FieldOrPropertyInitializer>> StaticInitializers = ArrayBuilder<ImmutableArray<FieldOrPropertyInitializer>>.GetInstance();
            public readonly ArrayBuilder<ImmutableArray<FieldOrPropertyInitializer>> InstanceInitializers = ArrayBuilder<ImmutableArray<FieldOrPropertyInitializer>>.GetInstance();
            public readonly ArrayBuilder<SyntaxReference> IndexerDeclarations = ArrayBuilder<SyntaxReference>.GetInstance();

            public int StaticSyntaxLength;
            public int InstanceSyntaxLength;

            public MembersAndInitializers ToReadOnlyAndFree()
            {
                return new MembersAndInitializers(
                    NonTypeNonIndexerMembers.ToImmutableAndFree(),
                    StaticInitializers.ToImmutableAndFree(),
                    InstanceInitializers.ToImmutableAndFree(),
                    IndexerDeclarations.ToImmutableAndFree(),
                    StaticSyntaxLength,
                    InstanceSyntaxLength);
            }

            public void Free()
            {
                NonTypeNonIndexerMembers.Free();
                StaticInitializers.Free();
                InstanceInitializers.Free();
                IndexerDeclarations.Free();
            }

            internal void AddOrWrapTupleMembers(SourceMemberContainerTypeSymbol type)
            {
                this.NonTypeNonIndexerMembers = type.AddOrWrapTupleMembers(this.NonTypeNonIndexerMembers.ToImmutableAndFree());
            }
        }

        private MembersAndInitializers BuildMembersAndInitializers(BindingDiagnosticBag diagnostics)
        {
            var builder = new MembersAndInitializersBuilder();
            AddDeclaredNontypeMembers(builder, diagnostics);

            switch (TypeKind)
            {
                case TypeKind.Struct:
                    CheckForStructBadInitializers(builder, diagnostics);
                    CheckForStructDefaultConstructors(builder.NonTypeNonIndexerMembers, isEnum: false, diagnostics: diagnostics);
                    AddSynthesizedConstructorsIfNecessary(builder.NonTypeNonIndexerMembers, builder.StaticInitializers, diagnostics);
                    break;

                case TypeKind.Enum:
                    CheckForStructDefaultConstructors(builder.NonTypeNonIndexerMembers, isEnum: true, diagnostics: diagnostics);
                    AddSynthesizedConstructorsIfNecessary(builder.NonTypeNonIndexerMembers, builder.StaticInitializers, diagnostics);
                    break;

                case TypeKind.Class:
                case TypeKind.Interface:
                case TypeKind.Submission:
                    // No additional checking required.
                    AddSynthesizedConstructorsIfNecessary(builder.NonTypeNonIndexerMembers, builder.StaticInitializers, diagnostics);
                    break;

                default:
                    break;
            }

            if (IsTupleType)
            {
                builder.AddOrWrapTupleMembers(this);
            }

            // We already built the members and initializers on another thread, we might have detected that condition
            // during member building on this thread and bailed, which results in incomplete data in the builder.
            // In such case we have to avoid creating the instance of MemberAndInitializers since it checks the consistency
            // of the data in the builder and would fail in an assertion if we tried to construct it from incomplete builder.
            if (_lazyMembersAndInitializers != null)
            {
                builder.Free();
                return null;
            }

            return builder.ToReadOnlyAndFree();
        }

        private void AddDeclaredNontypeMembers(MembersAndInitializersBuilder builder, BindingDiagnosticBag diagnostics)
        {
            foreach (var decl in this.declaration.Declarations)
            {
                if (!decl.HasAnyNontypeMembers)
                {
                    continue;
                }

                if (_lazyMembersAndInitializers != null)
                {
                    // membersAndInitializers is already computed. no point to continue.
                    return;
                }

                var syntax = decl.SyntaxReference.GetSyntax();

                switch (syntax.Kind())
                {
                    case SyntaxKind.EnumDeclaration:
                        AddEnumMembers(builder, (EnumDeclarationSyntax)syntax, diagnostics);
                        break;

                    case SyntaxKind.DelegateDeclaration:
                        SourceDelegateMethodSymbol.AddDelegateMembers(this, builder.NonTypeNonIndexerMembers, (DelegateDeclarationSyntax)syntax, diagnostics);
                        break;

                    case SyntaxKind.NamespaceDeclaration:
                        // The members of a global anonymous type is in a syntax tree of a namespace declaration or a compilation unit.
                        AddNonTypeMembers(builder, ((NamespaceDeclarationSyntax)syntax).Members, diagnostics);
                        break;

                    case SyntaxKind.CompilationUnit:
                        AddNonTypeMembers(builder, ((CompilationUnitSyntax)syntax).Members, diagnostics);
                        break;

                    case SyntaxKind.ClassDeclaration:
                        var classDecl = (ClassDeclarationSyntax)syntax;
                        AddNonTypeMembers(builder, classDecl.Members, diagnostics);
                        break;

                    case SyntaxKind.InterfaceDeclaration:
                        AddNonTypeMembers(builder, ((InterfaceDeclarationSyntax)syntax).Members, diagnostics);
                        break;

                    case SyntaxKind.StructDeclaration:
                        var structDecl = (StructDeclarationSyntax)syntax;
                        AddNonTypeMembers(builder, structDecl.Members, diagnostics);
                        break;

                    default:
                        throw ExceptionUtilities.UnexpectedValue(syntax.Kind());
                }
            }
        }

        internal Binder GetBinder(CSharpSyntaxNode syntaxNode)
        {
            return this.DeclaringCompilation.GetBinder(syntaxNode);
        }

        private static void MergePartialMembers(
            ArrayBuilder<string> memberNames,
            Dictionary<string, ImmutableArray<Symbol>> membersByName,
            BindingDiagnosticBag diagnostics)
        {
            //key and value will be the same object
            var methodsBySignature = new Dictionary<MethodSymbol, SourceMemberMethodSymbol>(MemberSignatureComparer.PartialMethodsComparer);

            foreach (var name in memberNames)
            {
                methodsBySignature.Clear();
                foreach (var symbol in membersByName[name])
                {
                    var method = symbol as SourceMemberMethodSymbol;
                    if ((object)method == null || !method.IsPartial)
                    {
                        continue; // only partial methods need to be merged
                    }

                    SourceMemberMethodSymbol prev;
                    if (methodsBySignature.TryGetValue(method, out prev))
                    {
                        var prevPart = (SourceOrdinaryMethodSymbol)prev;
                        var methodPart = (SourceOrdinaryMethodSymbol)method;

                        bool hasImplementation = (object)prevPart.OtherPartOfPartial != null || prevPart.IsPartialImplementation;
                        bool hasDefinition = (object)prevPart.OtherPartOfPartial != null || prevPart.IsPartialDefinition;

                        if (hasImplementation && methodPart.IsPartialImplementation)
                        {
                            // A partial method may not have multiple implementing declarations
                            diagnostics.Add(ErrorCode.ERR_PartialMethodOnlyOneActual, methodPart.Locations[0]);
                        }
                        else if (hasDefinition && methodPart.IsPartialDefinition)
                        {
                            // A partial method may not have multiple defining declarations
                            diagnostics.Add(ErrorCode.ERR_PartialMethodOnlyOneLatent, methodPart.Locations[0]);
                        }
                        else
                        {
                            membersByName[name] = FixPartialMember(membersByName[name], prevPart, methodPart);
                        }
                    }
                    else
                    {
                        methodsBySignature.Add(method, method);
                    }
                }

                foreach (SourceOrdinaryMethodSymbol method in methodsBySignature.Values)
                {
                    // partial implementations not paired with a definition
                    if (method.IsPartialImplementation && (object)method.OtherPartOfPartial == null)
                    {
                        diagnostics.Add(ErrorCode.ERR_PartialMethodMustHaveLatent, method.Locations[0], method);
                    }
                    else if ((object)method.OtherPartOfPartial != null && MemberSignatureComparer.ConsideringTupleNamesCreatesDifference(method, method.OtherPartOfPartial))
                    {
                        diagnostics.Add(ErrorCode.ERR_PartialMethodInconsistentTupleNames, method.Locations[0], method, method.OtherPartOfPartial);
                    }
                }
            }
        }

        /// <summary>
        /// Fix up a partial method by combining its defining and implementing declarations, updating the array of symbols (by name),
        /// and returning the combined symbol.
        /// </summary>
        /// <param name="symbols">The symbols array containing both the latent and implementing declaration</param>
        /// <param name="part1">One of the two declarations</param>
        /// <param name="part2">The other declaration</param>
        /// <returns>An updated symbols array containing only one method symbol representing the two parts</returns>
        private static ImmutableArray<Symbol> FixPartialMember(ImmutableArray<Symbol> symbols, SourceOrdinaryMethodSymbol part1, SourceOrdinaryMethodSymbol part2)
        {
            SourceOrdinaryMethodSymbol definition;
            SourceOrdinaryMethodSymbol implementation;
            if (part1.IsPartialDefinition)
            {
                definition = part1;
                implementation = part2;
            }
            else
            {
                definition = part2;
                implementation = part1;
            }

            SourceOrdinaryMethodSymbol.InitializePartialMethodParts(definition, implementation);

            // a partial method is represented in the member list by its definition part:
            return Remove(symbols, implementation);
        }

        private static ImmutableArray<Symbol> Remove(ImmutableArray<Symbol> symbols, Symbol symbol)
        {
            var builder = ArrayBuilder<Symbol>.GetInstance();
            foreach (var s in symbols)
            {
                if (!ReferenceEquals(s, symbol))
                {
                    builder.Add(s);
                }
            }
            return builder.ToImmutableAndFree();
        }

        /// <summary>
        /// Report an error if a member (other than a method) exists with the same name
        /// as the property accessor, or if a method exists with the same name and signature.
        /// </summary>
        private void CheckForMemberConflictWithPropertyAccessor(
            PropertySymbol propertySymbol,
            bool getNotSet,
            BindingDiagnosticBag diagnostics)
        {
            Debug.Assert(!propertySymbol.IsExplicitInterfaceImplementation); // checked by caller

            MethodSymbol accessor = getNotSet ? propertySymbol.GetMethod : propertySymbol.SetMethod;
            string accessorName;
            if ((object)accessor != null)
            {
                accessorName = accessor.Name;
            }
            else
            {
                string propertyName = propertySymbol.IsIndexer ? propertySymbol.MetadataName : propertySymbol.Name;
                accessorName = SourcePropertyAccessorSymbol.GetAccessorName(propertyName,
                    getNotSet,
                    propertySymbol.IsCompilationOutputWinMdObj());
            }

            foreach (var symbol in GetMembers(accessorName))
            {
                if (symbol.Kind != SymbolKind.Method)
                {
                    // The type '{0}' already contains a definition for '{1}'
                    if (Locations.Length == 1 || IsPartial)
                        diagnostics.Add(ErrorCode.ERR_DuplicateNameInClass, GetAccessorOrPropertyLocation(propertySymbol, getNotSet), this, accessorName);
                    return;
                }
                else
                {
                    var methodSymbol = (MethodSymbol)symbol;
                    if ((methodSymbol.MethodKind == MethodKind.Ordinary) &&
                        ParametersMatchPropertyAccessor(propertySymbol, getNotSet, methodSymbol.Parameters))
                    {
                        // Type '{1}' already reserves a member called '{0}' with the same parameter types
                        diagnostics.Add(ErrorCode.ERR_MemberReserved, GetAccessorOrPropertyLocation(propertySymbol, getNotSet), accessorName, this);
                        return;
                    }
                }
            }
        }

        /// <summary>
        /// Report an error if a member (other than a method) exists with the same name
        /// as the event accessor, or if a method exists with the same name and signature.
        /// </summary>
        private void CheckForMemberConflictWithEventAccessor(
            EventSymbol eventSymbol,
            bool isAdder,
            BindingDiagnosticBag diagnostics)
        {
            Debug.Assert(!eventSymbol.IsExplicitInterfaceImplementation); // checked by caller

            string accessorName = SourceEventSymbol.GetAccessorName(eventSymbol.Name, isAdder);

            foreach (var symbol in GetMembers(accessorName))
            {
                if (symbol.Kind != SymbolKind.Method)
                {
                    // The type '{0}' already contains a definition for '{1}'
                    if (Locations.Length == 1 || IsPartial)
                        diagnostics.Add(ErrorCode.ERR_DuplicateNameInClass, GetAccessorOrEventLocation(eventSymbol, isAdder), this, accessorName);
                    return;
                }
                else
                {
                    var methodSymbol = (MethodSymbol)symbol;
                    if ((methodSymbol.MethodKind == MethodKind.Ordinary) &&
                        ParametersMatchEventAccessor(eventSymbol, methodSymbol.Parameters))
                    {
                        // Type '{1}' already reserves a member called '{0}' with the same parameter types
                        diagnostics.Add(ErrorCode.ERR_MemberReserved, GetAccessorOrEventLocation(eventSymbol, isAdder), accessorName, this);
                        return;
                    }
                }
            }
        }

        /// <summary>
        /// Return the location of the accessor, or if no accessor, the location of the property.
        /// </summary>
        private static Location GetAccessorOrPropertyLocation(PropertySymbol propertySymbol, bool getNotSet)
        {
            var locationFrom = (Symbol)(getNotSet ? propertySymbol.GetMethod : propertySymbol.SetMethod) ?? propertySymbol;
            return locationFrom.Locations[0];
        }

        /// <summary>
        /// Return the location of the accessor, or if no accessor, the location of the event.
        /// </summary>
        private static Location GetAccessorOrEventLocation(EventSymbol propertySymbol, bool isAdder)
        {
            var locationFrom = (Symbol)(isAdder ? propertySymbol.AddMethod : propertySymbol.RemoveMethod) ?? propertySymbol;
            return locationFrom.Locations[0];
        }

        /// <summary>
        /// Return true if the method parameters match the parameters of the
        /// property accessor, including the value parameter for the setter.
        /// </summary>
        private static bool ParametersMatchPropertyAccessor(PropertySymbol propertySymbol, bool getNotSet, ImmutableArray<ParameterSymbol> methodParams)
        {
            var propertyParams = propertySymbol.Parameters;
            var numParams = propertyParams.Length + (getNotSet ? 0 : 1);
            if (numParams != methodParams.Length)
            {
                return false;
            }

            for (int i = 0; i < numParams; i++)
            {
                var methodParam = methodParams[i];
                if (methodParam.RefKind != RefKind.None)
                {
                    return false;
                }

                var propertyParamType = (((i == numParams - 1) && !getNotSet) ? propertySymbol.TypeWithAnnotations : propertyParams[i].TypeWithAnnotations).Type;
                if (!propertyParamType.Equals(methodParam.Type, TypeCompareKind.AllIgnoreOptions))
                {
                    return false;
                }
            }

            return true;
        }

        /// <summary>
        /// Return true if the method parameters match the parameters of the
        /// event accessor, including the value parameter.
        /// </summary>
        private static bool ParametersMatchEventAccessor(EventSymbol eventSymbol, ImmutableArray<ParameterSymbol> methodParams)
        {
            return
                methodParams.Length == 1 &&
                methodParams[0].RefKind == RefKind.None &&
                eventSymbol.Type.Equals(methodParams[0].Type, TypeCompareKind.AllIgnoreOptions);
        }

        private void AddEnumMembers(MembersAndInitializersBuilder result, EnumDeclarationSyntax syntax, BindingDiagnosticBag diagnostics)
        {
            // The previous enum constant used to calculate subsequent
            // implicit enum constants. (This is the most recent explicit
            // enum constant or the first implicit constant if no explicit values.)
            SourceEnumConstantSymbol otherSymbol = null;

            // Offset from "otherSymbol".
            int otherSymbolOffset = 0;

            foreach (var member in syntax.Members)
            {
                SourceEnumConstantSymbol symbol;
                var valueOpt = member.EqualsValue;

                if (valueOpt != null)
                {
                    symbol = SourceEnumConstantSymbol.CreateExplicitValuedConstant(this, member, diagnostics);
                }
                else
                {
                    symbol = SourceEnumConstantSymbol.CreateImplicitValuedConstant(this, member, otherSymbol, otherSymbolOffset, diagnostics);
                }

                result.NonTypeNonIndexerMembers.Add(symbol);

                if (valueOpt != null || (object)otherSymbol == null)
                {
                    otherSymbol = symbol;
                    otherSymbolOffset = 1;
                }
                else
                {
                    otherSymbolOffset++;
                }
            }
        }

        private static void AddInitializer(ref ArrayBuilder<FieldOrPropertyInitializer> initializers, ref int aggregateSyntaxLength, FieldSymbol fieldOpt, CSharpSyntaxNode node)
        {
            if (initializers == null)
            {
                initializers = new ArrayBuilder<FieldOrPropertyInitializer>();
            }
            else
            {
                // initializers should be added in syntax order:
                Debug.Assert(node.SyntaxTree == initializers.Last().Syntax.SyntaxTree);
                Debug.Assert(node.SpanStart > initializers.Last().Syntax.GetSyntax().SpanStart);
            }

            int currentLength = aggregateSyntaxLength;

            // A constant field of type decimal needs a field initializer, so
            // check if it is a metadata constant, not just a constant to exclude
            // decimals. Other constants do not need field initializers.
            if (fieldOpt == null || !fieldOpt.IsMetadataConstant)
            {
                // ignore leading and trailing trivia of the node:
                aggregateSyntaxLength += node.Span.Length;
            }

            initializers.Add(new FieldOrPropertyInitializer(fieldOpt, node, currentLength));
        }

        private static void AddInitializers(ArrayBuilder<ImmutableArray<FieldOrPropertyInitializer>> allInitializers, ArrayBuilder<FieldOrPropertyInitializer> siblingsOpt)
        {
            if (siblingsOpt != null)
            {
                allInitializers.Add(siblingsOpt.ToImmutableAndFree());
            }
        }

        private static void CheckInterfaceMembers(ImmutableArray<Symbol> nonTypeMembers, BindingDiagnosticBag diagnostics)
        {
            foreach (var member in nonTypeMembers)
            {
                CheckInterfaceMember(member, diagnostics);
            }
        }

        private static void CheckInterfaceMember(Symbol member, BindingDiagnosticBag diagnostics)
        {
            switch (member.Kind)
            {
                case SymbolKind.Field:
                    break;

                case SymbolKind.Method:
                    var meth = (MethodSymbol)member;
                    switch (meth.MethodKind)
                    {
                        case MethodKind.Constructor:
                            diagnostics.Add(ErrorCode.ERR_InterfacesCantContainConstructors, member.Locations[0]);
                            break;
                        case MethodKind.Conversion:
                            diagnostics.Add(ErrorCode.ERR_InterfacesCantContainConversionOrEqualityOperators, member.Locations[0]);
                            break;
                        case MethodKind.UserDefinedOperator:
                            if (meth.Name == WellKnownMemberNames.EqualityOperatorName || meth.Name == WellKnownMemberNames.InequalityOperatorName)
                            {
                                diagnostics.Add(ErrorCode.ERR_InterfacesCantContainConversionOrEqualityOperators, member.Locations[0]);
                            }
                            break;
                        case MethodKind.Destructor:
                            diagnostics.Add(ErrorCode.ERR_OnlyClassesCanContainDestructors, member.Locations[0]);
                            break;
                        case MethodKind.ExplicitInterfaceImplementation:
                        //CS0541 is handled in SourcePropertySymbol
                        case MethodKind.Ordinary:
                        case MethodKind.LocalFunction:
                        case MethodKind.PropertyGet:
                        case MethodKind.PropertySet:
                        case MethodKind.EventAdd:
                        case MethodKind.EventRemove:
                        case MethodKind.StaticConstructor:
                            break;
                        default:
                            throw ExceptionUtilities.UnexpectedValue(meth.MethodKind);
                    }
                    break;

                case SymbolKind.Property:
                    break;

                case SymbolKind.Event:
                    break;

                default:
                    throw ExceptionUtilities.UnexpectedValue(member.Kind);
            }
        }

        private static void CheckForStructDefaultConstructors(
            ArrayBuilder<Symbol> members,
            bool isEnum,
            BindingDiagnosticBag diagnostics)
        {
            foreach (var s in members)
            {
                var m = s as MethodSymbol;
                if ((object)m != null)
                {
                    if (m.MethodKind == MethodKind.Constructor && m.ParameterCount == 0)
                    {
                        if (isEnum)
                        {
                            diagnostics.Add(ErrorCode.ERR_EnumsCantContainDefaultConstructor, m.Locations[0]);
                        }
                        else
                        {
                            diagnostics.Add(ErrorCode.ERR_StructsCantContainDefaultConstructor, m.Locations[0]);
                        }
                    }
                }
            }
        }

        private void CheckForStructBadInitializers(MembersAndInitializersBuilder builder, BindingDiagnosticBag diagnostics)
        {
            Debug.Assert(TypeKind == TypeKind.Struct);

            foreach (var initializers in builder.InstanceInitializers)
            {
                foreach (FieldOrPropertyInitializer initializer in initializers)
                {
                    // '{0}': cannot have instance field initializers in structs
                    diagnostics.Add(ErrorCode.ERR_FieldInitializerInStruct, (initializer.FieldOpt.AssociatedSymbol ?? initializer.FieldOpt).Locations[0], this);
                }
            }
        }

        private void AddSynthesizedConstructorsIfNecessary(ArrayBuilder<Symbol> members, ArrayBuilder<ImmutableArray<FieldOrPropertyInitializer>> staticInitializers, BindingDiagnosticBag diagnostics)
        {
            //we're not calling the helpers on NamedTypeSymbol base, because those call
            //GetMembers and we're inside a GetMembers call ourselves (i.e. stack overflow)
            var hasInstanceConstructor = false;
            var hasParameterlessInstanceConstructor = false;
            var hasStaticConstructor = false;

            // CONSIDER: if this traversal becomes a bottleneck, the flags could be made outputs of the
            // dictionary construction process.  For now, this is more encapsulated.
            foreach (var member in members)
            {
                if (member.Kind == SymbolKind.Method)
                {
                    var method = (MethodSymbol)member;
                    switch (method.MethodKind)
                    {
                        case MethodKind.Constructor:
                            hasInstanceConstructor = true;
                            hasParameterlessInstanceConstructor = hasParameterlessInstanceConstructor || method.ParameterCount == 0;
                            break;

                        case MethodKind.StaticConstructor:
                            hasStaticConstructor = true;
                            break;
                    }
                }

                //kick out early if we've seen everything we're looking for
                if (hasInstanceConstructor && hasStaticConstructor)
                {
                    break;
                }
            }

            // NOTE: Per section 11.3.8 of the spec, "every struct implicitly has a parameterless instance constructor".
            // We won't insert a parameterless constructor for a struct if there already is one.
            // We don't expect anything to be emitted, but it should be in the symbol table.
            if ((!hasParameterlessInstanceConstructor && this.IsStructType()) || (!hasInstanceConstructor && !this.IsStatic && !this.IsInterface))
            {
                members.Add((this.TypeKind == TypeKind.Submission) ?
                    new SynthesizedSubmissionConstructor(this, diagnostics) :
                    new SynthesizedInstanceConstructor(this));
            }

            // constants don't count, since they do not exist as fields at runtime
            // NOTE: even for decimal constants (which require field initializers), 
            // we do not create .cctor here since a static constructor implicitly created for a decimal 
            // should not appear in the list returned by public API like GetMembers().
            if (!hasStaticConstructor && HasNonConstantInitializer(staticInitializers))
            {
                // Note: we don't have to put anything in the method - the binder will
                // do that when processing field initializers.
                members.Add(new SynthesizedStaticConstructor(this));
            }

            if (this.IsScriptClass)
            {
                var scriptInitializer = new SynthesizedInteractiveInitializerMethod(this, diagnostics);
                members.Add(scriptInitializer);
                var scriptEntryPoint = SynthesizedEntryPointSymbol.Create(scriptInitializer, diagnostics);
                members.Add(scriptEntryPoint);
            }
        }

        private static bool HasNonConstantInitializer(ArrayBuilder<ImmutableArray<FieldOrPropertyInitializer>> initializers)
        {
            return initializers.Any(siblings => siblings.Any(initializer => !initializer.FieldOpt.IsConst));
        }

        private void AddNonTypeMembers(
            MembersAndInitializersBuilder builder,
            SyntaxList<MemberDeclarationSyntax> members,
            BindingDiagnosticBag diagnostics)
        {
            if (members.Count == 0)
            {
                return;
            }

            var firstMember = members[0];
            var bodyBinder = this.GetBinder(firstMember);

            ArrayBuilder<FieldOrPropertyInitializer> staticInitializers = null;
            ArrayBuilder<FieldOrPropertyInitializer> instanceInitializers = null;

            foreach (var m in members)
            {
                if (_lazyMembersAndInitializers != null)
                {
                    // membersAndInitializers is already computed. no point to continue.
                    return;
                }

                bool reportMisplacedGlobalCode = !m.HasErrors;

                switch (m.Kind())
                {
                    case SyntaxKind.FieldDeclaration:
                        {
                            var fieldSyntax = (FieldDeclarationSyntax)m;
                            if (IsImplicitClass && reportMisplacedGlobalCode)
                            {
                                diagnostics.Add(ErrorCode.ERR_NamespaceUnexpected,
                                    new SourceLocation(fieldSyntax.Declaration.Variables.First().Identifier));
                            }

                            bool modifierErrors;
                            var modifiers = SourceMemberFieldSymbol.MakeModifiers(this, fieldSyntax.Declaration.Variables[0].Identifier, fieldSyntax.Modifiers, diagnostics, out modifierErrors);
                            foreach (var variable in fieldSyntax.Declaration.Variables)
                            {
                                var fieldSymbol = (modifiers & DeclarationModifiers.Fixed) == 0
                                    ? new SourceMemberFieldSymbolFromDeclarator(this, variable, modifiers, modifierErrors, diagnostics)
                                    : new SourceFixedFieldSymbol(this, variable, modifiers, modifierErrors, diagnostics);
                                builder.NonTypeNonIndexerMembers.Add(fieldSymbol);

                                if (IsScriptClass)
                                {
                                    // also gather expression-declared variables from the bracketed argument lists and the initializers
                                    ExpressionFieldFinder.FindExpressionVariables(builder.NonTypeNonIndexerMembers, variable, this,
                                                            DeclarationModifiers.Private | (modifiers & DeclarationModifiers.Static),
                                                            fieldSymbol);
                                }

                                if (variable.Initializer != null)
                                {
                                    if (fieldSymbol.IsStatic)
                                    {
                                        AddInitializer(ref staticInitializers, ref builder.StaticSyntaxLength, fieldSymbol, variable.Initializer);
                                    }
                                    else
                                    {
                                        AddInitializer(ref instanceInitializers, ref builder.InstanceSyntaxLength, fieldSymbol, variable.Initializer);
                                    }
                                }
                            }
                        }
                        break;

                    case SyntaxKind.MethodDeclaration:
                        {
                            var methodSyntax = (MethodDeclarationSyntax)m;
                            if (IsImplicitClass && reportMisplacedGlobalCode)
                            {
                                diagnostics.Add(ErrorCode.ERR_NamespaceUnexpected,
                                    new SourceLocation(methodSyntax.Identifier));
                            }

                            var method = SourceOrdinaryMethodSymbol.CreateMethodSymbol(this, bodyBinder, methodSyntax, diagnostics);
                            builder.NonTypeNonIndexerMembers.Add(method);
                        }
                        break;

                    case SyntaxKind.ConstructorDeclaration:
                        {
                            var constructorSyntax = (ConstructorDeclarationSyntax)m;
                            if (IsImplicitClass && reportMisplacedGlobalCode)
                            {
                                diagnostics.Add(ErrorCode.ERR_NamespaceUnexpected,
                                    new SourceLocation(constructorSyntax.Identifier));
                            }

                            var constructor = SourceConstructorSymbol.CreateConstructorSymbol(this, constructorSyntax, diagnostics);
                            builder.NonTypeNonIndexerMembers.Add(constructor);
                        }
                        break;

                    case SyntaxKind.DestructorDeclaration:
                        {
                            var destructorSyntax = (DestructorDeclarationSyntax)m;
                            if (IsImplicitClass && reportMisplacedGlobalCode)
                            {
                                diagnostics.Add(ErrorCode.ERR_NamespaceUnexpected,
                                    new SourceLocation(destructorSyntax.Identifier));
                            }

                            // CONSIDER: if this doesn't (directly or indirectly) override object.Finalize, the
                            // runtime won't consider it a finalizer and it will not be marked as a destructor
                            // when it is loaded from metadata.  Perhaps we should just treat it as an Ordinary
                            // method in such cases?
                            var destructor = new SourceDestructorSymbol(this, destructorSyntax, diagnostics);
                            builder.NonTypeNonIndexerMembers.Add(destructor);
                        }
                        break;

                    case SyntaxKind.PropertyDeclaration:
                        {
                            var propertySyntax = (PropertyDeclarationSyntax)m;
                            if (IsImplicitClass && reportMisplacedGlobalCode)
                            {
                                diagnostics.Add(ErrorCode.ERR_NamespaceUnexpected,
                                    new SourceLocation(propertySyntax.Identifier));
                            }

                            var property = SourcePropertySymbol.Create(this, bodyBinder, propertySyntax, diagnostics);
                            builder.NonTypeNonIndexerMembers.Add(property);

                            AddAccessorIfAvailable(builder.NonTypeNonIndexerMembers, property.GetMethod, diagnostics);
                            AddAccessorIfAvailable(builder.NonTypeNonIndexerMembers, property.SetMethod, diagnostics);
                            FieldSymbol backingField = property.BackingField;

                            // TODO: can we leave this out of the member list?
                            // From the 10/12/11 design notes:
                            //   In addition, we will change autoproperties to behavior in 
                            //   a similar manner and make the autoproperty fields private.
                            if ((object)backingField != null)
                            {
                                builder.NonTypeNonIndexerMembers.Add(backingField);

                                var initializer = propertySyntax.Initializer;
                                if (initializer != null)
                                {
                                    if (IsScriptClass)
                                    {
                                        // also gather expression-declared variables from the initializer
                                        ExpressionFieldFinder.FindExpressionVariables(builder.NonTypeNonIndexerMembers,
                                                                                      initializer,
                                                                                      this,
                                                                                      DeclarationModifiers.Private | (property.IsStatic ? DeclarationModifiers.Static : 0),
                                                                                      backingField);
                                    }

                                    if (property.IsStatic)
                                    {
                                        AddInitializer(ref staticInitializers, ref builder.StaticSyntaxLength, backingField, initializer);
                                    }
                                    else
                                    {
                                        AddInitializer(ref instanceInitializers, ref builder.InstanceSyntaxLength, backingField, initializer);
                                    }
                                }
                            }
                        }
                        break;

                    case SyntaxKind.EventFieldDeclaration:
                        {
                            var eventFieldSyntax = (EventFieldDeclarationSyntax)m;
                            if (IsImplicitClass && reportMisplacedGlobalCode)
                            {
                                diagnostics.Add(
                                    ErrorCode.ERR_NamespaceUnexpected,
                                    new SourceLocation(eventFieldSyntax.Declaration.Variables.First().Identifier));
                            }

                            foreach (VariableDeclaratorSyntax declarator in eventFieldSyntax.Declaration.Variables)
                            {
                                SourceFieldLikeEventSymbol @event = new SourceFieldLikeEventSymbol(this, bodyBinder, eventFieldSyntax.Modifiers, declarator, diagnostics);
                                builder.NonTypeNonIndexerMembers.Add(@event);

                                FieldSymbol associatedField = @event.AssociatedField;

                                if (IsScriptClass)
                                {
                                    // also gather expression-declared variables from the bracketed argument lists and the initializers
                                    ExpressionFieldFinder.FindExpressionVariables(builder.NonTypeNonIndexerMembers, declarator, this,
                                                            DeclarationModifiers.Private | (@event.IsStatic ? DeclarationModifiers.Static : 0),
                                                            associatedField);
                                }

                                if ((object)associatedField != null)
                                {
                                    // NOTE: specifically don't add the associated field to the members list
                                    // (regard it as an implementation detail).

                                    if (declarator.Initializer != null)
                                    {
                                        if (associatedField.IsStatic)
                                        {
                                            AddInitializer(ref staticInitializers, ref builder.StaticSyntaxLength, associatedField, declarator.Initializer);
                                        }
                                        else
                                        {
                                            AddInitializer(ref instanceInitializers, ref builder.InstanceSyntaxLength, associatedField, declarator.Initializer);
                                        }
                                    }
                                }

                                Debug.Assert((object)@event.AddMethod != null);
                                Debug.Assert((object)@event.RemoveMethod != null);

                                AddAccessorIfAvailable(builder.NonTypeNonIndexerMembers, @event.AddMethod, diagnostics);
                                AddAccessorIfAvailable(builder.NonTypeNonIndexerMembers, @event.RemoveMethod, diagnostics);
                            }
                        }
                        break;

                    case SyntaxKind.EventDeclaration:
                        {
                            var eventSyntax = (EventDeclarationSyntax)m;
                            if (IsImplicitClass && reportMisplacedGlobalCode)
                            {
                                diagnostics.Add(ErrorCode.ERR_NamespaceUnexpected,
                                    new SourceLocation(eventSyntax.Identifier));
                            }

                            var @event = new SourceCustomEventSymbol(this, bodyBinder, eventSyntax, diagnostics);

                            builder.NonTypeNonIndexerMembers.Add(@event);

                            AddAccessorIfAvailable(builder.NonTypeNonIndexerMembers, @event.AddMethod, diagnostics);
                            AddAccessorIfAvailable(builder.NonTypeNonIndexerMembers, @event.RemoveMethod, diagnostics);

                            Debug.Assert((object)@event.AssociatedField == null);
                        }
                        break;

                    case SyntaxKind.IndexerDeclaration:
                        {
                            var indexerSyntax = (IndexerDeclarationSyntax)m;
                            if (IsImplicitClass && reportMisplacedGlobalCode)
                            {
                                diagnostics.Add(ErrorCode.ERR_NamespaceUnexpected,
                                    new SourceLocation(indexerSyntax.ThisKeyword));
                            }

                            // We can't create the indexer symbol yet, because we don't know
                            // what name it will have after attribute binding (because of
                            // IndexerNameAttribute).  Instead, we'll keep a (weak) reference
                            // to the syntax and bind it again after early attribute decoding.
                            builder.IndexerDeclarations.Add(indexerSyntax.GetReference());
                        }
                        break;

                    case SyntaxKind.ConversionOperatorDeclaration:
                        {
                            var conversionOperatorSyntax = (ConversionOperatorDeclarationSyntax)m;
                            if (IsImplicitClass && reportMisplacedGlobalCode)
                            {
                                diagnostics.Add(ErrorCode.ERR_NamespaceUnexpected,
                                    new SourceLocation(conversionOperatorSyntax.OperatorKeyword));
                            }

                            var method = SourceUserDefinedConversionSymbol.CreateUserDefinedConversionSymbol
                                (this, conversionOperatorSyntax, diagnostics);
                            builder.NonTypeNonIndexerMembers.Add(method);
                        }
                        break;

                    case SyntaxKind.OperatorDeclaration:
                        {
                            var operatorSyntax = (OperatorDeclarationSyntax)m;
                            if (IsImplicitClass && reportMisplacedGlobalCode)
                            {
                                diagnostics.Add(ErrorCode.ERR_NamespaceUnexpected,
                                    new SourceLocation(operatorSyntax.OperatorKeyword));
                            }

                            var method = SourceUserDefinedOperatorSymbol.CreateUserDefinedOperatorSymbol
                                (this, operatorSyntax, diagnostics);
                            builder.NonTypeNonIndexerMembers.Add(method);
                        }

                        break;

                    case SyntaxKind.GlobalStatement:
                        {
                            var globalStatement = ((GlobalStatementSyntax)m).Statement;

                            if (IsScriptClass)
                            {
                                var innerStatement = globalStatement;

                                // drill into any LabeledStatements 
                                while (innerStatement.Kind() == SyntaxKind.LabeledStatement)
                                {
                                    innerStatement = ((LabeledStatementSyntax)innerStatement).Statement;
                                }

                                switch (innerStatement.Kind())
                                {
                                    case SyntaxKind.LocalDeclarationStatement:
                                        // We shouldn't reach this place, but field declarations preceded with a label end up here.
                                        // This is tracked by https://github.com/dotnet/roslyn/issues/13712. Let's do our best for now.
                                        var decl = (LocalDeclarationStatementSyntax)innerStatement;
                                        foreach (var vdecl in decl.Declaration.Variables)
                                        {
                                            // also gather expression-declared variables from the bracketed argument lists and the initializers
                                            ExpressionFieldFinder.FindExpressionVariables(builder.NonTypeNonIndexerMembers, vdecl, this, DeclarationModifiers.Private,
                                                                                          containingFieldOpt: null);
                                        }
                                        break;

                                    case SyntaxKind.ExpressionStatement:
                                    case SyntaxKind.IfStatement:
                                    case SyntaxKind.YieldReturnStatement:
                                    case SyntaxKind.ReturnStatement:
                                    case SyntaxKind.ThrowStatement:
                                    case SyntaxKind.SwitchStatement:
                                    case SyntaxKind.LockStatement:
                                        ExpressionFieldFinder.FindExpressionVariables(builder.NonTypeNonIndexerMembers,
                                                  innerStatement,
                                                  this,
                                                  DeclarationModifiers.Private,
                                                  containingFieldOpt: null);
                                        break;

                                    default:
                                        // no other statement introduces variables into the enclosing scope
                                        break;
                                }

                                AddInitializer(ref instanceInitializers, ref builder.InstanceSyntaxLength, null, globalStatement);
                            }
                            else if (reportMisplacedGlobalCode)
                            {
                                diagnostics.Add(ErrorCode.ERR_GlobalStatement, new SourceLocation(globalStatement));
                            }
                        }
                        break;

                    default:
                        Debug.Assert(
                            SyntaxFacts.IsTypeDeclaration(m.Kind()) ||
                            m.Kind() == SyntaxKind.NamespaceDeclaration ||
                            m.Kind() == SyntaxKind.IncompleteMember);
                        break;
                }
            }

            AddInitializers(builder.InstanceInitializers, instanceInitializers);
            AddInitializers(builder.StaticInitializers, staticInitializers);
        }

        private void AddAccessorIfAvailable(ArrayBuilder<Symbol> symbols, MethodSymbol accessorOpt, BindingDiagnosticBag diagnostics, bool checkName = false)
        {
            if ((object)accessorOpt != null)
            {
                symbols.Add(accessorOpt);
                if (checkName)
                {
                    CheckMemberNameDistinctFromType(accessorOpt, diagnostics);
                }
            }
        }

        internal override byte? GetLocalNullableContextValue()
        {
            byte? value;
            if (!_flags.TryGetNullableContext(out value))
            {
                value = ComputeNullableContextValue();
                _flags.SetNullableContext(value);
            }
            return value;
        }

        private byte? ComputeNullableContextValue()
        {
            var compilation = DeclaringCompilation;
            if (!compilation.ShouldEmitNullableAttributes(this))
            {
                return null;
            }

            var builder = new MostCommonNullableValueBuilder();
            var baseType = BaseTypeNoUseSiteDiagnostics;
            if (baseType is object)
            {
                builder.AddValue(TypeWithAnnotations.Create(baseType));
            }
            foreach (var @interface in GetInterfacesToEmit())
            {
                builder.AddValue(TypeWithAnnotations.Create(@interface));
            }
            foreach (var typeParameter in TypeParameters)
            {
                typeParameter.GetCommonNullableValues(compilation, ref builder);
            }
            foreach (var member in GetMembersUnordered())
            {
                member.GetCommonNullableValues(compilation, ref builder);
            }
            // Not including lambdas or local functions.
            return builder.MostCommonValue;
        }

        internal override void AddSynthesizedAttributes(PEModuleBuilder moduleBuilder, ref ArrayBuilder<SynthesizedAttributeData> attributes)
        {
            base.AddSynthesizedAttributes(moduleBuilder, ref attributes);

            var compilation = DeclaringCompilation;
            NamedTypeSymbol baseType = this.BaseTypeNoUseSiteDiagnostics;

            if (baseType is object)
            {
                if (baseType.ContainsDynamic())
                {
                    AddSynthesizedAttribute(ref attributes, compilation.SynthesizeDynamicAttribute(baseType, customModifiersCount: 0));
                }

                if (baseType.ContainsTupleNames())
                {
                    AddSynthesizedAttribute(ref attributes, compilation.SynthesizeTupleNamesAttribute(baseType));
                }
            }

            if (compilation.ShouldEmitNullableAttributes(this))
            {
                if (ShouldEmitNullableContextValue(out byte nullableContextValue))
                {
                    AddSynthesizedAttribute(ref attributes, moduleBuilder.SynthesizeNullableContextAttribute(this, nullableContextValue));
                }

                if (baseType is object)
                {
                    AddSynthesizedAttribute(ref attributes, moduleBuilder.SynthesizeNullableAttributeIfNecessary(this, nullableContextValue, TypeWithAnnotations.Create(baseType)));
                }
            }
        }

        #endregion

        #region Extension Methods

        internal bool ContainsExtensionMethods
        {
            get
            {
                if (!_lazyContainsExtensionMethods.HasValue())
                {
                    bool containsExtensionMethods = ((this.IsStatic && !this.IsGenericType) || this.IsScriptClass) && this.declaration.ContainsExtensionMethods;
                    _lazyContainsExtensionMethods = containsExtensionMethods.ToThreeState();
                }

                return _lazyContainsExtensionMethods.Value();
            }
        }

        internal bool AnyMemberHasAttributes
        {
            get
            {
                if (!_lazyAnyMemberHasAttributes.HasValue())
                {
                    bool anyMemberHasAttributes = this.declaration.AnyMemberHasAttributes;
                    _lazyAnyMemberHasAttributes = anyMemberHasAttributes.ToThreeState();
                }

                return _lazyAnyMemberHasAttributes.Value();
            }
        }

        public override bool MightContainExtensionMethods
        {
            get
            {
                return this.ContainsExtensionMethods;
            }
        }

        #endregion

        public sealed override NamedTypeSymbol ConstructedFrom
        {
            get { return this; }
        }
    }
}<|MERGE_RESOLUTION|>--- conflicted
+++ resolved
@@ -183,13 +183,9 @@
         internal SourceMemberContainerTypeSymbol(
             NamespaceOrTypeSymbol containingSymbol,
             MergedTypeDeclaration declaration,
-<<<<<<< HEAD
-            BindingDiagnosticBag diagnostics)
-=======
-            DiagnosticBag diagnostics,
+            BindingDiagnosticBag diagnostics,
             TupleExtraData tupleData = null)
             : base(tupleData)
->>>>>>> 27b21d2e
         {
             _containingSymbol = containingSymbol;
             this.declaration = declaration;
