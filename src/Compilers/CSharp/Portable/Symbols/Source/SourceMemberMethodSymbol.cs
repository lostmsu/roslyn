﻿// Licensed to the .NET Foundation under one or more agreements.
// The .NET Foundation licenses this file to you under the MIT license.
// See the LICENSE file in the project root for more information.

using System;
using System.Collections.Generic;
using System.Collections.Immutable;
using System.Diagnostics;
using System.Globalization;
using System.Runtime.InteropServices;
using System.Threading;
using Microsoft.CodeAnalysis.CSharp.Emit;
using Microsoft.CodeAnalysis.CSharp.Syntax;
using Microsoft.CodeAnalysis.PooledObjects;
using Roslyn.Utilities;

namespace Microsoft.CodeAnalysis.CSharp.Symbols
{
    internal abstract class SourceMemberMethodSymbol : SourceMethodSymbolWithAttributes, IAttributeTargetSymbol
    {
        // The flags type is used to compact many different bits of information.
        protected struct Flags
        {
            // We currently pack everything into a 32 bit int with the following layout:
            //
            // |   |s|r|q|z|xxxxxxxxxxxxxxxxxxxxxxx|wwwww|
            // 
            // w = method kind.  5 bits.
            //
            // x = modifiers.  23 bits.
            //
            // z = isExtensionMethod. 1 bit.
            //
            // q = isMetadataVirtualIgnoringInterfaceChanges. 1 bit.
            //
            // r = isMetadataVirtual. 1 bit. (At least as true as isMetadataVirtualIgnoringInterfaceChanges.)
            //
            // s = isMetadataVirtualLocked. 1 bit.

            private const int MethodKindOffset = 0;
            private const int DeclarationModifiersOffset = 5;

            private const int MethodKindMask = 0x1F;
            private const int DeclarationModifiersMask = 0x7FFFFF;

            private const int IsExtensionMethodBit = 1 << 28;
            private const int IsMetadataVirtualIgnoringInterfaceChangesBit = 1 << 29;
            private const int IsMetadataVirtualBit = 1 << 30;
            private const int IsMetadataVirtualLockedBit = 1 << 31;

            private int _flags;

            // More flags.
            //
            // |                         |vvv|yy|
            //
            // y = ReturnsVoid. 2 bits.
            // v = NullableContext. 3 bits.
            private const int ReturnsVoidBit = 1 << 0;
            private const int ReturnsVoidIsSetBit = 1 << 1;

            private const int NullableContextOffset = 2;
            private const int NullableContextMask = 0x7;

            private int _flags2;

            public bool TryGetReturnsVoid(out bool value)
            {
                int bits = _flags2;
                value = (bits & ReturnsVoidBit) != 0;
                return (bits & ReturnsVoidIsSetBit) != 0;
            }

            public void SetReturnsVoid(bool value)
            {
                ThreadSafeFlagOperations.Set(ref _flags2, (int)(ReturnsVoidIsSetBit | (value ? ReturnsVoidBit : 0)));
            }

            public MethodKind MethodKind
            {
                get { return (MethodKind)((_flags >> MethodKindOffset) & MethodKindMask); }
            }

            public bool IsExtensionMethod
            {
                get { return (_flags & IsExtensionMethodBit) != 0; }
            }

            public bool IsMetadataVirtualLocked
            {
                get { return (_flags & IsMetadataVirtualLockedBit) != 0; }
            }

            public DeclarationModifiers DeclarationModifiers
            {
                get { return (DeclarationModifiers)((_flags >> DeclarationModifiersOffset) & DeclarationModifiersMask); }
            }

#if DEBUG
            static Flags()
            {
                // Verify masks are sufficient for values.
                Debug.Assert(EnumUtilities.ContainsAllValues<MethodKind>(MethodKindMask));
                Debug.Assert(EnumUtilities.ContainsAllValues<DeclarationModifiers>(DeclarationModifiersMask));
                Debug.Assert(EnumUtilities.ContainsAllValues<NullableContextKind>(NullableContextMask));
            }
#endif

            private static bool ModifiersRequireMetadataVirtual(DeclarationModifiers modifiers)
            {
                return (modifiers & (DeclarationModifiers.Abstract | DeclarationModifiers.Virtual | DeclarationModifiers.Override)) != 0;
            }

            public Flags(
                MethodKind methodKind,
                DeclarationModifiers declarationModifiers,
                bool returnsVoid,
                bool isExtensionMethod,
                bool isMetadataVirtualIgnoringModifiers = false)
            {
                bool isMetadataVirtual = isMetadataVirtualIgnoringModifiers || ModifiersRequireMetadataVirtual(declarationModifiers);

                int methodKindInt = ((int)methodKind & MethodKindMask) << MethodKindOffset;
                int declarationModifiersInt = ((int)declarationModifiers & DeclarationModifiersMask) << DeclarationModifiersOffset;
                int isExtensionMethodInt = isExtensionMethod ? IsExtensionMethodBit : 0;
                int isMetadataVirtualIgnoringInterfaceImplementationChangesInt = isMetadataVirtual ? IsMetadataVirtualIgnoringInterfaceChangesBit : 0;
                int isMetadataVirtualInt = isMetadataVirtual ? IsMetadataVirtualBit : 0;

                _flags = methodKindInt | declarationModifiersInt | isExtensionMethodInt | isMetadataVirtualIgnoringInterfaceImplementationChangesInt | isMetadataVirtualInt;
                _flags2 = (returnsVoid ? ReturnsVoidBit : 0) | ReturnsVoidIsSetBit;
            }

            public bool IsMetadataVirtual(bool ignoreInterfaceImplementationChanges = false)
            {
                // This flag is immutable, so there's no reason to set a lock bit, as we do below.
                if (ignoreInterfaceImplementationChanges)
                {
                    return (_flags & IsMetadataVirtualIgnoringInterfaceChangesBit) != 0;
                }

                if (!IsMetadataVirtualLocked)
                {
                    ThreadSafeFlagOperations.Set(ref _flags, IsMetadataVirtualLockedBit);
                }

                return (_flags & IsMetadataVirtualBit) != 0;
            }

            public void EnsureMetadataVirtual()
            {
                // ACASEY: This assert is here to check that we're not mutating the value of IsMetadataVirtual after
                // someone has consumed it.  The best practice is to not access IsMetadataVirtual before ForceComplete
                // has been called on all SourceNamedTypeSymbols.  If it is necessary to do so, then you can pass
                // ignoreInterfaceImplementationChanges: true, but you must be conscious that seeing "false" may not
                // reflect the final, emitted modifier.
                Debug.Assert(!IsMetadataVirtualLocked);
                if ((_flags & IsMetadataVirtualBit) == 0)
                {
                    ThreadSafeFlagOperations.Set(ref _flags, IsMetadataVirtualBit);
                }
            }

            public bool TryGetNullableContext(out byte? value)
            {
                return ((NullableContextKind)((_flags2 >> NullableContextOffset) & NullableContextMask)).TryGetByte(out value);
            }

            public bool SetNullableContext(byte? value)
            {
                return ThreadSafeFlagOperations.Set(ref _flags2, (((int)value.ToNullableContextFlags() & NullableContextMask) << NullableContextOffset));
            }
        }

        protected SymbolCompletionState state;

        protected Flags flags;

        private readonly NamedTypeSymbol _containingType;
        private ParameterSymbol _lazyThisParameter;
        private TypeWithAnnotations.Boxed _lazyIteratorElementType;

        private OverriddenOrHiddenMembersResult _lazyOverriddenOrHiddenMembers;

        protected ImmutableArray<Location> locations;
        protected string lazyDocComment;
        protected string lazyExpandedDocComment;

        //null if has never been computed. Initial binding diagnostics
        //are stashed here in service of API usage patterns
        //where method body diagnostics are requested multiple times.
        private ImmutableArray<Diagnostic> _cachedDiagnostics;
        internal ImmutableArray<Diagnostic> Diagnostics
        {
            get { return _cachedDiagnostics; }
        }

        internal ImmutableArray<Diagnostic> SetDiagnostics(ImmutableArray<Diagnostic> newSet, out bool diagsWritten)
        {
            //return the diagnostics that were actually saved in the event that there were two threads racing. 
            diagsWritten = ImmutableInterlocked.InterlockedInitialize(ref _cachedDiagnostics, newSet);
            return _cachedDiagnostics;
        }

        protected SourceMemberMethodSymbol(NamedTypeSymbol containingType, SyntaxReference syntaxReferenceOpt, Location location)
            : this(containingType, syntaxReferenceOpt, ImmutableArray.Create(location))
        {
        }

        protected SourceMemberMethodSymbol(NamedTypeSymbol containingType, SyntaxReference syntaxReferenceOpt, ImmutableArray<Location> locations)
            : base(syntaxReferenceOpt)
        {
            Debug.Assert((object)containingType != null);
            Debug.Assert(!locations.IsEmpty);

            _containingType = containingType;
            this.locations = locations;
        }

        protected void CheckEffectiveAccessibility(TypeWithAnnotations returnType, ImmutableArray<ParameterSymbol> parameters, BindingDiagnosticBag diagnostics)
        {
            if (this.DeclaredAccessibility <= Accessibility.Private || MethodKind == MethodKind.ExplicitInterfaceImplementation)
            {
                return;
            }

            ErrorCode code = (this.MethodKind == MethodKind.Conversion || this.MethodKind == MethodKind.UserDefinedOperator) ?
                ErrorCode.ERR_BadVisOpReturn :
                ErrorCode.ERR_BadVisReturnType;

            var useSiteInfo = new CompoundUseSiteInfo<AssemblySymbol>(diagnostics, ContainingAssembly);
            if (!this.IsNoMoreVisibleThan(returnType, ref useSiteInfo))
            {
                // Inconsistent accessibility: return type '{1}' is less accessible than method '{0}'
                diagnostics.Add(code, Locations[0], this, returnType.Type);
            }

            code = (this.MethodKind == MethodKind.Conversion || this.MethodKind == MethodKind.UserDefinedOperator) ?
                ErrorCode.ERR_BadVisOpParam :
                ErrorCode.ERR_BadVisParamType;

            foreach (var parameter in parameters)
            {
                if (!parameter.TypeWithAnnotations.IsAtLeastAsVisibleAs(this, ref useSiteInfo))
                {
                    // Inconsistent accessibility: parameter type '{1}' is less accessible than method '{0}'
                    diagnostics.Add(code, Locations[0], this, parameter.Type);
                }
            }

            diagnostics.Add(Locations[0], useSiteInfo);
        }

        protected void MakeFlags(
            MethodKind methodKind,
            DeclarationModifiers declarationModifiers,
            bool returnsVoid,
            bool isExtensionMethod,
            bool isMetadataVirtualIgnoringModifiers = false)
        {
            this.flags = new Flags(methodKind, declarationModifiers, returnsVoid, isExtensionMethod, isMetadataVirtualIgnoringModifiers);
        }

        protected void SetReturnsVoid(bool returnsVoid)
        {
            this.flags.SetReturnsVoid(returnsVoid);
        }

        /// <remarks>
        /// Implementers should assume that a lock has been taken on MethodChecksLockObject.
        /// In particular, it should not (generally) be necessary to use CompareExchange to
        /// protect assignments to fields.
        /// </remarks>
        protected abstract void MethodChecks(BindingDiagnosticBag diagnostics);

        /// <summary>
        /// We can usually lock on the syntax reference of this method, but it turns
        /// out that some synthesized methods (e.g. field-like event accessors) also
        /// need to do method checks.  This property allows such methods to supply
        /// their own lock objects, so that we don't have to add a new field to every
        /// SourceMethodSymbol.
        /// </summary>
        protected virtual object MethodChecksLockObject
        {
            get { return this.syntaxReferenceOpt; }
        }

        protected void LazyMethodChecks()
        {
            if (!state.HasComplete(CompletionPart.FinishMethodChecks))
            {
                // TODO: if this lock ever encloses a potential call to Debugger.NotifyOfCrossThreadDependency,
                // then we should call DebuggerUtilities.CallBeforeAcquiringLock() (see method comment for more
                // details).

                object lockObject = MethodChecksLockObject;
                Debug.Assert(lockObject != null);
                lock (lockObject)
                {
                    if (state.NotePartComplete(CompletionPart.StartMethodChecks))
                    {
                        // By setting StartMethodChecks, we've committed to doing the checks and setting
                        // FinishMethodChecks.  So there is no cancellation supported between one and the other.
                        var diagnostics = BindingDiagnosticBag.GetInstance();
                        try
                        {
                            MethodChecks(diagnostics);
                            AddDeclarationDiagnostics(diagnostics);
                        }
                        finally
                        {
                            state.NotePartComplete(CompletionPart.FinishMethodChecks);
                            diagnostics.Free();
                        }
                    }
                    else
                    {
                        // Either (1) this thread is in the process of completing the method,
                        // or (2) some other thread has beat us to the punch and completed the method.
                        // We can distinguish the two cases here by checking for the FinishMethodChecks
                        // part to be complete, which would only occur if another thread completed this
                        // method.
                        //
                        // The other case, in which this thread is in the process of completing the method,
                        // requires that we return here even though the checks are not complete.  That's because
                        // methods are processed by first populating the return type and parameters by binding
                        // the syntax from source.  Those values are visible to the same thread for the purpose
                        // of computing which methods are implemented and overridden.  But then those values
                        // may be rewritten (by the same thread) to copy down custom modifiers.  In order to
                        // allow the same thread to see the return type and parameters from the syntax (though
                        // they do not yet take on their final values), we return here.

                        // Due to the fact that LazyMethodChecks is potentially reentrant, we must use a 
                        // reentrant lock to avoid deadlock and cannot assert that at this point method checks
                        // have completed (state.HasComplete(CompletionPart.FinishMethodChecks)).
                    }
                }
            }
        }

        protected virtual void LazyAsyncMethodChecks(CancellationToken cancellationToken)
        {
            state.NotePartComplete(CompletionPart.StartAsyncMethodChecks);
            state.NotePartComplete(CompletionPart.FinishAsyncMethodChecks);
        }

        public sealed override Symbol ContainingSymbol
        {
            get
            {
                return _containingType;
            }
        }

        public override NamedTypeSymbol ContainingType
        {
            get
            {
                return _containingType;
            }
        }

        public override Symbol AssociatedSymbol
        {
            get
            {
                return null;
            }
        }

        #region Flags

        public override bool ReturnsVoid
        {
            get
            {
                flags.TryGetReturnsVoid(out bool value);
                return value;
            }
        }

        public sealed override MethodKind MethodKind
        {
            get
            {
                return this.flags.MethodKind;
            }
        }

        public override bool IsExtensionMethod
        {
            get
            {
                return this.flags.IsExtensionMethod;
            }
        }

        // TODO (tomat): sealed
        internal override bool IsMetadataNewSlot(bool ignoreInterfaceImplementationChanges = false)
        {
            if (IsExplicitInterfaceImplementation && _containingType.IsInterface)
            {
                // All implementations of methods from base interfaces should omit the newslot bit to ensure no new vtable slot is allocated.
                return false;
            }

            // If C# and the runtime don't agree on the overridden method,
            // then we will mark the method as newslot and specify the
            // override explicitly (see GetExplicitImplementationOverrides
            // in NamedTypeSymbolAdapter.cs).
            return this.IsOverride ?
                this.RequiresExplicitOverride() :
                this.IsMetadataVirtual(ignoreInterfaceImplementationChanges);
        }

        // TODO (tomat): sealed?
        internal override bool IsMetadataVirtual(bool ignoreInterfaceImplementationChanges = false)
        {
            return this.flags.IsMetadataVirtual(ignoreInterfaceImplementationChanges);
        }

        internal void EnsureMetadataVirtual()
        {
            this.flags.EnsureMetadataVirtual();
        }


        protected DeclarationModifiers DeclarationModifiers
        {
            get
            {
                return this.flags.DeclarationModifiers;
            }
        }

        // TODO (tomat): sealed?
        public override Accessibility DeclaredAccessibility
        {
            get
            {
                return ModifierUtils.EffectiveAccessibility(this.DeclarationModifiers);
            }
        }

        public sealed override bool IsExtern
        {
            get
            {
                return (this.DeclarationModifiers & DeclarationModifiers.Extern) != 0;
            }
        }

        public sealed override bool IsSealed
        {
            get
            {
                return (this.DeclarationModifiers & DeclarationModifiers.Sealed) != 0;
            }
        }

        public sealed override bool IsAbstract
        {
            get
            {
                return (this.DeclarationModifiers & DeclarationModifiers.Abstract) != 0;
            }
        }

        public sealed override bool IsOverride
        {
            get
            {
                return (this.DeclarationModifiers & DeclarationModifiers.Override) != 0;
            }
        }

        internal bool IsPartial
        {
            get
            {
                return (this.DeclarationModifiers & DeclarationModifiers.Partial) != 0;
            }
        }

        public sealed override bool IsVirtual
        {
            get
            {
                return (this.DeclarationModifiers & DeclarationModifiers.Virtual) != 0;
            }
        }

        internal bool IsNew
        {
            get
            {
                return (this.DeclarationModifiers & DeclarationModifiers.New) != 0;
            }
        }

        public sealed override bool IsStatic
        {
            get
            {
                return (this.DeclarationModifiers & DeclarationModifiers.Static) != 0;
            }
        }

        internal bool IsUnsafe
        {
            get
            {
                return (this.DeclarationModifiers & DeclarationModifiers.Unsafe) != 0;
            }
        }

        public sealed override bool IsAsync
        {
            get
            {
                return (this.DeclarationModifiers & DeclarationModifiers.Async) != 0;
            }
        }

        internal override bool IsDeclaredReadOnly
        {
            get
            {
                return (this.DeclarationModifiers & DeclarationModifiers.ReadOnly) != 0;
            }
        }

        internal sealed override Cci.CallingConvention CallingConvention
        {
            get
            {
                var cc = IsVararg ? Cci.CallingConvention.ExtraArguments : Cci.CallingConvention.Default;

                if (IsGenericMethod)
                {
                    cc |= Cci.CallingConvention.Generic;
                }

                if (!IsStatic)
                {
                    cc |= Cci.CallingConvention.HasThis;
                }

                return cc;
            }
        }

        #endregion

        #region Syntax

        internal (BlockSyntax blockBody, ArrowExpressionClauseSyntax arrowBody) Bodies
        {
            get
            {
                switch (SyntaxNode)
                {
                    case BaseMethodDeclarationSyntax method:
                        return (method.Body, method.ExpressionBody);

                    case AccessorDeclarationSyntax accessor:
                        return (accessor.Body, accessor.ExpressionBody);

                    case ArrowExpressionClauseSyntax arrowExpression:
                        Debug.Assert(arrowExpression.Parent.Kind() == SyntaxKind.PropertyDeclaration ||
                                     arrowExpression.Parent.Kind() == SyntaxKind.IndexerDeclaration ||
                                     this is SynthesizedClosureMethod);
                        return (null, arrowExpression);

                    case BlockSyntax block:
                        Debug.Assert(this is SynthesizedClosureMethod);
                        return (block, null);

                    default:
                        return (null, null);
                }
            }
        }

        internal Binder TryGetInMethodBinder(BinderFactory binderFactoryOpt = null)
        {
            CSharpSyntaxNode contextNode = GetInMethodSyntaxNode();
            if (contextNode == null)
            {
                return null;
            }

            Binder result = (binderFactoryOpt ?? this.DeclaringCompilation.GetBinderFactory(contextNode.SyntaxTree)).GetBinder(contextNode);
#if DEBUG
            Binder current = result;
            do
            {
                if (current is InMethodBinder)
                {
                    break;
                }

                current = current.Next;
            }
            while (current != null);

            Debug.Assert(current is InMethodBinder);
#endif
            return result;
        }

        internal ExecutableCodeBinder TryGetBodyBinder(BinderFactory binderFactoryOpt = null, BinderFlags additionalFlags = BinderFlags.None)
        {
            Binder inMethod = TryGetInMethodBinder(binderFactoryOpt);
            return inMethod == null ? null : new ExecutableCodeBinder(SyntaxNode, this, inMethod.WithAdditionalFlags(additionalFlags));
        }

        /// <summary>
        /// Overridden by <see cref="SourceOrdinaryMethodSymbol"/>, 
        /// which might return locations of partial methods.
        /// </summary>
        public override ImmutableArray<Location> Locations
        {
            get
            {
                return this.locations;
            }
        }

        public override string GetDocumentationCommentXml(CultureInfo preferredCulture = null, bool expandIncludes = false, CancellationToken cancellationToken = default(CancellationToken))
        {
            ref var lazyDocComment = ref expandIncludes ? ref this.lazyExpandedDocComment : ref this.lazyDocComment;
            return SourceDocumentationCommentUtils.GetAndCacheDocumentationComment(this, expandIncludes, ref lazyDocComment);
        }

        #endregion

        public override ImmutableArray<CustomModifier> RefCustomModifiers
        {
            get
            {
                return ImmutableArray<CustomModifier>.Empty;
            }
        }

        public sealed override ImmutableArray<TypeWithAnnotations> TypeArgumentsWithAnnotations
        {
            get
            {
                return GetTypeParametersAsTypeArguments();
            }
        }

        public sealed override int Arity
        {
            get
            {
                return TypeParameters.Length;
            }
        }

        internal sealed override bool TryGetThisParameter(out ParameterSymbol thisParameter)
        {
            thisParameter = _lazyThisParameter;
            if ((object)thisParameter != null || IsStatic)
            {
                return true;
            }

            Interlocked.CompareExchange(ref _lazyThisParameter, new ThisParameterSymbol(this), null);
            thisParameter = _lazyThisParameter;
            return true;
        }

        internal override TypeWithAnnotations IteratorElementTypeWithAnnotations
        {
            get
            {
                return _lazyIteratorElementType?.Value ?? default;
            }
            set
            {
                Debug.Assert(_lazyIteratorElementType == null || TypeSymbol.Equals(_lazyIteratorElementType.Value.Type, value.Type, TypeCompareKind.ConsiderEverything2));
                Interlocked.CompareExchange(ref _lazyIteratorElementType, new TypeWithAnnotations.Boxed(value), null);
            }
        }

        //overridden appropriately in SourceMemberMethodSymbol
        public override ImmutableArray<MethodSymbol> ExplicitInterfaceImplementations
        {
            get
            {
                return ImmutableArray<MethodSymbol>.Empty;
            }
        }

        internal sealed override OverriddenOrHiddenMembersResult OverriddenOrHiddenMembers
        {
            get
            {
                this.LazyMethodChecks();
                if (_lazyOverriddenOrHiddenMembers == null)
                {
                    Interlocked.CompareExchange(ref _lazyOverriddenOrHiddenMembers, this.MakeOverriddenOrHiddenMembers(), null);
                }

                return _lazyOverriddenOrHiddenMembers;
            }
        }

        internal sealed override bool RequiresCompletion
        {
            get { return true; }
        }

        internal sealed override bool HasComplete(CompletionPart part)
        {
            return state.HasComplete(part);
        }

        internal override void ForceComplete(SourceLocation locationOpt, CancellationToken cancellationToken)
        {
            while (true)
            {
                cancellationToken.ThrowIfCancellationRequested();
                var incompletePart = state.NextIncompletePart;
                switch (incompletePart)
                {
                    case CompletionPart.Attributes:
                        GetAttributes();
                        break;

                    case CompletionPart.ReturnTypeAttributes:
                        this.GetReturnTypeAttributes();
                        break;

                    case CompletionPart.Type:
                        var unusedType = this.ReturnTypeWithAnnotations;
                        state.NotePartComplete(CompletionPart.Type);
                        break;

                    case CompletionPart.Parameters:
                        foreach (var parameter in this.Parameters)
                        {
                            parameter.ForceComplete(locationOpt, cancellationToken);
                        }

                        state.NotePartComplete(CompletionPart.Parameters);
                        break;

                    case CompletionPart.TypeParameters:
                        foreach (var typeParameter in this.TypeParameters)
                        {
                            typeParameter.ForceComplete(locationOpt, cancellationToken);
                        }

                        state.NotePartComplete(CompletionPart.TypeParameters);
                        break;

                    case CompletionPart.StartAsyncMethodChecks:
                    case CompletionPart.FinishAsyncMethodChecks:
                        LazyAsyncMethodChecks(cancellationToken);
                        break;

                    case CompletionPart.StartMethodChecks:
                    case CompletionPart.FinishMethodChecks:
                        LazyMethodChecks();
                        goto done;

                    case CompletionPart.None:
                        return;

                    default:
                        // any other values are completion parts intended for other kinds of symbols
                        state.NotePartComplete(CompletionPart.All & ~CompletionPart.MethodSymbolAll);
                        break;
                }

                state.SpinWaitComplete(incompletePart, cancellationToken);
            }

done:
// Don't return until we've seen all of the CompletionParts. This ensures all
// diagnostics have been reported (not necessarily on this thread).
            CompletionPart allParts = CompletionPart.MethodSymbolAll;
            state.SpinWaitComplete(allParts, cancellationToken);
        }

        protected sealed override void NoteAttributesComplete(bool forReturnType)
        {
            var part = forReturnType ? CompletionPart.ReturnTypeAttributes : CompletionPart.Attributes;
            state.NotePartComplete(part);
        }

<<<<<<< HEAD
        /// <summary>
        /// Returns information retrieved from custom attributes on return type in source, or null if the symbol is not source symbol or there are none.
        /// </summary>
        /// <remarks>
        /// Forces binding and decoding of attributes.
        /// </remarks>
        internal ReturnTypeWellKnownAttributeData GetDecodedReturnTypeWellKnownAttributeData()
        {
            var attributesBag = _lazyReturnTypeCustomAttributesBag;
            if (attributesBag == null || !attributesBag.IsDecodedWellKnownAttributeDataComputed)
            {
                attributesBag = this.GetReturnTypeAttributesBag();
            }

            return (ReturnTypeWellKnownAttributeData)attributesBag.DecodedWellKnownAttributeData;
        }

        /// <summary>
        /// Returns a bag of applied custom attributes and data decoded from well-known attributes. Returns null if there are no attributes applied on the symbol.
        /// </summary>
        /// <remarks>
        /// Forces binding and decoding of attributes.
        /// </remarks>
        private CustomAttributesBag<CSharpAttributeData> GetAttributesBag()
        {
            var bag = _lazyCustomAttributesBag;
            if (bag != null && bag.IsSealed)
            {
                return bag;
            }

            return GetAttributesBag(ref _lazyCustomAttributesBag, forReturnType: false);
        }

        /// <summary>
        /// Returns a bag of custom attributes applied on the method return value and data decoded from well-known attributes. Returns null if there are no attributes.
        /// </summary>
        /// <remarks>
        /// Forces binding and decoding of attributes.
        /// </remarks>
        private CustomAttributesBag<CSharpAttributeData> GetReturnTypeAttributesBag()
        {
            var bag = _lazyReturnTypeCustomAttributesBag;
            if (bag != null && bag.IsSealed)
            {
                return bag;
            }

            return GetAttributesBag(ref _lazyReturnTypeCustomAttributesBag, forReturnType: true);
        }

        private CustomAttributesBag<CSharpAttributeData> GetAttributesBag(ref CustomAttributesBag<CSharpAttributeData> lazyCustomAttributesBag, bool forReturnType)
        {
            SourceMemberMethodSymbol copyFrom = this.BoundAttributesSource;

            // prevent infinite recursion:
            Debug.Assert(!ReferenceEquals(copyFrom, this));

            bool bagCreatedOnThisThread;
            if ((object)copyFrom != null)
            {
                var attributesBag = forReturnType ? copyFrom.GetReturnTypeAttributesBag() : copyFrom.GetAttributesBag();
                bagCreatedOnThisThread = Interlocked.CompareExchange(ref lazyCustomAttributesBag, attributesBag, null) == null;
            }
            else if (forReturnType)
            {
                bagCreatedOnThisThread = LoadAndValidateAttributes(
                    this.GetReturnTypeAttributeDeclarations(),
                    ref lazyCustomAttributesBag,
                    symbolPart: AttributeLocation.Return);
            }
            else
            {
                bagCreatedOnThisThread = LoadAndValidateAttributes(this.GetAttributeDeclarations(), ref lazyCustomAttributesBag);
            }

            if (bagCreatedOnThisThread)
            {
                var part = forReturnType ? CompletionPart.ReturnTypeAttributes : CompletionPart.Attributes;
                state.NotePartComplete(part);
            }

            return lazyCustomAttributesBag;
        }

        /// <summary>
        /// Gets the attributes applied on this symbol.
        /// Returns an empty array if there are no attributes.
        /// </summary>
        public sealed override ImmutableArray<CSharpAttributeData> GetAttributes()
        {
            return this.GetAttributesBag().Attributes;
        }

        /// <summary>
        /// Gets the attributes applied on the return value of this method symbol.
        /// Returns an empty array if there are no attributes.
        /// </summary>
        public sealed override ImmutableArray<CSharpAttributeData> GetReturnTypeAttributes()
        {
            return this.GetReturnTypeAttributesBag().Attributes;
        }

        internal override CSharpAttributeData EarlyDecodeWellKnownAttribute(ref EarlyDecodeWellKnownAttributeArguments<EarlyWellKnownAttributeBinder, NamedTypeSymbol, AttributeSyntax, AttributeLocation> arguments)
        {
            Debug.Assert(arguments.SymbolPart == AttributeLocation.None || arguments.SymbolPart == AttributeLocation.Return);

            bool hasAnyDiagnostics;

            if (arguments.SymbolPart == AttributeLocation.None)
            {
                if (CSharpAttributeData.IsTargetEarlyAttribute(arguments.AttributeType, arguments.AttributeSyntax, AttributeDescription.ConditionalAttribute))
                {
                    var boundAttribute = arguments.Binder.GetAttribute(arguments.AttributeSyntax, arguments.AttributeType, out hasAnyDiagnostics);
                    if (!boundAttribute.HasErrors)
                    {
                        string name = boundAttribute.GetConstructorArgument<string>(0, SpecialType.System_String);
                        arguments.GetOrCreateData<CommonMethodEarlyWellKnownAttributeData>().AddConditionalSymbol(name);
                        if (!hasAnyDiagnostics)
                        {
                            return boundAttribute;
                        }
                    }

                    return null;
                }
                else
                {
                    CSharpAttributeData boundAttribute;
                    ObsoleteAttributeData obsoleteData;

                    if (EarlyDecodeDeprecatedOrExperimentalOrObsoleteAttribute(ref arguments, out boundAttribute, out obsoleteData))
                    {
                        if (obsoleteData != null)
                        {
                            arguments.GetOrCreateData<CommonMethodEarlyWellKnownAttributeData>().ObsoleteAttributeData = obsoleteData;
                        }

                        return boundAttribute;
                    }
                }
            }

            return base.EarlyDecodeWellKnownAttribute(ref arguments);
        }

        /// <summary>
        /// Returns data decoded from Obsolete attribute or null if there is no Obsolete attribute.
        /// This property returns ObsoleteAttributeData.Uninitialized if attribute arguments haven't been decoded yet.
        /// </summary>
        internal override ObsoleteAttributeData ObsoleteAttributeData
        {
            get
            {
                var sourceContainer = ContainingType as SourceMemberContainerTypeSymbol;
                if ((object)sourceContainer == null || !sourceContainer.AnyMemberHasAttributes)
                {
                    return null;
                }

                var lazyCustomAttributesBag = _lazyCustomAttributesBag;
                if (lazyCustomAttributesBag != null && lazyCustomAttributesBag.IsEarlyDecodedWellKnownAttributeDataComputed)
                {
                    var data = (CommonMethodEarlyWellKnownAttributeData)lazyCustomAttributesBag.EarlyDecodedWellKnownAttributeData;
                    return data != null ? data.ObsoleteAttributeData : null;
                }

                var reference = this.syntaxReferenceOpt;
                if (reference == null)
                {
                    // no references -> no attributes
                    return null;
                }

                return ObsoleteAttributeData.Uninitialized;
            }
        }

        internal sealed override ImmutableArray<string> GetAppliedConditionalSymbols()
        {
            CommonMethodEarlyWellKnownAttributeData data = this.GetEarlyDecodedWellKnownAttributeData();
            return data != null ? data.ConditionalSymbols : ImmutableArray<string>.Empty;
        }

        internal override void DecodeWellKnownAttribute(ref DecodeWellKnownAttributeArguments<AttributeSyntax, CSharpAttributeData, AttributeLocation> arguments)
        {
            Debug.Assert(!arguments.Attribute.HasErrors);
            Debug.Assert(arguments.SymbolPart == AttributeLocation.None || arguments.SymbolPart == AttributeLocation.Return);
            Debug.Assert(arguments.Diagnostics is BindingDiagnosticBag);

            if (arguments.SymbolPart == AttributeLocation.None)
            {
                DecodeWellKnownAttributeAppliedToMethod(ref arguments);
            }
            else
            {
                DecodeWellKnownAttributeAppliedToReturnValue(ref arguments);
            }
        }

        private void DecodeWellKnownAttributeAppliedToMethod(ref DecodeWellKnownAttributeArguments<AttributeSyntax, CSharpAttributeData, AttributeLocation> arguments)
        {
            Debug.Assert((object)arguments.AttributeSyntaxOpt != null);
            var diagnostics = (BindingDiagnosticBag)arguments.Diagnostics;

            var attribute = arguments.Attribute;
            Debug.Assert(!attribute.HasErrors);

            if (attribute.IsTargetAttribute(this, AttributeDescription.PreserveSigAttribute))
            {
                arguments.GetOrCreateData<MethodWellKnownAttributeData>().SetPreserveSignature(arguments.Index);
            }
            else if (attribute.IsTargetAttribute(this, AttributeDescription.MethodImplAttribute))
            {
                AttributeData.DecodeMethodImplAttribute<MethodWellKnownAttributeData, AttributeSyntax, CSharpAttributeData, AttributeLocation>(ref arguments, MessageProvider.Instance);
            }
            else if (attribute.IsTargetAttribute(this, AttributeDescription.DllImportAttribute))
            {
                DecodeDllImportAttribute(ref arguments);
            }
            else if (attribute.IsTargetAttribute(this, AttributeDescription.SpecialNameAttribute))
            {
                arguments.GetOrCreateData<MethodWellKnownAttributeData>().HasSpecialNameAttribute = true;
            }
            else if (attribute.IsTargetAttribute(this, AttributeDescription.ExcludeFromCodeCoverageAttribute))
            {
                arguments.GetOrCreateData<MethodWellKnownAttributeData>().HasExcludeFromCodeCoverageAttribute = true;
            }
            else if (attribute.IsTargetAttribute(this, AttributeDescription.ConditionalAttribute))
            {
                ValidateConditionalAttribute(attribute, arguments.AttributeSyntaxOpt, diagnostics);
            }
            else if (attribute.IsTargetAttribute(this, AttributeDescription.SuppressUnmanagedCodeSecurityAttribute))
            {
                arguments.GetOrCreateData<MethodWellKnownAttributeData>().HasSuppressUnmanagedCodeSecurityAttribute = true;
            }
            else if (attribute.IsTargetAttribute(this, AttributeDescription.DynamicSecurityMethodAttribute))
            {
                arguments.GetOrCreateData<MethodWellKnownAttributeData>().HasDynamicSecurityMethodAttribute = true;
            }
            else if (VerifyObsoleteAttributeAppliedToMethod(ref arguments, AttributeDescription.ObsoleteAttribute))
            {
            }
            else if (VerifyObsoleteAttributeAppliedToMethod(ref arguments, AttributeDescription.DeprecatedAttribute))
            {
            }
            else if (attribute.IsTargetAttribute(this, AttributeDescription.IsReadOnlyAttribute))
            {
                // IsReadOnlyAttribute should not be set explicitly.
                diagnostics.Add(ErrorCode.ERR_ExplicitReservedAttr, arguments.AttributeSyntaxOpt.Location, AttributeDescription.IsReadOnlyAttribute.FullName);
            }
            else if (attribute.IsTargetAttribute(this, AttributeDescription.IsUnmanagedAttribute))
            {
                // IsUnmanagedAttribute should not be set explicitly.
                diagnostics.Add(ErrorCode.ERR_ExplicitReservedAttr, arguments.AttributeSyntaxOpt.Location, AttributeDescription.IsUnmanagedAttribute.FullName);
            }
            else if (attribute.IsTargetAttribute(this, AttributeDescription.IsByRefLikeAttribute))
            {
                // IsByRefLikeAttribute should not be set explicitly.
                diagnostics.Add(ErrorCode.ERR_ExplicitReservedAttr, arguments.AttributeSyntaxOpt.Location, AttributeDescription.IsByRefLikeAttribute.FullName);
            }
            else if (attribute.IsTargetAttribute(this, AttributeDescription.CaseSensitiveExtensionAttribute))
            {
                // [Extension] attribute should not be set explicitly.
                diagnostics.Add(ErrorCode.ERR_ExplicitExtension, arguments.AttributeSyntaxOpt.Location);
            }
            else if (attribute.IsTargetAttribute(this, AttributeDescription.NullableContextAttribute))
            {
                ReportExplicitUseOfNullabilityAttribute(in arguments, AttributeDescription.NullableContextAttribute);
            }
            else if (attribute.IsTargetAttribute(this, AttributeDescription.SecurityCriticalAttribute)
                || attribute.IsTargetAttribute(this, AttributeDescription.SecuritySafeCriticalAttribute))
            {
                if (IsAsync)
                {
                    diagnostics.Add(ErrorCode.ERR_SecurityCriticalOrSecuritySafeCriticalOnAsync, arguments.AttributeSyntaxOpt.Location, arguments.AttributeSyntaxOpt.GetErrorDisplayName());
                }
            }
            else if (attribute.IsTargetAttribute(this, AttributeDescription.SkipLocalsInitAttribute))
            {
                attribute.DecodeSkipLocalsInitAttribute<MethodWellKnownAttributeData>(DeclaringCompilation, ref arguments);
            }
            else if (attribute.IsTargetAttribute(this, AttributeDescription.DoesNotReturnAttribute))
            {
                arguments.GetOrCreateData<MethodWellKnownAttributeData>().HasDoesNotReturnAttribute = true;
            }
            else
            {
                var compilation = this.DeclaringCompilation;
                if (attribute.IsSecurityAttribute(compilation))
                {
                    attribute.DecodeSecurityAttribute<MethodWellKnownAttributeData>(this, compilation, ref arguments);
                }
            }
        }

        public override FlowAnalysisAnnotations FlowAnalysisAnnotations
        {
            get
            {
                return DecodeFlowAnalysisAttributes(GetDecodedWellKnownAttributeData());
            }
        }

        private static FlowAnalysisAnnotations DecodeFlowAnalysisAttributes(MethodWellKnownAttributeData attributeData)
            => attributeData?.HasDoesNotReturnAttribute == true ? FlowAnalysisAnnotations.DoesNotReturn : FlowAnalysisAnnotations.None;

        private bool VerifyObsoleteAttributeAppliedToMethod(
            ref DecodeWellKnownAttributeArguments<AttributeSyntax, CSharpAttributeData, AttributeLocation> arguments,
            AttributeDescription description)
        {
            Debug.Assert(arguments.Diagnostics is BindingDiagnosticBag);
            if (arguments.Attribute.IsTargetAttribute(this, description))
            {
                if (this.IsAccessor())
                {
                    var diagnostics = (BindingDiagnosticBag)arguments.Diagnostics;
                    if (this is SourceEventAccessorSymbol)
                    {
                        // CS1667: Attribute '{0}' is not valid on event accessors. It is only valid on '{1}' declarations.
                        AttributeUsageInfo attributeUsage = arguments.Attribute.AttributeClass.GetAttributeUsageInfo();
                        diagnostics.Add(ErrorCode.ERR_AttributeNotOnEventAccessor, arguments.AttributeSyntaxOpt.Name.Location, description.FullName, attributeUsage.GetValidTargetsErrorArgument());
                    }
                    else
                    {
                        MessageID.IDS_FeatureObsoleteOnPropertyAccessor.CheckFeatureAvailability(diagnostics, arguments.AttributeSyntaxOpt);
                    }
                }

                return true;
            }

            return false;
        }

        private void ValidateConditionalAttribute(CSharpAttributeData attribute, AttributeSyntax node, BindingDiagnosticBag diagnostics)
        {
            Debug.Assert(this.IsConditional);

            if (this.IsAccessor())
            {
                // CS1667: Attribute '{0}' is not valid on property or event accessors. It is only valid on '{1}' declarations.
                AttributeUsageInfo attributeUsage = attribute.AttributeClass.GetAttributeUsageInfo();
                diagnostics.Add(ErrorCode.ERR_AttributeNotOnAccessor, node.Name.Location, node.GetErrorDisplayName(), attributeUsage.GetValidTargetsErrorArgument());
            }
            else if (this.ContainingType.IsInterfaceType())
            {
                // CS0582: The Conditional attribute is not valid on interface members
                diagnostics.Add(ErrorCode.ERR_ConditionalOnInterfaceMethod, node.Location);
            }
            else if (this.IsOverride)
            {
                // CS0243: The Conditional attribute is not valid on '{0}' because it is an override method
                diagnostics.Add(ErrorCode.ERR_ConditionalOnOverride, node.Location, this);
            }
            else if (!this.CanBeReferencedByName || this.MethodKind == MethodKind.Destructor)
            {
                // CS0577: The Conditional attribute is not valid on '{0}' because it is a constructor, destructor, operator, or explicit interface implementation
                diagnostics.Add(ErrorCode.ERR_ConditionalOnSpecialMethod, node.Location, this);
            }
            else if (!this.ReturnsVoid)
            {
                // CS0578: The Conditional attribute is not valid on '{0}' because its return type is not void
                diagnostics.Add(ErrorCode.ERR_ConditionalMustReturnVoid, node.Location, this);
            }
            else if (this.HasAnyOutParameter())
            {
                // CS0685: Conditional member '{0}' cannot have an out parameter
                diagnostics.Add(ErrorCode.ERR_ConditionalWithOutParam, node.Location, this);
            }
            else
            {
                string name = attribute.GetConstructorArgument<string>(0, SpecialType.System_String);

                if (name == null || !SyntaxFacts.IsValidIdentifier(name))
                {
                    // CS0633: The argument to the '{0}' attribute must be a valid identifier
                    CSharpSyntaxNode attributeArgumentSyntax = attribute.GetAttributeArgumentSyntax(0, node);
                    diagnostics.Add(ErrorCode.ERR_BadArgumentToAttribute, attributeArgumentSyntax.Location, node.GetErrorDisplayName());
                }
            }
        }

        private bool HasAnyOutParameter()
        {
            foreach (var param in this.Parameters)
            {
                if (param.RefKind == RefKind.Out)
                {
                    return true;
                }
            }

            return false;
        }

        private void DecodeWellKnownAttributeAppliedToReturnValue(ref DecodeWellKnownAttributeArguments<AttributeSyntax, CSharpAttributeData, AttributeLocation> arguments)
        {
            Debug.Assert((object)arguments.AttributeSyntaxOpt != null);
            var diagnostics = (BindingDiagnosticBag)arguments.Diagnostics;

            var attribute = arguments.Attribute;
            Debug.Assert(!attribute.HasErrors);

            if (attribute.IsTargetAttribute(this, AttributeDescription.MarshalAsAttribute))
            {
                // MarshalAs applied to the return value:
                MarshalAsAttributeDecoder<ReturnTypeWellKnownAttributeData, AttributeSyntax, CSharpAttributeData, AttributeLocation>.Decode(ref arguments, AttributeTargets.ReturnValue, MessageProvider.Instance);
            }
            else if (attribute.IsTargetAttribute(this, AttributeDescription.DynamicAttribute))
            {
                // DynamicAttribute should not be set explicitly.
                diagnostics.Add(ErrorCode.ERR_ExplicitDynamicAttr, arguments.AttributeSyntaxOpt.Location);
            }
            else if (attribute.IsTargetAttribute(this, AttributeDescription.IsUnmanagedAttribute))
            {
                // IsUnmanagedAttribute should not be set explicitly.
                diagnostics.Add(ErrorCode.ERR_ExplicitReservedAttr, arguments.AttributeSyntaxOpt.Location, AttributeDescription.IsUnmanagedAttribute.FullName);
            }
            else if (attribute.IsTargetAttribute(this, AttributeDescription.IsReadOnlyAttribute))
            {
                // IsReadOnlyAttribute should not be set explicitly.
                diagnostics.Add(ErrorCode.ERR_ExplicitReservedAttr, arguments.AttributeSyntaxOpt.Location, AttributeDescription.IsReadOnlyAttribute.FullName);
            }
            else if (attribute.IsTargetAttribute(this, AttributeDescription.IsByRefLikeAttribute))
            {
                // IsByRefLikeAttribute should not be set explicitly.
                diagnostics.Add(ErrorCode.ERR_ExplicitReservedAttr, arguments.AttributeSyntaxOpt.Location, AttributeDescription.IsByRefLikeAttribute.FullName);
            }
            else if (attribute.IsTargetAttribute(this, AttributeDescription.TupleElementNamesAttribute))
            {
                diagnostics.Add(ErrorCode.ERR_ExplicitTupleElementNamesAttribute, arguments.AttributeSyntaxOpt.Location);
            }
            else if (attribute.IsTargetAttribute(this, AttributeDescription.NullableAttribute))
            {
                // NullableAttribute should not be set explicitly.
                diagnostics.Add(ErrorCode.ERR_ExplicitNullableAttribute, arguments.AttributeSyntaxOpt.Location);
            }
            else if (attribute.IsTargetAttribute(this, AttributeDescription.MaybeNullAttribute))
            {
                arguments.GetOrCreateData<ReturnTypeWellKnownAttributeData>().HasMaybeNullAttribute = true;
            }
            else if (attribute.IsTargetAttribute(this, AttributeDescription.NotNullAttribute))
            {
                arguments.GetOrCreateData<ReturnTypeWellKnownAttributeData>().HasNotNullAttribute = true;
            }
            else if (attribute.IsTargetAttribute(this, AttributeDescription.NotNullIfNotNullAttribute))
            {
                arguments.GetOrCreateData<ReturnTypeWellKnownAttributeData>().AddNotNullIfParameterNotNull(attribute.DecodeNotNullIfNotNullAttribute());
            }
        }

        private void DecodeDllImportAttribute(ref DecodeWellKnownAttributeArguments<AttributeSyntax, CSharpAttributeData, AttributeLocation> arguments)
        {
            Debug.Assert((object)arguments.AttributeSyntaxOpt != null);

            var attribute = arguments.Attribute;
            Debug.Assert(!attribute.HasErrors);
            bool hasErrors = false;
            var diagnostics = (BindingDiagnosticBag)arguments.Diagnostics;

            if (!this.IsExtern || !this.IsStatic)
            {
                diagnostics.Add(ErrorCode.ERR_DllImportOnInvalidMethod, arguments.AttributeSyntaxOpt.Name.Location);
                hasErrors = true;
            }

            if (this.IsGenericMethod || (object)_containingType != null && _containingType.IsGenericType)
            {
                diagnostics.Add(ErrorCode.ERR_DllImportOnGenericMethod, arguments.AttributeSyntaxOpt.Name.Location);
                hasErrors = true;
            }

            string moduleName = attribute.GetConstructorArgument<string>(0, SpecialType.System_String);
            if (!MetadataHelpers.IsValidMetadataIdentifier(moduleName))
            {
                // Dev10 reports CS0647: "Error emitting attribute ..."
                CSharpSyntaxNode attributeArgumentSyntax = attribute.GetAttributeArgumentSyntax(0, arguments.AttributeSyntaxOpt);
                diagnostics.Add(ErrorCode.ERR_InvalidAttributeArgument, attributeArgumentSyntax.Location, arguments.AttributeSyntaxOpt.GetErrorDisplayName());
                hasErrors = true;
                moduleName = null;
            }

            // Default value of charset is inherited from the module (only if specified).
            // This might be different from ContainingType.DefaultMarshallingCharSet. If the charset is not specified on module
            // ContainingType.DefaultMarshallingCharSet would be Ansi (the class is emitted with "Ansi" charset metadata flag) 
            // while the charset in P/Invoke metadata should be "None".
            CharSet charSet = this.GetEffectiveDefaultMarshallingCharSet() ?? Cci.Constants.CharSet_None;

            string importName = null;
            bool preserveSig = true;
            CallingConvention callingConvention = System.Runtime.InteropServices.CallingConvention.Winapi;
            bool setLastError = false;
            bool exactSpelling = false;  // C#: ExactSpelling=false for any charset
            bool? bestFitMapping = null;
            bool? throwOnUnmappable = null;

            int position = 1;
            foreach (var namedArg in attribute.CommonNamedArguments)
            {
                switch (namedArg.Key)
                {
                    case "EntryPoint":
                        importName = namedArg.Value.ValueInternal as string;
                        if (!MetadataHelpers.IsValidMetadataIdentifier(importName))
                        {
                            // Dev10 reports CS0647: "Error emitting attribute ..."
                            diagnostics.Add(ErrorCode.ERR_InvalidNamedArgument, arguments.AttributeSyntaxOpt.ArgumentList.Arguments[position].Location, namedArg.Key);
                            hasErrors = true;
                            importName = null;
                        }

                        break;

                    case "CharSet":
                        // invalid values will be ignored
                        charSet = namedArg.Value.DecodeValue<CharSet>(SpecialType.System_Enum);
                        break;

                    case "SetLastError":
                        // invalid values will be ignored
                        setLastError = namedArg.Value.DecodeValue<bool>(SpecialType.System_Boolean);
                        break;

                    case "ExactSpelling":
                        // invalid values will be ignored
                        exactSpelling = namedArg.Value.DecodeValue<bool>(SpecialType.System_Boolean);
                        break;

                    case "PreserveSig":
                        preserveSig = namedArg.Value.DecodeValue<bool>(SpecialType.System_Boolean);
                        break;

                    case "CallingConvention":
                        // invalid values will be ignored
                        callingConvention = namedArg.Value.DecodeValue<CallingConvention>(SpecialType.System_Enum);
                        break;

                    case "BestFitMapping":
                        bestFitMapping = namedArg.Value.DecodeValue<bool>(SpecialType.System_Boolean);
                        break;

                    case "ThrowOnUnmappableChar":
                        throwOnUnmappable = namedArg.Value.DecodeValue<bool>(SpecialType.System_Boolean);
                        break;
                }

                position++;
            }

            if (!hasErrors)
            {
                arguments.GetOrCreateData<MethodWellKnownAttributeData>().SetDllImport(
                    arguments.Index,
                    moduleName,
                    importName,
                    DllImportData.MakeFlags(
                        exactSpelling,
                        charSet,
                        setLastError,
                        callingConvention,
                        bestFitMapping,
                        throwOnUnmappable),
                    preserveSig);
            }
        }

        internal override void PostDecodeWellKnownAttributes(ImmutableArray<CSharpAttributeData> boundAttributes, ImmutableArray<AttributeSyntax> allAttributeSyntaxNodes, BindingDiagnosticBag diagnostics, AttributeLocation symbolPart, WellKnownAttributeData decodedData)
        {
            Debug.Assert(!boundAttributes.IsDefault);
            Debug.Assert(!allAttributeSyntaxNodes.IsDefault);
            Debug.Assert(boundAttributes.Length == allAttributeSyntaxNodes.Length);
            Debug.Assert(symbolPart == AttributeLocation.None || symbolPart == AttributeLocation.Return);

            if (symbolPart != AttributeLocation.Return)
            {
                Debug.Assert(_lazyCustomAttributesBag != null);
                Debug.Assert(_lazyCustomAttributesBag.IsDecodedWellKnownAttributeDataComputed);

                if (_containingType.IsComImport && _containingType.TypeKind == TypeKind.Class)
                {
                    switch (this.MethodKind)
                    {
                        case MethodKind.Constructor:
                        case MethodKind.StaticConstructor:
                            if (!this.IsImplicitlyDeclared)
                            {
                                // CS0669: A class with the ComImport attribute cannot have a user-defined constructor
                                diagnostics.Add(ErrorCode.ERR_ComImportWithUserCtor, this.Locations[0]);
                            }

                            break;

                        default:
                            if (!this.IsAbstract && !this.IsExtern)
                            {
                                // CS0423: Since '{1}' has the ComImport attribute, '{0}' must be extern or abstract
                                diagnostics.Add(ErrorCode.ERR_ComImportWithImpl, this.Locations[0], this, _containingType);
                            }

                            break;
                    }
                }
            }

            base.PostDecodeWellKnownAttributes(boundAttributes, allAttributeSyntaxNodes, diagnostics, symbolPart, decodedData);
        }

        private static FlowAnalysisAnnotations DecodeReturnTypeAnnotationAttributes(ReturnTypeWellKnownAttributeData attributeData)
        {
            FlowAnalysisAnnotations annotations = FlowAnalysisAnnotations.None;
            if (attributeData != null)
            {
                if (attributeData.HasMaybeNullAttribute)
                {
                    annotations |= FlowAnalysisAnnotations.MaybeNull;
                }
                if (attributeData.HasNotNullAttribute)
                {
                    annotations |= FlowAnalysisAnnotations.NotNull;
                }
            }
            return annotations;
        }

        public sealed override bool HidesBaseMethodsByName
        {
            get
            {
                return false;
            }
        }

        internal override bool HasRuntimeSpecialName
        {
            get
            {
                return base.HasRuntimeSpecialName || IsVtableGapInterfaceMethod();
            }
        }

        private bool IsVtableGapInterfaceMethod()
        {
            return this.ContainingType.IsInterface &&
                   ModuleExtensions.GetVTableGapSize(this.MetadataName) > 0;
        }

        internal sealed override bool HasSpecialName
        {
            get
            {
                switch (this.MethodKind)
                {
                    case MethodKind.Constructor:
                    case MethodKind.StaticConstructor:
                    case MethodKind.PropertyGet:
                    case MethodKind.PropertySet:
                    case MethodKind.EventAdd:
                    case MethodKind.EventRemove:
                    case MethodKind.UserDefinedOperator:
                    case MethodKind.Conversion:
                        return true;
                }

                if (IsVtableGapInterfaceMethod())
                {
                    return true;
                }

                var data = GetDecodedWellKnownAttributeData();
                return data != null && data.HasSpecialNameAttribute;
            }
        }

        internal sealed override bool IsDirectlyExcludedFromCodeCoverage =>
            GetDecodedWellKnownAttributeData()?.HasExcludeFromCodeCoverageAttribute == true;

        internal sealed override bool RequiresSecurityObject
        {
            get
            {
                var data = GetDecodedWellKnownAttributeData();
                return data != null && data.HasDynamicSecurityMethodAttribute;
            }
        }

        internal sealed override bool HasDeclarativeSecurity
        {
            get
            {
                var data = this.GetDecodedWellKnownAttributeData();
                return data != null && data.HasDeclarativeSecurity;
            }
        }

        internal sealed override IEnumerable<Cci.SecurityAttribute> GetSecurityInformation()
        {
            var attributesBag = this.GetAttributesBag();
            var wellKnownData = (MethodWellKnownAttributeData)attributesBag.DecodedWellKnownAttributeData;
            if (wellKnownData != null)
            {
                SecurityWellKnownAttributeData securityData = wellKnownData.SecurityInformation;
                if (securityData != null)
                {
                    return securityData.GetSecurityAttributes(attributesBag.Attributes);
                }
            }

            return SpecializedCollections.EmptyEnumerable<Cci.SecurityAttribute>();
        }

        public sealed override DllImportData GetDllImportData()
        {
            var data = this.GetDecodedWellKnownAttributeData();
            return data != null ? data.DllImportPlatformInvokeData : null;
        }

        internal sealed override MarshalPseudoCustomAttributeData ReturnValueMarshallingInformation
        {
            get
            {
                var data = this.GetDecodedReturnTypeWellKnownAttributeData();
                return data != null ? data.MarshallingInformation : null;
            }
        }

        internal override System.Reflection.MethodImplAttributes ImplementationAttributes
        {
            get
            {
                var data = GetDecodedWellKnownAttributeData();
                var result = (data != null) ? data.MethodImplAttributes : default(System.Reflection.MethodImplAttributes);

                if (this.ContainingType.IsComImport && this.MethodKind == MethodKind.Constructor)
                {
                    // Synthesized constructor of ComImport types is marked as Runtime implemented and InternalCall
                    result |= (System.Reflection.MethodImplAttributes.Runtime | System.Reflection.MethodImplAttributes.InternalCall);
                }

                return result;
            }
        }

        #endregion

        internal override void AfterAddingTypeMembersChecks(ConversionsBase conversions, BindingDiagnosticBag diagnostics)
=======
        internal override void AfterAddingTypeMembersChecks(ConversionsBase conversions, DiagnosticBag diagnostics)
>>>>>>> 916b15db
        {
            base.AfterAddingTypeMembersChecks(conversions, diagnostics);

            var compilation = this.DeclaringCompilation;
            var location = locations[0];

            if (IsDeclaredReadOnly && !ContainingType.IsReadOnly)
            {
                compilation.EnsureIsReadOnlyAttributeExists(diagnostics, location, modifyCompilation: true);
            }

            if (compilation.ShouldEmitNullableAttributes(this) &&
                ShouldEmitNullableContextValue(out _))
            {
                compilation.EnsureNullableContextAttributeExists(diagnostics, location, modifyCompilation: true);
            }
        }

        // Consider moving this state to SourceMethodSymbol to emit NullableContextAttributes
        // on lambdas and local functions (see https://github.com/dotnet/roslyn/issues/36736).
        internal override byte? GetLocalNullableContextValue()
        {
            byte? value;
            if (!flags.TryGetNullableContext(out value))
            {
                value = ComputeNullableContextValue();
                flags.SetNullableContext(value);
            }
            return value;
        }

        private byte? ComputeNullableContextValue()
        {
            var compilation = DeclaringCompilation;
            if (!compilation.ShouldEmitNullableAttributes(this))
            {
                return null;
            }

            var builder = new MostCommonNullableValueBuilder();
            foreach (var typeParameter in TypeParameters)
            {
                typeParameter.GetCommonNullableValues(compilation, ref builder);
            }
            builder.AddValue(ReturnTypeWithAnnotations);
            foreach (var parameter in Parameters)
            {
                parameter.GetCommonNullableValues(compilation, ref builder);
            }
            return builder.MostCommonValue;
        }

        internal override void AddSynthesizedAttributes(PEModuleBuilder moduleBuilder, ref ArrayBuilder<SynthesizedAttributeData> attributes)
        {
            base.AddSynthesizedAttributes(moduleBuilder, ref attributes);

            if (IsDeclaredReadOnly && !ContainingType.IsReadOnly)
            {
                AddSynthesizedAttribute(ref attributes, moduleBuilder.SynthesizeIsReadOnlyAttribute(this));
            }

            var compilation = this.DeclaringCompilation;

            if (compilation.ShouldEmitNullableAttributes(this) &&
                ShouldEmitNullableContextValue(out byte nullableContextValue))
            {
                AddSynthesizedAttribute(ref attributes, moduleBuilder.SynthesizeNullableContextAttribute(this, nullableContextValue));
            }

            bool isAsync = this.IsAsync;
            bool isIterator = this.IsIterator;

            if (!isAsync && !isIterator)
            {
                return;
            }

            // The async state machine type is not synthesized until the async method body is rewritten. If we are
            // only emitting metadata the method body will not have been rewritten, and the async state machine
            // type will not have been created. In this case, omit the attribute.
            if (moduleBuilder.CompilationState.TryGetStateMachineType(this, out NamedTypeSymbol stateMachineType))
            {
                var arg = new TypedConstant(compilation.GetWellKnownType(WellKnownType.System_Type),
                    TypedConstantKind.Type, stateMachineType.GetUnboundGenericTypeOrSelf());

                if (isAsync && isIterator)
                {
                    AddSynthesizedAttribute(ref attributes,
                        compilation.TrySynthesizeAttribute(WellKnownMember.System_Runtime_CompilerServices_AsyncIteratorStateMachineAttribute__ctor,
                            ImmutableArray.Create(arg)));
                }
                else if (isAsync)
                {
                    AddSynthesizedAttribute(ref attributes,
                        compilation.TrySynthesizeAttribute(WellKnownMember.System_Runtime_CompilerServices_AsyncStateMachineAttribute__ctor,
                            ImmutableArray.Create(arg)));
                }
                else if (isIterator)
                {
                    AddSynthesizedAttribute(ref attributes,
                        compilation.TrySynthesizeAttribute(WellKnownMember.System_Runtime_CompilerServices_IteratorStateMachineAttribute__ctor,
                            ImmutableArray.Create(arg)));
                }
            }

            if (isAsync && !isIterator)
            {
                // Regular async (not async-iterator) kick-off method calls MoveNext, which contains user code.
                // This means we need to emit DebuggerStepThroughAttribute in order
                // to have correct stepping behavior during debugging.
                AddSynthesizedAttribute(ref attributes, compilation.SynthesizeDebuggerStepThroughAttribute());
            }
        }

        /// <summary>
        /// Checks to see if a body is legal given the current modifiers.
        /// If it is not, a diagnostic is added with the current type.
        /// </summary>
        protected void CheckModifiersForBody(SyntaxNode declarationSyntax, Location location, BindingDiagnosticBag diagnostics)
        {
            if (IsExtern && !IsAbstract)
            {
                diagnostics.Add(ErrorCode.ERR_ExternHasBody, location, this);
            }
            else if (IsAbstract && !IsExtern)
            {
                diagnostics.Add(ErrorCode.ERR_AbstractHasBody, location, this);
            }
            // Do not report error for IsAbstract && IsExtern. Dev10 reports CS0180 only
            // in that case ("member cannot be both extern and abstract").
        }

        protected void CheckFeatureAvailabilityAndRuntimeSupport(SyntaxNode declarationSyntax, Location location, bool hasBody, BindingDiagnosticBag diagnostics)
        {
            if (_containingType.IsInterface)
            {
                if (hasBody || IsExplicitInterfaceImplementation)
                {
                    Binder.CheckFeatureAvailability(declarationSyntax, MessageID.IDS_DefaultInterfaceImplementation, diagnostics, location);
                }

                if ((hasBody || IsExplicitInterfaceImplementation || IsExtern) && !ContainingAssembly.RuntimeSupportsDefaultInterfaceImplementation)
                {
                    diagnostics.Add(ErrorCode.ERR_RuntimeDoesNotSupportDefaultInterfaceImplementation, location);
                }
            }
        }

        /// <summary>
        /// Returns true if the method body is an expression, as expressed
        /// by the <see cref="ArrowExpressionClauseSyntax"/> syntax. False
        /// otherwise.
        /// </summary>
        /// <remarks>
        /// If the method has both block body and an expression body
        /// present, this is not treated as expression-bodied.
        /// </remarks>
        internal abstract bool IsExpressionBodied { get; }

        internal override int CalculateLocalSyntaxOffset(int localPosition, SyntaxTree localTree)
        {
            Debug.Assert(this.SyntaxNode.SyntaxTree == localTree);

            (BlockSyntax blockBody, ArrowExpressionClauseSyntax expressionBody) = Bodies;
            CSharpSyntaxNode bodySyntax = null;

            // All locals are declared within the body of the method.
            if (blockBody?.Span.Contains(localPosition) == true)
            {
                bodySyntax = blockBody;
            }
            else if (expressionBody?.Span.Contains(localPosition) == true)
            {
                bodySyntax = expressionBody;
            }
            else
            {
                // Method without body doesn't declare locals.
                Debug.Assert(bodySyntax != null);
                return -1;
            }

            return localPosition - bodySyntax.SpanStart;
        }
    }
}<|MERGE_RESOLUTION|>--- conflicted
+++ resolved
@@ -791,756 +791,7 @@
             state.NotePartComplete(part);
         }
 
-<<<<<<< HEAD
-        /// <summary>
-        /// Returns information retrieved from custom attributes on return type in source, or null if the symbol is not source symbol or there are none.
-        /// </summary>
-        /// <remarks>
-        /// Forces binding and decoding of attributes.
-        /// </remarks>
-        internal ReturnTypeWellKnownAttributeData GetDecodedReturnTypeWellKnownAttributeData()
-        {
-            var attributesBag = _lazyReturnTypeCustomAttributesBag;
-            if (attributesBag == null || !attributesBag.IsDecodedWellKnownAttributeDataComputed)
-            {
-                attributesBag = this.GetReturnTypeAttributesBag();
-            }
-
-            return (ReturnTypeWellKnownAttributeData)attributesBag.DecodedWellKnownAttributeData;
-        }
-
-        /// <summary>
-        /// Returns a bag of applied custom attributes and data decoded from well-known attributes. Returns null if there are no attributes applied on the symbol.
-        /// </summary>
-        /// <remarks>
-        /// Forces binding and decoding of attributes.
-        /// </remarks>
-        private CustomAttributesBag<CSharpAttributeData> GetAttributesBag()
-        {
-            var bag = _lazyCustomAttributesBag;
-            if (bag != null && bag.IsSealed)
-            {
-                return bag;
-            }
-
-            return GetAttributesBag(ref _lazyCustomAttributesBag, forReturnType: false);
-        }
-
-        /// <summary>
-        /// Returns a bag of custom attributes applied on the method return value and data decoded from well-known attributes. Returns null if there are no attributes.
-        /// </summary>
-        /// <remarks>
-        /// Forces binding and decoding of attributes.
-        /// </remarks>
-        private CustomAttributesBag<CSharpAttributeData> GetReturnTypeAttributesBag()
-        {
-            var bag = _lazyReturnTypeCustomAttributesBag;
-            if (bag != null && bag.IsSealed)
-            {
-                return bag;
-            }
-
-            return GetAttributesBag(ref _lazyReturnTypeCustomAttributesBag, forReturnType: true);
-        }
-
-        private CustomAttributesBag<CSharpAttributeData> GetAttributesBag(ref CustomAttributesBag<CSharpAttributeData> lazyCustomAttributesBag, bool forReturnType)
-        {
-            SourceMemberMethodSymbol copyFrom = this.BoundAttributesSource;
-
-            // prevent infinite recursion:
-            Debug.Assert(!ReferenceEquals(copyFrom, this));
-
-            bool bagCreatedOnThisThread;
-            if ((object)copyFrom != null)
-            {
-                var attributesBag = forReturnType ? copyFrom.GetReturnTypeAttributesBag() : copyFrom.GetAttributesBag();
-                bagCreatedOnThisThread = Interlocked.CompareExchange(ref lazyCustomAttributesBag, attributesBag, null) == null;
-            }
-            else if (forReturnType)
-            {
-                bagCreatedOnThisThread = LoadAndValidateAttributes(
-                    this.GetReturnTypeAttributeDeclarations(),
-                    ref lazyCustomAttributesBag,
-                    symbolPart: AttributeLocation.Return);
-            }
-            else
-            {
-                bagCreatedOnThisThread = LoadAndValidateAttributes(this.GetAttributeDeclarations(), ref lazyCustomAttributesBag);
-            }
-
-            if (bagCreatedOnThisThread)
-            {
-                var part = forReturnType ? CompletionPart.ReturnTypeAttributes : CompletionPart.Attributes;
-                state.NotePartComplete(part);
-            }
-
-            return lazyCustomAttributesBag;
-        }
-
-        /// <summary>
-        /// Gets the attributes applied on this symbol.
-        /// Returns an empty array if there are no attributes.
-        /// </summary>
-        public sealed override ImmutableArray<CSharpAttributeData> GetAttributes()
-        {
-            return this.GetAttributesBag().Attributes;
-        }
-
-        /// <summary>
-        /// Gets the attributes applied on the return value of this method symbol.
-        /// Returns an empty array if there are no attributes.
-        /// </summary>
-        public sealed override ImmutableArray<CSharpAttributeData> GetReturnTypeAttributes()
-        {
-            return this.GetReturnTypeAttributesBag().Attributes;
-        }
-
-        internal override CSharpAttributeData EarlyDecodeWellKnownAttribute(ref EarlyDecodeWellKnownAttributeArguments<EarlyWellKnownAttributeBinder, NamedTypeSymbol, AttributeSyntax, AttributeLocation> arguments)
-        {
-            Debug.Assert(arguments.SymbolPart == AttributeLocation.None || arguments.SymbolPart == AttributeLocation.Return);
-
-            bool hasAnyDiagnostics;
-
-            if (arguments.SymbolPart == AttributeLocation.None)
-            {
-                if (CSharpAttributeData.IsTargetEarlyAttribute(arguments.AttributeType, arguments.AttributeSyntax, AttributeDescription.ConditionalAttribute))
-                {
-                    var boundAttribute = arguments.Binder.GetAttribute(arguments.AttributeSyntax, arguments.AttributeType, out hasAnyDiagnostics);
-                    if (!boundAttribute.HasErrors)
-                    {
-                        string name = boundAttribute.GetConstructorArgument<string>(0, SpecialType.System_String);
-                        arguments.GetOrCreateData<CommonMethodEarlyWellKnownAttributeData>().AddConditionalSymbol(name);
-                        if (!hasAnyDiagnostics)
-                        {
-                            return boundAttribute;
-                        }
-                    }
-
-                    return null;
-                }
-                else
-                {
-                    CSharpAttributeData boundAttribute;
-                    ObsoleteAttributeData obsoleteData;
-
-                    if (EarlyDecodeDeprecatedOrExperimentalOrObsoleteAttribute(ref arguments, out boundAttribute, out obsoleteData))
-                    {
-                        if (obsoleteData != null)
-                        {
-                            arguments.GetOrCreateData<CommonMethodEarlyWellKnownAttributeData>().ObsoleteAttributeData = obsoleteData;
-                        }
-
-                        return boundAttribute;
-                    }
-                }
-            }
-
-            return base.EarlyDecodeWellKnownAttribute(ref arguments);
-        }
-
-        /// <summary>
-        /// Returns data decoded from Obsolete attribute or null if there is no Obsolete attribute.
-        /// This property returns ObsoleteAttributeData.Uninitialized if attribute arguments haven't been decoded yet.
-        /// </summary>
-        internal override ObsoleteAttributeData ObsoleteAttributeData
-        {
-            get
-            {
-                var sourceContainer = ContainingType as SourceMemberContainerTypeSymbol;
-                if ((object)sourceContainer == null || !sourceContainer.AnyMemberHasAttributes)
-                {
-                    return null;
-                }
-
-                var lazyCustomAttributesBag = _lazyCustomAttributesBag;
-                if (lazyCustomAttributesBag != null && lazyCustomAttributesBag.IsEarlyDecodedWellKnownAttributeDataComputed)
-                {
-                    var data = (CommonMethodEarlyWellKnownAttributeData)lazyCustomAttributesBag.EarlyDecodedWellKnownAttributeData;
-                    return data != null ? data.ObsoleteAttributeData : null;
-                }
-
-                var reference = this.syntaxReferenceOpt;
-                if (reference == null)
-                {
-                    // no references -> no attributes
-                    return null;
-                }
-
-                return ObsoleteAttributeData.Uninitialized;
-            }
-        }
-
-        internal sealed override ImmutableArray<string> GetAppliedConditionalSymbols()
-        {
-            CommonMethodEarlyWellKnownAttributeData data = this.GetEarlyDecodedWellKnownAttributeData();
-            return data != null ? data.ConditionalSymbols : ImmutableArray<string>.Empty;
-        }
-
-        internal override void DecodeWellKnownAttribute(ref DecodeWellKnownAttributeArguments<AttributeSyntax, CSharpAttributeData, AttributeLocation> arguments)
-        {
-            Debug.Assert(!arguments.Attribute.HasErrors);
-            Debug.Assert(arguments.SymbolPart == AttributeLocation.None || arguments.SymbolPart == AttributeLocation.Return);
-            Debug.Assert(arguments.Diagnostics is BindingDiagnosticBag);
-
-            if (arguments.SymbolPart == AttributeLocation.None)
-            {
-                DecodeWellKnownAttributeAppliedToMethod(ref arguments);
-            }
-            else
-            {
-                DecodeWellKnownAttributeAppliedToReturnValue(ref arguments);
-            }
-        }
-
-        private void DecodeWellKnownAttributeAppliedToMethod(ref DecodeWellKnownAttributeArguments<AttributeSyntax, CSharpAttributeData, AttributeLocation> arguments)
-        {
-            Debug.Assert((object)arguments.AttributeSyntaxOpt != null);
-            var diagnostics = (BindingDiagnosticBag)arguments.Diagnostics;
-
-            var attribute = arguments.Attribute;
-            Debug.Assert(!attribute.HasErrors);
-
-            if (attribute.IsTargetAttribute(this, AttributeDescription.PreserveSigAttribute))
-            {
-                arguments.GetOrCreateData<MethodWellKnownAttributeData>().SetPreserveSignature(arguments.Index);
-            }
-            else if (attribute.IsTargetAttribute(this, AttributeDescription.MethodImplAttribute))
-            {
-                AttributeData.DecodeMethodImplAttribute<MethodWellKnownAttributeData, AttributeSyntax, CSharpAttributeData, AttributeLocation>(ref arguments, MessageProvider.Instance);
-            }
-            else if (attribute.IsTargetAttribute(this, AttributeDescription.DllImportAttribute))
-            {
-                DecodeDllImportAttribute(ref arguments);
-            }
-            else if (attribute.IsTargetAttribute(this, AttributeDescription.SpecialNameAttribute))
-            {
-                arguments.GetOrCreateData<MethodWellKnownAttributeData>().HasSpecialNameAttribute = true;
-            }
-            else if (attribute.IsTargetAttribute(this, AttributeDescription.ExcludeFromCodeCoverageAttribute))
-            {
-                arguments.GetOrCreateData<MethodWellKnownAttributeData>().HasExcludeFromCodeCoverageAttribute = true;
-            }
-            else if (attribute.IsTargetAttribute(this, AttributeDescription.ConditionalAttribute))
-            {
-                ValidateConditionalAttribute(attribute, arguments.AttributeSyntaxOpt, diagnostics);
-            }
-            else if (attribute.IsTargetAttribute(this, AttributeDescription.SuppressUnmanagedCodeSecurityAttribute))
-            {
-                arguments.GetOrCreateData<MethodWellKnownAttributeData>().HasSuppressUnmanagedCodeSecurityAttribute = true;
-            }
-            else if (attribute.IsTargetAttribute(this, AttributeDescription.DynamicSecurityMethodAttribute))
-            {
-                arguments.GetOrCreateData<MethodWellKnownAttributeData>().HasDynamicSecurityMethodAttribute = true;
-            }
-            else if (VerifyObsoleteAttributeAppliedToMethod(ref arguments, AttributeDescription.ObsoleteAttribute))
-            {
-            }
-            else if (VerifyObsoleteAttributeAppliedToMethod(ref arguments, AttributeDescription.DeprecatedAttribute))
-            {
-            }
-            else if (attribute.IsTargetAttribute(this, AttributeDescription.IsReadOnlyAttribute))
-            {
-                // IsReadOnlyAttribute should not be set explicitly.
-                diagnostics.Add(ErrorCode.ERR_ExplicitReservedAttr, arguments.AttributeSyntaxOpt.Location, AttributeDescription.IsReadOnlyAttribute.FullName);
-            }
-            else if (attribute.IsTargetAttribute(this, AttributeDescription.IsUnmanagedAttribute))
-            {
-                // IsUnmanagedAttribute should not be set explicitly.
-                diagnostics.Add(ErrorCode.ERR_ExplicitReservedAttr, arguments.AttributeSyntaxOpt.Location, AttributeDescription.IsUnmanagedAttribute.FullName);
-            }
-            else if (attribute.IsTargetAttribute(this, AttributeDescription.IsByRefLikeAttribute))
-            {
-                // IsByRefLikeAttribute should not be set explicitly.
-                diagnostics.Add(ErrorCode.ERR_ExplicitReservedAttr, arguments.AttributeSyntaxOpt.Location, AttributeDescription.IsByRefLikeAttribute.FullName);
-            }
-            else if (attribute.IsTargetAttribute(this, AttributeDescription.CaseSensitiveExtensionAttribute))
-            {
-                // [Extension] attribute should not be set explicitly.
-                diagnostics.Add(ErrorCode.ERR_ExplicitExtension, arguments.AttributeSyntaxOpt.Location);
-            }
-            else if (attribute.IsTargetAttribute(this, AttributeDescription.NullableContextAttribute))
-            {
-                ReportExplicitUseOfNullabilityAttribute(in arguments, AttributeDescription.NullableContextAttribute);
-            }
-            else if (attribute.IsTargetAttribute(this, AttributeDescription.SecurityCriticalAttribute)
-                || attribute.IsTargetAttribute(this, AttributeDescription.SecuritySafeCriticalAttribute))
-            {
-                if (IsAsync)
-                {
-                    diagnostics.Add(ErrorCode.ERR_SecurityCriticalOrSecuritySafeCriticalOnAsync, arguments.AttributeSyntaxOpt.Location, arguments.AttributeSyntaxOpt.GetErrorDisplayName());
-                }
-            }
-            else if (attribute.IsTargetAttribute(this, AttributeDescription.SkipLocalsInitAttribute))
-            {
-                attribute.DecodeSkipLocalsInitAttribute<MethodWellKnownAttributeData>(DeclaringCompilation, ref arguments);
-            }
-            else if (attribute.IsTargetAttribute(this, AttributeDescription.DoesNotReturnAttribute))
-            {
-                arguments.GetOrCreateData<MethodWellKnownAttributeData>().HasDoesNotReturnAttribute = true;
-            }
-            else
-            {
-                var compilation = this.DeclaringCompilation;
-                if (attribute.IsSecurityAttribute(compilation))
-                {
-                    attribute.DecodeSecurityAttribute<MethodWellKnownAttributeData>(this, compilation, ref arguments);
-                }
-            }
-        }
-
-        public override FlowAnalysisAnnotations FlowAnalysisAnnotations
-        {
-            get
-            {
-                return DecodeFlowAnalysisAttributes(GetDecodedWellKnownAttributeData());
-            }
-        }
-
-        private static FlowAnalysisAnnotations DecodeFlowAnalysisAttributes(MethodWellKnownAttributeData attributeData)
-            => attributeData?.HasDoesNotReturnAttribute == true ? FlowAnalysisAnnotations.DoesNotReturn : FlowAnalysisAnnotations.None;
-
-        private bool VerifyObsoleteAttributeAppliedToMethod(
-            ref DecodeWellKnownAttributeArguments<AttributeSyntax, CSharpAttributeData, AttributeLocation> arguments,
-            AttributeDescription description)
-        {
-            Debug.Assert(arguments.Diagnostics is BindingDiagnosticBag);
-            if (arguments.Attribute.IsTargetAttribute(this, description))
-            {
-                if (this.IsAccessor())
-                {
-                    var diagnostics = (BindingDiagnosticBag)arguments.Diagnostics;
-                    if (this is SourceEventAccessorSymbol)
-                    {
-                        // CS1667: Attribute '{0}' is not valid on event accessors. It is only valid on '{1}' declarations.
-                        AttributeUsageInfo attributeUsage = arguments.Attribute.AttributeClass.GetAttributeUsageInfo();
-                        diagnostics.Add(ErrorCode.ERR_AttributeNotOnEventAccessor, arguments.AttributeSyntaxOpt.Name.Location, description.FullName, attributeUsage.GetValidTargetsErrorArgument());
-                    }
-                    else
-                    {
-                        MessageID.IDS_FeatureObsoleteOnPropertyAccessor.CheckFeatureAvailability(diagnostics, arguments.AttributeSyntaxOpt);
-                    }
-                }
-
-                return true;
-            }
-
-            return false;
-        }
-
-        private void ValidateConditionalAttribute(CSharpAttributeData attribute, AttributeSyntax node, BindingDiagnosticBag diagnostics)
-        {
-            Debug.Assert(this.IsConditional);
-
-            if (this.IsAccessor())
-            {
-                // CS1667: Attribute '{0}' is not valid on property or event accessors. It is only valid on '{1}' declarations.
-                AttributeUsageInfo attributeUsage = attribute.AttributeClass.GetAttributeUsageInfo();
-                diagnostics.Add(ErrorCode.ERR_AttributeNotOnAccessor, node.Name.Location, node.GetErrorDisplayName(), attributeUsage.GetValidTargetsErrorArgument());
-            }
-            else if (this.ContainingType.IsInterfaceType())
-            {
-                // CS0582: The Conditional attribute is not valid on interface members
-                diagnostics.Add(ErrorCode.ERR_ConditionalOnInterfaceMethod, node.Location);
-            }
-            else if (this.IsOverride)
-            {
-                // CS0243: The Conditional attribute is not valid on '{0}' because it is an override method
-                diagnostics.Add(ErrorCode.ERR_ConditionalOnOverride, node.Location, this);
-            }
-            else if (!this.CanBeReferencedByName || this.MethodKind == MethodKind.Destructor)
-            {
-                // CS0577: The Conditional attribute is not valid on '{0}' because it is a constructor, destructor, operator, or explicit interface implementation
-                diagnostics.Add(ErrorCode.ERR_ConditionalOnSpecialMethod, node.Location, this);
-            }
-            else if (!this.ReturnsVoid)
-            {
-                // CS0578: The Conditional attribute is not valid on '{0}' because its return type is not void
-                diagnostics.Add(ErrorCode.ERR_ConditionalMustReturnVoid, node.Location, this);
-            }
-            else if (this.HasAnyOutParameter())
-            {
-                // CS0685: Conditional member '{0}' cannot have an out parameter
-                diagnostics.Add(ErrorCode.ERR_ConditionalWithOutParam, node.Location, this);
-            }
-            else
-            {
-                string name = attribute.GetConstructorArgument<string>(0, SpecialType.System_String);
-
-                if (name == null || !SyntaxFacts.IsValidIdentifier(name))
-                {
-                    // CS0633: The argument to the '{0}' attribute must be a valid identifier
-                    CSharpSyntaxNode attributeArgumentSyntax = attribute.GetAttributeArgumentSyntax(0, node);
-                    diagnostics.Add(ErrorCode.ERR_BadArgumentToAttribute, attributeArgumentSyntax.Location, node.GetErrorDisplayName());
-                }
-            }
-        }
-
-        private bool HasAnyOutParameter()
-        {
-            foreach (var param in this.Parameters)
-            {
-                if (param.RefKind == RefKind.Out)
-                {
-                    return true;
-                }
-            }
-
-            return false;
-        }
-
-        private void DecodeWellKnownAttributeAppliedToReturnValue(ref DecodeWellKnownAttributeArguments<AttributeSyntax, CSharpAttributeData, AttributeLocation> arguments)
-        {
-            Debug.Assert((object)arguments.AttributeSyntaxOpt != null);
-            var diagnostics = (BindingDiagnosticBag)arguments.Diagnostics;
-
-            var attribute = arguments.Attribute;
-            Debug.Assert(!attribute.HasErrors);
-
-            if (attribute.IsTargetAttribute(this, AttributeDescription.MarshalAsAttribute))
-            {
-                // MarshalAs applied to the return value:
-                MarshalAsAttributeDecoder<ReturnTypeWellKnownAttributeData, AttributeSyntax, CSharpAttributeData, AttributeLocation>.Decode(ref arguments, AttributeTargets.ReturnValue, MessageProvider.Instance);
-            }
-            else if (attribute.IsTargetAttribute(this, AttributeDescription.DynamicAttribute))
-            {
-                // DynamicAttribute should not be set explicitly.
-                diagnostics.Add(ErrorCode.ERR_ExplicitDynamicAttr, arguments.AttributeSyntaxOpt.Location);
-            }
-            else if (attribute.IsTargetAttribute(this, AttributeDescription.IsUnmanagedAttribute))
-            {
-                // IsUnmanagedAttribute should not be set explicitly.
-                diagnostics.Add(ErrorCode.ERR_ExplicitReservedAttr, arguments.AttributeSyntaxOpt.Location, AttributeDescription.IsUnmanagedAttribute.FullName);
-            }
-            else if (attribute.IsTargetAttribute(this, AttributeDescription.IsReadOnlyAttribute))
-            {
-                // IsReadOnlyAttribute should not be set explicitly.
-                diagnostics.Add(ErrorCode.ERR_ExplicitReservedAttr, arguments.AttributeSyntaxOpt.Location, AttributeDescription.IsReadOnlyAttribute.FullName);
-            }
-            else if (attribute.IsTargetAttribute(this, AttributeDescription.IsByRefLikeAttribute))
-            {
-                // IsByRefLikeAttribute should not be set explicitly.
-                diagnostics.Add(ErrorCode.ERR_ExplicitReservedAttr, arguments.AttributeSyntaxOpt.Location, AttributeDescription.IsByRefLikeAttribute.FullName);
-            }
-            else if (attribute.IsTargetAttribute(this, AttributeDescription.TupleElementNamesAttribute))
-            {
-                diagnostics.Add(ErrorCode.ERR_ExplicitTupleElementNamesAttribute, arguments.AttributeSyntaxOpt.Location);
-            }
-            else if (attribute.IsTargetAttribute(this, AttributeDescription.NullableAttribute))
-            {
-                // NullableAttribute should not be set explicitly.
-                diagnostics.Add(ErrorCode.ERR_ExplicitNullableAttribute, arguments.AttributeSyntaxOpt.Location);
-            }
-            else if (attribute.IsTargetAttribute(this, AttributeDescription.MaybeNullAttribute))
-            {
-                arguments.GetOrCreateData<ReturnTypeWellKnownAttributeData>().HasMaybeNullAttribute = true;
-            }
-            else if (attribute.IsTargetAttribute(this, AttributeDescription.NotNullAttribute))
-            {
-                arguments.GetOrCreateData<ReturnTypeWellKnownAttributeData>().HasNotNullAttribute = true;
-            }
-            else if (attribute.IsTargetAttribute(this, AttributeDescription.NotNullIfNotNullAttribute))
-            {
-                arguments.GetOrCreateData<ReturnTypeWellKnownAttributeData>().AddNotNullIfParameterNotNull(attribute.DecodeNotNullIfNotNullAttribute());
-            }
-        }
-
-        private void DecodeDllImportAttribute(ref DecodeWellKnownAttributeArguments<AttributeSyntax, CSharpAttributeData, AttributeLocation> arguments)
-        {
-            Debug.Assert((object)arguments.AttributeSyntaxOpt != null);
-
-            var attribute = arguments.Attribute;
-            Debug.Assert(!attribute.HasErrors);
-            bool hasErrors = false;
-            var diagnostics = (BindingDiagnosticBag)arguments.Diagnostics;
-
-            if (!this.IsExtern || !this.IsStatic)
-            {
-                diagnostics.Add(ErrorCode.ERR_DllImportOnInvalidMethod, arguments.AttributeSyntaxOpt.Name.Location);
-                hasErrors = true;
-            }
-
-            if (this.IsGenericMethod || (object)_containingType != null && _containingType.IsGenericType)
-            {
-                diagnostics.Add(ErrorCode.ERR_DllImportOnGenericMethod, arguments.AttributeSyntaxOpt.Name.Location);
-                hasErrors = true;
-            }
-
-            string moduleName = attribute.GetConstructorArgument<string>(0, SpecialType.System_String);
-            if (!MetadataHelpers.IsValidMetadataIdentifier(moduleName))
-            {
-                // Dev10 reports CS0647: "Error emitting attribute ..."
-                CSharpSyntaxNode attributeArgumentSyntax = attribute.GetAttributeArgumentSyntax(0, arguments.AttributeSyntaxOpt);
-                diagnostics.Add(ErrorCode.ERR_InvalidAttributeArgument, attributeArgumentSyntax.Location, arguments.AttributeSyntaxOpt.GetErrorDisplayName());
-                hasErrors = true;
-                moduleName = null;
-            }
-
-            // Default value of charset is inherited from the module (only if specified).
-            // This might be different from ContainingType.DefaultMarshallingCharSet. If the charset is not specified on module
-            // ContainingType.DefaultMarshallingCharSet would be Ansi (the class is emitted with "Ansi" charset metadata flag) 
-            // while the charset in P/Invoke metadata should be "None".
-            CharSet charSet = this.GetEffectiveDefaultMarshallingCharSet() ?? Cci.Constants.CharSet_None;
-
-            string importName = null;
-            bool preserveSig = true;
-            CallingConvention callingConvention = System.Runtime.InteropServices.CallingConvention.Winapi;
-            bool setLastError = false;
-            bool exactSpelling = false;  // C#: ExactSpelling=false for any charset
-            bool? bestFitMapping = null;
-            bool? throwOnUnmappable = null;
-
-            int position = 1;
-            foreach (var namedArg in attribute.CommonNamedArguments)
-            {
-                switch (namedArg.Key)
-                {
-                    case "EntryPoint":
-                        importName = namedArg.Value.ValueInternal as string;
-                        if (!MetadataHelpers.IsValidMetadataIdentifier(importName))
-                        {
-                            // Dev10 reports CS0647: "Error emitting attribute ..."
-                            diagnostics.Add(ErrorCode.ERR_InvalidNamedArgument, arguments.AttributeSyntaxOpt.ArgumentList.Arguments[position].Location, namedArg.Key);
-                            hasErrors = true;
-                            importName = null;
-                        }
-
-                        break;
-
-                    case "CharSet":
-                        // invalid values will be ignored
-                        charSet = namedArg.Value.DecodeValue<CharSet>(SpecialType.System_Enum);
-                        break;
-
-                    case "SetLastError":
-                        // invalid values will be ignored
-                        setLastError = namedArg.Value.DecodeValue<bool>(SpecialType.System_Boolean);
-                        break;
-
-                    case "ExactSpelling":
-                        // invalid values will be ignored
-                        exactSpelling = namedArg.Value.DecodeValue<bool>(SpecialType.System_Boolean);
-                        break;
-
-                    case "PreserveSig":
-                        preserveSig = namedArg.Value.DecodeValue<bool>(SpecialType.System_Boolean);
-                        break;
-
-                    case "CallingConvention":
-                        // invalid values will be ignored
-                        callingConvention = namedArg.Value.DecodeValue<CallingConvention>(SpecialType.System_Enum);
-                        break;
-
-                    case "BestFitMapping":
-                        bestFitMapping = namedArg.Value.DecodeValue<bool>(SpecialType.System_Boolean);
-                        break;
-
-                    case "ThrowOnUnmappableChar":
-                        throwOnUnmappable = namedArg.Value.DecodeValue<bool>(SpecialType.System_Boolean);
-                        break;
-                }
-
-                position++;
-            }
-
-            if (!hasErrors)
-            {
-                arguments.GetOrCreateData<MethodWellKnownAttributeData>().SetDllImport(
-                    arguments.Index,
-                    moduleName,
-                    importName,
-                    DllImportData.MakeFlags(
-                        exactSpelling,
-                        charSet,
-                        setLastError,
-                        callingConvention,
-                        bestFitMapping,
-                        throwOnUnmappable),
-                    preserveSig);
-            }
-        }
-
-        internal override void PostDecodeWellKnownAttributes(ImmutableArray<CSharpAttributeData> boundAttributes, ImmutableArray<AttributeSyntax> allAttributeSyntaxNodes, BindingDiagnosticBag diagnostics, AttributeLocation symbolPart, WellKnownAttributeData decodedData)
-        {
-            Debug.Assert(!boundAttributes.IsDefault);
-            Debug.Assert(!allAttributeSyntaxNodes.IsDefault);
-            Debug.Assert(boundAttributes.Length == allAttributeSyntaxNodes.Length);
-            Debug.Assert(symbolPart == AttributeLocation.None || symbolPart == AttributeLocation.Return);
-
-            if (symbolPart != AttributeLocation.Return)
-            {
-                Debug.Assert(_lazyCustomAttributesBag != null);
-                Debug.Assert(_lazyCustomAttributesBag.IsDecodedWellKnownAttributeDataComputed);
-
-                if (_containingType.IsComImport && _containingType.TypeKind == TypeKind.Class)
-                {
-                    switch (this.MethodKind)
-                    {
-                        case MethodKind.Constructor:
-                        case MethodKind.StaticConstructor:
-                            if (!this.IsImplicitlyDeclared)
-                            {
-                                // CS0669: A class with the ComImport attribute cannot have a user-defined constructor
-                                diagnostics.Add(ErrorCode.ERR_ComImportWithUserCtor, this.Locations[0]);
-                            }
-
-                            break;
-
-                        default:
-                            if (!this.IsAbstract && !this.IsExtern)
-                            {
-                                // CS0423: Since '{1}' has the ComImport attribute, '{0}' must be extern or abstract
-                                diagnostics.Add(ErrorCode.ERR_ComImportWithImpl, this.Locations[0], this, _containingType);
-                            }
-
-                            break;
-                    }
-                }
-            }
-
-            base.PostDecodeWellKnownAttributes(boundAttributes, allAttributeSyntaxNodes, diagnostics, symbolPart, decodedData);
-        }
-
-        private static FlowAnalysisAnnotations DecodeReturnTypeAnnotationAttributes(ReturnTypeWellKnownAttributeData attributeData)
-        {
-            FlowAnalysisAnnotations annotations = FlowAnalysisAnnotations.None;
-            if (attributeData != null)
-            {
-                if (attributeData.HasMaybeNullAttribute)
-                {
-                    annotations |= FlowAnalysisAnnotations.MaybeNull;
-                }
-                if (attributeData.HasNotNullAttribute)
-                {
-                    annotations |= FlowAnalysisAnnotations.NotNull;
-                }
-            }
-            return annotations;
-        }
-
-        public sealed override bool HidesBaseMethodsByName
-        {
-            get
-            {
-                return false;
-            }
-        }
-
-        internal override bool HasRuntimeSpecialName
-        {
-            get
-            {
-                return base.HasRuntimeSpecialName || IsVtableGapInterfaceMethod();
-            }
-        }
-
-        private bool IsVtableGapInterfaceMethod()
-        {
-            return this.ContainingType.IsInterface &&
-                   ModuleExtensions.GetVTableGapSize(this.MetadataName) > 0;
-        }
-
-        internal sealed override bool HasSpecialName
-        {
-            get
-            {
-                switch (this.MethodKind)
-                {
-                    case MethodKind.Constructor:
-                    case MethodKind.StaticConstructor:
-                    case MethodKind.PropertyGet:
-                    case MethodKind.PropertySet:
-                    case MethodKind.EventAdd:
-                    case MethodKind.EventRemove:
-                    case MethodKind.UserDefinedOperator:
-                    case MethodKind.Conversion:
-                        return true;
-                }
-
-                if (IsVtableGapInterfaceMethod())
-                {
-                    return true;
-                }
-
-                var data = GetDecodedWellKnownAttributeData();
-                return data != null && data.HasSpecialNameAttribute;
-            }
-        }
-
-        internal sealed override bool IsDirectlyExcludedFromCodeCoverage =>
-            GetDecodedWellKnownAttributeData()?.HasExcludeFromCodeCoverageAttribute == true;
-
-        internal sealed override bool RequiresSecurityObject
-        {
-            get
-            {
-                var data = GetDecodedWellKnownAttributeData();
-                return data != null && data.HasDynamicSecurityMethodAttribute;
-            }
-        }
-
-        internal sealed override bool HasDeclarativeSecurity
-        {
-            get
-            {
-                var data = this.GetDecodedWellKnownAttributeData();
-                return data != null && data.HasDeclarativeSecurity;
-            }
-        }
-
-        internal sealed override IEnumerable<Cci.SecurityAttribute> GetSecurityInformation()
-        {
-            var attributesBag = this.GetAttributesBag();
-            var wellKnownData = (MethodWellKnownAttributeData)attributesBag.DecodedWellKnownAttributeData;
-            if (wellKnownData != null)
-            {
-                SecurityWellKnownAttributeData securityData = wellKnownData.SecurityInformation;
-                if (securityData != null)
-                {
-                    return securityData.GetSecurityAttributes(attributesBag.Attributes);
-                }
-            }
-
-            return SpecializedCollections.EmptyEnumerable<Cci.SecurityAttribute>();
-        }
-
-        public sealed override DllImportData GetDllImportData()
-        {
-            var data = this.GetDecodedWellKnownAttributeData();
-            return data != null ? data.DllImportPlatformInvokeData : null;
-        }
-
-        internal sealed override MarshalPseudoCustomAttributeData ReturnValueMarshallingInformation
-        {
-            get
-            {
-                var data = this.GetDecodedReturnTypeWellKnownAttributeData();
-                return data != null ? data.MarshallingInformation : null;
-            }
-        }
-
-        internal override System.Reflection.MethodImplAttributes ImplementationAttributes
-        {
-            get
-            {
-                var data = GetDecodedWellKnownAttributeData();
-                var result = (data != null) ? data.MethodImplAttributes : default(System.Reflection.MethodImplAttributes);
-
-                if (this.ContainingType.IsComImport && this.MethodKind == MethodKind.Constructor)
-                {
-                    // Synthesized constructor of ComImport types is marked as Runtime implemented and InternalCall
-                    result |= (System.Reflection.MethodImplAttributes.Runtime | System.Reflection.MethodImplAttributes.InternalCall);
-                }
-
-                return result;
-            }
-        }
-
-        #endregion
-
-        internal override void AfterAddingTypeMembersChecks(ConversionsBase conversions, BindingDiagnosticBag diagnostics)
-=======
         internal override void AfterAddingTypeMembersChecks(ConversionsBase conversions, DiagnosticBag diagnostics)
->>>>>>> 916b15db
         {
             base.AfterAddingTypeMembersChecks(conversions, diagnostics);
 
