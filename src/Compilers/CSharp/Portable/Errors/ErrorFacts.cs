--- conflicted
+++ resolved
@@ -229,11 +229,8 @@
                 case ErrorCode.WRN_UseDefViolationOut:
                 case ErrorCode.WRN_UseDefViolation:
                 case ErrorCode.WRN_SyncAndAsyncEntryPoints:
-<<<<<<< HEAD
-=======
                 case ErrorCode.WRN_ParameterIsStaticClass:
                 case ErrorCode.WRN_ReturnTypeIsStaticClass:
->>>>>>> 3115ff84
                     // Warning level 5 is exclusively for warnings introduced in the compiler
                     // shipped with dotnet 5 (C# 9) and that can be reported for pre-existing code.
                     return 5;
