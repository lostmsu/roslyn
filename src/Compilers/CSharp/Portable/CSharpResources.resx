--- conflicted
+++ resolved
@@ -5061,7 +5061,9 @@
   <data name="ERR_VoidInTuple" xml:space="preserve">
     <value>A tuple may not contain a value of type 'void'.</value>
   </data>
-<<<<<<< HEAD
+  <data name="ERR_PatternWrongGenericTypeInVersion" xml:space="preserve">
+    <value>An expression of type '{0}' cannot be handled by a pattern of type '{1}' in C# {2}. Please use language version {3} or greater.</value>
+  </data>
   <data name="IDS_DefaultInterfaceImplementation" xml:space="preserve">
     <value>default interface implementation</value>
   </data>
@@ -5073,9 +5075,5 @@
   </data>
   <data name="ERR_DefaultInterfaceImplementationModifier" xml:space="preserve">
     <value>The modifier '{0}' is not valid for this item in C# {1}. Please use language version {2} or greater.</value>
-=======
-  <data name="ERR_PatternWrongGenericTypeInVersion" xml:space="preserve">
-    <value>An expression of type '{0}' cannot be handled by a pattern of type '{1}' in C# {2}. Please use language version {3} or greater.</value>
->>>>>>> 837ca214
   </data>
 </root>