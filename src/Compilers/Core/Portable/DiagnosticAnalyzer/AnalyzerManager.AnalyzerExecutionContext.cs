﻿// Copyright (c) Microsoft.  All Rights Reserved.  Licensed under the Apache License, Version 2.0.  See License.txt in the project root for license information.

using System;
using System.Collections.Generic;
using System.Collections.Immutable;
using System.Diagnostics;
using System.Threading.Tasks;

namespace Microsoft.CodeAnalysis.Diagnostics
{
    internal partial class AnalyzerManager
    {
        private sealed class AnalyzerExecutionContext
        {
            private readonly DiagnosticAnalyzer _analyzer;
            private readonly object _gate;

            /// <summary>
            /// Map from (symbol, analyzer) to count of its member symbols whose symbol declared events are not yet processed.
            /// </summary>
            private Dictionary<ISymbol, HashSet<ISymbol>> _lazyPendingMemberSymbolsMapOpt;

            /// <summary>
            /// Symbol declared events for symbols with pending symbol end analysis for given analyzer.
            /// </summary>
            private Dictionary<ISymbol, (ImmutableArray<SymbolEndAnalyzerAction>, SymbolDeclaredCompilationEvent)> _lazyPendingSymbolEndActionsOpt;

            public AnalyzerExecutionContext(DiagnosticAnalyzer analyzer)
            {
                _analyzer = analyzer;
                _gate = new object();
            }

            /// <summary>
            /// Task to compute HostSessionStartAnalysisScope for session wide analyzer actions, i.e. AnalyzerActions registered by analyzer's Initialize method.
            /// These are run only once per every analyzer. 
            /// </summary>
            private Task<HostSessionStartAnalysisScope> _lazySessionScopeTask;

            /// <summary>
            /// Task to compute HostCompilationStartAnalysisScope for per-compilation analyzer actions, i.e. AnalyzerActions registered by analyzer's CompilationStartActions.
            /// </summary>
            private Task<HostCompilationStartAnalysisScope> _lazyCompilationScopeTask;

            /// <summary>
            /// Task to compute HostSymbolStartAnalysisScope for per-symbol analyzer actions, i.e. AnalyzerActions registered by analyzer's SymbolStartActions.
            /// </summary>
            private Dictionary<ISymbol, Task<HostSymbolStartAnalysisScope>> _lazySymbolScopeTasks;

            /// <summary>
            /// Supported diagnostic descriptors for diagnostic analyzer, if any.
            /// </summary>
            private ImmutableArray<DiagnosticDescriptor> _lazyDiagnosticDescriptors = default(ImmutableArray<DiagnosticDescriptor>);

            /// <summary>
            /// Supported suppression descriptors for diagnostic suppressor, if any.
            /// </summary>
            private ImmutableArray<SuppressionDescriptor> _lazySuppressionDescriptors = default(ImmutableArray<SuppressionDescriptor>);

            public Task<HostSessionStartAnalysisScope> GetSessionAnalysisScopeTask(AnalyzerExecutor analyzerExecutor)
            {
                lock (_gate)
                {
                    Task<HostSessionStartAnalysisScope> task;
                    if (_lazySessionScopeTask != null)
                    {
                        return _lazySessionScopeTask;
                    }

                    task = Task.Run(() =>
                    {
                        var sessionScope = new HostSessionStartAnalysisScope();
                        analyzerExecutor.ExecuteInitializeMethod(_analyzer, sessionScope);
                        return sessionScope;
                    }, analyzerExecutor.CancellationToken);

                    _lazySessionScopeTask = task;
                    return task;
                }
            }

            public void ClearSessionScopeTask()
            {
                lock (_gate)
                {
                    _lazySessionScopeTask = null;
                }
            }

            public Task<HostCompilationStartAnalysisScope> GetCompilationAnalysisScopeAsync(
                HostSessionStartAnalysisScope sessionScope,
                AnalyzerExecutor analyzerExecutor)
            {
                lock (_gate)
                {
                    if (_lazyCompilationScopeTask == null)
                    {
                        _lazyCompilationScopeTask = Task.Run(() =>
                        {
                            var compilationAnalysisScope = new HostCompilationStartAnalysisScope(sessionScope);
                            analyzerExecutor.ExecuteCompilationStartActions(sessionScope.GetAnalyzerActions(_analyzer).CompilationStartActions, compilationAnalysisScope);
                            return compilationAnalysisScope;
                        }, analyzerExecutor.CancellationToken);
                    }

                    return _lazyCompilationScopeTask;
                }
            }

            public void ClearCompilationScopeTask()
            {
                lock (_gate)
                {
                    _lazyCompilationScopeTask = null;
                }
            }

            public Task<HostSymbolStartAnalysisScope> GetSymbolAnalysisScopeAsync(
                ISymbol symbol,
                ImmutableArray<SymbolStartAnalyzerAction> symbolStartActions,
                AnalyzerExecutor analyzerExecutor)
            {
                lock (_gate)
                {
                    _lazySymbolScopeTasks = _lazySymbolScopeTasks ?? new Dictionary<ISymbol, Task<HostSymbolStartAnalysisScope>>();
                    if (!_lazySymbolScopeTasks.TryGetValue(symbol, out var symbolScopeTask))
                    {
                        symbolScopeTask = Task.Run(() => getSymbolAnalysisScopeCore(), analyzerExecutor.CancellationToken);
                        _lazySymbolScopeTasks.Add(symbol, symbolScopeTask);
                    }

                    return symbolScopeTask;

                    HostSymbolStartAnalysisScope getSymbolAnalysisScopeCore()
                    {
                        var symbolAnalysisScope = new HostSymbolStartAnalysisScope();
                        analyzerExecutor.ExecuteSymbolStartActions(symbol, _analyzer, symbolStartActions, symbolAnalysisScope);

                        var symbolEndActions = symbolAnalysisScope.GetAnalyzerActions(_analyzer);
                        if (symbolEndActions.SymbolEndActionsCount > 0)
                        {
                            var dependentSymbols = getDependentSymbols();
                            lock (_gate)
                            {
                                _lazyPendingMemberSymbolsMapOpt = _lazyPendingMemberSymbolsMapOpt ?? new Dictionary<ISymbol, HashSet<ISymbol>>();

                                // Guard against entry added from another thread.
                                VerifyNewEntryForPendingMemberSymbolsMap(symbol, dependentSymbols);
                                _lazyPendingMemberSymbolsMapOpt[symbol] = dependentSymbols;
                            }
                        }

                        return symbolAnalysisScope;
                    }
                }

                HashSet<ISymbol> getDependentSymbols()
                {
                    HashSet<ISymbol> memberSet = null;
                    switch (symbol.Kind)
                    {
                        case SymbolKind.NamedType:
                            processMembers(((INamedTypeSymbol)symbol).GetMembers());
                            break;

                        case SymbolKind.Namespace:
                            processMembers(((INamespaceSymbol)symbol).GetMembers());
                            break;
                    }

                    return memberSet;

                    void processMembers(IEnumerable<ISymbol> members)
                    {
                        foreach (var member in members)
                        {
                            if (!member.IsImplicitlyDeclared && member.IsInSource())
                            {
                                memberSet = memberSet ?? new HashSet<ISymbol>();
                                memberSet.Add(member);

                                // Ensure that we include symbols for both parts of partial methods.
                                if (member is IMethodSymbol method &&
                                    !(method.PartialImplementationPart is null))
                                {
                                    memberSet.Add(method.PartialImplementationPart);
                                }
                            }

                            if (member.Kind != symbol.Kind &&
                                member is INamedTypeSymbol typeMember)
                            {
                                processMembers(typeMember.GetMembers());
                            }
                        }
                    }
                }
            }

            [Conditional("DEBUG")]
            private void VerifyNewEntryForPendingMemberSymbolsMap(ISymbol symbol, HashSet<ISymbol> dependentSymbols)
            {
                if (_lazyPendingMemberSymbolsMapOpt.TryGetValue(symbol, out var existingDependentSymbols))
                {
                    if (existingDependentSymbols == null)
                    {
                        Debug.Assert(dependentSymbols == null);
                    }
                    else
                    {
                        Debug.Assert(dependentSymbols != null);
                        Debug.Assert(dependentSymbols.SetEquals(existingDependentSymbols));
                    }
                }
            }

            public void ClearSymbolScopeTask(ISymbol symbol)
            {
                lock (_gate)
                {
                    _lazySymbolScopeTasks?.Remove(symbol);
                }
            }

            public ImmutableArray<DiagnosticDescriptor> GetOrComputeDiagnosticDescriptors(DiagnosticAnalyzer analyzer, AnalyzerExecutor analyzerExecutor)
                => GetOrComputeDescriptors(ref _lazyDiagnosticDescriptors, ComputeDiagnosticDescriptors, _gate, analyzer, analyzerExecutor);

            public ImmutableArray<SuppressionDescriptor> GetOrComputeSuppressionDescriptors(DiagnosticSuppressor suppressor, AnalyzerExecutor analyzerExecutor)
                => GetOrComputeDescriptors(ref _lazySuppressionDescriptors, ComputeSuppressionDescriptors, _gate, suppressor, analyzerExecutor);

            private static ImmutableArray<TDescriptor> GetOrComputeDescriptors<TDescriptor>(
                ref ImmutableArray<TDescriptor> lazyDescriptors,
                Func<DiagnosticAnalyzer, AnalyzerExecutor, ImmutableArray<TDescriptor>> computeDescriptors,
                object gate,
                DiagnosticAnalyzer analyzer,
                AnalyzerExecutor analyzerExecutor)
            {
<<<<<<< HEAD
                lock (gate)
                {
                    if (!lazyDescriptors.IsDefault)
                    {
                        return lazyDescriptors;
                    }
                }

                // Otherwise, compute the value.
                // We do so outside the lock statement as we are calling into user code, which may be a long running operation.
                var descriptors = computeDescriptors(analyzer, analyzerExecutor);

                lock (gate)
                {
                    // Check if another thread already stored the computed value.
                    if (!lazyDescriptors.IsDefault)
                    {
                        // If so, we return the stored value.
                        descriptors = lazyDescriptors;
                    }
                    else
                    {
                        // Otherwise, store the value computed here.
                        lazyDescriptors = descriptors;
                    }
                }

                return descriptors;
=======
                if (!_lazyDescriptors.IsDefault)
                {
                    return _lazyDescriptors;
                }

                // Otherwise, compute the value.
                var descriptors = ComputeDescriptors(analyzer, analyzerExecutor);
                ImmutableInterlocked.InterlockedInitialize(ref _lazyDescriptors, descriptors);
                return _lazyDescriptors;
>>>>>>> 57e991da
            }

            /// <summary>
            /// Compute <see cref="DiagnosticAnalyzer.SupportedDiagnostics"/> and exception handler for the given <paramref name="analyzer"/>.
            /// </summary>
            private static ImmutableArray<DiagnosticDescriptor> ComputeDiagnosticDescriptors(
                DiagnosticAnalyzer analyzer,
                AnalyzerExecutor analyzerExecutor)
            {
                var supportedDiagnostics = ImmutableArray<DiagnosticDescriptor>.Empty;

                // Catch Exception from analyzer.SupportedDiagnostics
                analyzerExecutor.ExecuteAndCatchIfThrows(
                    analyzer,
                    _ =>
                    {
                        var supportedDiagnosticsLocal = analyzer.SupportedDiagnostics;
                        if (!supportedDiagnosticsLocal.IsDefaultOrEmpty)
                        {
                            foreach (var descriptor in supportedDiagnosticsLocal)
                            {
                                if (descriptor == null)
                                {
                                    // Disallow null descriptors.
                                    throw new ArgumentException(string.Format(CodeAnalysisResources.SupportedDiagnosticsHasNullDescriptor, analyzer.ToString()), nameof(DiagnosticAnalyzer.SupportedDiagnostics));
                                }
                            }

                            supportedDiagnostics = supportedDiagnosticsLocal;
                        }
                    },
                    argument: default(object));

                // Force evaluate and report exception diagnostics from LocalizableString.ToString().
                Action<Exception, DiagnosticAnalyzer, Diagnostic> onAnalyzerException = analyzerExecutor.OnAnalyzerException;
                if (onAnalyzerException != null)
                {
                    var handler = new EventHandler<Exception>((sender, ex) =>
                    {
                        var diagnostic = AnalyzerExecutor.CreateAnalyzerExceptionDiagnostic(analyzer, ex);
                        onAnalyzerException(ex, analyzer, diagnostic);
                    });

                    foreach (var descriptor in supportedDiagnostics)
                    {
                        ForceLocalizableStringExceptions(descriptor.Title, handler);
                        ForceLocalizableStringExceptions(descriptor.MessageFormat, handler);
                        ForceLocalizableStringExceptions(descriptor.Description, handler);
                    }
                }

                return supportedDiagnostics;
            }

            private static ImmutableArray<SuppressionDescriptor> ComputeSuppressionDescriptors(
                DiagnosticAnalyzer analyzer,
                AnalyzerExecutor analyzerExecutor)
            {
                var descriptors = ImmutableArray<SuppressionDescriptor>.Empty;

                if (analyzer is DiagnosticSuppressor suppressor)
                {
                    // Catch Exception from suppressor.SupportedSuppressions
                    analyzerExecutor.ExecuteAndCatchIfThrows(
                        analyzer,
                        _ =>
                        {
                            var descriptorsLocal = suppressor.SupportedSuppressions;
                            if (!descriptorsLocal.IsDefaultOrEmpty)
                            {
                                foreach (var descriptor in descriptorsLocal)
                                {
                                    if (descriptor == null)
                                    {
                                        // Disallow null descriptors.
                                        throw new ArgumentException(string.Format(CodeAnalysisResources.SupportedSuppressionsHasNullDescriptor, analyzer.ToString()), nameof(DiagnosticSuppressor.SupportedSuppressions));
                                    }
                                }

                                descriptors = descriptorsLocal;
                            }
                        },
                        argument: default(object));
                }

                return descriptors;
            }

            public bool TryProcessCompletedMemberAndGetPendingSymbolEndActionsForContainer(
                ISymbol containingSymbol,
                ISymbol processedMemberSymbol,
                out (ImmutableArray<SymbolEndAnalyzerAction> symbolEndActions, SymbolDeclaredCompilationEvent symbolDeclaredEvent) containerEndActionsAndEvent)
            {
                containerEndActionsAndEvent = default;
                lock (_gate)
                {
                    if (_lazyPendingMemberSymbolsMapOpt == null ||
                        !_lazyPendingMemberSymbolsMapOpt.TryGetValue(containingSymbol, out var pendingMemberSymbols))
                    {
                        return false;
                    }

                    var removed = pendingMemberSymbols.Remove(processedMemberSymbol);

                    if (pendingMemberSymbols.Count > 0 ||
                        _lazyPendingSymbolEndActionsOpt == null ||
                        !_lazyPendingSymbolEndActionsOpt.TryGetValue(containingSymbol, out containerEndActionsAndEvent))
                    {
                        return false;
                    }

                    _lazyPendingSymbolEndActionsOpt.Remove(containingSymbol);
                    return true;
                }
            }

            public bool TryStartExecuteSymbolEndActions(ImmutableArray<SymbolEndAnalyzerAction> symbolEndActions, SymbolDeclaredCompilationEvent symbolDeclaredEvent)
            {
                Debug.Assert(!symbolEndActions.IsEmpty);

                var symbol = symbolDeclaredEvent.Symbol;
                lock (_gate)
                {
                    Debug.Assert(_lazyPendingMemberSymbolsMapOpt != null);

                    if (_lazyPendingMemberSymbolsMapOpt.TryGetValue(symbol, out var pendingMemberSymbols) &&
                        pendingMemberSymbols?.Count > 0)
                    {
                        // At least one member is not complete, so mark the event for later processing of symbol end actions.
                        MarkSymbolEndAnalysisPending_NoLock(symbol, symbolEndActions, symbolDeclaredEvent);
                        return false;
                    }

                    // Try remove the pending event in case it was marked pending by another thread when members were not yet complete.
                    _lazyPendingSymbolEndActionsOpt?.Remove(symbol);
                    return true;
                }
            }

            public void MarkSymbolEndAnalysisComplete(ISymbol symbol)
            {
                lock (_gate)
                {
                    _lazyPendingMemberSymbolsMapOpt?.Remove(symbol);
                }
            }

            public void MarkSymbolEndAnalysisPending(ISymbol symbol, ImmutableArray<SymbolEndAnalyzerAction> symbolEndActions, SymbolDeclaredCompilationEvent symbolDeclaredEvent)
            {
                lock (_gate)
                {
                    MarkSymbolEndAnalysisPending_NoLock(symbol, symbolEndActions, symbolDeclaredEvent);
                }
            }

            private void MarkSymbolEndAnalysisPending_NoLock(ISymbol symbol, ImmutableArray<SymbolEndAnalyzerAction> symbolEndActions, SymbolDeclaredCompilationEvent symbolDeclaredEvent)
            {
                _lazyPendingSymbolEndActionsOpt = _lazyPendingSymbolEndActionsOpt ?? new Dictionary<ISymbol, (ImmutableArray<SymbolEndAnalyzerAction>, SymbolDeclaredCompilationEvent)>();
                _lazyPendingSymbolEndActionsOpt[symbol] = (symbolEndActions, symbolDeclaredEvent);
            }

            [Conditional("DEBUG")]
            public void VerifyAllSymbolEndActionsExecuted()
            {
                lock (_gate)
                {
                    Debug.Assert(_lazyPendingMemberSymbolsMapOpt == null || _lazyPendingMemberSymbolsMapOpt.Count == 0);
                    Debug.Assert(_lazyPendingSymbolEndActionsOpt == null || _lazyPendingSymbolEndActionsOpt.Count == 0);
                }
            }
        }
    }
}<|MERGE_RESOLUTION|>--- conflicted
+++ resolved
@@ -235,46 +235,17 @@
                 DiagnosticAnalyzer analyzer,
                 AnalyzerExecutor analyzerExecutor)
             {
-<<<<<<< HEAD
-                lock (gate)
-                {
-                    if (!lazyDescriptors.IsDefault)
-                    {
-                        return lazyDescriptors;
-                    }
+                if (!lazyDescriptors.IsDefault)
+                {
+                    return lazyDescriptors;
                 }
 
                 // Otherwise, compute the value.
                 // We do so outside the lock statement as we are calling into user code, which may be a long running operation.
                 var descriptors = computeDescriptors(analyzer, analyzerExecutor);
 
-                lock (gate)
-                {
-                    // Check if another thread already stored the computed value.
-                    if (!lazyDescriptors.IsDefault)
-                    {
-                        // If so, we return the stored value.
-                        descriptors = lazyDescriptors;
-                    }
-                    else
-                    {
-                        // Otherwise, store the value computed here.
-                        lazyDescriptors = descriptors;
-                    }
-                }
-
-                return descriptors;
-=======
-                if (!_lazyDescriptors.IsDefault)
-                {
-                    return _lazyDescriptors;
-                }
-
-                // Otherwise, compute the value.
-                var descriptors = ComputeDescriptors(analyzer, analyzerExecutor);
-                ImmutableInterlocked.InterlockedInitialize(ref _lazyDescriptors, descriptors);
-                return _lazyDescriptors;
->>>>>>> 57e991da
+                ImmutableInterlocked.InterlockedInitialize(ref lazyDescriptors, descriptors);
+                return lazyDescriptors;
             }
 
             /// <summary>
