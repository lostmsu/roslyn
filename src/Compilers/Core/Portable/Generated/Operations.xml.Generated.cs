﻿// Copyright (c) Microsoft.  All Rights Reserved.  Licensed under the Apache License, Version 2.0.  See License.txt in the project root for license information.

using System;
using System.Collections.Generic;
using System.Collections.Immutable;
using System.Diagnostics;

namespace Microsoft.CodeAnalysis.Semantics
{
    /// <summary>
    /// Represents an expression that creates a pointer value by taking the address of a reference.
    /// </summary>
    internal abstract partial class BaseAddressOfExpression : Operation, IAddressOfExpression
    {
        protected BaseAddressOfExpression(SemanticModel semanticModel, SyntaxNode syntax, ITypeSymbol type, Optional<object> constantValue, bool isImplicit) :
            base(OperationKind.AddressOfExpression, semanticModel, syntax, type, constantValue, isImplicit)
        {
        }

        protected abstract IOperation ReferenceImpl { get; }
        public override IEnumerable<IOperation> Children
        {
            get
            {
                yield return Reference;
            }
        }
        /// <summary>
        /// Addressed reference.
        /// </summary>
        public IOperation Reference => Operation.SetParentOperation(ReferenceImpl, this);
        public override void Accept(OperationVisitor visitor)
        {
            visitor.VisitAddressOfExpression(this);
        }
        public override TResult Accept<TArgument, TResult>(OperationVisitor<TArgument, TResult> visitor, TArgument argument)
        {
            return visitor.VisitAddressOfExpression(this, argument);
        }
    }
    /// <summary>
    /// Represents an expression that creates a pointer value by taking the address of a reference.
    /// </summary>
    internal sealed partial class AddressOfExpression : BaseAddressOfExpression, IAddressOfExpression
    {
        public AddressOfExpression(IOperation reference, SemanticModel semanticModel, SyntaxNode syntax, ITypeSymbol type, Optional<object> constantValue, bool isImplicit) :
            base(semanticModel, syntax, type, constantValue, isImplicit)
        {
            ReferenceImpl = reference;
        }

        protected override IOperation ReferenceImpl { get; }
    }
    /// <summary>
    /// Represents an expression that creates a pointer value by taking the address of a reference.
    /// </summary>
    internal sealed partial class LazyAddressOfExpression : BaseAddressOfExpression, IAddressOfExpression
    {
        private readonly Lazy<IOperation> _lazyReference;

        public LazyAddressOfExpression(Lazy<IOperation> reference, SemanticModel semanticModel, SyntaxNode syntax, ITypeSymbol type, Optional<object> constantValue, bool isImplicit) : base(semanticModel, syntax, type, constantValue, isImplicit)
        {
            _lazyReference = reference ?? throw new System.ArgumentNullException(nameof(reference));
        }

        protected override IOperation ReferenceImpl => _lazyReference.Value;
    }

    /// <summary>
    /// Represents C# nameof and VB NameOf expression.
    /// </summary>
    internal abstract partial class BaseNameOfExpression : Operation, INameOfExpression
    {
        protected BaseNameOfExpression(SemanticModel semanticModel, SyntaxNode syntax, ITypeSymbol type, Optional<object> constantValue, bool isImplicit) :
                    base(OperationKind.NameOfExpression, semanticModel, syntax, type, constantValue, isImplicit)
        {
        }

        protected abstract IOperation ArgumentImpl { get; }
        public override IEnumerable<IOperation> Children
        {
            get
            {
                yield return Argument;
            }
        }
        /// <summary>
        /// Argument to name of expression.
        /// </summary>
        public IOperation Argument => Operation.SetParentOperation(ArgumentImpl, this);
        public override void Accept(OperationVisitor visitor)
        {
            visitor.VisitNameOfExpression(this);
        }
        public override TResult Accept<TArgument, TResult>(OperationVisitor<TArgument, TResult> visitor, TArgument argument)
        {
            return visitor.VisitNameOfExpression(this, argument);
        }
    }
    /// <summary>
    /// Represents C# nameof and VB NameOf expression.
    /// </summary>
    internal sealed partial class NameOfExpression : BaseNameOfExpression, INameOfExpression
    {
        public NameOfExpression(IOperation argument, SemanticModel semanticModel, SyntaxNode syntax, ITypeSymbol type, Optional<object> constantValue, bool isImplicit) :
            base(semanticModel, syntax, type, constantValue, isImplicit)
        {
            ArgumentImpl = argument;
        }

        protected override IOperation ArgumentImpl { get; }
    }
    /// <summary>
    /// Represents C# nameof and VB NameOf expression.
    /// </summary>
    internal sealed partial class LazyNameOfExpression : BaseNameOfExpression, INameOfExpression
    {
        private readonly Lazy<IOperation> _lazyArgument;

        public LazyNameOfExpression(Lazy<IOperation> argument, SemanticModel semanticModel, SyntaxNode syntax, ITypeSymbol type, Optional<object> constantValue, bool isImplicit) :
            base(semanticModel, syntax, type, constantValue, isImplicit)
        {
            _lazyArgument = argument ?? throw new System.ArgumentNullException(nameof(argument));
        }

        protected override IOperation ArgumentImpl => _lazyArgument.Value;
    }

    /// <summary>
    /// Represents C# throw expression.
    /// </summary>
    internal abstract partial class BaseThrowExpression : Operation, IThrowExpression
    {
        protected BaseThrowExpression(SemanticModel semanticModel, SyntaxNode syntax, ITypeSymbol type, Optional<object> constantValue, bool isImplicit) :
            base(OperationKind.ThrowExpression, semanticModel, syntax, type, constantValue, isImplicit)
        {
        }

        protected abstract IOperation ExpressionImpl { get; }
        public override IEnumerable<IOperation> Children
        {
            get
            {
                yield return Expression;
            }
        }
        /// <summary>
        /// Expression.
        /// </summary>
        public IOperation Expression => Operation.SetParentOperation(ExpressionImpl, this);
        public override void Accept(OperationVisitor visitor)
        {
            visitor.VisitThrowExpression(this);
        }
        public override TResult Accept<TArgument, TResult>(OperationVisitor<TArgument, TResult> visitor, TArgument argument)
        {
            return visitor.VisitThrowExpression(this, argument);
        }
    }
    /// <summary>
    /// Represents C# throw expression.
    /// </summary>
    internal sealed partial class ThrowExpression : BaseThrowExpression, IThrowExpression
    {
        public ThrowExpression(IOperation expression, SemanticModel semanticModel, SyntaxNode syntax, ITypeSymbol type, Optional<object> constantValue, bool isImplicit) :
            base(semanticModel, syntax, type, constantValue, isImplicit)
        {
            ExpressionImpl = expression;
        }

        protected override IOperation ExpressionImpl { get; }
    }
    /// <summary>
    /// Represents C# throw expression.
    /// </summary>
    internal sealed partial class LazyThrowExpression : BaseThrowExpression, IThrowExpression
    {
        private readonly Lazy<IOperation> _lazyExpression;

        public LazyThrowExpression(Lazy<IOperation> expression, SemanticModel semanticModel, SyntaxNode syntax, ITypeSymbol type, Optional<object> constantValue, bool isImplicit) :
            base(semanticModel, syntax, type, constantValue, isImplicit)
        {
            _lazyExpression = expression ?? throw new System.ArgumentNullException(nameof(expression));
        }

        protected override IOperation ExpressionImpl => _lazyExpression.Value;
    }

    /// <summary>
    /// Represents an argument in a method invocation.
    /// </summary>
    internal abstract partial class BaseArgument : Operation, IArgument
    {
        protected BaseArgument(ArgumentKind argumentKind, IParameterSymbol parameter, SemanticModel semanticModel, SyntaxNode syntax, ITypeSymbol type, Optional<object> constantValue, bool isImplicit) :
                    base(OperationKind.Argument, semanticModel, syntax, type, constantValue, isImplicit)
        {
            ArgumentKind = argumentKind;
            Parameter = parameter;
        }
        /// <summary>
        /// Kind of argument.
        /// </summary>
        public ArgumentKind ArgumentKind { get; }
        /// <summary>
        /// Parameter the argument matches.
        /// </summary>
        public IParameterSymbol Parameter { get; }
        protected abstract IOperation ValueImpl { get; }
        public abstract Optional<CommonConversion> InConversion { get; }
        public abstract Optional<CommonConversion> OutConversion { get; }
        public override IEnumerable<IOperation> Children
        {
            get
            {
                yield return Value;
            }
        }
        /// <summary>
        /// Value supplied for the argument.
        /// </summary>
        public IOperation Value => Operation.SetParentOperation(ValueImpl, this);
        public override void Accept(OperationVisitor visitor)
        {
            visitor.VisitArgument(this);
        }
        public override TResult Accept<TArgument, TResult>(OperationVisitor<TArgument, TResult> visitor, TArgument argument)
        {
            return visitor.VisitArgument(this, argument);
        }
    }

    /// <summary>
<<<<<<< HEAD
=======
    /// Represents an argument in a method invocation.
    /// </summary>
    internal sealed partial class Argument : BaseArgument, IArgument
    {
        public Argument(ArgumentKind argumentKind, IParameterSymbol parameter, IOperation value, IOperation inConversion, IOperation outConversion, SemanticModel semanticModel, SyntaxNode syntax, ITypeSymbol type, Optional<object> constantValue, bool isImplicit) :
            base(argumentKind, parameter, semanticModel, syntax, type, constantValue, isImplicit)
        {
            ValueImpl = value;
            InConversionImpl = inConversion;
            OutConversionImpl = outConversion;
        }

        protected override IOperation ValueImpl { get; }
        protected override IOperation InConversionImpl { get; }
        protected override IOperation OutConversionImpl { get; }
    }

    /// <summary>
    /// Represents an argument in a method invocation.
    /// </summary>
    internal sealed partial class LazyArgument : BaseArgument, IArgument
    {
        private readonly Lazy<IOperation> _lazyValue;
        private readonly Lazy<IOperation> _lazyInConversion;
        private readonly Lazy<IOperation> _lazyOutConversion;

        public LazyArgument(ArgumentKind argumentKind, IParameterSymbol parameter, Lazy<IOperation> value, Lazy<IOperation> inConversion, Lazy<IOperation> outConversion, SemanticModel semanticModel, SyntaxNode syntax, ITypeSymbol type, Optional<object> constantValue, bool isImplicit) : base(argumentKind, parameter, semanticModel, syntax, type, constantValue, isImplicit)
        {
            _lazyValue = value ?? throw new System.ArgumentNullException(nameof(value));
            _lazyInConversion = inConversion ?? throw new System.ArgumentNullException(nameof(inConversion));
            _lazyOutConversion = outConversion ?? throw new System.ArgumentNullException(nameof(outConversion));
        }

        protected override IOperation ValueImpl => _lazyValue.Value;

        protected override IOperation InConversionImpl => _lazyInConversion.Value;

        protected override IOperation OutConversionImpl => _lazyOutConversion.Value;
    }

    /// <summary>
>>>>>>> 5d2d334b
    /// Represents the creation of an array instance.
    /// </summary>
    internal abstract partial class BaseArrayCreationExpression : Operation, IArrayCreationExpression
    {
        protected BaseArrayCreationExpression(ITypeSymbol elementType, SemanticModel semanticModel, SyntaxNode syntax, ITypeSymbol type, Optional<object> constantValue, bool isImplicit) :
                    base(OperationKind.ArrayCreationExpression, semanticModel, syntax, type, constantValue, isImplicit)
        {
            ElementType = elementType;
        }
        /// <summary>
        /// Element type of the created array instance.
        /// </summary>
        public ITypeSymbol ElementType { get; }
        protected abstract ImmutableArray<IOperation> DimensionSizesImpl { get; }
        protected abstract IArrayInitializer InitializerImpl { get; }
        public override IEnumerable<IOperation> Children
        {
            get
            {
                foreach (var dimensionSize in DimensionSizes)
                {
                    yield return dimensionSize;
                }
                yield return Initializer;
            }
        }
        /// <summary>
        /// Sizes of the dimensions of the created array instance.
        /// </summary>
        public ImmutableArray<IOperation> DimensionSizes => Operation.SetParentOperation(DimensionSizesImpl, this);
        /// <summary>
        /// Values of elements of the created array instance.
        /// </summary>
        public IArrayInitializer Initializer => Operation.SetParentOperation(InitializerImpl, this);
        public override void Accept(OperationVisitor visitor)
        {
            visitor.VisitArrayCreationExpression(this);
        }
        public override TResult Accept<TArgument, TResult>(OperationVisitor<TArgument, TResult> visitor, TArgument argument)
        {
            return visitor.VisitArrayCreationExpression(this, argument);
        }
    }

    /// <summary>
    /// Represents the creation of an array instance.
    /// </summary>
    internal sealed partial class ArrayCreationExpression : BaseArrayCreationExpression, IArrayCreationExpression
    {
        public ArrayCreationExpression(ITypeSymbol elementType, ImmutableArray<IOperation> dimensionSizes, IArrayInitializer initializer, SemanticModel semanticModel, SyntaxNode syntax, ITypeSymbol type, Optional<object> constantValue, bool isImplicit) :
            base(elementType, semanticModel, syntax, type, constantValue, isImplicit)
        {
            DimensionSizesImpl = dimensionSizes;
            InitializerImpl = initializer;
        }

        protected override ImmutableArray<IOperation> DimensionSizesImpl { get; }
        protected override IArrayInitializer InitializerImpl { get; }
    }

    /// <summary>
    /// Represents the creation of an array instance.
    /// </summary>
    internal sealed partial class LazyArrayCreationExpression : BaseArrayCreationExpression, IArrayCreationExpression
    {
        private readonly Lazy<ImmutableArray<IOperation>> _lazyDimensionSizes;
        private readonly Lazy<IArrayInitializer> _lazyInitializer;

        public LazyArrayCreationExpression(ITypeSymbol elementType, Lazy<ImmutableArray<IOperation>> dimensionSizes, Lazy<IArrayInitializer> initializer, SemanticModel semanticModel, SyntaxNode syntax, ITypeSymbol type, Optional<object> constantValue, bool isImplicit) : base(elementType, semanticModel, syntax, type, constantValue, isImplicit)
        {
            _lazyDimensionSizes = dimensionSizes;
            _lazyInitializer = initializer ?? throw new System.ArgumentNullException(nameof(initializer));
        }

        protected override ImmutableArray<IOperation> DimensionSizesImpl => _lazyDimensionSizes.Value;

        protected override IArrayInitializer InitializerImpl => _lazyInitializer.Value;
    }

    /// <summary>
    /// Represents a reference to an array element.
    /// </summary>
    internal abstract partial class BaseArrayElementReferenceExpression : Operation, IArrayElementReferenceExpression
    {
        protected BaseArrayElementReferenceExpression(SemanticModel semanticModel, SyntaxNode syntax, ITypeSymbol type, Optional<object> constantValue, bool isImplicit) :
                    base(OperationKind.ArrayElementReferenceExpression, semanticModel, syntax, type, constantValue, isImplicit)
        {
        }

        protected abstract IOperation ArrayReferenceImpl { get; }
        protected abstract ImmutableArray<IOperation> IndicesImpl { get; }
        public override IEnumerable<IOperation> Children
        {
            get
            {
                yield return ArrayReference;
                foreach (var index in Indices)
                {
                    yield return index;
                }
            }
        }
        /// <summary>
        /// Array to be indexed.
        /// </summary>
        public IOperation ArrayReference => Operation.SetParentOperation(ArrayReferenceImpl, this);
        /// <summary>
        /// Indices that specify an individual element.
        /// </summary>
        public ImmutableArray<IOperation> Indices => Operation.SetParentOperation(IndicesImpl, this);
        public override void Accept(OperationVisitor visitor)
        {
            visitor.VisitArrayElementReferenceExpression(this);
        }
        public override TResult Accept<TArgument, TResult>(OperationVisitor<TArgument, TResult> visitor, TArgument argument)
        {
            return visitor.VisitArrayElementReferenceExpression(this, argument);
        }
    }

    /// <summary>
    /// Represents a reference to an array element.
    /// </summary>
    internal sealed partial class ArrayElementReferenceExpression : BaseArrayElementReferenceExpression, IArrayElementReferenceExpression
    {
        public ArrayElementReferenceExpression(IOperation arrayReference, ImmutableArray<IOperation> indices, SemanticModel semanticModel, SyntaxNode syntax, ITypeSymbol type, Optional<object> constantValue, bool isImplicit) :
            base(semanticModel, syntax, type, constantValue, isImplicit)
        {
            ArrayReferenceImpl = arrayReference;
            IndicesImpl = indices;
        }

        protected override IOperation ArrayReferenceImpl { get; }
        protected override ImmutableArray<IOperation> IndicesImpl { get; }
    }

    /// <summary>
    /// Represents a reference to an array element.
    /// </summary>
    internal sealed partial class LazyArrayElementReferenceExpression : BaseArrayElementReferenceExpression, IArrayElementReferenceExpression
    {
        private readonly Lazy<IOperation> _lazyArrayReference;
        private readonly Lazy<ImmutableArray<IOperation>> _lazyIndices;

        public LazyArrayElementReferenceExpression(Lazy<IOperation> arrayReference, Lazy<ImmutableArray<IOperation>> indices, SemanticModel semanticModel, SyntaxNode syntax, ITypeSymbol type, Optional<object> constantValue, bool isImplicit) : base(semanticModel, syntax, type, constantValue, isImplicit)
        {
            _lazyArrayReference = arrayReference ?? throw new System.ArgumentNullException(nameof(arrayReference));
            _lazyIndices = indices;
        }

        protected override IOperation ArrayReferenceImpl => _lazyArrayReference.Value;

        protected override ImmutableArray<IOperation> IndicesImpl => _lazyIndices.Value;
    }

    /// <summary>
    /// Represents the initialization of an array instance.
    /// </summary>
    internal abstract partial class BaseArrayInitializer : Operation, IArrayInitializer
    {
        protected BaseArrayInitializer(SemanticModel semanticModel, SyntaxNode syntax, ITypeSymbol type, Optional<object> constantValue, bool isImplicit) :
                    base(OperationKind.ArrayInitializer, semanticModel, syntax, type, constantValue, isImplicit)
        {
        }

        protected abstract ImmutableArray<IOperation> ElementValuesImpl { get; }
        public override IEnumerable<IOperation> Children
        {
            get
            {
                foreach (var elementValue in ElementValues)
                {
                    yield return elementValue;
                }
            }
        }
        /// <summary>
        /// Values to initialize array elements.
        /// </summary>
        public ImmutableArray<IOperation> ElementValues => Operation.SetParentOperation(ElementValuesImpl, this);
        public override void Accept(OperationVisitor visitor)
        {
            visitor.VisitArrayInitializer(this);
        }
        public override TResult Accept<TArgument, TResult>(OperationVisitor<TArgument, TResult> visitor, TArgument argument)
        {
            return visitor.VisitArrayInitializer(this, argument);
        }
    }

    /// <summary>
    /// Represents the initialization of an array instance.
    /// </summary>
    internal sealed partial class ArrayInitializer : BaseArrayInitializer, IArrayInitializer
    {
        public ArrayInitializer(ImmutableArray<IOperation> elementValues, SemanticModel semanticModel, SyntaxNode syntax, ITypeSymbol type, Optional<object> constantValue, bool isImplicit) :
            base(semanticModel, syntax, type, constantValue, isImplicit)
        {
            ElementValuesImpl = elementValues;
        }

        protected override ImmutableArray<IOperation> ElementValuesImpl { get; }
    }

    /// <summary>
    /// Represents the initialization of an array instance.
    /// </summary>
    internal sealed partial class LazyArrayInitializer : BaseArrayInitializer, IArrayInitializer
    {
        private readonly Lazy<ImmutableArray<IOperation>> _lazyElementValues;

        public LazyArrayInitializer(Lazy<ImmutableArray<IOperation>> elementValues, SemanticModel semanticModel, SyntaxNode syntax, ITypeSymbol type, Optional<object> constantValue, bool isImplicit) : base(semanticModel, syntax, type, constantValue, isImplicit)
        {
            _lazyElementValues = elementValues;
        }

        protected override ImmutableArray<IOperation> ElementValuesImpl => _lazyElementValues.Value;
    }

    /// <summary>
    /// Represents an base type of assignment expression.
    /// </summary>
    internal abstract partial class AssignmentExpression : Operation, IAssignmentExpression
    {
        protected AssignmentExpression(OperationKind kind, SemanticModel semanticModel, SyntaxNode syntax, ITypeSymbol type, Optional<object> constantValue, bool isImplicit) :
            base(kind, semanticModel, syntax, type, constantValue, isImplicit)
        {
        }
        protected abstract IOperation TargetImpl { get; }
        protected abstract IOperation ValueImpl { get; }
        /// <summary>
        /// Target of the assignment.
        /// </summary>
        public IOperation Target => Operation.SetParentOperation(TargetImpl, this);
        /// <summary>
        /// Value to be assigned to the target of the assignment.
        /// </summary>
        public IOperation Value => Operation.SetParentOperation(ValueImpl, this);
    }

    /// <summary>
    /// Represents a simple assignment expression.
    /// </summary>
    internal abstract partial class BaseSimpleAssignmentExpression : AssignmentExpression, ISimpleAssignmentExpression
    {
        public BaseSimpleAssignmentExpression(SemanticModel semanticModel, SyntaxNode syntax, ITypeSymbol type, Optional<object> constantValue, bool isImplicit) :
            base(OperationKind.SimpleAssignmentExpression, semanticModel, syntax, type, constantValue, isImplicit)
        {
        }
        public override IEnumerable<IOperation> Children
        {
            get
            {
                yield return Target;
                yield return Value;
            }
        }
        public override void Accept(OperationVisitor visitor)
        {
            visitor.VisitSimpleAssignmentExpression(this);
        }
        public override TResult Accept<TArgument, TResult>(OperationVisitor<TArgument, TResult> visitor, TArgument argument)
        {
            return visitor.VisitSimpleAssignmentExpression(this, argument);
        }
    }

    /// <summary>
    /// Represents a simple assignment expression.
    /// </summary>
    internal sealed partial class SimpleAssignmentExpression : BaseSimpleAssignmentExpression, ISimpleAssignmentExpression
    {
        public SimpleAssignmentExpression(IOperation target, IOperation value, SemanticModel semanticModel, SyntaxNode syntax, ITypeSymbol type, Optional<object> constantValue, bool isImplicit) :
            base(semanticModel, syntax, type, constantValue, isImplicit)
        {
            TargetImpl = target;
            ValueImpl = value;
        }
        protected override IOperation TargetImpl { get; }
        protected override IOperation ValueImpl { get; }
    }

    /// <summary>
    /// Represents a simple assignment expression.
    /// </summary>
    internal sealed partial class LazySimpleAssignmentExpression : BaseSimpleAssignmentExpression, ISimpleAssignmentExpression
    {
        private readonly Lazy<IOperation> _lazyTarget;
        private readonly Lazy<IOperation> _lazyValue;

        public LazySimpleAssignmentExpression(Lazy<IOperation> target, Lazy<IOperation> value, SemanticModel semanticModel, SyntaxNode syntax, ITypeSymbol type, Optional<object> constantValue, bool isImplicit) :
            base(semanticModel, syntax, type, constantValue, isImplicit)
        {
            _lazyTarget = target ?? throw new System.ArgumentNullException(nameof(target));
            _lazyValue = value ?? throw new System.ArgumentNullException(nameof(value));
        }
        protected override IOperation TargetImpl => _lazyTarget.Value;
        protected override IOperation ValueImpl => _lazyValue.Value;
    }

    /// <summary>
    /// Represents an await expression.
    /// </summary>
    internal abstract partial class BaseAwaitExpression : Operation, IAwaitExpression
    {
        protected BaseAwaitExpression(SemanticModel semanticModel, SyntaxNode syntax, ITypeSymbol type, Optional<object> constantValue, bool isImplicit) :
                    base(OperationKind.AwaitExpression, semanticModel, syntax, type, constantValue, isImplicit)
        {
        }

        protected abstract IOperation AwaitedValueImpl { get; }
        public override IEnumerable<IOperation> Children
        {
            get
            {
                yield return AwaitedValue;
            }
        }
        /// <summary>
        /// Value to be awaited.
        /// </summary>
        public IOperation AwaitedValue => Operation.SetParentOperation(AwaitedValueImpl, this);
        public override void Accept(OperationVisitor visitor)
        {
            visitor.VisitAwaitExpression(this);
        }
        public override TResult Accept<TArgument, TResult>(OperationVisitor<TArgument, TResult> visitor, TArgument argument)
        {
            return visitor.VisitAwaitExpression(this, argument);
        }
    }

    /// <summary>
    /// Represents an await expression.
    /// </summary>
    internal sealed partial class AwaitExpression : BaseAwaitExpression, IAwaitExpression
    {
        public AwaitExpression(IOperation awaitedValue, SemanticModel semanticModel, SyntaxNode syntax, ITypeSymbol type, Optional<object> constantValue, bool isImplicit) :
            base(semanticModel, syntax, type, constantValue, isImplicit)
        {
            AwaitedValueImpl = awaitedValue;
        }

        protected override IOperation AwaitedValueImpl { get; }
    }

    /// <summary>
    /// Represents an await expression.
    /// </summary>
    internal sealed partial class LazyAwaitExpression : BaseAwaitExpression, IAwaitExpression
    {
        private readonly Lazy<IOperation> _lazyAwaitedValue;

        public LazyAwaitExpression(Lazy<IOperation> awaitedValue, SemanticModel semanticModel, SyntaxNode syntax, ITypeSymbol type, Optional<object> constantValue, bool isImplicit) : base(semanticModel, syntax, type, constantValue, isImplicit)
        {
            _lazyAwaitedValue = awaitedValue ?? throw new System.ArgumentNullException(nameof(awaitedValue));
        }

        protected override IOperation AwaitedValueImpl => _lazyAwaitedValue.Value;
    }

    /// <summary>
    /// Represents an operation with two operands that produces a result with the same type as at least one of the operands.
    /// </summary>
    internal abstract partial class BaseBinaryOperatorExpression : Operation, IHasOperatorMethodExpression, IBinaryOperatorExpression
    {
        protected BaseBinaryOperatorExpression(BinaryOperationKind binaryOperationKind, bool isLifted, bool usesOperatorMethod, IMethodSymbol operatorMethod, SemanticModel semanticModel, SyntaxNode syntax, ITypeSymbol type, Optional<object> constantValue, bool isImplicit) :
                    base(OperationKind.BinaryOperatorExpression, semanticModel, syntax, type, constantValue, isImplicit)
        {
            BinaryOperationKind = binaryOperationKind;
            UsesOperatorMethod = usesOperatorMethod;
            OperatorMethod = operatorMethod;
            IsLifted = isLifted;
        }
        /// <summary>
        /// Kind of binary operation.
        /// </summary>
        public BinaryOperationKind BinaryOperationKind { get; }
        protected abstract IOperation LeftOperandImpl { get; }
        protected abstract IOperation RightOperandImpl { get; }
        /// <summary>
        /// True if and only if the operation is performed by an operator method.
        /// </summary>
        public bool UsesOperatorMethod { get; }
        /// <summary>
        /// Operation method used by the operation, null if the operation does not use an operator method.
        /// </summary>
        public IMethodSymbol OperatorMethod { get; }

        public bool IsLifted { get; }

        public override IEnumerable<IOperation> Children
        {
            get
            {
                yield return LeftOperand;
                yield return RightOperand;
            }
        }
        /// <summary>
        /// Left operand.
        /// </summary>
        public IOperation LeftOperand => Operation.SetParentOperation(LeftOperandImpl, this);
        /// <summary>
        /// Right operand.
        /// </summary>
        public IOperation RightOperand => Operation.SetParentOperation(RightOperandImpl, this);
        public override void Accept(OperationVisitor visitor)
        {
            visitor.VisitBinaryOperatorExpression(this);
        }
        public override TResult Accept<TArgument, TResult>(OperationVisitor<TArgument, TResult> visitor, TArgument argument)
        {
            return visitor.VisitBinaryOperatorExpression(this, argument);
        }
    }

    /// <summary>
    /// Represents an operation with two operands that produces a result with the same type as at least one of the operands.
    /// </summary>
    internal sealed partial class BinaryOperatorExpression : BaseBinaryOperatorExpression, IHasOperatorMethodExpression, IBinaryOperatorExpression
    {
        public BinaryOperatorExpression(BinaryOperationKind binaryOperationKind, IOperation leftOperand, IOperation rightOperand, bool isLifted, bool usesOperatorMethod, IMethodSymbol operatorMethod, SemanticModel semanticModel, SyntaxNode syntax, ITypeSymbol type, Optional<object> constantValue, bool isImplicit) :
            base(binaryOperationKind, isLifted, usesOperatorMethod, operatorMethod, semanticModel, syntax, type, constantValue, isImplicit)
        {
            LeftOperandImpl = leftOperand;
            RightOperandImpl = rightOperand;
        }

        protected override IOperation LeftOperandImpl { get; }
        protected override IOperation RightOperandImpl { get; }
    }

    /// <summary>
    /// Represents an operation with two operands that produces a result with the same type as at least one of the operands.
    /// </summary>
    internal sealed partial class LazyBinaryOperatorExpression : BaseBinaryOperatorExpression, IHasOperatorMethodExpression, IBinaryOperatorExpression
    {
        private readonly Lazy<IOperation> _lazyLeftOperand;
        private readonly Lazy<IOperation> _lazyRightOperand;

        public LazyBinaryOperatorExpression(BinaryOperationKind binaryOperationKind, Lazy<IOperation> leftOperand, Lazy<IOperation> rightOperand, bool isLifted, bool usesOperatorMethod, IMethodSymbol operatorMethod, SemanticModel semanticModel, SyntaxNode syntax, ITypeSymbol type, Optional<object> constantValue, bool isImplicit) : 
            base(binaryOperationKind, isLifted, usesOperatorMethod, operatorMethod, semanticModel, syntax, type, constantValue, isImplicit)
        {
            _lazyLeftOperand = leftOperand ?? throw new System.ArgumentNullException(nameof(leftOperand));
            _lazyRightOperand = rightOperand ?? throw new System.ArgumentNullException(nameof(rightOperand));
        }

        protected override IOperation LeftOperandImpl => _lazyLeftOperand.Value;

        protected override IOperation RightOperandImpl => _lazyRightOperand.Value;
    }

    /// <summary>
    /// Represents a block scope.
    /// </summary>
    internal abstract partial class BaseBlockStatement : Operation, IBlockStatement
    {
        protected BaseBlockStatement(ImmutableArray<ILocalSymbol> locals, SemanticModel semanticModel, SyntaxNode syntax, ITypeSymbol type, Optional<object> constantValue, bool isImplicit) :
                    base(OperationKind.BlockStatement, semanticModel, syntax, type, constantValue, isImplicit)
        {
            Locals = locals;
        }

        protected abstract ImmutableArray<IOperation> StatementsImpl { get; }
        /// <summary>
        /// Local declarations contained within the block.
        /// </summary>
        public ImmutableArray<ILocalSymbol> Locals { get; }
        public override IEnumerable<IOperation> Children
        {
            get
            {
                foreach (var statement in Statements)
                {
                    yield return statement;
                }
            }
        }
        /// <summary>
        /// Statements contained within the block.
        /// </summary>
        public ImmutableArray<IOperation> Statements => Operation.SetParentOperation(StatementsImpl, this);
        public override void Accept(OperationVisitor visitor)
        {
            visitor.VisitBlockStatement(this);
        }
        public override TResult Accept<TArgument, TResult>(OperationVisitor<TArgument, TResult> visitor, TArgument argument)
        {
            return visitor.VisitBlockStatement(this, argument);
        }
    }

    /// <summary>
    /// Represents a block scope.
    /// </summary>
    internal sealed partial class BlockStatement : BaseBlockStatement, IBlockStatement
    {
        public BlockStatement(ImmutableArray<IOperation> statements, ImmutableArray<ILocalSymbol> locals, SemanticModel semanticModel, SyntaxNode syntax, ITypeSymbol type, Optional<object> constantValue, bool isImplicit) :
            base(locals, semanticModel, syntax, type, constantValue, isImplicit)
        {
            StatementsImpl = statements;
        }

        protected override ImmutableArray<IOperation> StatementsImpl { get; }
    }

    /// <summary>
    /// Represents a block scope.
    /// </summary>
    internal sealed partial class LazyBlockStatement : BaseBlockStatement, IBlockStatement
    {
        private readonly Lazy<ImmutableArray<IOperation>> _lazyStatements;

        public LazyBlockStatement(Lazy<ImmutableArray<IOperation>> statements, ImmutableArray<ILocalSymbol> locals, SemanticModel semanticModel, SyntaxNode syntax, ITypeSymbol type, Optional<object> constantValue, bool isImplicit) : base(locals, semanticModel, syntax, type, constantValue, isImplicit)
        {
            _lazyStatements = statements;
        }

        protected override ImmutableArray<IOperation> StatementsImpl => _lazyStatements.Value;
    }

    /// <summary>
    /// Represents a C# goto, break, or continue statement, or a VB GoTo, Exit ***, or Continue *** statement
    /// </summary>
    internal sealed partial class BranchStatement : Operation, IBranchStatement
    {
        public BranchStatement(ILabelSymbol target, BranchKind branchKind, SemanticModel semanticModel, SyntaxNode syntax, ITypeSymbol type, Optional<object> constantValue, bool isImplicit) :
            base(OperationKind.BranchStatement, semanticModel, syntax, type, constantValue, isImplicit)
        {
            Target = target;
            BranchKind = branchKind;
        }
        /// <summary>
        /// Label that is the target of the branch.
        /// </summary>
        public ILabelSymbol Target { get; }
        /// <summary>
        /// Kind of the branch.
        /// </summary>
        public BranchKind BranchKind { get; }
        public override IEnumerable<IOperation> Children
        {
            get
            {
                yield break;
            }
        }
        public override void Accept(OperationVisitor visitor)
        {
            visitor.VisitBranchStatement(this);
        }
        public override TResult Accept<TArgument, TResult>(OperationVisitor<TArgument, TResult> visitor, TArgument argument)
        {
            return visitor.VisitBranchStatement(this, argument);
        }
    }

    /// <summary>
    /// Represents a clause of a C# case or a VB Case.
    /// </summary>
    internal abstract partial class CaseClause : Operation, ICaseClause
    {
        protected CaseClause(CaseKind caseKind, OperationKind kind, SemanticModel semanticModel, SyntaxNode syntax, ITypeSymbol type, Optional<object> constantValue, bool isImplicit) :
            base(kind, semanticModel, syntax, type, constantValue, isImplicit)
        {
            CaseKind = caseKind;
        }
        /// <summary>
        /// Kind of the clause.
        /// </summary>
        public CaseKind CaseKind { get; }
    }

    /// <summary>
    /// Represents a C# catch or VB Catch clause.
    /// </summary>
    internal abstract partial class BaseCatchClause : Operation, ICatchClause
    {
        protected BaseCatchClause(ITypeSymbol caughtType, ILocalSymbol exceptionLocal, SemanticModel semanticModel, SyntaxNode syntax, ITypeSymbol type, Optional<object> constantValue, bool isImplicit) :
                    base(OperationKind.CatchClause, semanticModel, syntax, type, constantValue, isImplicit)
        {
            CaughtType = caughtType;
            ExceptionLocal = exceptionLocal;
        }

        protected abstract IBlockStatement HandlerImpl { get; }
        /// <summary>
        /// Type of exception to be handled.
        /// </summary>
        public ITypeSymbol CaughtType { get; }
        protected abstract IOperation FilterImpl { get; }
        /// <summary>
        /// Symbol for the local catch variable bound to the caught exception.
        /// </summary>
        public ILocalSymbol ExceptionLocal { get; }
        public override IEnumerable<IOperation> Children
        {
            get
            {
                yield return Filter;
                yield return Handler;
            }
        }
        /// <summary>
        /// Body of the exception handler.
        /// </summary>
        public IBlockStatement Handler => Operation.SetParentOperation(HandlerImpl, this);
        /// <summary>
        /// Filter expression to be executed to determine whether to handle the exception.
        /// </summary>
        public IOperation Filter => Operation.SetParentOperation(FilterImpl, this);
        public override void Accept(OperationVisitor visitor)
        {
            visitor.VisitCatchClause(this);
        }
        public override TResult Accept<TArgument, TResult>(OperationVisitor<TArgument, TResult> visitor, TArgument argument)
        {
            return visitor.VisitCatchClause(this, argument);
        }
    }

    /// <summary>
    /// Represents a C# catch or VB Catch clause.
    /// </summary>
    internal sealed partial class CatchClause : BaseCatchClause, ICatchClause
    {
        public CatchClause(IBlockStatement handler, ITypeSymbol caughtType, IOperation filter, ILocalSymbol exceptionLocal, SemanticModel semanticModel, SyntaxNode syntax, ITypeSymbol type, Optional<object> constantValue, bool isImplicit) :
            base(caughtType, exceptionLocal, semanticModel, syntax, type, constantValue, isImplicit)
        {
            HandlerImpl = handler;
            FilterImpl = filter;
        }

        protected override IBlockStatement HandlerImpl { get; }
        protected override IOperation FilterImpl { get; }
    }

    /// <summary>
    /// Represents a C# catch or VB Catch clause.
    /// </summary>
    internal sealed partial class LazyCatchClause : BaseCatchClause, ICatchClause
    {
        private readonly Lazy<IBlockStatement> _lazyHandler;
        private readonly Lazy<IOperation> _lazyFilter;

        public LazyCatchClause(Lazy<IBlockStatement> handler, ITypeSymbol caughtType, Lazy<IOperation> filter, ILocalSymbol exceptionLocal, SemanticModel semanticModel, SyntaxNode syntax, ITypeSymbol type, Optional<object> constantValue, bool isImplicit) : base(caughtType, exceptionLocal, semanticModel, syntax, type, constantValue, isImplicit)
        {
            _lazyHandler = handler ?? throw new System.ArgumentNullException(nameof(handler));
            _lazyFilter = filter ?? throw new System.ArgumentNullException(nameof(filter));
        }

        protected override IBlockStatement HandlerImpl => _lazyHandler.Value;

        protected override IOperation FilterImpl => _lazyFilter.Value;
    }

    /// <summary>
    /// Represents an assignment expression that includes a binary operation.
    /// </summary>
    internal abstract partial class BaseCompoundAssignmentExpression : AssignmentExpression, IHasOperatorMethodExpression, ICompoundAssignmentExpression
    {
        protected BaseCompoundAssignmentExpression(BinaryOperationKind binaryOperationKind, bool isLifted, bool usesOperatorMethod, IMethodSymbol operatorMethod, SemanticModel semanticModel, SyntaxNode syntax, ITypeSymbol type, Optional<object> constantValue, bool isImplicit) :
            base(OperationKind.CompoundAssignmentExpression, semanticModel, syntax, type, constantValue, isImplicit)
        {
            BinaryOperationKind = binaryOperationKind;
            IsLifted = isLifted;
            UsesOperatorMethod = usesOperatorMethod;
            OperatorMethod = operatorMethod;
        }
        /// <summary>
        /// Kind of binary operation.
        /// </summary>
        public BinaryOperationKind BinaryOperationKind { get; }
        /// <summary>
        /// <code>true</code> if this assignment contains a 'lifted' binary operation.
        /// </summary>
        public bool IsLifted { get; }
        /// <summary>
        /// True if and only if the operation is performed by an operator method.
        /// </summary>
        public bool UsesOperatorMethod { get; }
        /// <summary>
        /// Operation method used by the operation, null if the operation does not use an operator method.
        /// </summary>
        public IMethodSymbol OperatorMethod { get; }
        public override IEnumerable<IOperation> Children
        {
            get
            {
                yield return Target;
                yield return Value;
            }
        }

        public override void Accept(OperationVisitor visitor)
        {
            visitor.VisitCompoundAssignmentExpression(this);
        }
        public override TResult Accept<TArgument, TResult>(OperationVisitor<TArgument, TResult> visitor, TArgument argument)
        {
            return visitor.VisitCompoundAssignmentExpression(this, argument);
        }
    }

    /// <summary>
    /// Represents an assignment expression that includes a binary operation.
    /// </summary>
    internal sealed partial class CompoundAssignmentExpression : BaseCompoundAssignmentExpression, IHasOperatorMethodExpression, ICompoundAssignmentExpression
    {
        public CompoundAssignmentExpression(BinaryOperationKind binaryOperationKind, bool isLifted, IOperation target, IOperation value, bool usesOperatorMethod, IMethodSymbol operatorMethod, SemanticModel semanticModel, SyntaxNode syntax, ITypeSymbol type, Optional<object> constantValue, bool isImplicit) :
            base(binaryOperationKind, isLifted, usesOperatorMethod, operatorMethod, semanticModel, syntax, type, constantValue, isImplicit)
        {
            TargetImpl = target;
            ValueImpl = value;
        }
        protected override IOperation TargetImpl { get; }
        protected override IOperation ValueImpl { get; }
    }

    /// <summary>
    /// Represents an assignment expression that includes a binary operation.
    /// </summary>
    internal sealed partial class LazyCompoundAssignmentExpression : BaseCompoundAssignmentExpression, IHasOperatorMethodExpression, ICompoundAssignmentExpression
    {
        private readonly Lazy<IOperation> _lazyTarget;
        private readonly Lazy<IOperation> _lazyValue;

        public LazyCompoundAssignmentExpression(BinaryOperationKind binaryOperationKind, bool isLifted, Lazy<IOperation> target, Lazy<IOperation> value, bool usesOperatorMethod, IMethodSymbol operatorMethod, SemanticModel semanticModel, SyntaxNode syntax, ITypeSymbol type, Optional<object> constantValue, bool isImplicit) :
            base(binaryOperationKind, isLifted, usesOperatorMethod, operatorMethod, semanticModel, syntax, type, constantValue, isImplicit)
        {
            _lazyTarget = target ?? throw new System.ArgumentNullException(nameof(target));
            _lazyValue = value ?? throw new System.ArgumentNullException(nameof(value));
        }
        protected override IOperation TargetImpl => _lazyTarget.Value;
        protected override IOperation ValueImpl => _lazyValue.Value;
    }

    /// <summary>
    /// Represents an expression that includes a ? or ?. conditional access instance expression.
    /// </summary>
    internal abstract partial class BaseConditionalAccessExpression : Operation, IConditionalAccessExpression
    {
        protected BaseConditionalAccessExpression(SemanticModel semanticModel, SyntaxNode syntax, ITypeSymbol type, Optional<object> constantValue, bool isImplicit) :
                    base(OperationKind.ConditionalAccessExpression, semanticModel, syntax, type, constantValue, isImplicit)
        {
        }

        protected abstract IOperation ConditionalValueImpl { get; }
        protected abstract IOperation ConditionalInstanceImpl { get; }
        public override IEnumerable<IOperation> Children
        {
            get
            {
                yield return ConditionalInstance;
                yield return ConditionalValue;
            }
        }
        /// <summary>
        /// Expression to be evaluated if the conditional instance is non null.
        /// </summary>
        public IOperation ConditionalValue => Operation.SetParentOperation(ConditionalValueImpl, this);
        /// <summary>
        /// Expresson that is conditionally accessed.
        /// </summary>
        public IOperation ConditionalInstance => Operation.SetParentOperation(ConditionalInstanceImpl, this);
        public override void Accept(OperationVisitor visitor)
        {
            visitor.VisitConditionalAccessExpression(this);
        }
        public override TResult Accept<TArgument, TResult>(OperationVisitor<TArgument, TResult> visitor, TArgument argument)
        {
            return visitor.VisitConditionalAccessExpression(this, argument);
        }
    }

    /// <summary>
    /// Represents an expression that includes a ? or ?. conditional access instance expression.
    /// </summary>
    internal sealed partial class ConditionalAccessExpression : BaseConditionalAccessExpression, IConditionalAccessExpression
    {
        public ConditionalAccessExpression(IOperation conditionalValue, IOperation conditionalInstance, SemanticModel semanticModel, SyntaxNode syntax, ITypeSymbol type, Optional<object> constantValue, bool isImplicit) :
            base(semanticModel, syntax, type, constantValue, isImplicit)
        {
            ConditionalValueImpl = conditionalValue;
            ConditionalInstanceImpl = conditionalInstance;
        }

        protected override IOperation ConditionalValueImpl { get; }
        protected override IOperation ConditionalInstanceImpl { get; }
    }

    /// <summary>
    /// Represents an expression that includes a ? or ?. conditional access instance expression.
    /// </summary>
    internal sealed partial class LazyConditionalAccessExpression : BaseConditionalAccessExpression, IConditionalAccessExpression
    {
        private readonly Lazy<IOperation> _lazyConditionalValue;
        private readonly Lazy<IOperation> _lazyConditionalInstance;

        public LazyConditionalAccessExpression(Lazy<IOperation> conditionalValue, Lazy<IOperation> conditionalInstance, SemanticModel semanticModel, SyntaxNode syntax, ITypeSymbol type, Optional<object> constantValue, bool isImplicit) : base(semanticModel, syntax, type, constantValue, isImplicit)
        {
            _lazyConditionalValue = conditionalValue ?? throw new System.ArgumentNullException(nameof(conditionalValue));
            _lazyConditionalInstance = conditionalInstance ?? throw new System.ArgumentNullException(nameof(conditionalInstance));
        }

        protected override IOperation ConditionalValueImpl => _lazyConditionalValue.Value;

        protected override IOperation ConditionalInstanceImpl => _lazyConditionalInstance.Value;
    }

    /// <summary>
    /// Represents the value of a conditionally-accessed expression within an expression containing a conditional access.
    /// </summary>
    internal sealed partial class ConditionalAccessInstanceExpression : Operation, IConditionalAccessInstanceExpression
    {
        public ConditionalAccessInstanceExpression(SemanticModel semanticModel, SyntaxNode syntax, ITypeSymbol type, Optional<object> constantValue, bool isImplicit) :
            base(OperationKind.ConditionalAccessInstanceExpression, semanticModel, syntax, type, constantValue, isImplicit)
        {
        }
        public override IEnumerable<IOperation> Children
        {
            get
            {
                yield break;
            }
        }
        public override void Accept(OperationVisitor visitor)
        {
            visitor.VisitConditionalAccessInstanceExpression(this);
        }
        public override TResult Accept<TArgument, TResult>(OperationVisitor<TArgument, TResult> visitor, TArgument argument)
        {
            return visitor.VisitConditionalAccessInstanceExpression(this, argument);
        }
    }

    /// <summary>
    /// Represents a C# ?: or VB If expression.
    /// </summary>
    internal abstract partial class BaseConditionalExpression : Operation, IConditionalExpression
    {
        protected BaseConditionalExpression(SemanticModel semanticModel, SyntaxNode syntax, ITypeSymbol type, Optional<object> constantValue, bool isImplicit) :
                    base(OperationKind.ConditionalExpression, semanticModel, syntax, type, constantValue, isImplicit)
        {
        }

        protected abstract IOperation ConditionImpl { get; }
        protected abstract IOperation WhenTrueImpl { get; }
        protected abstract IOperation WhenFalseImpl { get; }
        public override IEnumerable<IOperation> Children
        {
            get
            {
                yield return Condition;
                yield return WhenTrue;
                yield return WhenFalse;
            }
        }
        /// <summary>
        /// Condition to be tested.
        /// </summary>
        public IOperation Condition => Operation.SetParentOperation(ConditionImpl, this);
        /// <summary>
        /// Value evaluated if the Condition is true.
        /// </summary>
        public IOperation WhenTrue => Operation.SetParentOperation(WhenTrueImpl, this);
        /// <summary>
        /// Value evaluated if the Condition is false.
        /// </summary>
        public IOperation WhenFalse => Operation.SetParentOperation(WhenFalseImpl, this);
        public override void Accept(OperationVisitor visitor)
        {
            visitor.VisitConditionalExpression(this);
        }
        public override TResult Accept<TArgument, TResult>(OperationVisitor<TArgument, TResult> visitor, TArgument argument)
        {
            return visitor.VisitConditionalExpression(this, argument);
        }
    }

    /// <summary>
    /// Represents a C# ?: or VB If expression.
    /// </summary>
    internal sealed partial class ConditionalExpression : BaseConditionalExpression, IConditionalExpression
    {
        public ConditionalExpression(IOperation condition, IOperation whenTrue, IOperation whenFalse, SemanticModel semanticModel, SyntaxNode syntax, ITypeSymbol type, Optional<object> constantValue, bool isImplicit) :
            base(semanticModel, syntax, type, constantValue, isImplicit)
        {
            ConditionImpl = condition;
            WhenTrueImpl = whenTrue;
            WhenFalseImpl = whenFalse;
        }

        protected override IOperation ConditionImpl { get; }
        protected override IOperation WhenTrueImpl { get; }
        protected override IOperation WhenFalseImpl { get; }
    }

    /// <summary>
    /// Represents a C# ?: or VB If expression.
    /// </summary>
    internal sealed partial class LazyConditionalExpression : BaseConditionalExpression, IConditionalExpression
    {
        private readonly Lazy<IOperation> _lazyCondition;
        private readonly Lazy<IOperation> _lazyWhenTrue;
        private readonly Lazy<IOperation> _lazyWhenFalse;

        public LazyConditionalExpression(Lazy<IOperation> condition, Lazy<IOperation> whenTrue, Lazy<IOperation> whenFalse, SemanticModel semanticModel, SyntaxNode syntax, ITypeSymbol type, Optional<object> constantValue, bool isImplicit) : base(semanticModel, syntax, type, constantValue, isImplicit)
        {
            _lazyCondition = condition ?? throw new System.ArgumentNullException(nameof(condition));
            _lazyWhenTrue = whenTrue ?? throw new System.ArgumentNullException(nameof(whenTrue));
            _lazyWhenFalse = whenFalse ?? throw new System.ArgumentNullException(nameof(whenFalse));
        }

        protected override IOperation ConditionImpl => _lazyCondition.Value;

        protected override IOperation WhenTrueImpl => _lazyWhenTrue.Value;

        protected override IOperation WhenFalseImpl => _lazyWhenFalse.Value;
    }

    /// <summary>
    /// Represents a conversion operation.
    /// </summary>
    internal abstract partial class BaseConversionExpression : Operation, IHasOperatorMethodExpression, IConversionExpression
    {
        protected BaseConversionExpression(bool isExplicitInCode, bool isTryCast, bool isChecked, SemanticModel semanticModel, SyntaxNode syntax, ITypeSymbol type, Optional<object> constantValue, bool isImplicit) :
                    base(OperationKind.ConversionExpression, semanticModel, syntax, type, constantValue, isImplicit)
        {
            IsExplicitInCode = isExplicitInCode;
            IsTryCast = isTryCast;
            IsChecked = isChecked;
        }

        public abstract IOperation OperandImpl { get; }
        public abstract CommonConversion Conversion { get; }
        public bool IsExplicitInCode { get; }
        public bool IsTryCast { get; }
        public bool IsChecked { get; }
        public bool UsesOperatorMethod => Conversion.IsUserDefined;
        public IMethodSymbol OperatorMethod => Conversion.MethodSymbol;
        public override IEnumerable<IOperation> Children
        {
            get
            {
                yield return Operand;
            }
        }
        /// <summary>
        /// Value to be converted.
        /// </summary>
        public IOperation Operand => Operation.SetParentOperation(OperandImpl, this);
        public override void Accept(OperationVisitor visitor)
        {
            visitor.VisitConversionExpression(this);
        }
        public override TResult Accept<TArgument, TResult>(OperationVisitor<TArgument, TResult> visitor, TArgument argument)
        {
            return visitor.VisitConversionExpression(this, argument);
        }
    }

    /// <remarks>
    /// This interface is reserved for implementation by its associated APIs. We reserve the right to
    /// change it in the future.
    /// </remarks>
    internal sealed partial class DefaultValueExpression : Operation, IDefaultValueExpression
    {
        public DefaultValueExpression(SemanticModel semanticModel, SyntaxNode syntax, ITypeSymbol type, Optional<object> constantValue, bool isImplicit) :
            base(OperationKind.DefaultValueExpression, semanticModel, syntax, type, constantValue, isImplicit)
        {
        }
        public override IEnumerable<IOperation> Children
        {
            get
            {
                yield break;
            }
        }
        public override void Accept(OperationVisitor visitor)
        {
            visitor.VisitDefaultValueExpression(this);
        }
        public override TResult Accept<TArgument, TResult>(OperationVisitor<TArgument, TResult> visitor, TArgument argument)
        {
            return visitor.VisitDefaultValueExpression(this, argument);
        }
    }

    /// <summary>
    /// Reprsents an empty statement.
    /// </summary>
    internal sealed partial class EmptyStatement : Operation, IEmptyStatement
    {
        public EmptyStatement(SemanticModel semanticModel, SyntaxNode syntax, ITypeSymbol type, Optional<object> constantValue, bool isImplicit) :
            base(OperationKind.EmptyStatement, semanticModel, syntax, type, constantValue, isImplicit)
        {
        }
        public override IEnumerable<IOperation> Children
        {
            get
            {
                yield break;
            }
        }
        public override void Accept(OperationVisitor visitor)
        {
            visitor.VisitEmptyStatement(this);
        }
        public override TResult Accept<TArgument, TResult>(OperationVisitor<TArgument, TResult> visitor, TArgument argument)
        {
            return visitor.VisitEmptyStatement(this, argument);
        }
    }

    /// <summary>
    /// Represents a VB End statement.
    /// </summary>
    internal sealed partial class EndStatement : Operation, IEndStatement
    {
        public EndStatement(SemanticModel semanticModel, SyntaxNode syntax, ITypeSymbol type, Optional<object> constantValue, bool isImplicit) :
            base(OperationKind.EndStatement, semanticModel, syntax, type, constantValue, isImplicit)
        {
        }
        public override IEnumerable<IOperation> Children
        {
            get
            {
                yield break;
            }
        }
        public override void Accept(OperationVisitor visitor)
        {
            visitor.VisitEndStatement(this);
        }
        public override TResult Accept<TArgument, TResult>(OperationVisitor<TArgument, TResult> visitor, TArgument argument)
        {
            return visitor.VisitEndStatement(this, argument);
        }
    }

    /// <summary>
    /// Represents a binding of an event.
    /// </summary>
    internal abstract partial class BaseEventAssignmentExpression : Operation, IEventAssignmentExpression
    {
        protected BaseEventAssignmentExpression(bool adds, SemanticModel semanticModel, SyntaxNode syntax, ITypeSymbol type, Optional<object> constantValue, bool isImplicit) :
                    base(OperationKind.EventAssignmentExpression, semanticModel, syntax, type, constantValue, isImplicit)
        {
            Adds = adds;
        }

        /// <summary>
        /// Reference to the event being bound.
        /// </summary>
        protected abstract IEventReferenceExpression EventReferenceImpl { get; }

        /// <summary>
        /// Handler supplied for the event.
        /// </summary>
        protected abstract IOperation HandlerValueImpl { get; }

        /// <summary>
        /// True for adding a binding, false for removing one.
        /// </summary>
        public bool Adds { get; }
        public override IEnumerable<IOperation> Children
        {
            get
            {
                yield return EventReference;
                yield return HandlerValue;
            }
        }

        /// <summary>
        /// Instance used to refer to the event being bound.
        /// </summary>
        public IEventReferenceExpression EventReference => Operation.SetParentOperation(EventReferenceImpl, this);

        /// <summary>
        /// Handler supplied for the event.
        /// </summary>
        public IOperation HandlerValue => Operation.SetParentOperation(HandlerValueImpl, this);
        public override void Accept(OperationVisitor visitor)
        {
            visitor.VisitEventAssignmentExpression(this);
        }
        public override TResult Accept<TArgument, TResult>(OperationVisitor<TArgument, TResult> visitor, TArgument argument)
        {
            return visitor.VisitEventAssignmentExpression(this, argument);
        }
    }

    /// <summary>
    /// Represents a binding of an event.
    /// </summary>
    internal sealed partial class EventAssignmentExpression : BaseEventAssignmentExpression, IEventAssignmentExpression
    {
        public EventAssignmentExpression(IEventReferenceExpression eventReference, IOperation handlerValue, bool adds, SemanticModel semanticModel, SyntaxNode syntax, ITypeSymbol type, Optional<object> constantValue, bool isImplicit) :
            base(adds, semanticModel, syntax, type, constantValue, isImplicit)
        {
            EventReferenceImpl = eventReference;
            HandlerValueImpl = handlerValue;
        }

        protected override IEventReferenceExpression EventReferenceImpl { get; }
        protected override IOperation HandlerValueImpl { get; }
    }

    /// <summary>
    /// Represents a binding of an event.
    /// </summary>
    internal sealed partial class LazyEventAssignmentExpression : BaseEventAssignmentExpression, IEventAssignmentExpression
    {
        private readonly Lazy<IEventReferenceExpression> _lazyEventReference;
        private readonly Lazy<IOperation> _lazyHandlerValue;
        
        public LazyEventAssignmentExpression(Lazy<IEventReferenceExpression> eventReference, Lazy<IOperation> handlerValue, bool adds, SemanticModel semanticModel, SyntaxNode syntax, ITypeSymbol type, Optional<object> constantValue, bool isImplicit) : base(adds, semanticModel, syntax, type, constantValue, isImplicit)

        {
            _lazyEventReference = eventReference ?? throw new System.ArgumentNullException(nameof(eventReference));
            _lazyHandlerValue = handlerValue ?? throw new System.ArgumentNullException(nameof(handlerValue));
        }
        
        protected override IEventReferenceExpression EventReferenceImpl => _lazyEventReference.Value;

        protected override IOperation HandlerValueImpl => _lazyHandlerValue.Value;
    }

    /// <summary>
    /// Represents a reference to an event.
    /// </summary>
    internal abstract partial class BaseEventReferenceExpression : MemberReferenceExpression, IEventReferenceExpression
    {
        public BaseEventReferenceExpression(IEventSymbol @event, ISymbol member, SemanticModel semanticModel, SyntaxNode syntax, ITypeSymbol type, Optional<object> constantValue, bool isImplicit) :
            base(member, OperationKind.EventReferenceExpression, semanticModel, syntax, type, constantValue, isImplicit)
        {
            Event = @event;
        }
        /// <summary>
        /// Referenced event.
        /// </summary>
        public IEventSymbol Event { get; }
        public override IEnumerable<IOperation> Children
        {
            get
            {
                yield return Instance;
            }
        }

        public override void Accept(OperationVisitor visitor)
        {
            visitor.VisitEventReferenceExpression(this);
        }
        public override TResult Accept<TArgument, TResult>(OperationVisitor<TArgument, TResult> visitor, TArgument argument)
        {
            return visitor.VisitEventReferenceExpression(this, argument);
        }
    }

    /// <summary>
    /// Represents a reference to an event.
    /// </summary>
    internal sealed partial class EventReferenceExpression : BaseEventReferenceExpression, IEventReferenceExpression
    {
        public EventReferenceExpression(IEventSymbol @event, IOperation instance, ISymbol member, SemanticModel semanticModel, SyntaxNode syntax, ITypeSymbol type, Optional<object> constantValue, bool isImplicit) :
            base(@event, member, semanticModel, syntax, type, constantValue, isImplicit)
        {
            InstanceImpl = instance;
        }
        protected override IOperation InstanceImpl { get; }
    }

    /// <summary>
    /// Represents a reference to an event.
    /// </summary>
    internal sealed partial class LazyEventReferenceExpression : BaseEventReferenceExpression, IEventReferenceExpression
    {
        private readonly Lazy<IOperation> _lazyInstance;

        public LazyEventReferenceExpression(IEventSymbol @event, Lazy<IOperation> instance, ISymbol member, SemanticModel semanticModel, SyntaxNode syntax, ITypeSymbol type, Optional<object> constantValue, bool isImplicit) :
            base(@event, member, semanticModel, syntax, type, constantValue, isImplicit)
        {
            _lazyInstance = instance ?? throw new System.ArgumentNullException(nameof(instance));
        }
        protected override IOperation InstanceImpl => _lazyInstance.Value;
    }

    /// <summary>
    /// Represents a C# or VB statement that consists solely of an expression.
    /// </summary>
    internal abstract partial class BaseExpressionStatement : Operation, IExpressionStatement
    {
        protected BaseExpressionStatement(SemanticModel semanticModel, SyntaxNode syntax, ITypeSymbol type, Optional<object> constantValue, bool isImplicit) :
                    base(OperationKind.ExpressionStatement, semanticModel, syntax, type, constantValue, isImplicit)
        {
        }

        protected abstract IOperation ExpressionImpl { get; }
        public override IEnumerable<IOperation> Children
        {
            get
            {
                yield return Expression;
            }
        }
        /// <summary>
        /// Expression of the statement.
        /// </summary>
        public IOperation Expression => Operation.SetParentOperation(ExpressionImpl, this);
        public override void Accept(OperationVisitor visitor)
        {
            visitor.VisitExpressionStatement(this);
        }
        public override TResult Accept<TArgument, TResult>(OperationVisitor<TArgument, TResult> visitor, TArgument argument)
        {
            return visitor.VisitExpressionStatement(this, argument);
        }
    }

    /// <summary>
    /// Represents a C# or VB statement that consists solely of an expression.
    /// </summary>
    internal sealed partial class ExpressionStatement : BaseExpressionStatement, IExpressionStatement
    {
        public ExpressionStatement(IOperation expression, SemanticModel semanticModel, SyntaxNode syntax, ITypeSymbol type, Optional<object> constantValue, bool isImplicit) :
            base(semanticModel, syntax, type, constantValue, isImplicit)
        {
            ExpressionImpl = expression;
        }

        protected override IOperation ExpressionImpl { get; }
    }

    /// <summary>
    /// Represents a C# or VB statement that consists solely of an expression.
    /// </summary>
    internal sealed partial class LazyExpressionStatement : BaseExpressionStatement, IExpressionStatement
    {
        private readonly Lazy<IOperation> _lazyExpression;

        public LazyExpressionStatement(Lazy<IOperation> expression, SemanticModel semanticModel, SyntaxNode syntax, ITypeSymbol type, Optional<object> constantValue, bool isImplicit) : base(semanticModel, syntax, type, constantValue, isImplicit)
        {
            _lazyExpression = expression ?? throw new System.ArgumentNullException(nameof(expression));
        }

        protected override IOperation ExpressionImpl => _lazyExpression.Value;
    }

    /// <summary>
    /// Represents an initialization of a field.
    /// </summary>
    internal abstract partial class BaseFieldInitializer : SymbolInitializer, IFieldInitializer
    {
        public BaseFieldInitializer(ImmutableArray<IFieldSymbol> initializedFields, OperationKind kind, SemanticModel semanticModel, SyntaxNode syntax, ITypeSymbol type, Optional<object> constantValue, bool isImplicit) :
            base(kind, semanticModel, syntax, type, constantValue, isImplicit)
        {
            InitializedFields = initializedFields;
        }
        /// <summary>
        /// Initialized fields. There can be multiple fields for Visual Basic fields declared with As New.
        /// </summary>
        public ImmutableArray<IFieldSymbol> InitializedFields { get; }
        public override IEnumerable<IOperation> Children
        {
            get
            {
                yield return Value;
            }
        }

        public override void Accept(OperationVisitor visitor)
        {
            visitor.VisitFieldInitializer(this);
        }
        public override TResult Accept<TArgument, TResult>(OperationVisitor<TArgument, TResult> visitor, TArgument argument)
        {
            return visitor.VisitFieldInitializer(this, argument);
        }
    }

    /// <summary>
    /// Represents an initialization of a field.
    /// </summary>
    internal sealed partial class FieldInitializer : BaseFieldInitializer, IFieldInitializer
    {
        public FieldInitializer(ImmutableArray<IFieldSymbol> initializedFields, IOperation value, OperationKind kind, SemanticModel semanticModel, SyntaxNode syntax, ITypeSymbol type, Optional<object> constantValue, bool isImplicit) :
            base(initializedFields, kind, semanticModel, syntax, type, constantValue, isImplicit)
        {
            ValueImpl = value;
        }
        protected override IOperation ValueImpl { get; }
    }

    /// <summary>
    /// Represents an initialization of a field.
    /// </summary>
    internal sealed partial class LazyFieldInitializer : BaseFieldInitializer, IFieldInitializer
    {
        private readonly Lazy<IOperation> _lazyValue;

        public LazyFieldInitializer(ImmutableArray<IFieldSymbol> initializedFields, Lazy<IOperation> value, OperationKind kind, SemanticModel semanticModel, SyntaxNode syntax, ITypeSymbol type, Optional<object> constantValue, bool isImplicit) :
            base(initializedFields, kind, semanticModel, syntax, type, constantValue, isImplicit)
        {
            _lazyValue = value ?? throw new System.ArgumentNullException(nameof(value));
        }
        protected override IOperation ValueImpl => _lazyValue.Value;
    }

    /// <summary>
    /// Represents a reference to a field.
    /// </summary>
    internal abstract partial class BaseFieldReferenceExpression : MemberReferenceExpression, IFieldReferenceExpression
    {
        public BaseFieldReferenceExpression(IFieldSymbol field, ISymbol member, SemanticModel semanticModel, SyntaxNode syntax, ITypeSymbol type, Optional<object> constantValue, bool isImplicit) :
            base(member, OperationKind.FieldReferenceExpression, semanticModel, syntax, type, constantValue, isImplicit)
        {
            Field = field;
        }
        /// <summary>
        /// Referenced field.
        /// </summary>
        public IFieldSymbol Field { get; }
        public override IEnumerable<IOperation> Children
        {
            get
            {
                yield return Instance;
            }
        }

        public override void Accept(OperationVisitor visitor)
        {
            visitor.VisitFieldReferenceExpression(this);
        }
        public override TResult Accept<TArgument, TResult>(OperationVisitor<TArgument, TResult> visitor, TArgument argument)
        {
            return visitor.VisitFieldReferenceExpression(this, argument);
        }
    }

    /// <summary>
    /// Represents a reference to a field.
    /// </summary>
    internal sealed partial class FieldReferenceExpression : BaseFieldReferenceExpression, IFieldReferenceExpression
    {
        public FieldReferenceExpression(IFieldSymbol field, IOperation instance, ISymbol member, SemanticModel semanticModel, SyntaxNode syntax, ITypeSymbol type, Optional<object> constantValue, bool isImplicit) :
            base(field, member, semanticModel, syntax, type, constantValue, isImplicit)
        {
            InstanceImpl = instance;
        }
        protected override IOperation InstanceImpl { get; }
    }

    /// <summary>
    /// Represents a reference to a field.
    /// </summary>
    internal sealed partial class LazyFieldReferenceExpression : BaseFieldReferenceExpression, IFieldReferenceExpression
    {
        private readonly Lazy<IOperation> _lazyInstance;

        public LazyFieldReferenceExpression(IFieldSymbol field, Lazy<IOperation> instance, ISymbol member, SemanticModel semanticModel, SyntaxNode syntax, ITypeSymbol type, Optional<object> constantValue, bool isImplicit) :
            base(field, member, semanticModel, syntax, type, constantValue, isImplicit)
        {
            _lazyInstance = instance ?? throw new System.ArgumentNullException(nameof(instance));
        }
        protected override IOperation InstanceImpl => _lazyInstance.Value;
    }

    /// <summary>
    /// Represents a C# fixed statement.
    /// </summary>
    internal abstract partial class BaseFixedStatement : Operation, IFixedStatement
    {
        protected BaseFixedStatement(SemanticModel semanticModel, SyntaxNode syntax, ITypeSymbol type, Optional<object> constantValue, bool isImplicit) :
                    base(OperationKind.FixedStatement, semanticModel, syntax, type, constantValue, isImplicit)
        {
        }

        protected abstract IVariableDeclarationStatement VariablesImpl { get; }
        protected abstract IOperation BodyImpl { get; }
        public override IEnumerable<IOperation> Children
        {
            get
            {
                yield return Variables;
                yield return Body;
            }
        }
        /// <summary>
        /// Variables to be fixed.
        /// </summary>
        public IVariableDeclarationStatement Variables => Operation.SetParentOperation(VariablesImpl, this);
        /// <summary>
        /// Body of the fixed, over which the variables are fixed.
        /// </summary>
        public IOperation Body => Operation.SetParentOperation(BodyImpl, this);
        public override void Accept(OperationVisitor visitor)
        {
            visitor.VisitFixedStatement(this);
        }
        public override TResult Accept<TArgument, TResult>(OperationVisitor<TArgument, TResult> visitor, TArgument argument)
        {
            return visitor.VisitFixedStatement(this, argument);
        }
    }

    /// <summary>
    /// Represents a C# fixed statement.
    /// </summary>
    internal sealed partial class FixedStatement : BaseFixedStatement, IFixedStatement
    {
        public FixedStatement(IVariableDeclarationStatement variables, IOperation body, SemanticModel semanticModel, SyntaxNode syntax, ITypeSymbol type, Optional<object> constantValue, bool isImplicit) :
            base(semanticModel, syntax, type, constantValue, isImplicit)
        {
            VariablesImpl = variables;
            BodyImpl = body;
        }

        protected override IVariableDeclarationStatement VariablesImpl { get; }
        protected override IOperation BodyImpl { get; }
    }

    /// <summary>
    /// Represents a C# fixed statement.
    /// </summary>
    internal sealed partial class LazyFixedStatement : BaseFixedStatement, IFixedStatement
    {
        private readonly Lazy<IVariableDeclarationStatement> _lazyVariables;
        private readonly Lazy<IOperation> _lazyBody;

        public LazyFixedStatement(Lazy<IVariableDeclarationStatement> variables, Lazy<IOperation> body, SemanticModel semanticModel, SyntaxNode syntax, ITypeSymbol type, Optional<object> constantValue, bool isImplicit) : base(semanticModel, syntax, type, constantValue, isImplicit)
        {
            _lazyVariables = variables ?? throw new System.ArgumentNullException(nameof(variables));
            _lazyBody = body ?? throw new System.ArgumentNullException(nameof(body));
        }

        protected override IVariableDeclarationStatement VariablesImpl => _lazyVariables.Value;

        protected override IOperation BodyImpl => _lazyBody.Value;
    }

    /// <summary>
    /// Represents a C# foreach statement or a VB For Each statement.
    /// </summary>
    internal abstract partial class BaseForEachLoopStatement : LoopStatement, IForEachLoopStatement
    {
        public BaseForEachLoopStatement(ILocalSymbol iterationVariable, LoopKind loopKind, SemanticModel semanticModel, SyntaxNode syntax, ITypeSymbol type, Optional<object> constantValue, bool isImplicit) :
            base(loopKind, OperationKind.LoopStatement, semanticModel, syntax, type, constantValue, isImplicit)
        {
            IterationVariable = iterationVariable;
        }
        /// <summary>
        /// Iteration variable of the loop.
        /// </summary>
        public ILocalSymbol IterationVariable { get; }
        protected abstract IOperation CollectionImpl { get; }
        public override IEnumerable<IOperation> Children
        {
            get
            {
                yield return Collection;
                yield return Body;
            }
        }
        /// <summary>
        /// Collection value over which the loop iterates.
        /// </summary>
        public IOperation Collection => Operation.SetParentOperation(CollectionImpl, this);

        public override void Accept(OperationVisitor visitor)
        {
            visitor.VisitForEachLoopStatement(this);
        }
        public override TResult Accept<TArgument, TResult>(OperationVisitor<TArgument, TResult> visitor, TArgument argument)
        {
            return visitor.VisitForEachLoopStatement(this, argument);
        }
    }

    /// <summary>
    /// Represents a C# foreach statement or a VB For Each statement.
    /// </summary>
    internal sealed partial class ForEachLoopStatement : BaseForEachLoopStatement, IForEachLoopStatement
    {
        public ForEachLoopStatement(ILocalSymbol iterationVariable, IOperation collection, LoopKind loopKind, IOperation body, SemanticModel semanticModel, SyntaxNode syntax, ITypeSymbol type, Optional<object> constantValue, bool isImplicit) :
            base(iterationVariable, loopKind, semanticModel, syntax, type, constantValue, isImplicit)
        {
            CollectionImpl = collection;
            BodyImpl = body;
        }

        protected override IOperation CollectionImpl { get; }
        protected override IOperation BodyImpl { get; }
    }

    /// <summary>
    /// Represents a C# foreach statement or a VB For Each statement.
    /// </summary>
    internal sealed partial class LazyForEachLoopStatement : BaseForEachLoopStatement, IForEachLoopStatement
    {
        private readonly Lazy<IOperation> _lazyCollection;
        private readonly Lazy<IOperation> _lazyBody;

        public LazyForEachLoopStatement(ILocalSymbol iterationVariable, Lazy<IOperation> collection, LoopKind loopKind, Lazy<IOperation> body, SemanticModel semanticModel, SyntaxNode syntax, ITypeSymbol type, Optional<object> constantValue, bool isImplicit) :
            base(iterationVariable, loopKind, semanticModel, syntax, type, constantValue, isImplicit)
        {
            _lazyCollection = collection ?? throw new System.ArgumentNullException(nameof(collection));
            _lazyBody = body ?? throw new System.ArgumentNullException(nameof(body));
        }

        protected override IOperation CollectionImpl => _lazyCollection.Value;
        protected override IOperation BodyImpl => _lazyBody.Value;
    }

    /// <summary>
    /// Represents a C# for statement or a VB For statement.
    /// </summary>
    internal abstract partial class BaseForLoopStatement : ForWhileUntilLoopStatement, IForLoopStatement
    {
        public BaseForLoopStatement(ImmutableArray<ILocalSymbol> locals, LoopKind loopKind, SemanticModel semanticModel, SyntaxNode syntax, ITypeSymbol type, Optional<object> constantValue, bool isImplicit) :
            base(loopKind, OperationKind.LoopStatement, semanticModel, syntax, type, constantValue, isImplicit)
        {
            Locals = locals;
        }

        protected abstract ImmutableArray<IOperation> BeforeImpl { get; }
        protected abstract ImmutableArray<IOperation> AtLoopBottomImpl { get; }
        /// <summary>
        /// Declarations local to the loop.
        /// </summary>
        public ImmutableArray<ILocalSymbol> Locals { get; }
        public override IEnumerable<IOperation> Children
        {
            get
            {
                foreach (var before in Before)
                {
                    yield return before;
                }
                yield return Condition;
                yield return Body;
                foreach (var atLoopBottom in AtLoopBottom)
                {
                    yield return atLoopBottom;
                }
            }
        }
        /// <summary>
        /// Statements to execute before entry to the loop. For C# these come from the first clause of the for statement. For VB these initialize the index variable of the For statement.
        /// </summary>
        public ImmutableArray<IOperation> Before => Operation.SetParentOperation(BeforeImpl, this);
        /// <summary>
        /// Statements to execute at the bottom of the loop. For C# these come from the third clause of the for statement. For VB these increment the index variable of the For statement.
        /// </summary>
        public ImmutableArray<IOperation> AtLoopBottom => Operation.SetParentOperation(AtLoopBottomImpl, this);

        public override void Accept(OperationVisitor visitor)
        {
            visitor.VisitForLoopStatement(this);
        }
        public override TResult Accept<TArgument, TResult>(OperationVisitor<TArgument, TResult> visitor, TArgument argument)
        {
            return visitor.VisitForLoopStatement(this, argument);
        }
    }

    /// <summary>
    /// Represents a C# for statement or a VB For statement.
    /// </summary>
    internal sealed partial class ForLoopStatement : BaseForLoopStatement, IForLoopStatement
    {
        public ForLoopStatement(ImmutableArray<IOperation> before, ImmutableArray<IOperation> atLoopBottom, ImmutableArray<ILocalSymbol> locals, IOperation condition, LoopKind loopKind, IOperation body, SemanticModel semanticModel, SyntaxNode syntax, ITypeSymbol type, Optional<object> constantValue, bool isImplicit) :
            base(locals, loopKind, semanticModel, syntax, type, constantValue, isImplicit)
        {
            BeforeImpl = before;
            AtLoopBottomImpl = atLoopBottom;
            ConditionImpl = condition;
            BodyImpl = body;
        }

        protected override ImmutableArray<IOperation> BeforeImpl { get; }
        protected override ImmutableArray<IOperation> AtLoopBottomImpl { get; }
        protected override IOperation ConditionImpl { get; }
        protected override IOperation BodyImpl { get; }
    }

    /// <summary>
    /// Represents a C# for statement or a VB For statement.
    /// </summary>
    internal sealed partial class LazyForLoopStatement : BaseForLoopStatement, IForLoopStatement
    {
        private readonly Lazy<ImmutableArray<IOperation>> _lazyBefore;
        private readonly Lazy<ImmutableArray<IOperation>> _lazyAtLoopBottom;
        private readonly Lazy<IOperation> _lazyCondition;
        private readonly Lazy<IOperation> _lazyBody;

        public LazyForLoopStatement(Lazy<ImmutableArray<IOperation>> before, Lazy<ImmutableArray<IOperation>> atLoopBottom, ImmutableArray<ILocalSymbol> locals, Lazy<IOperation> condition, LoopKind loopKind, Lazy<IOperation> body, SemanticModel semanticModel, SyntaxNode syntax, ITypeSymbol type, Optional<object> constantValue, bool isImplicit) :
            base(locals, loopKind, semanticModel, syntax, type, constantValue, isImplicit)
        {
            _lazyBefore = before;
            _lazyAtLoopBottom = atLoopBottom;
            _lazyCondition = condition ?? throw new System.ArgumentNullException(nameof(condition));
            _lazyBody = body ?? throw new System.ArgumentNullException(nameof(body));
        }

        protected override ImmutableArray<IOperation> BeforeImpl => _lazyBefore.Value;

        protected override ImmutableArray<IOperation> AtLoopBottomImpl => _lazyAtLoopBottom.Value;

        protected override IOperation ConditionImpl => _lazyCondition.Value;

        protected override IOperation BodyImpl => _lazyBody.Value;
    }

    /// <summary>
    /// Represents a C# while, for, or do statement, or a VB While, For, or Do statement.
    /// </summary>
    internal abstract partial class ForWhileUntilLoopStatement : LoopStatement, IForWhileUntilLoopStatement
    {
        protected ForWhileUntilLoopStatement(LoopKind loopKind, OperationKind kind, SemanticModel semanticModel, SyntaxNode syntax, ITypeSymbol type, Optional<object> constantValue, bool isImplicit) :
            base(loopKind, kind, semanticModel, syntax, type, constantValue, isImplicit)
        {
        }
        protected abstract IOperation ConditionImpl { get; }
        /// <summary>
        /// Condition of the loop.
        /// </summary>
        public IOperation Condition => Operation.SetParentOperation(ConditionImpl, this);
    }

    /// <summary>
    /// Represents an if statement in C# or an If statement in VB.
    /// </summary>
    internal abstract partial class BaseIfStatement : Operation, IIfStatement
    {
        protected BaseIfStatement(SemanticModel semanticModel, SyntaxNode syntax, ITypeSymbol type, Optional<object> constantValue, bool isImplicit) :
                    base(OperationKind.IfStatement, semanticModel, syntax, type, constantValue, isImplicit)
        {
        }

        protected abstract IOperation ConditionImpl { get; }
        protected abstract IOperation IfTrueStatementImpl { get; }
        protected abstract IOperation IfFalseStatementImpl { get; }
        public override IEnumerable<IOperation> Children
        {
            get
            {
                yield return Condition;
                yield return IfTrueStatement;
                yield return IfFalseStatement;
            }
        }
        /// <summary>
        /// Condition of the if statement. For C# there is naturally one clause per if, but for VB If statements with multiple clauses are rewritten to have only one.
        /// </summary>
        public IOperation Condition => Operation.SetParentOperation(ConditionImpl, this);
        /// <summary>
        /// Statement executed if the condition is true.
        /// </summary>
        public IOperation IfTrueStatement => Operation.SetParentOperation(IfTrueStatementImpl, this);
        /// <summary>
        /// Statement executed if the condition is false.
        /// </summary>
        public IOperation IfFalseStatement => Operation.SetParentOperation(IfFalseStatementImpl, this);
        public override void Accept(OperationVisitor visitor)
        {
            visitor.VisitIfStatement(this);
        }
        public override TResult Accept<TArgument, TResult>(OperationVisitor<TArgument, TResult> visitor, TArgument argument)
        {
            return visitor.VisitIfStatement(this, argument);
        }
    }

    /// <summary>
    /// Represents an if statement in C# or an If statement in VB.
    /// </summary>
    internal sealed partial class IfStatement : BaseIfStatement, IIfStatement
    {
        public IfStatement(IOperation condition, IOperation ifTrueStatement, IOperation ifFalseStatement, SemanticModel semanticModel, SyntaxNode syntax, ITypeSymbol type, Optional<object> constantValue, bool isImplicit) :
            base(semanticModel, syntax, type, constantValue, isImplicit)
        {
            ConditionImpl = condition;
            IfTrueStatementImpl = ifTrueStatement;
            IfFalseStatementImpl = ifFalseStatement;
        }

        protected override IOperation ConditionImpl { get; }
        protected override IOperation IfTrueStatementImpl { get; }
        protected override IOperation IfFalseStatementImpl { get; }
    }

    /// <summary>
    /// Represents an if statement in C# or an If statement in VB.
    /// </summary>
    internal sealed partial class LazyIfStatement : BaseIfStatement, IIfStatement
    {
        private readonly Lazy<IOperation> _lazyCondition;
        private readonly Lazy<IOperation> _lazyIfTrueStatement;
        private readonly Lazy<IOperation> _lazyIfFalseStatement;

        public LazyIfStatement(Lazy<IOperation> condition, Lazy<IOperation> ifTrueStatement, Lazy<IOperation> ifFalseStatement, SemanticModel semanticModel, SyntaxNode syntax, ITypeSymbol type, Optional<object> constantValue, bool isImplicit) : base(semanticModel, syntax, type, constantValue, isImplicit)
        {
            _lazyCondition = condition ?? throw new System.ArgumentNullException(nameof(condition));
            _lazyIfTrueStatement = ifTrueStatement ?? throw new System.ArgumentNullException(nameof(ifTrueStatement));
            _lazyIfFalseStatement = ifFalseStatement ?? throw new System.ArgumentNullException(nameof(ifFalseStatement));
        }

        protected override IOperation ConditionImpl => _lazyCondition.Value;

        protected override IOperation IfTrueStatementImpl => _lazyIfTrueStatement.Value;

        protected override IOperation IfFalseStatementImpl => _lazyIfFalseStatement.Value;
    }

    /// <summary>
    /// Represents an increment expression.
    /// </summary>
    internal abstract partial class BaseIncrementExpression : Operation, IIncrementExpression
    {
        public BaseIncrementExpression(UnaryOperationKind incrementOperationKind, bool usesOperatorMethod, IMethodSymbol operatorMethod, SemanticModel semanticModel, SyntaxNode syntax, ITypeSymbol type, Optional<object> constantValue, bool isImplicit) :
            base(OperationKind.IncrementExpression, semanticModel, syntax, type, constantValue, isImplicit)
        {
            IncrementOperationKind = incrementOperationKind;
            UsesOperatorMethod = usesOperatorMethod;
            OperatorMethod = operatorMethod;
        }
        /// <summary>
        /// Kind of increment.
        /// </summary>
        public UnaryOperationKind IncrementOperationKind { get; }
        protected abstract IOperation TargetImpl { get; }
        /// <summary>
        /// True if and only if the operation is performed by an operator method.
        /// </summary>
        public bool UsesOperatorMethod { get; }
        /// <summary>
        /// Operation method used by the operation, null if the operation does not use an operator method.
        /// </summary>
        public IMethodSymbol OperatorMethod { get; }
        public override IEnumerable<IOperation> Children
        {
            get
            {
                yield return Target;
            }
        }
        /// <summary>
        /// Target of the assignment.
        /// </summary>
        public IOperation Target => Operation.SetParentOperation(TargetImpl, this);

        public override void Accept(OperationVisitor visitor)
        {
            visitor.VisitIncrementExpression(this);
        }
        public override TResult Accept<TArgument, TResult>(OperationVisitor<TArgument, TResult> visitor, TArgument argument)
        {
            return visitor.VisitIncrementExpression(this, argument);
        }
    }

    /// <summary>
    /// Represents an increment expression.
    /// </summary>
    internal sealed partial class IncrementExpression : BaseIncrementExpression, IIncrementExpression
    {
        public IncrementExpression(UnaryOperationKind incrementOperationKind, IOperation target, bool usesOperatorMethod, IMethodSymbol operatorMethod, SemanticModel semanticModel, SyntaxNode syntax, ITypeSymbol type, Optional<object> constantValue, bool isImplicit) :
            base(incrementOperationKind, usesOperatorMethod, operatorMethod, semanticModel, syntax, type, constantValue, isImplicit)
        {
            TargetImpl = target;
        }

        protected override IOperation TargetImpl { get; }
    }

    /// <summary>
    /// Represents an increment expression.
    /// </summary>
    internal sealed partial class LazyIncrementExpression : BaseIncrementExpression, IIncrementExpression
    {
        private readonly Lazy<IOperation> _lazyTarget;

        public LazyIncrementExpression(UnaryOperationKind incrementOperationKind, Lazy<IOperation> target, bool usesOperatorMethod, IMethodSymbol operatorMethod, SemanticModel semanticModel, SyntaxNode syntax, ITypeSymbol type, Optional<object> constantValue, bool isImplicit) :
            base(incrementOperationKind, usesOperatorMethod, operatorMethod, semanticModel, syntax, type, constantValue, isImplicit)
        {
            _lazyTarget = target ?? throw new System.ArgumentNullException(nameof(target));
        }

        protected override IOperation TargetImpl => _lazyTarget.Value;
    }

    /// <summary>
    /// Represents a C# this or base expression, or a VB Me, MyClass, or MyBase expression.
    /// </summary>
    internal sealed partial class InstanceReferenceExpression : Operation, IInstanceReferenceExpression
    {
        public InstanceReferenceExpression(InstanceReferenceKind instanceReferenceKind, SemanticModel semanticModel, SyntaxNode syntax, ITypeSymbol type, Optional<object> constantValue, bool isImplicit) :
            base(OperationKind.InstanceReferenceExpression, semanticModel, syntax, type, constantValue, isImplicit)
        {
            InstanceReferenceKind = instanceReferenceKind;
        }
        ///
        /// <summary>
        /// Kind of instance reference.
        /// </summary>
        public InstanceReferenceKind InstanceReferenceKind { get; }
        public override IEnumerable<IOperation> Children
        {
            get
            {
                yield break;
            }
        }
        public override void Accept(OperationVisitor visitor)
        {
            visitor.VisitInstanceReferenceExpression(this);
        }
        public override TResult Accept<TArgument, TResult>(OperationVisitor<TArgument, TResult> visitor, TArgument argument)
        {
            return visitor.VisitInstanceReferenceExpression(this, argument);
        }
    }

    /// <remarks>
    /// Represents an interpolated string expression.
    /// </remarks>
    internal abstract partial class BaseInterpolatedStringExpression : Operation, IInterpolatedStringExpression
    {
        protected BaseInterpolatedStringExpression(SemanticModel semanticModel, SyntaxNode syntax, ITypeSymbol type, Optional<object> constantValue, bool isImplicit) :
                    base(OperationKind.InterpolatedStringExpression, semanticModel, syntax, type, constantValue, isImplicit)
        {
        }

        protected abstract ImmutableArray<IInterpolatedStringContent> PartsImpl { get; }
        public override IEnumerable<IOperation> Children
        {
            get
            {
                foreach (var part in Parts)
                {
                    yield return part;
                }
            }
        }
        /// <summary>
        /// Constituent parts of interpolated string, each of which is an <see cref="IInterpolatedStringContent"/>.
        /// </summary>
        public ImmutableArray<IInterpolatedStringContent> Parts => Operation.SetParentOperation(PartsImpl, this);
        public override void Accept(OperationVisitor visitor)
        {
            visitor.VisitInterpolatedStringExpression(this);
        }
        public override TResult Accept<TArgument, TResult>(OperationVisitor<TArgument, TResult> visitor, TArgument argument)
        {
            return visitor.VisitInterpolatedStringExpression(this, argument);
        }
    }

    /// <remarks>
    /// Represents an interpolated string expression.
    /// </remarks>
    internal sealed partial class InterpolatedStringExpression : BaseInterpolatedStringExpression, IInterpolatedStringExpression
    {
        public InterpolatedStringExpression(ImmutableArray<IInterpolatedStringContent> parts, SemanticModel semanticModel, SyntaxNode syntax, ITypeSymbol type, Optional<object> constantValue, bool isImplicit) :
            base(semanticModel, syntax, type, constantValue, isImplicit)
        {
            PartsImpl = parts;
        }

        protected override ImmutableArray<IInterpolatedStringContent> PartsImpl { get; }
    }

    /// <remarks>
    /// Represents an interpolated string expression.
    /// </remarks>
    internal sealed partial class LazyInterpolatedStringExpression : BaseInterpolatedStringExpression, IInterpolatedStringExpression
    {
        private readonly Lazy<ImmutableArray<IInterpolatedStringContent>> _lazyParts;

        public LazyInterpolatedStringExpression(Lazy<ImmutableArray<IInterpolatedStringContent>> parts, SemanticModel semanticModel, SyntaxNode syntax, ITypeSymbol type, Optional<object> constantValue, bool isImplicit) : base(semanticModel, syntax, type, constantValue, isImplicit)
        {
            _lazyParts = parts;
        }

        protected override ImmutableArray<IInterpolatedStringContent> PartsImpl => _lazyParts.Value;
    }

    /// <remarks>
    /// Represents a constituent string literal part of an interpolated string expression.
    /// </remarks>
    internal abstract partial class BaseInterpolatedStringText : Operation, IInterpolatedStringText
    {
        protected BaseInterpolatedStringText(SemanticModel semanticModel, SyntaxNode syntax, ITypeSymbol type, Optional<object> constantValue, bool isImplicit) :
                    base(OperationKind.InterpolatedStringText, semanticModel, syntax, type, constantValue, isImplicit)
        {
        }

        protected abstract IOperation TextImpl { get; }
        public override IEnumerable<IOperation> Children
        {
            get
            {
                yield return Text;
            }
        }
        /// <summary>
        /// Text content.
        /// </summary>
        public IOperation Text => Operation.SetParentOperation(TextImpl, this);
        public override void Accept(OperationVisitor visitor)
        {
            visitor.VisitInterpolatedStringText(this);
        }
        public override TResult Accept<TArgument, TResult>(OperationVisitor<TArgument, TResult> visitor, TArgument argument)
        {
            return visitor.VisitInterpolatedStringText(this, argument);
        }
    }

    /// <remarks>
    /// Represents a constituent string literal part of an interpolated string expression.
    /// </remarks>
    internal sealed partial class InterpolatedStringText : BaseInterpolatedStringText, IInterpolatedStringText
    {
        public InterpolatedStringText(IOperation text, SemanticModel semanticModel, SyntaxNode syntax, ITypeSymbol type, Optional<object> constantValue, bool isImplicit) :
            base(semanticModel, syntax, type, constantValue, isImplicit)
        {
            TextImpl = text;
        }

        protected override IOperation TextImpl { get; }
    }

    /// <remarks>
    /// Represents a constituent string literal part of an interpolated string expression.
    /// </remarks>
    internal sealed partial class LazyInterpolatedStringText : BaseInterpolatedStringText, IInterpolatedStringText
    {
        private readonly Lazy<IOperation> _lazyText;

        public LazyInterpolatedStringText(Lazy<IOperation> text, SemanticModel semanticModel, SyntaxNode syntax, ITypeSymbol type, Optional<object> constantValue, bool isImplicit) : base(semanticModel, syntax, type, constantValue, isImplicit)
        {
            _lazyText = text;
        }

        protected override IOperation TextImpl => _lazyText.Value;
    }

    /// <remarks>
    /// Represents a constituent interpolation part of an interpolated string expression.
    /// </remarks>
    internal abstract partial class BaseInterpolation : Operation, IInterpolation
    {
        protected BaseInterpolation(SemanticModel semanticModel, SyntaxNode syntax, ITypeSymbol type, Optional<object> constantValue, bool isImplicit) :
                    base(OperationKind.Interpolation, semanticModel, syntax, type, constantValue, isImplicit)
        {
        }

        protected abstract IOperation ExpressionImpl { get; }
        protected abstract IOperation AlignmentImpl { get; }
        protected abstract IOperation FormatStringImpl { get; }
        public override IEnumerable<IOperation> Children
        {
            get
            {
                yield return Expression;
                yield return Alignment;
                yield return FormatString;
            }
        }
        /// <summary>
        /// Expression of the interpolation.
        /// </summary>
        public IOperation Expression => Operation.SetParentOperation(ExpressionImpl, this);
        /// <summary>
        /// Optional alignment of the interpolation.
        /// </summary>
        public IOperation Alignment => Operation.SetParentOperation(AlignmentImpl, this);
        /// <summary>
        /// Optional format string of the interpolation.
        /// </summary>
        public IOperation FormatString => Operation.SetParentOperation(FormatStringImpl, this);
        public override void Accept(OperationVisitor visitor)
        {
            visitor.VisitInterpolation(this);
        }
        public override TResult Accept<TArgument, TResult>(OperationVisitor<TArgument, TResult> visitor, TArgument argument)
        {
            return visitor.VisitInterpolation(this, argument);
        }
    }

    /// <remarks>
    /// Represents a constituent interpolation part of an interpolated string expression.
    /// </remarks>
    internal sealed partial class Interpolation : BaseInterpolation, IInterpolation
    {
        public Interpolation(IOperation expression, IOperation alignment, IOperation formatString, SemanticModel semanticModel, SyntaxNode syntax, ITypeSymbol type, Optional<object> constantValue, bool isImplicit) :
            base(semanticModel, syntax, type, constantValue, isImplicit)
        {
            ExpressionImpl = expression;
            AlignmentImpl = alignment;
            FormatStringImpl = formatString;
        }

        protected override IOperation ExpressionImpl { get; }
        protected override IOperation AlignmentImpl { get; }
        protected override IOperation FormatStringImpl { get; }
    }

    /// <remarks>
    /// Represents a constituent interpolation part of an interpolated string expression.
    /// </remarks>
    internal sealed partial class LazyInterpolation : BaseInterpolation, IInterpolation
    {
        private readonly Lazy<IOperation> _lazyExpression;
        private readonly Lazy<IOperation> _lazyAlignment;
        private readonly Lazy<IOperation> _lazyFormatString;

        public LazyInterpolation(Lazy<IOperation> expression, Lazy<IOperation> alignment, Lazy<IOperation> formatString, SemanticModel semanticModel, SyntaxNode syntax, ITypeSymbol type, Optional<object> constantValue, bool isImplicit) :
            base(semanticModel, syntax, type, constantValue, isImplicit)
        {
            _lazyExpression = expression;
            _lazyAlignment = alignment;
            _lazyFormatString = formatString;
        }

        protected override IOperation ExpressionImpl => _lazyExpression.Value;

        protected override IOperation AlignmentImpl => _lazyAlignment.Value;

        protected override IOperation FormatStringImpl => _lazyFormatString.Value;
    }

    /// <remarks>
    /// This interface is reserved for implementation by its associated APIs. We reserve the right to
    /// change it in the future.
    /// </remarks>
    internal abstract partial class BaseInvalidExpression : Operation, IInvalidExpression
    {
        protected BaseInvalidExpression(SemanticModel semanticModel, SyntaxNode syntax, ITypeSymbol type, Optional<object> constantValue, bool isImplicit) :
            base(OperationKind.InvalidExpression, semanticModel, syntax, type, constantValue, isImplicit)
        {
        }
        protected abstract ImmutableArray<IOperation> ChildrenImpl { get; }
        /// <summary>
        /// Child operations.
        /// </summary>
        public override IEnumerable<IOperation> Children => Operation.SetParentOperation(ChildrenImpl, this);
        public override void Accept(OperationVisitor visitor)
        {
            visitor.VisitInvalidExpression(this);
        }
        public override TResult Accept<TArgument, TResult>(OperationVisitor<TArgument, TResult> visitor, TArgument argument)
        {
            return visitor.VisitInvalidExpression(this, argument);
        }
    }

    /// <remarks>
    /// This interface is reserved for implementation by its associated APIs. We reserve the right to
    /// change it in the future.
    /// </remarks>
    internal sealed partial class InvalidExpression : BaseInvalidExpression, IInvalidExpression
    {
        public InvalidExpression(ImmutableArray<IOperation> children, SemanticModel semanticModel, SyntaxNode syntax, ITypeSymbol type, Optional<object> constantValue, bool isImplicit) :
            base(semanticModel, syntax, type, constantValue, isImplicit)
        {
            ChildrenImpl = children;
        }
        protected override ImmutableArray<IOperation> ChildrenImpl { get; }
    }

    /// <remarks>
    /// This interface is reserved for implementation by its associated APIs. We reserve the right to
    /// change it in the future.
    /// </remarks>
    internal sealed partial class LazyInvalidExpression : BaseInvalidExpression, IInvalidExpression
    {
        private readonly Lazy<ImmutableArray<IOperation>> _lazyChildren;

        public LazyInvalidExpression(Lazy<ImmutableArray<IOperation>> children, SemanticModel semanticModel, SyntaxNode syntax, ITypeSymbol type, Optional<object> constantValue, bool isImplicit) : base(semanticModel, syntax, type, constantValue, isImplicit)
        {
            _lazyChildren = children;
        }
        protected override ImmutableArray<IOperation> ChildrenImpl => _lazyChildren.Value;
    }

    /// <summary>
    /// Represents a syntactically or semantically invalid C# or VB statement.
    /// </summary>
    internal abstract partial class BaseInvalidStatement : Operation, IInvalidStatement
    {
        protected BaseInvalidStatement(SemanticModel semanticModel, SyntaxNode syntax, ITypeSymbol type, Optional<object> constantValue, bool isImplicit) :
            base(OperationKind.InvalidStatement, semanticModel, syntax, type, constantValue, isImplicit)
        {
        }
        protected abstract ImmutableArray<IOperation> ChildrenImpl { get; }
        /// <summary>
        /// Child operations.
        /// </summary>
        public override IEnumerable<IOperation> Children => Operation.SetParentOperation(ChildrenImpl, this);
        public override void Accept(OperationVisitor visitor)
        {
            visitor.VisitInvalidStatement(this);
        }
        public override TResult Accept<TArgument, TResult>(OperationVisitor<TArgument, TResult> visitor, TArgument argument)
        {
            return visitor.VisitInvalidStatement(this, argument);
        }
    }

    /// <summary>
    /// Represents a syntactically or semantically invalid C# or VB statement.
    /// </summary>
    internal sealed partial class InvalidStatement : BaseInvalidStatement, IInvalidStatement
    {
        public InvalidStatement(ImmutableArray<IOperation> children, SemanticModel semanticModel, SyntaxNode syntax, ITypeSymbol type, Optional<object> constantValue, bool isImplicit) :
            base(semanticModel, syntax, type, constantValue, isImplicit)
        {
            ChildrenImpl = children;
        }
        protected override ImmutableArray<IOperation> ChildrenImpl { get; }
    }

    /// <summary>
    /// Represents a syntactically or semantically invalid C# or VB statement.
    /// </summary>
    internal sealed partial class LazyInvalidStatement : BaseInvalidStatement, IInvalidStatement
    {
        private readonly Lazy<ImmutableArray<IOperation>> _lazyChildren;

        public LazyInvalidStatement(Lazy<ImmutableArray<IOperation>> children, SemanticModel semanticModel, SyntaxNode syntax, ITypeSymbol type, Optional<object> constantValue, bool isImplicit) : base(semanticModel, syntax, type, constantValue, isImplicit)
        {
            _lazyChildren = children;
        }
        protected override ImmutableArray<IOperation> ChildrenImpl => _lazyChildren.Value;
    }

    /// <summary>
    /// Represents a C# or VB method invocation.
    /// </summary>
    internal abstract partial class BaseInvocationExpression : Operation, IHasArgumentsExpression, IInvocationExpression
    {
        protected BaseInvocationExpression(IMethodSymbol targetMethod, bool isVirtual, SemanticModel semanticModel, SyntaxNode syntax, ITypeSymbol type, Optional<object> constantValue, bool isImplicit) :
                    base(OperationKind.InvocationExpression, semanticModel, syntax, type, constantValue, isImplicit)
        {
            TargetMethod = targetMethod;
            IsVirtual = isVirtual;
        }
        /// <summary>
        /// Method to be invoked.
        /// </summary>
        public IMethodSymbol TargetMethod { get; }
        protected abstract IOperation InstanceImpl { get; }
        /// <summary>
        /// True if the invocation uses a virtual mechanism, and false otherwise.
        /// </summary>
        public bool IsVirtual { get; }
        protected abstract ImmutableArray<IArgument> ArgumentsInEvaluationOrderImpl { get; }
        public override IEnumerable<IOperation> Children
        {
            get
            {
                yield return Instance;
                foreach (var argumentsInEvaluationOrder in ArgumentsInEvaluationOrder)
                {
                    yield return argumentsInEvaluationOrder;
                }
            }
        }
        /// <summary>
        /// 'This' or 'Me' instance to be supplied to the method, or null if the method is static.
        /// </summary>
        public IOperation Instance => Operation.SetParentOperation(InstanceImpl, this);
        /// <summary>
        /// Arguments of the invocation, excluding the instance argument. Arguments are in evaluation order.
        /// </summary>
        /// <remarks>
        /// If the invocation is in its expanded form, then params/ParamArray arguments would be collected into arrays.
        /// Default values are supplied for optional arguments missing in source.
        /// </remarks>
        public ImmutableArray<IArgument> ArgumentsInEvaluationOrder => Operation.SetParentOperation(ArgumentsInEvaluationOrderImpl, this);
        public override void Accept(OperationVisitor visitor)
        {
            visitor.VisitInvocationExpression(this);
        }
        public override TResult Accept<TArgument, TResult>(OperationVisitor<TArgument, TResult> visitor, TArgument argument)
        {
            return visitor.VisitInvocationExpression(this, argument);
        }
    }

    /// <summary>
    /// Represents a C# or VB method invocation.
    /// </summary>
    internal sealed partial class InvocationExpression : BaseInvocationExpression, IHasArgumentsExpression, IInvocationExpression
    {
        public InvocationExpression(IMethodSymbol targetMethod, IOperation instance, bool isVirtual, ImmutableArray<IArgument> argumentsInEvaluationOrder, SemanticModel semanticModel, SyntaxNode syntax, ITypeSymbol type, Optional<object> constantValue, bool isImplicit) :
            base(targetMethod, isVirtual, semanticModel, syntax, type, constantValue, isImplicit)
        {
            InstanceImpl = instance;
            ArgumentsInEvaluationOrderImpl = argumentsInEvaluationOrder;
        }

        protected override IOperation InstanceImpl { get; }
        protected override ImmutableArray<IArgument> ArgumentsInEvaluationOrderImpl { get; }
    }

    /// <summary>
    /// Represents a C# or VB method invocation.
    /// </summary>
    internal sealed partial class LazyInvocationExpression : BaseInvocationExpression, IHasArgumentsExpression, IInvocationExpression
    {
        private readonly Lazy<IOperation> _lazyInstance;
        private readonly Lazy<ImmutableArray<IArgument>> _lazyArgumentsInEvaluationOrder;

        public LazyInvocationExpression(IMethodSymbol targetMethod, Lazy<IOperation> instance, bool isVirtual, Lazy<ImmutableArray<IArgument>> argumentsInEvaluationOrder, SemanticModel semanticModel, SyntaxNode syntax, ITypeSymbol type, Optional<object> constantValue, bool isImplicit) : base(targetMethod, isVirtual, semanticModel, syntax, type, constantValue, isImplicit)
        {
            _lazyInstance = instance ?? throw new System.ArgumentNullException(nameof(instance));
            _lazyArgumentsInEvaluationOrder = argumentsInEvaluationOrder;
        }

        protected override IOperation InstanceImpl => _lazyInstance.Value;

        protected override ImmutableArray<IArgument> ArgumentsInEvaluationOrderImpl => _lazyArgumentsInEvaluationOrder.Value;
    }

    /// <summary>
    /// Represents an expression that tests if a value is of a specific type.
    /// </summary>
    internal abstract partial class BaseIsTypeExpression : Operation, IIsTypeExpression
    {
        protected BaseIsTypeExpression(ITypeSymbol isType, SemanticModel semanticModel, SyntaxNode syntax, ITypeSymbol type, Optional<object> constantValue, bool isImplicit) :
                    base(OperationKind.IsTypeExpression, semanticModel, syntax, type, constantValue, isImplicit)
        {
            IsType = isType;
        }

        protected abstract IOperation OperandImpl { get; }
        /// <summary>
        /// Type for which to test.
        /// </summary>
        public ITypeSymbol IsType { get; }
        public override IEnumerable<IOperation> Children
        {
            get
            {
                yield return Operand;
            }
        }
        /// <summary>
        /// Value to test.
        /// </summary>
        public IOperation Operand => Operation.SetParentOperation(OperandImpl, this);
        public override void Accept(OperationVisitor visitor)
        {
            visitor.VisitIsTypeExpression(this);
        }
        public override TResult Accept<TArgument, TResult>(OperationVisitor<TArgument, TResult> visitor, TArgument argument)
        {
            return visitor.VisitIsTypeExpression(this, argument);
        }
    }

    /// <summary>
    /// Represents an expression that tests if a value is of a specific type.
    /// </summary>
    internal sealed partial class IsTypeExpression : BaseIsTypeExpression, IIsTypeExpression
    {
        public IsTypeExpression(IOperation operand, ITypeSymbol isType, SemanticModel semanticModel, SyntaxNode syntax, ITypeSymbol type, Optional<object> constantValue, bool isImplicit) :
            base(isType, semanticModel, syntax, type, constantValue, isImplicit)
        {
            OperandImpl = operand;
        }

        protected override IOperation OperandImpl { get; }
    }

    /// <summary>
    /// Represents an expression that tests if a value is of a specific type.
    /// </summary>
    internal sealed partial class LazyIsTypeExpression : BaseIsTypeExpression, IIsTypeExpression
    {
        private readonly Lazy<IOperation> _lazyOperand;

        public LazyIsTypeExpression(Lazy<IOperation> operand, ITypeSymbol isType, SemanticModel semanticModel, SyntaxNode syntax, ITypeSymbol type, Optional<object> constantValue, bool isImplicit) : base(isType, semanticModel, syntax, type, constantValue, isImplicit)
        {
            _lazyOperand = operand ?? throw new System.ArgumentNullException(nameof(operand));
        }

        protected override IOperation OperandImpl => _lazyOperand.Value;
    }

    /// <summary>
    /// Represents a C# or VB label statement.
    /// </summary>
    internal abstract partial class BaseLabelStatement : Operation, ILabelStatement
    {
        protected BaseLabelStatement(ILabelSymbol label, SemanticModel semanticModel, SyntaxNode syntax, ITypeSymbol type, Optional<object> constantValue, bool isImplicit) :
                    base(OperationKind.LabelStatement, semanticModel, syntax, type, constantValue, isImplicit)
        {
            Label = label;
        }
        /// <summary>
        ///  Label that can be the target of branches.
        /// </summary>
        public ILabelSymbol Label { get; }
        protected abstract IOperation LabeledStatementImpl { get; }
        public override IEnumerable<IOperation> Children
        {
            get
            {
                yield return LabeledStatement;
            }
        }
        /// <summary>
        /// Statement that has been labeled.
        /// </summary>
        public IOperation LabeledStatement => Operation.SetParentOperation(LabeledStatementImpl, this);
        public override void Accept(OperationVisitor visitor)
        {
            visitor.VisitLabelStatement(this);
        }
        public override TResult Accept<TArgument, TResult>(OperationVisitor<TArgument, TResult> visitor, TArgument argument)
        {
            return visitor.VisitLabelStatement(this, argument);
        }
    }

    /// <summary>
    /// Represents a C# or VB label statement.
    /// </summary>
    internal sealed partial class LabelStatement : BaseLabelStatement, ILabelStatement
    {
        public LabelStatement(ILabelSymbol label, IOperation labeledStatement, SemanticModel semanticModel, SyntaxNode syntax, ITypeSymbol type, Optional<object> constantValue, bool isImplicit) :
            base(label, semanticModel, syntax, type, constantValue, isImplicit)
        {
            LabeledStatementImpl = labeledStatement;
        }

        protected override IOperation LabeledStatementImpl { get; }
    }

    /// <summary>
    /// Represents a C# or VB label statement.
    /// </summary>
    internal sealed partial class LazyLabelStatement : BaseLabelStatement, ILabelStatement
    {
        private readonly Lazy<IOperation> _lazyLabeledStatement;

        public LazyLabelStatement(ILabelSymbol label, Lazy<IOperation> labeledStatement, SemanticModel semanticModel, SyntaxNode syntax, ITypeSymbol type, Optional<object> constantValue, bool isImplicit) : base(label, semanticModel, syntax, type, constantValue, isImplicit)
        {
            _lazyLabeledStatement = labeledStatement ?? throw new System.ArgumentNullException(nameof(labeledStatement));
        }

        protected override IOperation LabeledStatementImpl => _lazyLabeledStatement.Value;
    }

    internal abstract partial class BaseAnonymousFunctionExpression : Operation, IAnonymousFunctionExpression
    {
        protected BaseAnonymousFunctionExpression(IMethodSymbol symbol, SemanticModel semanticModel, SyntaxNode syntax, ITypeSymbol type, Optional<object> constantValue, bool isImplicit) :
                    base(OperationKind.AnonymousFunctionExpression, semanticModel, syntax, type, constantValue, isImplicit)
        {
            Symbol = symbol;
        }
        public IMethodSymbol Symbol { get; }
        protected abstract IBlockStatement BodyImpl { get; }
        public override IEnumerable<IOperation> Children
        {
            get
            {
                yield return Body;
            }
        }
        public IBlockStatement Body => Operation.SetParentOperation(BodyImpl, this);
        public override void Accept(OperationVisitor visitor)
        {
            visitor.VisitAnonymousFunctionExpression(this);
        }
        public override TResult Accept<TArgument, TResult>(OperationVisitor<TArgument, TResult> visitor, TArgument argument)
        {
            return visitor.VisitAnonymousFunctionExpression(this, argument);
        }
    }

    internal sealed partial class AnonymousFunctionExpression : BaseAnonymousFunctionExpression, IAnonymousFunctionExpression
    {
        public AnonymousFunctionExpression(IMethodSymbol symbol, IBlockStatement body, SemanticModel semanticModel, SyntaxNode syntax, ITypeSymbol type, Optional<object> constantValue, bool isImplicit) :
            base(symbol, semanticModel, syntax, type, constantValue, isImplicit)
        {
            BodyImpl = body;
        }

        protected override IBlockStatement BodyImpl { get; }
    }

    internal sealed partial class LazyAnonymousFunctionExpression : BaseAnonymousFunctionExpression, IAnonymousFunctionExpression
    {
        private readonly Lazy<IBlockStatement> _lazyBody;

        public LazyAnonymousFunctionExpression(IMethodSymbol symbol, Lazy<IBlockStatement> body, SemanticModel semanticModel, SyntaxNode syntax, ITypeSymbol type, Optional<object> constantValue, bool isImplicit) : base(symbol, semanticModel, syntax, type, constantValue, isImplicit)
        {
            _lazyBody = body ?? throw new System.ArgumentNullException(nameof(body));
        }

        protected override IBlockStatement BodyImpl => _lazyBody.Value;
    }

    /// <summary>
    /// Represents a dynamic access to a member of a class, struct, or module.
    /// </summary>
    internal abstract partial class BaseDynamicMemberReferenceExpression : Operation, IDynamicMemberReferenceExpression
    {
        protected BaseDynamicMemberReferenceExpression(string memberName, ImmutableArray<ITypeSymbol> typeArguments, ITypeSymbol containingType, SemanticModel semanticModel, SyntaxNode syntax, ITypeSymbol type, Optional<object> constantValue, bool isImplicit) :
            base(OperationKind.DynamicMemberReferenceExpression, semanticModel, syntax, type, constantValue, isImplicit)
        {
            MemberName = memberName;
            TypeArguments = typeArguments;
            ContainingType = containingType;
        }

        protected abstract IOperation InstanceImpl { get; }
        /// <summary>
        /// Name of the member.
        /// </summary>
        public string MemberName { get; }
        /// <summary>
        /// Type arguments.
        /// </summary>
        public ImmutableArray<ITypeSymbol> TypeArguments { get; }
        /// <summary>
        /// The containing type of this expression. In C#, this will always be null.
        /// </summary>
        public ITypeSymbol ContainingType { get; }

        public override IEnumerable<IOperation> Children
        {
            get
            {
                yield return Instance;
            }
        }
        /// <summary>
        /// Instance used to bind the member reference.
        /// </summary>
        public IOperation Instance => Operation.SetParentOperation(InstanceImpl, this);
        public override void Accept(OperationVisitor visitor)
        {
            visitor.VisitDynamicMemberReferenceExpression(this);
        }
        public override TResult Accept<TArgument, TResult>(OperationVisitor<TArgument, TResult> visitor, TArgument argument)
        {
            return visitor.VisitDynamicMemberReferenceExpression(this, argument);
        }

    }

    /// <summary>
    /// Represents a dynamic access to a member of a class, struct, or module.
    /// </summary>
    internal sealed partial class DynamicMemberReferenceExpression : BaseDynamicMemberReferenceExpression, IDynamicMemberReferenceExpression
    {
        public DynamicMemberReferenceExpression(IOperation instance, string memberName, ImmutableArray<ITypeSymbol> typeArguments, ITypeSymbol containingType, SemanticModel semanticModel, SyntaxNode syntax, ITypeSymbol type, Optional<object> constantValue, bool isImplicit) :
            base(memberName, typeArguments, containingType, semanticModel, syntax, type, constantValue, isImplicit)
        {
            InstanceImpl = instance;
        }

        protected override IOperation InstanceImpl { get; }
    }

    /// <summary>
    /// Represents a dynamic access to a member of a class, struct, or module.
    /// </summary>
    internal sealed partial class LazyDynamicMemberReferenceExpression : BaseDynamicMemberReferenceExpression, IDynamicMemberReferenceExpression
    {
        private readonly Lazy<IOperation> _lazyInstance;

        public LazyDynamicMemberReferenceExpression(Lazy<IOperation> lazyInstance, string memberName, ImmutableArray<ITypeSymbol> typeArguments, ITypeSymbol containingType, SemanticModel semanticModel, SyntaxNode syntax, ITypeSymbol type, Optional<object> constantValue, bool isImplicit) :
            base(memberName, typeArguments, containingType, semanticModel, syntax, type, constantValue, isImplicit)
        {
            _lazyInstance = lazyInstance;
        }

        protected override IOperation InstanceImpl => _lazyInstance.Value;
    }

    /// <summary>
    /// Represents a textual literal numeric, string, etc. expression.
    /// </summary>
    internal sealed partial class LiteralExpression : Operation, ILiteralExpression
    {
        public LiteralExpression(SemanticModel semanticModel, SyntaxNode syntax, ITypeSymbol type, Optional<object> constantValue, bool isImplicit) :
            base(OperationKind.LiteralExpression, semanticModel, syntax, type, constantValue, isImplicit)
        {
        }
        public override IEnumerable<IOperation> Children
        {
            get
            {
                yield break;
            }
        }
        public override void Accept(OperationVisitor visitor)
        {
            visitor.VisitLiteralExpression(this);
        }
        public override TResult Accept<TArgument, TResult>(OperationVisitor<TArgument, TResult> visitor, TArgument argument)
        {
            return visitor.VisitLiteralExpression(this, argument);
        }
    }

    /// <summary>
    /// Represents a reference to a declared local variable.
    /// </summary>
    internal sealed partial class LocalReferenceExpression : Operation, ILocalReferenceExpression
    {
        public LocalReferenceExpression(ILocalSymbol local, SemanticModel semanticModel, SyntaxNode syntax, ITypeSymbol type, Optional<object> constantValue, bool isImplicit) :
            base(OperationKind.LocalReferenceExpression, semanticModel, syntax, type, constantValue, isImplicit)
        {
            Local = local;
        }
        /// <summary>
        /// Referenced local variable.
        /// </summary>
        public ILocalSymbol Local { get; }
        public override IEnumerable<IOperation> Children
        {
            get
            {
                yield break;
            }
        }
        public override void Accept(OperationVisitor visitor)
        {
            visitor.VisitLocalReferenceExpression(this);
        }
        public override TResult Accept<TArgument, TResult>(OperationVisitor<TArgument, TResult> visitor, TArgument argument)
        {
            return visitor.VisitLocalReferenceExpression(this, argument);
        }
    }

    /// <summary>
    /// Represents a C# lock or a VB SyncLock statement.
    /// </summary>
    internal abstract partial class BaseLockStatement : Operation, ILockStatement
    {
        protected BaseLockStatement(SemanticModel semanticModel, SyntaxNode syntax, ITypeSymbol type, Optional<object> constantValue, bool isImplicit) :
                    base(OperationKind.LockStatement, semanticModel, syntax, type, constantValue, isImplicit)
        {
        }

        protected abstract IOperation ExpressionImpl { get; }
        protected abstract IOperation BodyImpl { get; }
        public override IEnumerable<IOperation> Children
        {
            get
            {
                yield return Expression;
                yield return Body;
            }
        }
        /// <summary>
        /// Expression producing a value to be locked.
        /// </summary>
        public IOperation Expression => Operation.SetParentOperation(ExpressionImpl, this);
        /// <summary>
        /// Body of the lock, to be executed while holding the lock.
        /// </summary>
        public IOperation Body => Operation.SetParentOperation(BodyImpl, this);
        public override void Accept(OperationVisitor visitor)
        {
            visitor.VisitLockStatement(this);
        }
        public override TResult Accept<TArgument, TResult>(OperationVisitor<TArgument, TResult> visitor, TArgument argument)
        {
            return visitor.VisitLockStatement(this, argument);
        }
    }

    /// <summary>
    /// Represents a C# lock or a VB SyncLock statement.
    /// </summary>
    internal sealed partial class LockStatement : BaseLockStatement, ILockStatement
    {
        public LockStatement(IOperation expression, IOperation body, SemanticModel semanticModel, SyntaxNode syntax, ITypeSymbol type, Optional<object> constantValue, bool isImplicit) :
            base(semanticModel, syntax, type, constantValue, isImplicit)
        {
            ExpressionImpl = expression;
            BodyImpl = body;
        }

        protected override IOperation ExpressionImpl { get; }
        protected override IOperation BodyImpl { get; }
    }

    /// <summary>
    /// Represents a C# lock or a VB SyncLock statement.
    /// </summary>
    internal sealed partial class LazyLockStatement : BaseLockStatement, ILockStatement
    {
        private readonly Lazy<IOperation> _lazyExpression;
        private readonly Lazy<IOperation> _lazyBody;

        public LazyLockStatement(Lazy<IOperation> lockedObject, Lazy<IOperation> body, SemanticModel semanticModel, SyntaxNode syntax, ITypeSymbol type, Optional<object> constantValue, bool isImplicit) : base(semanticModel, syntax, type, constantValue, isImplicit)
        {
            _lazyExpression = lockedObject ?? throw new System.ArgumentNullException(nameof(lockedObject));
            _lazyBody = body ?? throw new System.ArgumentNullException(nameof(body));
        }

        protected override IOperation ExpressionImpl => _lazyExpression.Value;

        protected override IOperation BodyImpl => _lazyBody.Value;
    }

    /// <summary>
    /// Represents a C# while, for, foreach, or do statement, or a VB While, For, For Each, or Do statement.
    /// </summary>
    internal abstract partial class LoopStatement : Operation, ILoopStatement
    {
        protected LoopStatement(LoopKind loopKind, OperationKind kind, SemanticModel semanticModel, SyntaxNode syntax, ITypeSymbol type, Optional<object> constantValue, bool isImplicit) :
            base(kind, semanticModel, syntax, type, constantValue, isImplicit)
        {
            LoopKind = loopKind;
        }
        protected abstract IOperation BodyImpl { get; }
        /// <summary>
        /// Kind of the loop.
        /// </summary>
        public LoopKind LoopKind { get; }
        /// <summary>
        /// Body of the loop.
        /// </summary>
        public IOperation Body => Operation.SetParentOperation(BodyImpl, this);
    }

    /// <summary>
    /// Represents a reference to a member of a class, struct, or interface.
    /// </summary>
    internal abstract partial class MemberReferenceExpression : Operation, IMemberReferenceExpression
    {
        protected MemberReferenceExpression(ISymbol member, OperationKind kind, SemanticModel semanticModel, SyntaxNode syntax, ITypeSymbol type, Optional<object> constantValue, bool isImplicit) :
            base(kind, semanticModel, syntax, type, constantValue, isImplicit)
        {
            Member = member;
        }
        protected abstract IOperation InstanceImpl { get; }
        /// <summary>
        /// Instance of the type. Null if the reference is to a static/shared member.
        /// </summary>
        public IOperation Instance => Operation.SetParentOperation(InstanceImpl, this);

        /// <summary>
        /// Referenced member.
        /// </summary>
        public ISymbol Member { get; }
    }

    /// <summary>
    /// Represents a reference to a method other than as the target of an invocation.
    /// </summary>
    internal abstract partial class BaseMethodBindingExpression : MemberReferenceExpression, IMethodBindingExpression
    {
        public BaseMethodBindingExpression(IMethodSymbol method, bool isVirtual, ISymbol member, SemanticModel semanticModel, SyntaxNode syntax, ITypeSymbol type, Optional<object> constantValue, bool isImplicit) :
            base(member, OperationKind.MethodBindingExpression, semanticModel, syntax, type, constantValue, isImplicit)
        {
            Method = method;
            IsVirtual = isVirtual;
        }
        /// <summary>
        /// Referenced method.
        /// </summary>
        public IMethodSymbol Method { get; }

        /// <summary>
        /// Indicates whether the reference uses virtual semantics.
        /// </summary>
        public bool IsVirtual { get; }
        public override IEnumerable<IOperation> Children
        {
            get
            {
                yield return Instance;
            }
        }

        public override void Accept(OperationVisitor visitor)
        {
            visitor.VisitMethodBindingExpression(this);
        }
        public override TResult Accept<TArgument, TResult>(OperationVisitor<TArgument, TResult> visitor, TArgument argument)
        {
            return visitor.VisitMethodBindingExpression(this, argument);
        }
    }

    /// <summary>
    /// Represents a reference to a method other than as the target of an invocation.
    /// </summary>
    internal sealed partial class MethodBindingExpression : BaseMethodBindingExpression, IMethodBindingExpression
    {
        public MethodBindingExpression(IMethodSymbol method, bool isVirtual, IOperation instance, ISymbol member, SemanticModel semanticModel, SyntaxNode syntax, ITypeSymbol type, Optional<object> constantValue, bool isImplicit) :
            base(method, isVirtual, member, semanticModel, syntax, type, constantValue, isImplicit)
        {
            InstanceImpl = instance;
        }
        /// <summary>
        /// Instance of the type. Null if the reference is to a static/shared member.
        /// </summary>
        protected override IOperation InstanceImpl { get; }
    }

    /// <summary>
    /// Represents a reference to a method other than as the target of an invocation.
    /// </summary>
    internal sealed partial class LazyMethodBindingExpression : BaseMethodBindingExpression, IMethodBindingExpression
    {
        private readonly Lazy<IOperation> _lazyInstance;

        public LazyMethodBindingExpression(IMethodSymbol method, bool isVirtual, Lazy<IOperation> instance, ISymbol member, SemanticModel semanticModel, SyntaxNode syntax, ITypeSymbol type, Optional<object> constantValue, bool isImplicit) :
            base(method, isVirtual, member, semanticModel, syntax, type, constantValue, isImplicit)
        {
            _lazyInstance = instance ?? throw new System.ArgumentNullException(nameof(instance));
        }
        protected override IOperation InstanceImpl => _lazyInstance.Value;
    }

    /// <summary>
    /// Represents a null-coalescing expression.
    /// </summary>
    internal abstract partial class BaseCoalesceExpression : Operation, ICoalesceExpression
    {
        protected BaseCoalesceExpression(SemanticModel semanticModel, SyntaxNode syntax, ITypeSymbol type, Optional<object> constantValue, bool isImplicit) :
                    base(OperationKind.CoalesceExpression, semanticModel, syntax, type, constantValue, isImplicit)
        {
        }

        protected abstract IOperation ExpressionImpl { get; }
        protected abstract IOperation WhenNullImpl { get; }
        public override IEnumerable<IOperation> Children
        {
            get
            {
                yield return Expression;
                yield return WhenNull;
            }
        }
        /// <summary>
        /// Value to be unconditionally evaluated.
        /// </summary>
        public IOperation Expression => Operation.SetParentOperation(ExpressionImpl, this);
        /// <summary>
        /// Value to be evaluated if <see cref="Expression"/> evaluates to null/Nothing.
        /// </summary>
        public IOperation WhenNull => Operation.SetParentOperation(WhenNullImpl, this);
        public override void Accept(OperationVisitor visitor)
        {
            visitor.VisitCoalesceExpression(this);
        }
        public override TResult Accept<TArgument, TResult>(OperationVisitor<TArgument, TResult> visitor, TArgument argument)
        {
            return visitor.VisitCoalesceExpression(this, argument);
        }
    }

    /// <summary>
    /// Represents a null-coalescing expression.
    /// </summary>
    internal sealed partial class CoalesceExpression : BaseCoalesceExpression, ICoalesceExpression
    {
        public CoalesceExpression(IOperation expression, IOperation whenNull, SemanticModel semanticModel, SyntaxNode syntax, ITypeSymbol type, Optional<object> constantValue, bool isImplicit) :
            base(semanticModel, syntax, type, constantValue, isImplicit)
        {
            ExpressionImpl = expression;
            WhenNullImpl = whenNull;
        }

        protected override IOperation ExpressionImpl { get; }
        protected override IOperation WhenNullImpl { get; }
    }

    /// <summary>
    /// Represents a null-coalescing expression.
    /// </summary>
    internal sealed partial class LazyCoalesceExpression : BaseCoalesceExpression, ICoalesceExpression
    {
        private readonly Lazy<IOperation> _lazyExpression;
        private readonly Lazy<IOperation> _lazyWhenNull;

        public LazyCoalesceExpression(Lazy<IOperation> expression, Lazy<IOperation> whenNull, SemanticModel semanticModel, SyntaxNode syntax, ITypeSymbol type, Optional<object> constantValue, bool isImplicit) : base(semanticModel, syntax, type, constantValue, isImplicit)
        {
            _lazyExpression = expression ?? throw new System.ArgumentNullException(nameof(expression));
            _lazyWhenNull = whenNull ?? throw new System.ArgumentNullException(nameof(whenNull));
        }

        protected override IOperation ExpressionImpl => _lazyExpression.Value;

        protected override IOperation WhenNullImpl => _lazyWhenNull.Value;
    }

    /// <summary>
    /// Represents a new/New expression.
    /// </summary>
    internal abstract partial class BaseObjectCreationExpression : Operation, IHasArgumentsExpression, IObjectCreationExpression
    {
        protected BaseObjectCreationExpression(IMethodSymbol constructor, SemanticModel semanticModel, SyntaxNode syntax, ITypeSymbol type, Optional<object> constantValue, bool isImplicit) :
                    base(OperationKind.ObjectCreationExpression, semanticModel, syntax, type, constantValue, isImplicit)
        {
            Constructor = constructor;
        }
        /// <summary>
        /// Constructor to be invoked on the created instance.
        /// </summary>
        public IMethodSymbol Constructor { get; }
        protected abstract IObjectOrCollectionInitializerExpression InitializerImpl { get; }
        protected abstract ImmutableArray<IArgument> ArgumentsInEvaluationOrderImpl { get; }
        public override IEnumerable<IOperation> Children
        {
            get
            {
                foreach (var argumentsInEvaluationOrder in ArgumentsInEvaluationOrder)
                {
                    yield return argumentsInEvaluationOrder;
                }
                yield return Initializer;
            }
        }
        /// <summary>
        /// Object or collection initializer, if any.
        /// </summary>
        public IObjectOrCollectionInitializerExpression Initializer => Operation.SetParentOperation(InitializerImpl, this);
        /// <summary>
        /// Arguments of the invocation, excluding the instance argument. Arguments are in evaluation order.
        /// </summary>
        /// <remarks>
        /// If the invocation is in its expanded form, then params/ParamArray arguments would be collected into arrays. 
        /// Default values are supplied for optional arguments missing in source.
        /// </remarks>
        public ImmutableArray<IArgument> ArgumentsInEvaluationOrder => Operation.SetParentOperation(ArgumentsInEvaluationOrderImpl, this);
        public override void Accept(OperationVisitor visitor)
        {
            visitor.VisitObjectCreationExpression(this);
        }
        public override TResult Accept<TArgument, TResult>(OperationVisitor<TArgument, TResult> visitor, TArgument argument)
        {
            return visitor.VisitObjectCreationExpression(this, argument);
        }
    }

    /// <summary>
    /// Represents a new/New expression.
    /// </summary>
    internal sealed partial class ObjectCreationExpression : BaseObjectCreationExpression, IHasArgumentsExpression, IObjectCreationExpression
    {
        public ObjectCreationExpression(IMethodSymbol constructor, IObjectOrCollectionInitializerExpression initializer, ImmutableArray<IArgument> argumentsInEvaluationOrder, SemanticModel semanticModel, SyntaxNode syntax, ITypeSymbol type, Optional<object> constantValue, bool isImplicit) :
            base(constructor, semanticModel, syntax, type, constantValue, isImplicit)
        {
            InitializerImpl = initializer;
            ArgumentsInEvaluationOrderImpl = argumentsInEvaluationOrder;
        }

        protected override IObjectOrCollectionInitializerExpression InitializerImpl { get; }
        protected override ImmutableArray<IArgument> ArgumentsInEvaluationOrderImpl { get; }
    }

    /// <summary>
    /// Represents a new/New expression.
    /// </summary>
    internal sealed partial class LazyObjectCreationExpression : BaseObjectCreationExpression, IHasArgumentsExpression, IObjectCreationExpression
    {
        private readonly Lazy<IObjectOrCollectionInitializerExpression> _lazyInitializer;
        private readonly Lazy<ImmutableArray<IArgument>> _lazyArgumentsInEvaluationOrder;

        public LazyObjectCreationExpression(IMethodSymbol constructor, Lazy<IObjectOrCollectionInitializerExpression> initializer, Lazy<ImmutableArray<IArgument>> argumentsInEvaluationOrder, SemanticModel semanticModel, SyntaxNode syntax, ITypeSymbol type, Optional<object> constantValue, bool isImplicit) : base(constructor, semanticModel, syntax, type, constantValue, isImplicit)
        {
            _lazyInitializer = initializer;
            _lazyArgumentsInEvaluationOrder = argumentsInEvaluationOrder;
        }

        protected override IObjectOrCollectionInitializerExpression InitializerImpl => _lazyInitializer.Value;

        protected override ImmutableArray<IArgument> ArgumentsInEvaluationOrderImpl => _lazyArgumentsInEvaluationOrder.Value;

    }

    /// <summary>
    /// Represents a C# or VB new/New anonymous object creation expression.
    /// </summary>
    internal abstract partial class BaseAnonymousObjectCreationExpression : Operation, IAnonymousObjectCreationExpression
    {
        protected BaseAnonymousObjectCreationExpression(SemanticModel semanticModel, SyntaxNode syntax, ITypeSymbol type, Optional<object> constantValue, bool isImplicit) :
            base(OperationKind.AnonymousObjectCreationExpression, semanticModel, syntax, type, constantValue, isImplicit)
        {
        }

        protected abstract ImmutableArray<IOperation> InitializersImpl { get; }
        public override IEnumerable<IOperation> Children
        {
            get
            {
                foreach (var initializer in Initializers)
                {
                    yield return initializer;
                }
            }
        }
        /// <summary>
        /// Explicitly-specified member initializers.
        /// </summary>
        public ImmutableArray<IOperation> Initializers => Operation.SetParentOperation(InitializersImpl, this);
        public override void Accept(OperationVisitor visitor)
        {
            visitor.VisitAnonymousObjectCreationExpression(this);
        }
        public override TResult Accept<TArgument, TResult>(OperationVisitor<TArgument, TResult> visitor, TArgument argument)
        {
            return visitor.VisitAnonymousObjectCreationExpression(this, argument);
        }
    }

    /// <summary>
    /// Represents a C# or VB new/New anonymous object creation expression.
    /// </summary>
    internal sealed partial class AnonymousObjectCreationExpression : BaseAnonymousObjectCreationExpression, IAnonymousObjectCreationExpression
    {
        public AnonymousObjectCreationExpression(ImmutableArray<IOperation> initializers, SemanticModel semanticModel, SyntaxNode syntax, ITypeSymbol type, Optional<object> constantValue, bool isImplicit) :
            base(semanticModel, syntax, type, constantValue, isImplicit)
        {
            InitializersImpl = initializers;
        }

        protected override ImmutableArray<IOperation> InitializersImpl { get; }
    }

    /// <summary>
    /// Represents a C# or VB new/New anonymous object creation expression.
    /// </summary>
    internal sealed partial class LazyAnonymousObjectCreationExpression : BaseAnonymousObjectCreationExpression, IAnonymousObjectCreationExpression
    {
        private readonly Lazy<ImmutableArray<IOperation>> _lazyInitializers;

        public LazyAnonymousObjectCreationExpression(Lazy<ImmutableArray<IOperation>> initializers, SemanticModel semanticModel, SyntaxNode syntax, ITypeSymbol type, Optional<object> constantValue, bool isImplicit) :
            base(semanticModel, syntax, type, constantValue, isImplicit)
        {
            _lazyInitializers = initializers;
        }

        protected override ImmutableArray<IOperation> InitializersImpl => _lazyInitializers.Value;
    }

    /// <summary>
    /// Represents an argument value that has been omitted in an invocation.
    /// </summary>
    internal sealed partial class OmittedArgumentExpression : Operation, IOmittedArgumentExpression
    {
        public OmittedArgumentExpression(SemanticModel semanticModel, SyntaxNode syntax, ITypeSymbol type, Optional<object> constantValue, bool isImplicit) :
            base(OperationKind.OmittedArgumentExpression, semanticModel, syntax, type, constantValue, isImplicit)
        {
        }
        public override IEnumerable<IOperation> Children
        {
            get
            {
                yield break;
            }
        }
        public override void Accept(OperationVisitor visitor)
        {
            visitor.VisitOmittedArgumentExpression(this);
        }
        public override TResult Accept<TArgument, TResult>(OperationVisitor<TArgument, TResult> visitor, TArgument argument)
        {
            return visitor.VisitOmittedArgumentExpression(this, argument);
        }
    }

    /// <summary>
    /// Represents an initialization of a parameter at the point of declaration.
    /// </summary>
    internal abstract partial class BaseParameterInitializer : SymbolInitializer, IParameterInitializer
    {
        public BaseParameterInitializer(IParameterSymbol parameter, OperationKind kind, SemanticModel semanticModel, SyntaxNode syntax, ITypeSymbol type, Optional<object> constantValue, bool isImplicit) :
            base(kind, semanticModel, syntax, type, constantValue, isImplicit)
        {
            Parameter = parameter;
        }
        /// <summary>
        /// Initialized parameter.
        /// </summary>
        public IParameterSymbol Parameter { get; }
        public override IEnumerable<IOperation> Children
        {
            get
            {
                yield return Value;
            }
        }

        public override void Accept(OperationVisitor visitor)
        {
            visitor.VisitParameterInitializer(this);
        }
        public override TResult Accept<TArgument, TResult>(OperationVisitor<TArgument, TResult> visitor, TArgument argument)
        {
            return visitor.VisitParameterInitializer(this, argument);
        }
    }

    /// <summary>
    /// Represents an initialization of a parameter at the point of declaration.
    /// </summary>
    internal sealed partial class ParameterInitializer : BaseParameterInitializer, IParameterInitializer
    {
        public ParameterInitializer(IParameterSymbol parameter, IOperation value, OperationKind kind, SemanticModel semanticModel, SyntaxNode syntax, ITypeSymbol type, Optional<object> constantValue, bool isImplicit) :
            base(parameter, kind, semanticModel, syntax, type, constantValue, isImplicit)
        {
            ValueImpl = value;
        }
        protected override IOperation ValueImpl { get; }
    }

    /// <summary>
    /// Represents an initialization of a parameter at the point of declaration.
    /// </summary>
    internal sealed partial class LazyParameterInitializer : BaseParameterInitializer, IParameterInitializer
    {
        private readonly Lazy<IOperation> _lazyValue;

        public LazyParameterInitializer(IParameterSymbol parameter, Lazy<IOperation> value, OperationKind kind, SemanticModel semanticModel, SyntaxNode syntax, ITypeSymbol type, Optional<object> constantValue, bool isImplicit) :
            base(parameter, kind, semanticModel, syntax, type, constantValue, isImplicit)
        {
            _lazyValue = value ?? throw new System.ArgumentNullException(nameof(value));
        }
        protected override IOperation ValueImpl => _lazyValue.Value;
    }

    /// <summary>
    /// Represents a reference to a parameter.
    /// </summary>
    internal sealed partial class ParameterReferenceExpression : Operation, IParameterReferenceExpression
    {
        public ParameterReferenceExpression(IParameterSymbol parameter, SemanticModel semanticModel, SyntaxNode syntax, ITypeSymbol type, Optional<object> constantValue, bool isImplicit) :
            base(OperationKind.ParameterReferenceExpression, semanticModel, syntax, type, constantValue, isImplicit)
        {
            Parameter = parameter;
        }
        /// <summary>
        /// Referenced parameter.
        /// </summary>
        public IParameterSymbol Parameter { get; }
        public override IEnumerable<IOperation> Children
        {
            get
            {
                yield break;
            }
        }
        public override void Accept(OperationVisitor visitor)
        {
            visitor.VisitParameterReferenceExpression(this);
        }
        public override TResult Accept<TArgument, TResult>(OperationVisitor<TArgument, TResult> visitor, TArgument argument)
        {
            return visitor.VisitParameterReferenceExpression(this, argument);
        }
    }

    /// <summary>
    /// Represents a parenthesized expression.
    /// </summary>
    internal abstract partial class BaseParenthesizedExpression : Operation, IParenthesizedExpression
    {
        protected BaseParenthesizedExpression(SemanticModel semanticModel, SyntaxNode syntax, ITypeSymbol type, Optional<object> constantValue, bool isImplicit) :
                    base(OperationKind.ParenthesizedExpression, semanticModel, syntax, type, constantValue, isImplicit)
        {
        }

        protected abstract IOperation OperandImpl { get; }
        public override IEnumerable<IOperation> Children
        {
            get
            {
                yield return Operand;
            }
        }
        /// <summary>
        /// Operand enclosed in parentheses.
        /// </summary>
        public IOperation Operand => Operation.SetParentOperation(OperandImpl, this);
        public override void Accept(OperationVisitor visitor)
        {
            visitor.VisitParenthesizedExpression(this);
        }
        public override TResult Accept<TArgument, TResult>(OperationVisitor<TArgument, TResult> visitor, TArgument argument)
        {
            return visitor.VisitParenthesizedExpression(this, argument);
        }
    }

    /// <summary>
    /// Represents a parenthesized expression.
    /// </summary>
    internal sealed partial class ParenthesizedExpression : BaseParenthesizedExpression, IParenthesizedExpression
    {
        public ParenthesizedExpression(IOperation operand, SemanticModel semanticModel, SyntaxNode syntax, ITypeSymbol type, Optional<object> constantValue, bool isImplicit) :
            base(semanticModel, syntax, type, constantValue, isImplicit)
        {
            OperandImpl = operand;
        }

        protected override IOperation OperandImpl { get; }
    }

    /// <summary>
    /// Represents a parenthesized expression.
    /// </summary>
    internal sealed partial class LazyParenthesizedExpression : BaseParenthesizedExpression, IParenthesizedExpression
    {
        private readonly Lazy<IOperation> _lazyOperand;

        public LazyParenthesizedExpression(Lazy<IOperation> operand, SemanticModel semanticModel, SyntaxNode syntax, ITypeSymbol type, Optional<object> constantValue, bool isImplicit) : base(semanticModel, syntax, type, constantValue, isImplicit)
        {
            _lazyOperand = operand ?? throw new System.ArgumentNullException(nameof(operand));
        }

        protected override IOperation OperandImpl => _lazyOperand.Value;
    }

    /// <summary>
    /// Represents a general placeholder when no more specific kind of placeholder is available.
    /// A placeholder is an expression whose meaning is inferred from context.
    /// </summary>
    internal sealed partial class PlaceholderExpression : Operation, IPlaceholderExpression
    {
        public PlaceholderExpression(SemanticModel semanticModel, SyntaxNode syntax, ITypeSymbol type, Optional<object> constantValue, bool isImplicit) :
            base(OperationKind.PlaceholderExpression, semanticModel, syntax, type, constantValue, isImplicit)
        {
        }
        public override IEnumerable<IOperation> Children
        {
            get
            {
                yield break;
            }
        }
        public override void Accept(OperationVisitor visitor)
        {
            visitor.VisitPlaceholderExpression(this);
        }
        public override TResult Accept<TArgument, TResult>(OperationVisitor<TArgument, TResult> visitor, TArgument argument)
        {
            return visitor.VisitPlaceholderExpression(this, argument);
        }
    }

    /// <summary>
    /// Represents a reference through a pointer.
    /// </summary>
    internal abstract partial class BasePointerIndirectionReferenceExpression : Operation, IPointerIndirectionReferenceExpression
    {
        protected BasePointerIndirectionReferenceExpression(SemanticModel semanticModel, SyntaxNode syntax, ITypeSymbol type, Optional<object> constantValue, bool isImplicit) :
                    base(OperationKind.PointerIndirectionReferenceExpression, semanticModel, syntax, type, constantValue, isImplicit)
        {
        }

        protected abstract IOperation PointerImpl { get; }
        public override IEnumerable<IOperation> Children
        {
            get
            {
                yield return Pointer;
            }
        }
        /// <summary>
        /// Pointer to be dereferenced.
        /// </summary>
        public IOperation Pointer => Operation.SetParentOperation(PointerImpl, this);
        public override void Accept(OperationVisitor visitor)
        {
            visitor.VisitPointerIndirectionReferenceExpression(this);
        }
        public override TResult Accept<TArgument, TResult>(OperationVisitor<TArgument, TResult> visitor, TArgument argument)
        {
            return visitor.VisitPointerIndirectionReferenceExpression(this, argument);
        }
    }

    /// <summary>
    /// Represents a reference through a pointer.
    /// </summary>
    internal sealed partial class PointerIndirectionReferenceExpression : BasePointerIndirectionReferenceExpression, IPointerIndirectionReferenceExpression
    {
        public PointerIndirectionReferenceExpression(IOperation pointer, SemanticModel semanticModel, SyntaxNode syntax, ITypeSymbol type, Optional<object> constantValue, bool isImplicit) :
            base(semanticModel, syntax, type, constantValue, isImplicit)
        {
            PointerImpl = pointer;
        }

        protected override IOperation PointerImpl { get; }
    }

    /// <summary>
    /// Represents a reference through a pointer.
    /// </summary>
    internal sealed partial class LazyPointerIndirectionReferenceExpression : BasePointerIndirectionReferenceExpression, IPointerIndirectionReferenceExpression
    {
        private readonly Lazy<IOperation> _lazyPointer;

        public LazyPointerIndirectionReferenceExpression(Lazy<IOperation> pointer, SemanticModel semanticModel, SyntaxNode syntax, ITypeSymbol type, Optional<object> constantValue, bool isImplicit) : base(semanticModel, syntax, type, constantValue, isImplicit)
        {
            _lazyPointer = pointer ?? throw new System.ArgumentNullException(nameof(pointer));
        }

        protected override IOperation PointerImpl => _lazyPointer.Value;
    }

    /// <summary>
    /// Represents an initialization of a property.
    /// </summary>
    internal abstract partial class BasePropertyInitializer : SymbolInitializer, IPropertyInitializer
    {
        public BasePropertyInitializer(IPropertySymbol initializedProperty, OperationKind kind, SemanticModel semanticModel, SyntaxNode syntax, ITypeSymbol type, Optional<object> constantValue, bool isImplicit) :
            base(kind, semanticModel, syntax, type, constantValue, isImplicit)
        {
            InitializedProperty = initializedProperty;
        }
        /// <summary>
        /// Set method used to initialize the property.
        /// </summary>
        public IPropertySymbol InitializedProperty { get; }
        public override IEnumerable<IOperation> Children
        {
            get
            {
                yield return Value;
            }
        }

        public override void Accept(OperationVisitor visitor)
        {
            visitor.VisitPropertyInitializer(this);
        }
        public override TResult Accept<TArgument, TResult>(OperationVisitor<TArgument, TResult> visitor, TArgument argument)
        {
            return visitor.VisitPropertyInitializer(this, argument);
        }
    }

    /// <summary>
    /// Represents an initialization of a property.
    /// </summary>
    internal sealed partial class PropertyInitializer : BasePropertyInitializer, IPropertyInitializer
    {
        public PropertyInitializer(IPropertySymbol initializedProperty, IOperation value, OperationKind kind, SemanticModel semanticModel, SyntaxNode syntax, ITypeSymbol type, Optional<object> constantValue, bool isImplicit) :
            base(initializedProperty, kind, semanticModel, syntax, type, constantValue, isImplicit)
        {
            ValueImpl = value;
        }
        protected override IOperation ValueImpl { get; }
    }

    /// <summary>
    /// Represents an initialization of a property.
    /// </summary>
    internal sealed partial class LazyPropertyInitializer : BasePropertyInitializer, IPropertyInitializer
    {
        private readonly Lazy<IOperation> _lazyValue;

        public LazyPropertyInitializer(IPropertySymbol initializedProperty, Lazy<IOperation> value, OperationKind kind, SemanticModel semanticModel, SyntaxNode syntax, ITypeSymbol type, Optional<object> constantValue, bool isImplicit) :
            base(initializedProperty, kind, semanticModel, syntax, type, constantValue, isImplicit)
        {
            _lazyValue = value ?? throw new System.ArgumentNullException(nameof(value));
        }
        protected override IOperation ValueImpl => _lazyValue.Value;
    }

    /// <summary>
    /// Represents a reference to a property.
    /// </summary>
    internal abstract partial class BasePropertyReferenceExpression : MemberReferenceExpression, IPropertyReferenceExpression, IHasArgumentsExpression
    {
        protected BasePropertyReferenceExpression(IPropertySymbol property, ISymbol member, SemanticModel semanticModel, SyntaxNode syntax, ITypeSymbol type, Optional<object> constantValue, bool isImplicit) :
            base(member, OperationKind.PropertyReferenceExpression, semanticModel, syntax, type, constantValue, isImplicit)
        {
            Property = property;
        }
        /// <summary>
        /// Referenced property.
        /// </summary>
        public IPropertySymbol Property { get; }
        protected abstract ImmutableArray<IArgument> ArgumentsInEvaluationOrderImpl { get; }
        public override IEnumerable<IOperation> Children
        {
            get
            {
                yield return Instance;
                foreach (var argumentsInEvaluationOrder in ArgumentsInEvaluationOrder)
                {
                    yield return argumentsInEvaluationOrder;
                }
            }
        }
        /// <summary>
        /// Arguments of the invocation, excluding the instance argument. Arguments are in evaluation order.
        /// </summary>
        /// <remarks>
        /// If the invocation is in its expanded form, then params/ParamArray arguments would be collected into arrays. 
        /// Default values are supplied for optional arguments missing in source.
        /// </remarks>
        public ImmutableArray<IArgument> ArgumentsInEvaluationOrder => Operation.SetParentOperation(ArgumentsInEvaluationOrderImpl, this);

        public override void Accept(OperationVisitor visitor)
        {
            visitor.VisitPropertyReferenceExpression(this);
        }
        public override TResult Accept<TArgument, TResult>(OperationVisitor<TArgument, TResult> visitor, TArgument argument)
        {
            return visitor.VisitPropertyReferenceExpression(this, argument);
        }
    }

    /// <summary>
    /// Represents a reference to a property.
    /// </summary>
    internal sealed partial class PropertyReferenceExpression : BasePropertyReferenceExpression, IPropertyReferenceExpression, IHasArgumentsExpression
    {
        public PropertyReferenceExpression(IPropertySymbol property, IOperation instance, ISymbol member, ImmutableArray<IArgument> argumentsInEvaluationOrder, SemanticModel semanticModel, SyntaxNode syntax, ITypeSymbol type, Optional<object> constantValue, bool isImplicit) :
            base(property, member, semanticModel, syntax, type, constantValue, isImplicit)
        {
            InstanceImpl = instance;
            ArgumentsInEvaluationOrderImpl = argumentsInEvaluationOrder;
        }
        protected override IOperation InstanceImpl { get; }
        protected override ImmutableArray<IArgument> ArgumentsInEvaluationOrderImpl { get; }

        public override void Accept(OperationVisitor visitor)
        {
            visitor.VisitPropertyReferenceExpression(this);
        }
        public override TResult Accept<TArgument, TResult>(OperationVisitor<TArgument, TResult> visitor, TArgument argument)
        {
            return visitor.VisitPropertyReferenceExpression(this, argument);
        }
    }

    /// <summary>
    /// Represents a reference to a property.
    /// </summary>
    internal sealed partial class LazyPropertyReferenceExpression : BasePropertyReferenceExpression, IPropertyReferenceExpression, IHasArgumentsExpression
    {
        private readonly Lazy<IOperation> _lazyInstance;
        private readonly Lazy<ImmutableArray<IArgument>> _lazyArgumentsInEvaluationOrder;

        public LazyPropertyReferenceExpression(IPropertySymbol property, Lazy<IOperation> instance, ISymbol member, Lazy<ImmutableArray<IArgument>> argumentsInEvaluationOrder, SemanticModel semanticModel, SyntaxNode syntax, ITypeSymbol type, Optional<object> constantValue, bool isImplicit) :
            base(property, member, semanticModel, syntax, type, constantValue, isImplicit)
        {
            _lazyInstance = instance ?? throw new System.ArgumentNullException(nameof(instance));
            _lazyArgumentsInEvaluationOrder = argumentsInEvaluationOrder ?? throw new System.ArgumentNullException(nameof(argumentsInEvaluationOrder));
        }
        protected override IOperation InstanceImpl => _lazyInstance.Value;

        protected override ImmutableArray<IArgument> ArgumentsInEvaluationOrderImpl => _lazyArgumentsInEvaluationOrder.Value;

        public override void Accept(OperationVisitor visitor)
        {
            visitor.VisitPropertyReferenceExpression(this);
        }
        public override TResult Accept<TArgument, TResult>(OperationVisitor<TArgument, TResult> visitor, TArgument argument)
        {
            return visitor.VisitPropertyReferenceExpression(this, argument);
        }
    }

    /// <summary>
    /// Represents Case x To y in VB.
    /// </summary>
    internal abstract partial class BaseRangeCaseClause : CaseClause, IRangeCaseClause
    {
        public BaseRangeCaseClause(CaseKind caseKind, SemanticModel semanticModel, SyntaxNode syntax, ITypeSymbol type, Optional<object> constantValue, bool isImplicit) :
            base(caseKind, OperationKind.RangeCaseClause, semanticModel, syntax, type, constantValue, isImplicit)
        {
        }

        protected abstract IOperation MinimumValueImpl { get; }
        protected abstract IOperation MaximumValueImpl { get; }
        public override IEnumerable<IOperation> Children
        {
            get
            {
                yield return MinimumValue;
                yield return MaximumValue;
            }
        }
        /// <summary>
        /// Minimum value of the case range.
        /// </summary>
        public IOperation MinimumValue => Operation.SetParentOperation(MinimumValueImpl, this);
        /// <summary>
        /// Maximum value of the case range.
        /// </summary>
        public IOperation MaximumValue => Operation.SetParentOperation(MaximumValueImpl, this);

        public override void Accept(OperationVisitor visitor)
        {
            visitor.VisitRangeCaseClause(this);
        }
        public override TResult Accept<TArgument, TResult>(OperationVisitor<TArgument, TResult> visitor, TArgument argument)
        {
            return visitor.VisitRangeCaseClause(this, argument);
        }
    }

    /// <summary>
    /// Represents Case x To y in VB.
    /// </summary>
    internal sealed partial class RangeCaseClause : BaseRangeCaseClause, IRangeCaseClause
    {
        public RangeCaseClause(IOperation minimumValue, IOperation maximumValue, CaseKind caseKind, SemanticModel semanticModel, SyntaxNode syntax, ITypeSymbol type, Optional<object> constantValue, bool isImplicit) :
            base(caseKind, semanticModel, syntax, type, constantValue, isImplicit)
        {
            MinimumValueImpl = minimumValue;
            MaximumValueImpl = maximumValue;
        }

        protected override IOperation MinimumValueImpl { get; }
        protected override IOperation MaximumValueImpl { get; }
    }

    /// <summary>
    /// Represents Case x To y in VB.
    /// </summary>
    internal sealed partial class LazyRangeCaseClause : BaseRangeCaseClause, IRangeCaseClause
    {
        private readonly Lazy<IOperation> _lazyMinimumValue;
        private readonly Lazy<IOperation> _lazyMaximumValue;

        public LazyRangeCaseClause(Lazy<IOperation> minimumValue, Lazy<IOperation> maximumValue, CaseKind caseKind, SemanticModel semanticModel, SyntaxNode syntax, ITypeSymbol type, Optional<object> constantValue, bool isImplicit) :
            base(caseKind, semanticModel, syntax, type, constantValue, isImplicit)
        {
            _lazyMinimumValue = minimumValue ?? throw new System.ArgumentNullException(nameof(minimumValue));
            _lazyMaximumValue = maximumValue ?? throw new System.ArgumentNullException(nameof(maximumValue));
        }

        protected override IOperation MinimumValueImpl => _lazyMinimumValue.Value;

        protected override IOperation MaximumValueImpl => _lazyMaximumValue.Value;
    }

    /// <summary>
    /// Represents Case Is op x in VB.
    /// </summary>
    internal abstract partial class BaseRelationalCaseClause : CaseClause, IRelationalCaseClause
    {
        public BaseRelationalCaseClause(BinaryOperationKind relation, CaseKind caseKind, SemanticModel semanticModel, SyntaxNode syntax, ITypeSymbol type, Optional<object> constantValue, bool isImplicit) :
            base(caseKind, OperationKind.RelationalCaseClause, semanticModel, syntax, type, constantValue, isImplicit)
        {
            Relation = relation;
        }

        protected abstract IOperation ValueImpl { get; }
        /// <summary>
        /// Relational operator used to compare the switch value with the case value.
        /// </summary>
        public BinaryOperationKind Relation { get; }
        public override IEnumerable<IOperation> Children
        {
            get
            {
                yield return Value;
            }
        }
        /// <summary>
        /// Case value.
        /// </summary>
        public IOperation Value => Operation.SetParentOperation(ValueImpl, this);

        public override void Accept(OperationVisitor visitor)
        {
            visitor.VisitRelationalCaseClause(this);
        }
        public override TResult Accept<TArgument, TResult>(OperationVisitor<TArgument, TResult> visitor, TArgument argument)
        {
            return visitor.VisitRelationalCaseClause(this, argument);
        }
    }

    /// <summary>
    /// Represents Case Is op x in VB.
    /// </summary>
    internal sealed partial class RelationalCaseClause : BaseRelationalCaseClause, IRelationalCaseClause
    {
        public RelationalCaseClause(IOperation value, BinaryOperationKind relation, CaseKind caseKind, SemanticModel semanticModel, SyntaxNode syntax, ITypeSymbol type, Optional<object> constantValue, bool isImplicit) :
            base(relation, caseKind, semanticModel, syntax, type, constantValue, isImplicit)
        {
            ValueImpl = value;
        }

        protected override IOperation ValueImpl { get; }
    }

    /// <summary>
    /// Represents Case Is op x in VB.
    /// </summary>
    internal sealed partial class LazyRelationalCaseClause : BaseRelationalCaseClause, IRelationalCaseClause
    {
        private readonly Lazy<IOperation> _lazyValue;

        public LazyRelationalCaseClause(Lazy<IOperation> value, BinaryOperationKind relation, CaseKind caseKind, SemanticModel semanticModel, SyntaxNode syntax, ITypeSymbol type, Optional<object> constantValue, bool isImplicit) :
            base(relation, caseKind, semanticModel, syntax, type, constantValue, isImplicit)
        {
            _lazyValue = value ?? throw new System.ArgumentNullException(nameof(value));
        }

        protected override IOperation ValueImpl => _lazyValue.Value;
    }

    /// <summary>
    /// Represents a C# return or a VB Return statement.
    /// </summary>
    internal abstract partial class BaseReturnStatement : Operation, IReturnStatement
    {
        protected BaseReturnStatement(OperationKind kind, SemanticModel semanticModel, SyntaxNode syntax, ITypeSymbol type, Optional<object> constantValue, bool isImplicit) :
                    base(kind, semanticModel, syntax, type, constantValue, isImplicit)
        {
            Debug.Assert(kind == OperationKind.ReturnStatement
                      || kind == OperationKind.YieldReturnStatement
                      || kind == OperationKind.YieldBreakStatement);
        }

        protected abstract IOperation ReturnedValueImpl { get; }
        public override IEnumerable<IOperation> Children
        {
            get
            {
                yield return ReturnedValue;
            }
        }
        /// <summary>
        /// Value to be returned.
        /// </summary>
        public IOperation ReturnedValue => Operation.SetParentOperation(ReturnedValueImpl, this);
        public override void Accept(OperationVisitor visitor)
        {
            if (Kind == OperationKind.YieldBreakStatement)
            {
                visitor.VisitYieldBreakStatement(this);
            }
            else
            {
                visitor.VisitReturnStatement(this);
            }
        }
        public override TResult Accept<TArgument, TResult>(OperationVisitor<TArgument, TResult> visitor, TArgument argument)
        {
            if (Kind == OperationKind.YieldBreakStatement)
            {
                return visitor.VisitYieldBreakStatement(this, argument);
            }
            else
            {
                return visitor.VisitReturnStatement(this, argument);
            }
        }
    }

    /// <summary>
    /// Represents a C# return or a VB Return statement.
    /// </summary>
    internal sealed partial class ReturnStatement : BaseReturnStatement, IReturnStatement
    {
        public ReturnStatement(OperationKind kind, IOperation returnedValue, SemanticModel semanticModel, SyntaxNode syntax, ITypeSymbol type, Optional<object> constantValue, bool isImplicit) :
            base(kind, semanticModel, syntax, type, constantValue, isImplicit)
        {
            ReturnedValueImpl = returnedValue;
        }

        protected override IOperation ReturnedValueImpl { get; }
    }

    /// <summary>
    /// Represents a C# return or a VB Return statement.
    /// </summary>
    internal sealed partial class LazyReturnStatement : BaseReturnStatement, IReturnStatement
    {
        private readonly Lazy<IOperation> _lazyReturnedValue;

        public LazyReturnStatement(OperationKind kind, Lazy<IOperation> returnedValue, SemanticModel semanticModel, SyntaxNode syntax, ITypeSymbol type, Optional<object> constantValue, bool isImplicit) : base(kind, semanticModel, syntax, type, constantValue, isImplicit)
        {
            _lazyReturnedValue = returnedValue ?? throw new System.ArgumentNullException(nameof(returnedValue));
        }

        protected override IOperation ReturnedValueImpl => _lazyReturnedValue.Value;
    }

    /// <summary>
    /// Represents case x in C# or Case x in VB.
    /// </summary>
    internal abstract partial class BaseSingleValueCaseClause : CaseClause, ISingleValueCaseClause
    {
        public BaseSingleValueCaseClause(BinaryOperationKind equality, CaseKind caseKind, SemanticModel semanticModel, SyntaxNode syntax, ITypeSymbol type, Optional<object> constantValue, bool isImplicit) :
            base(caseKind, OperationKind.SingleValueCaseClause, semanticModel, syntax, type, constantValue, isImplicit)
        {
            Equality = equality;
        }

        protected abstract IOperation ValueImpl { get; }
        /// <summary>
        /// Relational operator used to compare the switch value with the case value.
        /// </summary>
        public BinaryOperationKind Equality { get; }
        public override IEnumerable<IOperation> Children
        {
            get
            {
                yield return Value;
            }
        }
        /// <summary>
        /// Case value.
        /// </summary>
        public IOperation Value => Operation.SetParentOperation(ValueImpl, this);

        public override void Accept(OperationVisitor visitor)
        {
            visitor.VisitSingleValueCaseClause(this);
        }
        public override TResult Accept<TArgument, TResult>(OperationVisitor<TArgument, TResult> visitor, TArgument argument)
        {
            return visitor.VisitSingleValueCaseClause(this, argument);
        }
    }

    /// <summary>
    /// Represents case x in C# or Case x in VB.
    /// </summary>
    internal sealed partial class SingleValueCaseClause : BaseSingleValueCaseClause, ISingleValueCaseClause
    {
        public SingleValueCaseClause(IOperation value, BinaryOperationKind equality, CaseKind caseKind, SemanticModel semanticModel, SyntaxNode syntax, ITypeSymbol type, Optional<object> constantValue, bool isImplicit) :
            base(equality, caseKind, semanticModel, syntax, type, constantValue, isImplicit)
        {
            ValueImpl = value;
        }

        protected override IOperation ValueImpl { get; }
    }

    /// <summary>
    /// Represents case x in C# or Case x in VB.
    /// </summary>
    internal sealed partial class LazySingleValueCaseClause : BaseSingleValueCaseClause, ISingleValueCaseClause
    {
        private readonly Lazy<IOperation> _lazyValue;

        public LazySingleValueCaseClause(Lazy<IOperation> value, BinaryOperationKind equality, CaseKind caseKind, SemanticModel semanticModel, SyntaxNode syntax, ITypeSymbol type, Optional<object> constantValue, bool isImplicit) :
            base(equality, caseKind, semanticModel, syntax, type, constantValue, isImplicit)
        {
            _lazyValue = value ?? throw new System.ArgumentNullException(nameof(value));
        }

        protected override IOperation ValueImpl => _lazyValue.Value;
    }

    /// <summary>
    /// Represents default case in C# or Case Else in VB.
    /// </summary>
    internal sealed partial class DefaultCaseClause : CaseClause, IDefaultCaseClause
    {
        public DefaultCaseClause(SemanticModel semanticModel, SyntaxNode syntax, ITypeSymbol type, Optional<object> constantValue, bool isImplicit) :
            base(CaseKind.Default, OperationKind.DefaultCaseClause, semanticModel, syntax, type, constantValue, isImplicit)
        {
        }
        public override IEnumerable<IOperation> Children
        {
            get
            {
                yield break;
            }
        }
        public override void Accept(OperationVisitor visitor)
        {
            visitor.VisitDefaultCaseClause(this);
        }
        public override TResult Accept<TArgument, TResult>(OperationVisitor<TArgument, TResult> visitor, TArgument argument)
        {
            return visitor.VisitDefaultCaseClause(this, argument);
        }
    }

    /// <summary>
    /// Represents a SizeOf expression.
    /// </summary>
    internal sealed partial class SizeOfExpression : TypeOperationExpression, ISizeOfExpression
    {
        public SizeOfExpression(ITypeSymbol typeOperand, SemanticModel semanticModel, SyntaxNode syntax, ITypeSymbol type, Optional<object> constantValue, bool isImplicit) :
            base(typeOperand, OperationKind.SizeOfExpression, semanticModel, syntax, type, constantValue, isImplicit)
        {
        }
        public override IEnumerable<IOperation> Children
        {
            get
            {
                yield break;
            }
        }
        public override void Accept(OperationVisitor visitor)
        {
            visitor.VisitSizeOfExpression(this);
        }
        public override TResult Accept<TArgument, TResult>(OperationVisitor<TArgument, TResult> visitor, TArgument argument)
        {
            return visitor.VisitSizeOfExpression(this, argument);
        }
    }

    /// <summary>
    /// Represents a VB Stop statement.
    /// </summary>
    internal sealed partial class StopStatement : Operation, IStopStatement
    {
        public StopStatement(SemanticModel semanticModel, SyntaxNode syntax, ITypeSymbol type, Optional<object> constantValue, bool isImplicit) :
            base(OperationKind.StopStatement, semanticModel, syntax, type, constantValue, isImplicit)
        {
        }
        public override IEnumerable<IOperation> Children
        {
            get
            {
                yield break;
            }
        }
        public override void Accept(OperationVisitor visitor)
        {
            visitor.VisitStopStatement(this);
        }
        public override TResult Accept<TArgument, TResult>(OperationVisitor<TArgument, TResult> visitor, TArgument argument)
        {
            return visitor.VisitStopStatement(this, argument);
        }
    }

    /// <summary>
    /// Represents a C# case or VB Case statement.
    /// </summary>
    internal abstract partial class BaseSwitchCase : Operation, ISwitchCase
    {
        protected BaseSwitchCase(SemanticModel semanticModel, SyntaxNode syntax, ITypeSymbol type, Optional<object> constantValue, bool isImplicit) :
                    base(OperationKind.SwitchCase, semanticModel, syntax, type, constantValue, isImplicit)
        {
        }

        protected abstract ImmutableArray<ICaseClause> ClausesImpl { get; }
        protected abstract ImmutableArray<IOperation> BodyImpl { get; }
        public override IEnumerable<IOperation> Children
        {
            get
            {
                foreach (var clause in Clauses)
                {
                    yield return clause;
                }
                foreach (var body in Body)
                {
                    yield return body;
                }
            }
        }
        /// <summary>
        /// Clauses of the case. For C# there is one clause per case, but for VB there can be multiple.
        /// </summary>
        public ImmutableArray<ICaseClause> Clauses => Operation.SetParentOperation(ClausesImpl, this);
        /// <summary>
        /// Statements of the case.
        /// </summary>
        public ImmutableArray<IOperation> Body => Operation.SetParentOperation(BodyImpl, this);
        public override void Accept(OperationVisitor visitor)
        {
            visitor.VisitSwitchCase(this);
        }
        public override TResult Accept<TArgument, TResult>(OperationVisitor<TArgument, TResult> visitor, TArgument argument)
        {
            return visitor.VisitSwitchCase(this, argument);
        }
    }

    /// <summary>
    /// Represents a C# case or VB Case statement.
    /// </summary>
    internal sealed partial class SwitchCase : BaseSwitchCase, ISwitchCase
    {
        public SwitchCase(ImmutableArray<ICaseClause> clauses, ImmutableArray<IOperation> body, SemanticModel semanticModel, SyntaxNode syntax, ITypeSymbol type, Optional<object> constantValue, bool isImplicit) :
            base(semanticModel, syntax, type, constantValue, isImplicit)
        {
            ClausesImpl = clauses;
            BodyImpl = body;
        }

        protected override ImmutableArray<ICaseClause> ClausesImpl { get; }
        protected override ImmutableArray<IOperation> BodyImpl { get; }
    }

    /// <summary>
    /// Represents a C# case or VB Case statement.
    /// </summary>
    internal sealed partial class LazySwitchCase : BaseSwitchCase, ISwitchCase
    {
        private readonly Lazy<ImmutableArray<ICaseClause>> _lazyClauses;
        private readonly Lazy<ImmutableArray<IOperation>> _lazyBody;

        public LazySwitchCase(Lazy<ImmutableArray<ICaseClause>> clauses, Lazy<ImmutableArray<IOperation>> body, SemanticModel semanticModel, SyntaxNode syntax, ITypeSymbol type, Optional<object> constantValue, bool isImplicit) : base(semanticModel, syntax, type, constantValue, isImplicit)
        {
            _lazyClauses = clauses;
            _lazyBody = body;
        }

        protected override ImmutableArray<ICaseClause> ClausesImpl => _lazyClauses.Value;

        protected override ImmutableArray<IOperation> BodyImpl => _lazyBody.Value;
    }

    /// <summary>
    /// Represents a C# switch or VB Select Case statement.
    /// </summary>
    internal abstract partial class BaseSwitchStatement : Operation, ISwitchStatement
    {
        protected BaseSwitchStatement(SemanticModel semanticModel, SyntaxNode syntax, ITypeSymbol type, Optional<object> constantValue, bool isImplicit) :
                    base(OperationKind.SwitchStatement, semanticModel, syntax, type, constantValue, isImplicit)
        {
        }

        protected abstract IOperation ValueImpl { get; }
        protected abstract ImmutableArray<ISwitchCase> CasesImpl { get; }
        public override IEnumerable<IOperation> Children
        {
            get
            {
                yield return Value;
                foreach (var @case in Cases)
                {
                    yield return @case;
                }
            }
        }
        /// <summary>
        /// Value to be switched upon.
        /// </summary>
        public IOperation Value => Operation.SetParentOperation(ValueImpl, this);
        /// <summary>
        /// Cases of the switch.
        /// </summary>
        public ImmutableArray<ISwitchCase> Cases => Operation.SetParentOperation(CasesImpl, this);
        public override void Accept(OperationVisitor visitor)
        {
            visitor.VisitSwitchStatement(this);
        }
        public override TResult Accept<TArgument, TResult>(OperationVisitor<TArgument, TResult> visitor, TArgument argument)
        {
            return visitor.VisitSwitchStatement(this, argument);
        }
    }

    /// <summary>
    /// Represents a C# switch or VB Select Case statement.
    /// </summary>
    internal sealed partial class SwitchStatement : BaseSwitchStatement, ISwitchStatement
    {
        public SwitchStatement(IOperation value, ImmutableArray<ISwitchCase> cases, SemanticModel semanticModel, SyntaxNode syntax, ITypeSymbol type, Optional<object> constantValue, bool isImplicit) :
            base(semanticModel, syntax, type, constantValue, isImplicit)
        {
            ValueImpl = value;
            CasesImpl = cases;
        }

        protected override IOperation ValueImpl { get; }
        protected override ImmutableArray<ISwitchCase> CasesImpl { get; }
    }

    /// <summary>
    /// Represents a C# switch or VB Select Case statement.
    /// </summary>
    internal sealed partial class LazySwitchStatement : BaseSwitchStatement, ISwitchStatement
    {
        private readonly Lazy<IOperation> _lazyValue;
        private readonly Lazy<ImmutableArray<ISwitchCase>> _lazyCases;

        public LazySwitchStatement(Lazy<IOperation> value, Lazy<ImmutableArray<ISwitchCase>> cases, SemanticModel semanticModel, SyntaxNode syntax, ITypeSymbol type, Optional<object> constantValue, bool isImplicit) : base(semanticModel, syntax, type, constantValue, isImplicit)
        {
            _lazyValue = value ?? throw new System.ArgumentNullException(nameof(value));
            _lazyCases = cases;
        }

        protected override IOperation ValueImpl => _lazyValue.Value;

        protected override ImmutableArray<ISwitchCase> CasesImpl => _lazyCases.Value;
    }

    /// <summary>
    /// Represents an initializer for a field, property, or parameter.
    /// </summary>
    internal abstract partial class SymbolInitializer : Operation, ISymbolInitializer
    {
        protected SymbolInitializer(OperationKind kind, SemanticModel semanticModel, SyntaxNode syntax, ITypeSymbol type, Optional<object> constantValue, bool isImplicit) :
            base(kind, semanticModel, syntax, type, constantValue, isImplicit)
        {
        }
        protected abstract IOperation ValueImpl { get; }
        public IOperation Value => Operation.SetParentOperation(ValueImpl, this);
    }

    /// <summary>
    /// Represents a reference to a local variable synthesized by language analysis.
    /// </summary>
    internal abstract partial class BaseSyntheticLocalReferenceExpression : Operation, ISyntheticLocalReferenceExpression
    {
        protected BaseSyntheticLocalReferenceExpression(SyntheticLocalKind syntheticLocalKind, SemanticModel semanticModel, SyntaxNode syntax, ITypeSymbol type, Optional<object> constantValue, bool isImplicit) :
                    base(OperationKind.SyntheticLocalReferenceExpression, semanticModel, syntax, type, constantValue, isImplicit)
        {
            SyntheticLocalKind = syntheticLocalKind;
        }
        /// <summary>
        /// Kind of the synthetic local.
        /// </summary>
        public SyntheticLocalKind SyntheticLocalKind { get; }

        public override IEnumerable<IOperation> Children
        {
            get
            {
                yield break;
            }
        }
        public override void Accept(OperationVisitor visitor)
        {
            visitor.VisitSyntheticLocalReferenceExpression(this);
        }
        public override TResult Accept<TArgument, TResult>(OperationVisitor<TArgument, TResult> visitor, TArgument argument)
        {
            return visitor.VisitSyntheticLocalReferenceExpression(this, argument);
        }
    }

    /// <summary>
    /// Represents a reference to a local variable synthesized by language analysis.
    /// </summary>
    internal sealed partial class SyntheticLocalReferenceExpression : BaseSyntheticLocalReferenceExpression, ISyntheticLocalReferenceExpression
    {
        public SyntheticLocalReferenceExpression(SyntheticLocalKind syntheticLocalKind, SemanticModel semanticModel, SyntaxNode syntax, ITypeSymbol type, Optional<object> constantValue, bool isImplicit) :
            base(syntheticLocalKind, semanticModel, syntax, type, constantValue, isImplicit)
        {
        }
    }

    /// <summary>
    /// Represents a reference to a local variable synthesized by language analysis.
    /// </summary>
    internal sealed partial class LazySyntheticLocalReferenceExpression : BaseSyntheticLocalReferenceExpression, ISyntheticLocalReferenceExpression
    {
        public LazySyntheticLocalReferenceExpression(SyntheticLocalKind syntheticLocalKind, SemanticModel semanticModel, SyntaxNode syntax, ITypeSymbol type, Optional<object> constantValue, bool isImplicit) :
            base(syntheticLocalKind, semanticModel, syntax, type, constantValue, isImplicit)
        {
        }
    }

    /// <summary>
    /// Represents a C# try or a VB Try statement.
    /// </summary>
    internal abstract partial class BaseTryStatement : Operation, ITryStatement
    {
        protected BaseTryStatement(SemanticModel semanticModel, SyntaxNode syntax, ITypeSymbol type, Optional<object> constantValue, bool isImplicit) :
                    base(OperationKind.TryStatement, semanticModel, syntax, type, constantValue, isImplicit)
        {
        }

        protected abstract IBlockStatement BodyImpl { get; }
        protected abstract ImmutableArray<ICatchClause> CatchesImpl { get; }
        protected abstract IBlockStatement FinallyHandlerImpl { get; }
        public override IEnumerable<IOperation> Children
        {
            get
            {
                yield return Body;
                foreach (var catche in Catches)
                {
                    yield return catche;
                }
                yield return FinallyHandler;
            }
        }
        /// <summary>
        /// Body of the try, over which the handlers are active.
        /// </summary>
        public IBlockStatement Body => Operation.SetParentOperation(BodyImpl, this);
        /// <summary>
        /// Catch clauses of the try.
        /// </summary>
        public ImmutableArray<ICatchClause> Catches => Operation.SetParentOperation(CatchesImpl, this);
        /// <summary>
        /// Finally handler of the try.
        /// </summary>
        public IBlockStatement FinallyHandler => Operation.SetParentOperation(FinallyHandlerImpl, this);
        public override void Accept(OperationVisitor visitor)
        {
            visitor.VisitTryStatement(this);
        }
        public override TResult Accept<TArgument, TResult>(OperationVisitor<TArgument, TResult> visitor, TArgument argument)
        {
            return visitor.VisitTryStatement(this, argument);
        }
    }

    /// <summary>
    /// Represents a C# try or a VB Try statement.
    /// </summary>
    internal sealed partial class TryStatement : BaseTryStatement, ITryStatement
    {
        public TryStatement(IBlockStatement body, ImmutableArray<ICatchClause> catches, IBlockStatement finallyHandler, SemanticModel semanticModel, SyntaxNode syntax, ITypeSymbol type, Optional<object> constantValue, bool isImplicit) :
            base(semanticModel, syntax, type, constantValue, isImplicit)
        {
            BodyImpl = body;
            CatchesImpl = catches;
            FinallyHandlerImpl = finallyHandler;
        }

        protected override IBlockStatement BodyImpl { get; }
        protected override ImmutableArray<ICatchClause> CatchesImpl { get; }
        protected override IBlockStatement FinallyHandlerImpl { get; }
    }

    /// <summary>
    /// Represents a C# try or a VB Try statement.
    /// </summary>
    internal sealed partial class LazyTryStatement : BaseTryStatement, ITryStatement
    {
        private readonly Lazy<IBlockStatement> _lazyBody;
        private readonly Lazy<ImmutableArray<ICatchClause>> _lazyCatches;
        private readonly Lazy<IBlockStatement> _lazyFinallyHandler;

        public LazyTryStatement(Lazy<IBlockStatement> body, Lazy<ImmutableArray<ICatchClause>> catches, Lazy<IBlockStatement> finallyHandler, SemanticModel semanticModel, SyntaxNode syntax, ITypeSymbol type, Optional<object> constantValue, bool isImplicit) : base(semanticModel, syntax, type, constantValue, isImplicit)
        {
            _lazyBody = body ?? throw new System.ArgumentNullException(nameof(body));
            _lazyCatches = catches;
            _lazyFinallyHandler = finallyHandler ?? throw new System.ArgumentNullException(nameof(finallyHandler));
        }

        protected override IBlockStatement BodyImpl => _lazyBody.Value;

        protected override ImmutableArray<ICatchClause> CatchesImpl => _lazyCatches.Value;

        protected override IBlockStatement FinallyHandlerImpl => _lazyFinallyHandler.Value;
    }

    /// <summary>
    /// Represents a tuple expression.
    /// </summary>
    internal abstract partial class BaseTupleExpression : Operation, ITupleExpression
    {
        protected BaseTupleExpression(SemanticModel semanticModel, SyntaxNode syntax, ITypeSymbol type, Optional<object> constantValue, bool isImplicit) :
                    base(OperationKind.TupleExpression, semanticModel, syntax, type, constantValue, isImplicit)
        {
        }

        protected abstract ImmutableArray<IOperation> ElementsImpl { get; }
        public override IEnumerable<IOperation> Children
        {
            get
            {
                foreach (var element in Elements)
                {
                    yield return element;
                }
            }
        }
        /// <summary>
        /// Elements for tuple expression.
        /// </summary>
        public ImmutableArray<IOperation> Elements => Operation.SetParentOperation(ElementsImpl, this);
        public override void Accept(OperationVisitor visitor)
        {
            visitor.VisitTupleExpression(this);
        }
        public override TResult Accept<TArgument, TResult>(OperationVisitor<TArgument, TResult> visitor, TArgument argument)
        {
            return visitor.VisitTupleExpression(this, argument);
        }
    }

    /// <summary>
    /// Represents a tuple expression.
    /// </summary>
    internal sealed partial class TupleExpression : BaseTupleExpression, ITupleExpression
    {
        public TupleExpression(ImmutableArray<IOperation> elements, SemanticModel semanticModel, SyntaxNode syntax, ITypeSymbol type, Optional<object> constantValue, bool isImplicit) :
            base(semanticModel, syntax, type, constantValue, isImplicit)
        {
            ElementsImpl = elements;
        }

        protected override ImmutableArray<IOperation> ElementsImpl { get; }
    }

    /// <summary>
    /// Represents a tuple expression.
    /// </summary>
    internal sealed partial class LazyTupleExpression : BaseTupleExpression, ITupleExpression
    {
        private readonly Lazy<ImmutableArray<IOperation>> _lazyElements;

        public LazyTupleExpression(Lazy<ImmutableArray<IOperation>> elements, SemanticModel semanticModel, SyntaxNode syntax, ITypeSymbol type, Optional<object> constantValue, bool isImplicit) :
            base(semanticModel, syntax, type, constantValue, isImplicit)
        {
            _lazyElements = elements;
        }

        protected override ImmutableArray<IOperation> ElementsImpl => _lazyElements.Value;
    }

    /// <summary>
    /// Represents a TypeOf expression.
    /// </summary>
    internal sealed partial class TypeOfExpression : TypeOperationExpression, ITypeOfExpression
    {
        public TypeOfExpression(ITypeSymbol typeOperand, SemanticModel semanticModel, SyntaxNode syntax, ITypeSymbol type, Optional<object> constantValue, bool isImplicit) :
            base(typeOperand, OperationKind.TypeOfExpression, semanticModel, syntax, type, constantValue, isImplicit)
        {
        }
        public override IEnumerable<IOperation> Children
        {
            get
            {
                yield break;
            }
        }
        public override void Accept(OperationVisitor visitor)
        {
            visitor.VisitTypeOfExpression(this);
        }
        public override TResult Accept<TArgument, TResult>(OperationVisitor<TArgument, TResult> visitor, TArgument argument)
        {
            return visitor.VisitTypeOfExpression(this, argument);
        }
    }

    /// <summary>
    /// Represents an expression operating on a type.
    /// </summary>
    internal abstract partial class TypeOperationExpression : Operation, ITypeOperationExpression
    {
        protected TypeOperationExpression(ITypeSymbol typeOperand, OperationKind kind, SemanticModel semanticModel, SyntaxNode syntax, ITypeSymbol type, Optional<object> constantValue, bool isImplicit) :
            base(kind, semanticModel, syntax, type, constantValue, isImplicit)
        {
            TypeOperand = typeOperand;
        }
        /// <summary>
        /// Type operand.
        /// </summary>
        public ITypeSymbol TypeOperand { get; }
    }

    /// <summary>
    /// Represents a type parameter object creation expression, i.e. new T(), where T is a type parameter with new constraint.
    /// </summary>
    internal abstract partial class BaseTypeParameterObjectCreationExpression : Operation, ITypeParameterObjectCreationExpression
    {
        public BaseTypeParameterObjectCreationExpression(SemanticModel semanticModel, SyntaxNode syntax, ITypeSymbol type, Optional<object> constantValue, bool isImplicit) :
            base(OperationKind.TypeParameterObjectCreationExpression, semanticModel, syntax, type, constantValue, isImplicit)
        {
        }
        protected abstract IObjectOrCollectionInitializerExpression InitializerImpl { get; }
        public override IEnumerable<IOperation> Children
        {
            get
            {
                yield return Initializer;
            }
        }
        /// <summary>
        /// Object or collection initializer, if any.
        /// </summary>
        public IObjectOrCollectionInitializerExpression Initializer => Operation.SetParentOperation(InitializerImpl, this);
        public override void Accept(OperationVisitor visitor)
        {
            visitor.VisitTypeParameterObjectCreationExpression(this);
        }
        public override TResult Accept<TArgument, TResult>(OperationVisitor<TArgument, TResult> visitor, TArgument argument)
        {
            return visitor.VisitTypeParameterObjectCreationExpression(this, argument);
        }
    }

    /// <summary>
    /// Represents a type parameter object creation expression, i.e. new T(), where T is a type parameter with new constraint.
    /// </summary>
    internal sealed partial class TypeParameterObjectCreationExpression : BaseTypeParameterObjectCreationExpression, ITypeParameterObjectCreationExpression
    {
        public TypeParameterObjectCreationExpression(IObjectOrCollectionInitializerExpression initializer, SemanticModel semanticModel, SyntaxNode syntax, ITypeSymbol type, Optional<object> constantValue, bool isImplicit) :
            base(semanticModel, syntax, type, constantValue, isImplicit)
        {
            InitializerImpl = initializer;
        }
        protected override IObjectOrCollectionInitializerExpression InitializerImpl { get; }
    }

    /// <summary>
    /// Represents a type parameter object creation expression, i.e. new T(), where T is a type parameter with new constraint.
    /// </summary>
    internal sealed partial class LazyTypeParameterObjectCreationExpression : BaseTypeParameterObjectCreationExpression, ITypeParameterObjectCreationExpression
    {
        private readonly Lazy<IObjectOrCollectionInitializerExpression> _lazyInitializer;
        public LazyTypeParameterObjectCreationExpression(Lazy<IObjectOrCollectionInitializerExpression> initializer, SemanticModel semanticModel, SyntaxNode syntax, ITypeSymbol type, Optional<object> constantValue, bool isImplicit) :
            base(semanticModel, syntax, type, constantValue, isImplicit)
        {
            _lazyInitializer = initializer ?? throw new System.ArgumentNullException(nameof(initializer));
        }
        protected override IObjectOrCollectionInitializerExpression InitializerImpl => _lazyInitializer.Value;
    }

    /// <remarks>
    /// Represents a dynamically bound new/New expression.
    /// </remarks>
    internal abstract partial class BaseDynamicObjectCreationExpression : Operation, IHasDynamicArgumentsExpression, IDynamicObjectCreationExpression
    {
        public BaseDynamicObjectCreationExpression(string name, ImmutableArray<ISymbol> applicableSymbols, ImmutableArray<string> argumentNames, ImmutableArray<RefKind> argumentRefKinds, SemanticModel semanticModel, SyntaxNode syntax, ITypeSymbol type, Optional<object> constantValue, bool isImplicit) :
            base(OperationKind.TypeParameterObjectCreationExpression, semanticModel, syntax, type, constantValue, isImplicit)
        {
            Name = name;
            ApplicableSymbols = applicableSymbols;
            ArgumentNames = argumentNames;
            ArgumentRefKinds = argumentRefKinds;
        }
        protected abstract ImmutableArray<IOperation> ArgumentsImpl { get; }
        protected abstract IObjectOrCollectionInitializerExpression InitializerImpl { get; }

        public override IEnumerable<IOperation> Children
        {
            get
            {
                foreach (var argument in Arguments)
                {
                    yield return argument;
                }
                yield return Initializer;
            }
        }
        /// <summary>
        /// Name of the dynamically invoked member.
        /// </summary>
        public string Name { get; }
        /// <summary>
        /// List of applicable symbols that are dynamically bound to the <see cref="Name"/>.
        /// </summary>
        public ImmutableArray<ISymbol> ApplicableSymbols { get; }
        /// <summary>
        /// Optional argument names for named arguments.
        /// </summary>
        public ImmutableArray<string> ArgumentNames { get; }
        /// <summary>
        /// Optional argument ref kinds.
        /// </summary>
        public ImmutableArray<RefKind> ArgumentRefKinds { get; }
        /// <summary>
        /// Dynamically bound arguments, excluding the instance argument.
        /// </summary>
        public ImmutableArray<IOperation> Arguments => Operation.SetParentOperation(ArgumentsImpl, this);
        /// <summary>
        /// Object or collection initializer, if any.
        /// </summary>
        public IObjectOrCollectionInitializerExpression Initializer => Operation.SetParentOperation(InitializerImpl, this);
        public override void Accept(OperationVisitor visitor)
        {
            visitor.VisitDynamicObjectCreationExpression(this);
        }
        public override TResult Accept<TArgument, TResult>(OperationVisitor<TArgument, TResult> visitor, TArgument argument)
        {
            return visitor.VisitDynamicObjectCreationExpression(this, argument);
        }
    }

    /// <remarks>
    /// Represents a dynamically bound new/New expression.
    /// </remarks>
    internal sealed partial class DynamicObjectCreationExpression : BaseDynamicObjectCreationExpression, IHasDynamicArgumentsExpression, IDynamicObjectCreationExpression
    {
        public DynamicObjectCreationExpression(string name, ImmutableArray<ISymbol> applicableSymbols, ImmutableArray<IOperation> arguments, ImmutableArray<string> argumentNames, ImmutableArray<RefKind> argumentRefKinds, IObjectOrCollectionInitializerExpression initializer, SemanticModel semanticModel, SyntaxNode syntax, ITypeSymbol type, Optional<object> constantValue, bool isImplicit) :
            base(name, applicableSymbols, argumentNames, argumentRefKinds, semanticModel, syntax, type, constantValue, isImplicit)
        {
            ArgumentsImpl = arguments;
            InitializerImpl = initializer;
        }
        protected override ImmutableArray<IOperation> ArgumentsImpl { get; }
        protected override IObjectOrCollectionInitializerExpression InitializerImpl { get; }
    }

    /// <remarks>
    /// Represents a dynamically bound new/New expression.
    /// </remarks>
    internal sealed partial class LazyDynamicObjectCreationExpression : BaseDynamicObjectCreationExpression, IHasDynamicArgumentsExpression, IDynamicObjectCreationExpression
    {
        private readonly Lazy<IObjectOrCollectionInitializerExpression> _lazyInitializer;
        private readonly Lazy<ImmutableArray<IOperation>> _lazyArguments;
        public LazyDynamicObjectCreationExpression(string name, ImmutableArray<ISymbol> applicableSymbols, Lazy<ImmutableArray<IOperation>> arguments, ImmutableArray<string> argumentNames, ImmutableArray<RefKind> argumentRefKinds, Lazy<IObjectOrCollectionInitializerExpression> initializer, SemanticModel semanticModel, SyntaxNode syntax, ITypeSymbol type, Optional<object> constantValue, bool isImplicit) :
            base(name, applicableSymbols, argumentNames, argumentRefKinds, semanticModel, syntax, type, constantValue, isImplicit)
        {
            _lazyArguments = arguments ?? throw new System.ArgumentNullException(nameof(arguments));
            _lazyInitializer = initializer ?? throw new System.ArgumentNullException(nameof(initializer));
        }
        protected override ImmutableArray<IOperation> ArgumentsImpl => _lazyArguments.Value;
        protected override IObjectOrCollectionInitializerExpression InitializerImpl => _lazyInitializer.Value;
    }

    /// <summary>
    /// Represents an operation with one operand.
    /// </summary>
    internal abstract partial class BaseUnaryOperatorExpression : Operation, IHasOperatorMethodExpression, IUnaryOperatorExpression
    {
        protected BaseUnaryOperatorExpression(UnaryOperationKind unaryOperationKind, bool isLifted, bool usesOperatorMethod, IMethodSymbol operatorMethod, SemanticModel semanticModel, SyntaxNode syntax, ITypeSymbol type, Optional<object> constantValue, bool isImplicit) :
                    base(OperationKind.UnaryOperatorExpression, semanticModel, syntax, type, constantValue, isImplicit)
        {
            UnaryOperationKind = unaryOperationKind;
            UsesOperatorMethod = usesOperatorMethod;
            OperatorMethod = operatorMethod;
            IsLifted = isLifted;
        }
        /// <summary>
        /// Kind of unary operation.
        /// </summary>
        public UnaryOperationKind UnaryOperationKind { get; }
        protected abstract IOperation OperandImpl { get; }
        /// <summary>
        /// True if and only if the operation is performed by an operator method.
        /// </summary>
        public bool UsesOperatorMethod { get; }
        /// <summary>
        /// Operation method used by the operation, null if the operation does not use an operator method.
        /// </summary>
        public IMethodSymbol OperatorMethod { get; }

        public bool IsLifted { get; }

        public override IEnumerable<IOperation> Children
        {
            get
            {
                yield return Operand;
            }
        }
        /// <summary>
        /// Single operand.
        /// </summary>
        public IOperation Operand => Operation.SetParentOperation(OperandImpl, this);
        public override void Accept(OperationVisitor visitor)
        {
            visitor.VisitUnaryOperatorExpression(this);
        }
        public override TResult Accept<TArgument, TResult>(OperationVisitor<TArgument, TResult> visitor, TArgument argument)
        {
            return visitor.VisitUnaryOperatorExpression(this, argument);
        }
    }

    /// <summary>
    /// Represents an operation with one operand.
    /// </summary>
    internal sealed partial class UnaryOperatorExpression : BaseUnaryOperatorExpression, IHasOperatorMethodExpression, IUnaryOperatorExpression
    {
        public UnaryOperatorExpression(UnaryOperationKind unaryOperationKind, IOperation operand, bool isLifted, bool usesOperatorMethod, IMethodSymbol operatorMethod, SemanticModel semanticModel, SyntaxNode syntax, ITypeSymbol type, Optional<object> constantValue, bool isImplicit) :
            base(unaryOperationKind, isLifted, usesOperatorMethod, operatorMethod, semanticModel, syntax, type, constantValue, isImplicit)
        {
            OperandImpl = operand;
        }

        protected override IOperation OperandImpl { get; }
    }

    /// <summary>
    /// Represents an operation with one operand.
    /// </summary>
    internal sealed partial class LazyUnaryOperatorExpression : BaseUnaryOperatorExpression, IHasOperatorMethodExpression, IUnaryOperatorExpression
    {
        private readonly Lazy<IOperation> _lazyOperand;

        public LazyUnaryOperatorExpression(UnaryOperationKind unaryOperationKind, Lazy<IOperation> operand, bool isLifted, bool usesOperatorMethod, IMethodSymbol operatorMethod, SemanticModel semanticModel, SyntaxNode syntax, ITypeSymbol type, Optional<object> constantValue, bool isImplicit) : 
            base(unaryOperationKind, isLifted, usesOperatorMethod, operatorMethod, semanticModel, syntax, type, constantValue, isImplicit)
        {
            _lazyOperand = operand ?? throw new System.ArgumentNullException(nameof(operand));
        }

        protected override IOperation OperandImpl => _lazyOperand.Value;
    }

    /// <summary>
    /// Represents a C# using or VB Using statement.
    /// </summary>
    internal abstract partial class BaseUsingStatement : Operation, IUsingStatement
    {
        protected BaseUsingStatement(SemanticModel semanticModel, SyntaxNode syntax, ITypeSymbol type, Optional<object> constantValue, bool isImplicit) :
                    base(OperationKind.UsingStatement, semanticModel, syntax, type, constantValue, isImplicit)
        {
        }

        protected abstract IOperation BodyImpl { get; }
        protected abstract IVariableDeclarationStatement DeclarationImpl { get; }
        protected abstract IOperation ValueImpl { get; }
        public override IEnumerable<IOperation> Children
        {
            get
            {
                yield return Declaration;
                yield return Value;
                yield return Body;
            }
        }
        /// <summary>
        /// Body of the using, over which the resources of the using are maintained.
        /// </summary>
        public IOperation Body => Operation.SetParentOperation(BodyImpl, this);

        /// <summary>
        /// Declaration introduced by the using statement. Null if the using statement does not declare any variables.
        /// </summary>
        public IVariableDeclarationStatement Declaration => Operation.SetParentOperation(DeclarationImpl, this);

        /// <summary>
        /// Resource held by the using. Can be null if Declaration is not null.
        /// </summary>
        public IOperation Value => Operation.SetParentOperation(ValueImpl, this);
        public override void Accept(OperationVisitor visitor)
        {
            visitor.VisitUsingStatement(this);
        }
        public override TResult Accept<TArgument, TResult>(OperationVisitor<TArgument, TResult> visitor, TArgument argument)
        {
            return visitor.VisitUsingStatement(this, argument);
        }
    }

    /// <summary>
    /// Represents a C# using or VB Using statement.
    /// </summary>
    internal sealed partial class UsingStatement : BaseUsingStatement, IUsingStatement
    {
        public UsingStatement(IOperation body, IVariableDeclarationStatement declaration, IOperation value, SemanticModel semanticModel, SyntaxNode syntax, ITypeSymbol type, Optional<object> constantValue, bool isImplicit) :
            base(semanticModel, syntax, type, constantValue, isImplicit)
        {
            BodyImpl = body;
            DeclarationImpl = declaration;
            ValueImpl = value;
        }

        protected override IOperation BodyImpl { get; }
        protected override IVariableDeclarationStatement DeclarationImpl { get; }
        protected override IOperation ValueImpl { get; }
    }

    /// <summary>
    /// Represents a C# using or VB Using statement.
    /// </summary>
    internal sealed partial class LazyUsingStatement : BaseUsingStatement, IUsingStatement
    {
        private readonly Lazy<IOperation> _lazyBody;
        private readonly Lazy<IVariableDeclarationStatement> _lazyDeclaration;
        private readonly Lazy<IOperation> _lazyValue;

        public LazyUsingStatement(Lazy<IOperation> body, Lazy<IVariableDeclarationStatement> declaration, Lazy<IOperation> value, SemanticModel semanticModel, SyntaxNode syntax, ITypeSymbol type, Optional<object> constantValue, bool isImplicit) : base(semanticModel, syntax, type, constantValue, isImplicit)
        {
            _lazyBody = body ?? throw new System.ArgumentNullException(nameof(body));
            _lazyDeclaration = declaration ?? throw new System.ArgumentNullException(nameof(declaration));
            _lazyValue = value ?? throw new System.ArgumentNullException(nameof(value));
        }

        protected override IOperation BodyImpl => _lazyBody.Value;

        protected override IVariableDeclarationStatement DeclarationImpl => _lazyDeclaration.Value;

        protected override IOperation ValueImpl => _lazyValue.Value;
    }

    /// <summary>
    /// Represents a local variable declaration.
    /// </summary>
    internal abstract partial class BaseVariableDeclaration : Operation, IVariableDeclaration
    {
        protected BaseVariableDeclaration(ImmutableArray<ILocalSymbol> variables, SemanticModel semanticModel, SyntaxNode syntax, ITypeSymbol type, Optional<object> constantValue, bool isImplicit) :
                    base(OperationKind.VariableDeclaration, semanticModel, syntax, type, constantValue, isImplicit)
        {
            Variables = variables;
        }
        /// <summary>
        /// Symbols declared by the declaration. In VB, it's possible to declare multiple variables with the
        /// same initializer. In C#, this will always have a single symbol.
        /// </summary>
        public ImmutableArray<ILocalSymbol> Variables { get; }
        protected abstract IOperation InitializerImpl { get; }
        public override IEnumerable<IOperation> Children
        {
            get
            {
                yield return Initializer;
            }
        }

        /// <summary>
        /// Optional initializer of the variable.
        /// </summary>
        public IOperation Initializer => Operation.SetParentOperation(InitializerImpl, this);
        public override void Accept(OperationVisitor visitor)
        {
            visitor.VisitVariableDeclaration(this);
        }
        public override TResult Accept<TArgument, TResult>(OperationVisitor<TArgument, TResult> visitor, TArgument argument)
        {
            return visitor.VisitVariableDeclaration(this, argument);
        }
    }

    /// <summary>
    /// Represents a local variable declaration.
    /// </summary>
    internal sealed partial class VariableDeclaration : BaseVariableDeclaration, IVariableDeclaration
    {
        public VariableDeclaration(ImmutableArray<ILocalSymbol> variables, IOperation initializer, SemanticModel semanticModel, SyntaxNode syntax, ITypeSymbol type, Optional<object> constantValue, bool isImplicit) :
            base(variables, semanticModel, syntax, type, constantValue, isImplicit)
        {
            InitializerImpl = initializer;
        }

        protected override IOperation InitializerImpl { get; }
    }

    /// <summary>
    /// Represents a local variable declaration.
    /// </summary>
    internal sealed partial class LazyVariableDeclaration : BaseVariableDeclaration, IVariableDeclaration
    {
        private readonly Lazy<IOperation> _lazyInitializer;

        public LazyVariableDeclaration(ImmutableArray<ILocalSymbol> variables, Lazy<IOperation> initializer, SemanticModel semanticModel, SyntaxNode syntax, ITypeSymbol type, Optional<object> constantValue, bool isImplicit) : base(variables, semanticModel, syntax, type, constantValue, isImplicit)
        {
            _lazyInitializer = initializer ?? throw new System.ArgumentNullException(nameof(initializer));
        }

        protected override IOperation InitializerImpl => _lazyInitializer.Value;
    }

    /// <summary>
    /// Represents a local variable declaration statement.
    /// </summary>
    internal abstract partial class BaseVariableDeclarationStatement : Operation, IVariableDeclarationStatement
    {
        protected BaseVariableDeclarationStatement(SemanticModel semanticModel, SyntaxNode syntax, ITypeSymbol type, Optional<object> constantValue, bool isImplicit) :
                    base(OperationKind.VariableDeclarationStatement, semanticModel, syntax, type, constantValue, isImplicit)
        {
        }

        protected abstract ImmutableArray<IVariableDeclaration> DeclarationsImpl { get; }
        public override IEnumerable<IOperation> Children
        {
            get
            {
                foreach (var declaration in Declarations)
                {
                    yield return declaration;
                }
            }
        }
        /// <summary>
        /// Variables declared by the statement.
        /// </summary>
        public ImmutableArray<IVariableDeclaration> Declarations => Operation.SetParentOperation(DeclarationsImpl, this);
        public override void Accept(OperationVisitor visitor)
        {
            visitor.VisitVariableDeclarationStatement(this);
        }
        public override TResult Accept<TArgument, TResult>(OperationVisitor<TArgument, TResult> visitor, TArgument argument)
        {
            return visitor.VisitVariableDeclarationStatement(this, argument);
        }
    }

    /// <summary>
    /// Represents a local variable declaration statement.
    /// </summary>
    internal sealed partial class VariableDeclarationStatement : BaseVariableDeclarationStatement, IVariableDeclarationStatement
    {
        public VariableDeclarationStatement(ImmutableArray<IVariableDeclaration> declarations, SemanticModel semanticModel, SyntaxNode syntax, ITypeSymbol type, Optional<object> constantValue, bool isImplicit) :
            base(semanticModel, syntax, type, constantValue, isImplicit)
        {
            DeclarationsImpl = declarations;
        }

        protected override ImmutableArray<IVariableDeclaration> DeclarationsImpl { get; }
    }

    /// <summary>
    /// Represents a local variable declaration statement.
    /// </summary>
    internal sealed partial class LazyVariableDeclarationStatement : BaseVariableDeclarationStatement, IVariableDeclarationStatement
    {
        private readonly Lazy<ImmutableArray<IVariableDeclaration>> _lazyDeclarations;

        public LazyVariableDeclarationStatement(Lazy<ImmutableArray<IVariableDeclaration>> declarations, SemanticModel semanticModel, SyntaxNode syntax, ITypeSymbol type, Optional<object> constantValue, bool isImplicit) : base(semanticModel, syntax, type, constantValue, isImplicit)
        {
            _lazyDeclarations = declarations;
        }

        protected override ImmutableArray<IVariableDeclaration> DeclarationsImpl => _lazyDeclarations.Value;
    }

    /// <summary>
    /// Represents a C# while or do statement, or a VB While or Do statement.
    /// </summary>
    internal abstract partial class BaseWhileUntilLoopStatement : ForWhileUntilLoopStatement, IWhileUntilLoopStatement
    {
        public BaseWhileUntilLoopStatement(bool isTopTest, bool isWhile, LoopKind loopKind, SemanticModel semanticModel, SyntaxNode syntax, ITypeSymbol type, Optional<object> constantValue, bool isImplicit) :
            base(loopKind, OperationKind.LoopStatement, semanticModel, syntax, type, constantValue, isImplicit)
        {
            IsTopTest = isTopTest;
            IsWhile = isWhile;
        }
        /// <summary>
        /// True if the loop test executes at the top of the loop; false if the loop test executes at the bottom of the loop.
        /// </summary>
        public bool IsTopTest { get; }
        /// <summary>
        /// True if the loop is a while loop; false if the loop is an until loop.
        /// </summary>
        public bool IsWhile { get; }
        public override IEnumerable<IOperation> Children
        {
            get
            {
                yield return Condition;
                yield return Body;
            }
        }

        public override void Accept(OperationVisitor visitor)
        {
            visitor.VisitWhileUntilLoopStatement(this);
        }
        public override TResult Accept<TArgument, TResult>(OperationVisitor<TArgument, TResult> visitor, TArgument argument)
        {
            return visitor.VisitWhileUntilLoopStatement(this, argument);
        }
    }

    /// <summary>
    /// Represents a C# while or do statement, or a VB While or Do statement.
    /// </summary>
    internal sealed partial class WhileUntilLoopStatement : BaseWhileUntilLoopStatement, IWhileUntilLoopStatement
    {
        public WhileUntilLoopStatement(bool isTopTest, bool isWhile, IOperation condition, LoopKind loopKind, IOperation body, SemanticModel semanticModel, SyntaxNode syntax, ITypeSymbol type, Optional<object> constantValue, bool isImplicit) :
            base(isTopTest, isWhile, loopKind, semanticModel, syntax, type, constantValue, isImplicit)
        {
            ConditionImpl = condition;
            BodyImpl = body;
        }
        protected override IOperation ConditionImpl { get; }
        protected override IOperation BodyImpl { get; }
    }

    /// <summary>
    /// Represents a C# while or do statement, or a VB While or Do statement.
    /// </summary>
    internal sealed partial class LazyWhileUntilLoopStatement : BaseWhileUntilLoopStatement, IWhileUntilLoopStatement
    {
        private readonly Lazy<IOperation> _lazyCondition;
        private readonly Lazy<IOperation> _lazyBody;

        public LazyWhileUntilLoopStatement(bool isTopTest, bool isWhile, Lazy<IOperation> condition, LoopKind loopKind, Lazy<IOperation> body, SemanticModel semanticModel, SyntaxNode syntax, ITypeSymbol type, Optional<object> constantValue, bool isImplicit) :
            base(isTopTest, isWhile, loopKind, semanticModel, syntax, type, constantValue, isImplicit)
        {
            _lazyCondition = condition ?? throw new System.ArgumentNullException(nameof(condition));
            _lazyBody = body ?? throw new System.ArgumentNullException(nameof(body));
        }
        protected override IOperation ConditionImpl => _lazyCondition.Value;
        protected override IOperation BodyImpl => _lazyBody.Value;
    }

    /// <summary>
    /// Represents a VB With statement.
    /// </summary>
    internal abstract partial class BaseWithStatement : Operation, IWithStatement
    {
        protected BaseWithStatement(SemanticModel semanticModel, SyntaxNode syntax, ITypeSymbol type, Optional<object> constantValue, bool isImplicit) :
                    base(OperationKind.WithStatement, semanticModel, syntax, type, constantValue, isImplicit)
        {
        }

        protected abstract IOperation BodyImpl { get; }
        protected abstract IOperation ValueImpl { get; }
        public override IEnumerable<IOperation> Children
        {
            get
            {
                yield return Value;
                yield return Body;
            }
        }
        /// <summary>
        /// Body of the with.
        /// </summary>
        public IOperation Body => Operation.SetParentOperation(BodyImpl, this);
        /// <summary>
        /// Value to whose members leading-dot-qualified references within the with body bind.
        /// </summary>
        public IOperation Value => Operation.SetParentOperation(ValueImpl, this);
        public override void Accept(OperationVisitor visitor)
        {
            visitor.VisitWithStatement(this);
        }
        public override TResult Accept<TArgument, TResult>(OperationVisitor<TArgument, TResult> visitor, TArgument argument)
        {
            return visitor.VisitWithStatement(this, argument);
        }
    }

    /// <summary>
    /// Represents a VB With statement.
    /// </summary>
    internal sealed partial class WithStatement : BaseWithStatement, IWithStatement
    {
        public WithStatement(IOperation body, IOperation value, SemanticModel semanticModel, SyntaxNode syntax, ITypeSymbol type, Optional<object> constantValue, bool isImplicit) :
            base(semanticModel, syntax, type, constantValue, isImplicit)
        {
            BodyImpl = body;
            ValueImpl = value;
        }

        protected override IOperation BodyImpl { get; }
        protected override IOperation ValueImpl { get; }
    }

    /// <summary>
    /// Represents a VB With statement.
    /// </summary>
    internal sealed partial class LazyWithStatement : BaseWithStatement, IWithStatement
    {
        private readonly Lazy<IOperation> _lazyBody;
        private readonly Lazy<IOperation> _lazyValue;

        public LazyWithStatement(Lazy<IOperation> body, Lazy<IOperation> value, SemanticModel semanticModel, SyntaxNode syntax, ITypeSymbol type, Optional<object> constantValue, bool isImplicit) : base(semanticModel, syntax, type, constantValue, isImplicit)
        {
            _lazyBody = body ?? throw new System.ArgumentNullException(nameof(body));
            _lazyValue = value ?? throw new System.ArgumentNullException(nameof(value));
        }

        protected override IOperation BodyImpl => _lazyBody.Value;

        protected override IOperation ValueImpl => _lazyValue.Value;
    }

    /// <summary>
    /// Represents a local function statement.
    /// </summary>
    internal abstract partial class BaseLocalFunctionStatement : Operation, ILocalFunctionStatement
    {
        protected BaseLocalFunctionStatement(IMethodSymbol localFunctionSymbol, SemanticModel semanticModel, SyntaxNode syntax, ITypeSymbol type, Optional<object> constantValue, bool isImplicit) :
                    base(OperationKind.LocalFunctionStatement, semanticModel, syntax, type, constantValue, isImplicit)
        {
            LocalFunctionSymbol = localFunctionSymbol;
        }
        /// <summary>
        /// Local function symbol.
        /// </summary>
        public IMethodSymbol LocalFunctionSymbol { get; }
        protected abstract IBlockStatement BodyImpl { get; }
        public override IEnumerable<IOperation> Children
        {
            get
            {
                yield return Body;
            }
        }
        /// <summary>
        /// Body of the local function.
        /// </summary>
        public IBlockStatement Body => Operation.SetParentOperation(BodyImpl, this);
        public override void Accept(OperationVisitor visitor)
        {
            visitor.VisitLocalFunctionStatement(this);
        }
        public override TResult Accept<TArgument, TResult>(OperationVisitor<TArgument, TResult> visitor, TArgument argument)
        {
            return visitor.VisitLocalFunctionStatement(this, argument);
        }
    }

    /// <summary>
    /// Represents a local function statement.
    /// </summary>
    internal sealed partial class LocalFunctionStatement : BaseLocalFunctionStatement, ILocalFunctionStatement
    {
        public LocalFunctionStatement(IMethodSymbol localFunctionSymbol, IBlockStatement body, SemanticModel semanticModel, SyntaxNode syntax, ITypeSymbol type, Optional<object> constantValue, bool isImplicit) :
            base(localFunctionSymbol, semanticModel, syntax, type, constantValue, isImplicit)
        {
            BodyImpl = body;
        }

        protected override IBlockStatement BodyImpl { get; }
    }

    /// <summary>
    /// Represents a local function statement.
    /// </summary>
    internal sealed partial class LazyLocalFunctionStatement : BaseLocalFunctionStatement, ILocalFunctionStatement
    {
        private readonly Lazy<IBlockStatement> _lazyBody;

        public LazyLocalFunctionStatement(IMethodSymbol localFunctionSymbol, Lazy<IBlockStatement> body, SemanticModel semanticModel, SyntaxNode syntax, ITypeSymbol type, Optional<object> constantValue,bool isImplicit)
            : base(localFunctionSymbol, semanticModel, syntax, type, constantValue, isImplicit)
        {
            _lazyBody = body ?? throw new System.ArgumentNullException(nameof(body));
        }

        protected override IBlockStatement BodyImpl => _lazyBody.Value;
    }

    /// <summary>
    /// Represents a C# constant pattern.
    /// </summary>
    internal abstract partial class BaseConstantPattern : Operation, IConstantPattern
    {
        protected BaseConstantPattern(SemanticModel semanticModel, SyntaxNode syntax, ITypeSymbol type, Optional<object> constantValue, bool isImplicit) :
                    base(OperationKind.ConstantPattern, semanticModel, syntax, type, constantValue, isImplicit)
        {
        }

        protected abstract IOperation ValueImpl { get; }
        public override IEnumerable<IOperation> Children
        {
            get
            {
                yield return Value;
            }
        }
        /// <summary>
        /// Constant value of the pattern.
        /// </summary>
        public IOperation Value => Operation.SetParentOperation(ValueImpl, this);
        public override void Accept(OperationVisitor visitor)
        {
            visitor.VisitConstantPattern(this);
        }
        public override TResult Accept<TArgument, TResult>(OperationVisitor<TArgument, TResult> visitor, TArgument argument)
        {
            return visitor.VisitConstantPattern(this, argument);
        }
    }

    /// <summary>
    /// Represents a C# constant pattern.
    /// </summary>
    internal sealed partial class ConstantPattern : BaseConstantPattern, IConstantPattern
    {
        public ConstantPattern(IOperation value, SemanticModel semanticModel, SyntaxNode syntax, ITypeSymbol type, Optional<object> constantValue, bool isImplicit) :
            base(semanticModel, syntax, type, constantValue, isImplicit)
        {
            ValueImpl = value;
        }

        protected override IOperation ValueImpl { get; }
    }

    /// <summary>
    /// Represents a C# constant pattern.
    /// </summary>
    internal sealed partial class LazyConstantPattern : BaseConstantPattern, IConstantPattern
    {
        private readonly Lazy<IOperation> _lazyValue;

        public LazyConstantPattern(Lazy<IOperation> value, SemanticModel semanticModel, SyntaxNode syntax, ITypeSymbol type, Optional<object> constantValue, bool isImplicit)
            : base(semanticModel, syntax, type, constantValue, isImplicit)
        {
            _lazyValue = value ?? throw new System.ArgumentNullException(nameof(value));
        }

        protected override IOperation ValueImpl => _lazyValue.Value;
    }

    /// <summary>
    /// Represents a C# declaration pattern.
    /// </summary>
    internal sealed partial class DeclarationPattern : Operation, IDeclarationPattern
    {
        public DeclarationPattern(ISymbol declaredSymbol, SemanticModel semanticModel, SyntaxNode syntax, ITypeSymbol type, Optional<object> constantValue, bool isImplicit) :
                    base(OperationKind.DeclarationPattern, semanticModel, syntax, type, constantValue, isImplicit)
        {
            DeclaredSymbol = declaredSymbol;
        }
        /// <summary>
        /// Symbol declared by the pattern.
        /// </summary>
        public ISymbol DeclaredSymbol { get; }
        public override IEnumerable<IOperation> Children
        {
            get
            {
                yield break;
            }
        }
        public override void Accept(OperationVisitor visitor)
        {
            visitor.VisitDeclarationPattern(this);
        }
        public override TResult Accept<TArgument, TResult>(OperationVisitor<TArgument, TResult> visitor, TArgument argument)
        {
            return visitor.VisitDeclarationPattern(this, argument);
        }
    }

    /// <summary>
    /// Represents a C# pattern case clause.
    /// </summary>
    internal abstract partial class BasePatternCaseClause : CaseClause, IPatternCaseClause
    {
        protected BasePatternCaseClause(ILabelSymbol label, SemanticModel semanticModel, SyntaxNode syntax, ITypeSymbol type, Optional<object> constantValue, bool isImplicit) :
                    base(CaseKind.Pattern, OperationKind.PatternCaseClause, semanticModel, syntax, type, constantValue, isImplicit)
        {
            Label = label;
        }
        /// <summary>
        /// Label associated with the case clause.
        /// </summary>
        public ILabelSymbol Label { get; }
        protected abstract IPattern PatternImpl { get; }
        protected abstract IOperation GuardExpressionImpl { get; }
        public override IEnumerable<IOperation> Children
        {
            get
            {
                yield return Pattern;
                yield return GuardExpression;
            }
        }
        /// <summary>
        /// Pattern associated with case clause.
        /// </summary>
        public IPattern Pattern => Operation.SetParentOperation(PatternImpl, this);
        /// <summary>
        /// Guard expression associated with the pattern case clause.
        /// </summary>
        public IOperation GuardExpression => Operation.SetParentOperation(GuardExpressionImpl, this);
        public override void Accept(OperationVisitor visitor)
        {
            visitor.VisitPatternCaseClause(this);
        }
        public override TResult Accept<TArgument, TResult>(OperationVisitor<TArgument, TResult> visitor, TArgument argument)
        {
            return visitor.VisitPatternCaseClause(this, argument);
        }
    }

    /// <summary>
    /// Represents a C# pattern case clause.
    /// </summary>
    internal sealed partial class PatternCaseClause : BasePatternCaseClause, IPatternCaseClause
    {
        public PatternCaseClause(ILabelSymbol label, IPattern pattern, IOperation guardExpression, SemanticModel semanticModel, SyntaxNode syntax, ITypeSymbol type, Optional<object> constantValue, bool isImplicit) :
            base(label, semanticModel, syntax, type, constantValue, isImplicit)
        {
            PatternImpl = pattern;
            GuardExpressionImpl = guardExpression;
        }

        protected override IPattern PatternImpl { get; }
        protected override IOperation GuardExpressionImpl { get; }
    }

    /// <summary>
    /// Represents a C# pattern case clause.
    /// </summary>
    internal sealed partial class LazyPatternCaseClause : BasePatternCaseClause, IPatternCaseClause
    {
        private readonly Lazy<IPattern> _lazyPattern;
        private readonly Lazy<IOperation> _lazyGuardExpression;

        public LazyPatternCaseClause(ILabelSymbol label, Lazy<IPattern> lazyPattern, Lazy<IOperation> lazyGuardExpression, SemanticModel semanticModel, SyntaxNode syntax, ITypeSymbol type, Optional<object> constantValue, bool isImplicit)
            : base(label, semanticModel, syntax, type, constantValue, isImplicit)
        {
            _lazyPattern = lazyPattern ?? throw new System.ArgumentNullException(nameof(lazyPattern));
            _lazyGuardExpression = lazyGuardExpression ?? throw new System.ArgumentNullException(nameof(lazyGuardExpression));
        }

        protected override IPattern PatternImpl => _lazyPattern.Value;

        protected override IOperation GuardExpressionImpl => _lazyGuardExpression.Value;
    }

    /// <summary>
    /// Represents a C# is pattern expression. For example, "x is int i".
    /// </summary>
    internal abstract partial class BaseIsPatternExpression : Operation, IIsPatternExpression
    {
        protected BaseIsPatternExpression(SemanticModel semanticModel, SyntaxNode syntax, ITypeSymbol type, Optional<object> constantValue, bool isImplicit) :
            base(OperationKind.IsPatternExpression, semanticModel, syntax, type, constantValue, isImplicit)
        {
        }

        protected abstract IOperation ExpressionImpl { get; }
        protected abstract IPattern PatternImpl { get; }
        public override IEnumerable<IOperation> Children
        {
            get
            {
                yield return Expression;
                yield return Pattern;
            }
        }
        /// <summary>
        /// Expression.
        /// </summary>
        public IOperation Expression => Operation.SetParentOperation(ExpressionImpl, this);
        /// <summary>
        /// Pattern.
        /// </summary>
        public IPattern Pattern => Operation.SetParentOperation(PatternImpl, this);
        public override void Accept(OperationVisitor visitor)
        {
            visitor.VisitIsPatternExpression(this);
        }
        public override TResult Accept<TArgument, TResult>(OperationVisitor<TArgument, TResult> visitor, TArgument argument)
        {
            return visitor.VisitIsPatternExpression(this, argument);
        }
    }

    /// <summary>
    /// Represents a C# is pattern expression. For example, "x is int i".
    /// </summary>
    internal sealed partial class IsPatternExpression : BaseIsPatternExpression, IIsPatternExpression
    {
        public IsPatternExpression(IOperation expression, IPattern pattern, SemanticModel semanticModel, SyntaxNode syntax, ITypeSymbol type, Optional<object> constantValue, bool isImplicit) :
            base(semanticModel, syntax, type, constantValue, isImplicit)
        {
            ExpressionImpl = expression;
            PatternImpl = pattern;
        }

        protected override IOperation ExpressionImpl { get; }
        protected override IPattern PatternImpl { get; }
    }

    /// <summary>
    /// Represents a C# is pattern expression. For example, "x is int i".
    /// </summary>
    internal sealed partial class LazyIsPatternExpression : BaseIsPatternExpression, IIsPatternExpression
    {
        private readonly Lazy<IOperation> _lazyExpression;
        private readonly Lazy<IPattern> _lazyPattern;

        public LazyIsPatternExpression(Lazy<IOperation> lazyExpression, Lazy<IPattern> lazyPattern, SemanticModel semanticModel, SyntaxNode syntax, ITypeSymbol type, Optional<object> constantValue, bool isImplicit)
            : base(semanticModel, syntax, type, constantValue, isImplicit)
        {
            _lazyExpression = lazyExpression ?? throw new System.ArgumentNullException(nameof(lazyExpression));
            _lazyPattern = lazyPattern ?? throw new System.ArgumentNullException(nameof(lazyPattern));
        }

        protected override IOperation ExpressionImpl => _lazyExpression.Value;

        protected override IPattern PatternImpl => _lazyPattern.Value;
    }

    /// <summary>
    /// Represents a C# or VB object or collection initializer expression.
    /// </summary>
    internal abstract partial class BaseObjectOrCollectionInitializerExpression : Operation, IObjectOrCollectionInitializerExpression
    {
        protected BaseObjectOrCollectionInitializerExpression(SemanticModel semanticModel, SyntaxNode syntax, ITypeSymbol type, Optional<object> constantValue, bool isImplicit) :
                    base(OperationKind.ObjectOrCollectionInitializerExpression, semanticModel, syntax, type, constantValue, isImplicit)
        {
        }

        protected abstract ImmutableArray<IOperation> InitializersImpl { get; }
        public override IEnumerable<IOperation> Children
        {
            get
            {
                foreach (var initializer in Initializers)
                {
                    yield return initializer;
                }
            }
        }
        /// <summary>
        /// Object member or collection initializers.
        /// </summary>
        public ImmutableArray<IOperation> Initializers => Operation.SetParentOperation(InitializersImpl, this);
        public override void Accept(OperationVisitor visitor)
        {
            visitor.VisitObjectOrCollectionInitializerExpression(this);
        }
        public override TResult Accept<TArgument, TResult>(OperationVisitor<TArgument, TResult> visitor, TArgument argument)
        {
            return visitor.VisitObjectOrCollectionInitializerExpression(this, argument);
        }
    }

    /// <summary>
    /// Represents a C# or VB object or collection initializer expression.
    /// </summary>
    internal sealed partial class ObjectOrCollectionInitializerExpression : BaseObjectOrCollectionInitializerExpression, IObjectOrCollectionInitializerExpression
    {
        public ObjectOrCollectionInitializerExpression(ImmutableArray<IOperation> initializers, SemanticModel semanticModel, SyntaxNode syntax, ITypeSymbol type, Optional<object> constantValue, bool isImplicit) :
            base(semanticModel, syntax, type, constantValue, isImplicit)
        {
            InitializersImpl = initializers;
        }

        protected override ImmutableArray<IOperation> InitializersImpl { get; }
    }

    /// <summary>
    /// Represents a C# or VB object or collection initializer expression.
    /// </summary>
    internal sealed partial class LazyObjectOrCollectionInitializerExpression : BaseObjectOrCollectionInitializerExpression, IObjectOrCollectionInitializerExpression
    {
        private readonly Lazy<ImmutableArray<IOperation>> _lazyInitializers;

        public LazyObjectOrCollectionInitializerExpression(Lazy<ImmutableArray<IOperation>> initializers, SemanticModel semanticModel, SyntaxNode syntax, ITypeSymbol type, Optional<object> constantValue, bool isImplicit) :
            base(semanticModel, syntax, type, constantValue, isImplicit)
        {
            _lazyInitializers = initializers ?? throw new System.ArgumentNullException(nameof(initializers));
        }

        protected override ImmutableArray<IOperation> InitializersImpl => _lazyInitializers.Value;
    }

    /// <summary>
    /// Represents a C# or VB member initializer expression within an object initializer expression.
    /// </summary>
    internal abstract partial class BaseMemberInitializerExpression : Operation, IMemberInitializerExpression
    {
        protected BaseMemberInitializerExpression(SemanticModel semanticModel, SyntaxNode syntax, ITypeSymbol type, Optional<object> constantValue, bool isImplicit) :
                    base(OperationKind.MemberInitializerExpression, semanticModel, syntax, type, constantValue, isImplicit)
        {
        }

        protected abstract IMemberReferenceExpression InitializedMemberImpl { get; }
        protected abstract IObjectOrCollectionInitializerExpression InitializerImpl { get; }
        public override IEnumerable<IOperation> Children
        {
            get
            {
                yield return InitializedMember;
                yield return Initializer;
            }
        }
        /// <summary>
        /// Initialized member.
        /// </summary>
        public IMemberReferenceExpression InitializedMember => Operation.SetParentOperation(InitializedMemberImpl, this);

        /// <summary>
        /// Member initializer.
        /// </summary>
        public IObjectOrCollectionInitializerExpression Initializer => Operation.SetParentOperation(InitializerImpl, this);
        public override void Accept(OperationVisitor visitor)
        {
            visitor.VisitMemberInitializerExpression(this);
        }
        public override TResult Accept<TArgument, TResult>(OperationVisitor<TArgument, TResult> visitor, TArgument argument)
        {
            return visitor.VisitMemberInitializerExpression(this, argument);
        }
    }

    /// <summary>
    /// Represents a C# or VB member initializer expression within an object initializer expression.
    /// </summary>
    internal sealed partial class MemberInitializerExpression : BaseMemberInitializerExpression, IMemberInitializerExpression
    {
        public MemberInitializerExpression(IMemberReferenceExpression initializedMember, IObjectOrCollectionInitializerExpression initializer, SemanticModel semanticModel, SyntaxNode syntax, ITypeSymbol type, Optional<object> constantValue, bool isImplicit) :
            base(semanticModel, syntax, type, constantValue, isImplicit)
        {
            InitializedMemberImpl = initializedMember;
            InitializerImpl = initializer;
        }

        protected override IMemberReferenceExpression InitializedMemberImpl { get; }
        protected override IObjectOrCollectionInitializerExpression InitializerImpl { get; }
    }

    /// <summary>
    /// Represents a C# or VB member initializer expression within an object initializer expression.
    /// </summary>
    internal sealed partial class LazyMemberInitializerExpression : BaseMemberInitializerExpression, IMemberInitializerExpression
    {
        private readonly Lazy<IMemberReferenceExpression> _lazyInitializedMember;
        private readonly Lazy<IObjectOrCollectionInitializerExpression> _lazyInitializer;

        public LazyMemberInitializerExpression(Lazy<IMemberReferenceExpression> initializedMember, Lazy<IObjectOrCollectionInitializerExpression> initializer, SemanticModel semanticModel, SyntaxNode syntax, ITypeSymbol type, Optional<object> constantValue, bool isImplicit) :
            base(semanticModel, syntax, type, constantValue, isImplicit)
        {
            _lazyInitializedMember = initializedMember ?? throw new System.ArgumentNullException(nameof(initializedMember));
            _lazyInitializer = initializer ?? throw new System.ArgumentNullException(nameof(initializer));
        }

        protected override IMemberReferenceExpression InitializedMemberImpl => _lazyInitializedMember.Value;

        protected override IObjectOrCollectionInitializerExpression InitializerImpl => _lazyInitializer.Value;
    }

    /// <summary>
    /// Represents a C# nested collection element initializer expression within a collection initializer.
    /// </summary>
    internal abstract partial class BaseCollectionElementInitializerExpression : Operation, ICollectionElementInitializerExpression
    {
        protected BaseCollectionElementInitializerExpression(IMethodSymbol addMethod, bool isDynamic, SemanticModel semanticModel, SyntaxNode syntax, ITypeSymbol type, Optional<object> constantValue, bool isImplicit) :
                    base(OperationKind.CollectionElementInitializerExpression, semanticModel, syntax, type, constantValue, isImplicit)
        {
            AddMethod = addMethod;
            IsDynamic = isDynamic;
        }
        /// <summary>
        /// Add method invoked on collection. Might be null for dynamic invocation.
        /// </summary>
        public IMethodSymbol AddMethod { get; }
        protected abstract ImmutableArray<IOperation> ArgumentsImpl { get; }
        /// <summary>
        /// Flag indicating if this is a dynamic invocation.
        /// </summary>
        public bool IsDynamic { get; }
        public override IEnumerable<IOperation> Children
        {
            get
            {
                foreach (var argument in Arguments)
                {
                    yield return argument;
                }
            }
        }
        /// <summary>
        /// Arguments passed to add method invocation.
        /// </summary>
        public ImmutableArray<IOperation> Arguments => Operation.SetParentOperation(ArgumentsImpl, this);
        public override void Accept(OperationVisitor visitor)
        {
            visitor.VisitCollectionElementInitializerExpression(this);
        }
        public override TResult Accept<TArgument, TResult>(OperationVisitor<TArgument, TResult> visitor, TArgument argument)
        {
            return visitor.VisitCollectionElementInitializerExpression(this, argument);
        }
    }

    /// <summary>
    /// Represents a C# nested collection element initializer expression within a collection initializer.
    /// </summary>
    internal sealed partial class CollectionElementInitializerExpression : BaseCollectionElementInitializerExpression, ICollectionElementInitializerExpression
    {
        public CollectionElementInitializerExpression(IMethodSymbol addMethod, ImmutableArray<IOperation> arguments, bool isDynamic, SemanticModel semanticModel, SyntaxNode syntax, ITypeSymbol type, Optional<object> constantValue, bool isImplicit) :
            base(addMethod, isDynamic, semanticModel, syntax, type, constantValue, isImplicit)
        {
            ArgumentsImpl = arguments;
        }

        protected override ImmutableArray<IOperation> ArgumentsImpl { get; }
    }

    /// <summary>
    /// Represents a C# nested collection element initializer expression within a collection initializer.
    /// </summary>
    internal sealed partial class LazyCollectionElementInitializerExpression : BaseCollectionElementInitializerExpression, ICollectionElementInitializerExpression
    {
        private readonly Lazy<ImmutableArray<IOperation>> _lazyArguments;

        public LazyCollectionElementInitializerExpression(IMethodSymbol addMethod, Lazy<ImmutableArray<IOperation>> arguments, bool isDynamic, SemanticModel semanticModel, SyntaxNode syntax, ITypeSymbol type, Optional<object> constantValue, bool isImplicit) :
            base(addMethod, isDynamic, semanticModel, syntax, type, constantValue, isImplicit)
        {
            _lazyArguments = arguments ?? throw new System.ArgumentNullException(nameof(arguments));
        }

        protected override ImmutableArray<IOperation> ArgumentsImpl => _lazyArguments.Value;
    }
}<|MERGE_RESOLUTION|>--- conflicted
+++ resolved
@@ -230,50 +230,6 @@
     }
 
     /// <summary>
-<<<<<<< HEAD
-=======
-    /// Represents an argument in a method invocation.
-    /// </summary>
-    internal sealed partial class Argument : BaseArgument, IArgument
-    {
-        public Argument(ArgumentKind argumentKind, IParameterSymbol parameter, IOperation value, IOperation inConversion, IOperation outConversion, SemanticModel semanticModel, SyntaxNode syntax, ITypeSymbol type, Optional<object> constantValue, bool isImplicit) :
-            base(argumentKind, parameter, semanticModel, syntax, type, constantValue, isImplicit)
-        {
-            ValueImpl = value;
-            InConversionImpl = inConversion;
-            OutConversionImpl = outConversion;
-        }
-
-        protected override IOperation ValueImpl { get; }
-        protected override IOperation InConversionImpl { get; }
-        protected override IOperation OutConversionImpl { get; }
-    }
-
-    /// <summary>
-    /// Represents an argument in a method invocation.
-    /// </summary>
-    internal sealed partial class LazyArgument : BaseArgument, IArgument
-    {
-        private readonly Lazy<IOperation> _lazyValue;
-        private readonly Lazy<IOperation> _lazyInConversion;
-        private readonly Lazy<IOperation> _lazyOutConversion;
-
-        public LazyArgument(ArgumentKind argumentKind, IParameterSymbol parameter, Lazy<IOperation> value, Lazy<IOperation> inConversion, Lazy<IOperation> outConversion, SemanticModel semanticModel, SyntaxNode syntax, ITypeSymbol type, Optional<object> constantValue, bool isImplicit) : base(argumentKind, parameter, semanticModel, syntax, type, constantValue, isImplicit)
-        {
-            _lazyValue = value ?? throw new System.ArgumentNullException(nameof(value));
-            _lazyInConversion = inConversion ?? throw new System.ArgumentNullException(nameof(inConversion));
-            _lazyOutConversion = outConversion ?? throw new System.ArgumentNullException(nameof(outConversion));
-        }
-
-        protected override IOperation ValueImpl => _lazyValue.Value;
-
-        protected override IOperation InConversionImpl => _lazyInConversion.Value;
-
-        protected override IOperation OutConversionImpl => _lazyOutConversion.Value;
-    }
-
-    /// <summary>
->>>>>>> 5d2d334b
     /// Represents the creation of an array instance.
     /// </summary>
     internal abstract partial class BaseArrayCreationExpression : Operation, IArrayCreationExpression
