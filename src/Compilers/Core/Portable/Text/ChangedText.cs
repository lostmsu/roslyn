--- conflicted
+++ resolved
@@ -280,28 +280,12 @@
 
             public int SpanEnd => SpanStart + SpanLength;
 
-<<<<<<< HEAD
-            var needNextNewChange = true;
-            var needNextOldChange = true;
-            TextChangeRange newChange = default;
-            TextChangeRange oldChange = default;
-
-nextNewChange:
-            if (newIndex < newChanges.Length)
-            {
-                if (needNextNewChange)
-                {
-                    newChange = newChanges[newIndex];
-                    needNextNewChange = false;
-                }
-=======
             public UnadjustedNewChange(int spanStart, int spanLength, int newLength)
             {
                 SpanStart = spanStart;
                 SpanLength = spanLength;
                 NewLength = newLength;
             }
->>>>>>> 246c6357
 
             public UnadjustedNewChange(TextChangeRange range)
                 : this(range.Span.Start, range.Span.Length, range.NewLength)
@@ -359,28 +343,6 @@
                 }
                 else if (newChange.SpanLength == 0 && newChange.NewLength == 0)
                 {
-<<<<<<< HEAD
-                    if (needNextOldChange)
-                    {
-                        oldChange = oldChanges[oldIndex];
-                        needNextOldChange = false;
-                    }
-
-tryAgain:
-                    if (oldChange.Span.Length == 0 && oldChange.NewLength == 0)
-                    {
-                        // old change is a non-change, just ignore it and move on
-                        oldIndex++;
-                        needNextOldChange = true;
-                        goto nextOldChange;
-                    }
-                    else if (newChange.Span.Length == 0 && newChange.NewLength == 0)
-                    {
-                        // new change is a non-change, just ignore it and move on
-                        newIndex++;
-                        needNextNewChange = true;
-                        goto nextNewChange;
-=======
                     // new change does not insert or delete any characters, so it can be dropped to no effect.
                     if (tryGetNextNewChange()) continue;
                     else break;
@@ -494,97 +456,9 @@
                         adjustAndAddNewChange(builder, oldDelta, newChange);
                         if (tryGetNextNewChange()) continue;
                         else break;
->>>>>>> 246c6357
                     }
                     else
                     {
-<<<<<<< HEAD
-                        // new change occurs entirely before old change
-                        var adjustedNewChange = new TextChangeRange(new TextSpan(newChange.Span.Start - oldDelta, newChange.Span.Length), newChange.NewLength);
-                        AddRange(list, adjustedNewChange);
-                        newIndex++;
-                        needNextNewChange = true;
-                        goto nextNewChange;
-                    }
-                    else if (newChange.Span.Start > oldChange.Span.Start + oldDelta + oldChange.NewLength)
-                    {
-                        // new change occurs entirely after old change
-                        AddRange(list, oldChange);
-                        oldDelta = oldDelta - oldChange.Span.Length + oldChange.NewLength;
-                        oldIndex++;
-                        needNextOldChange = true;
-                        goto nextOldChange;
-                    }
-                    else if (newChange.Span.Start < oldChange.Span.Start + oldDelta)
-                    {
-                        // new change starts before old change, but overlaps
-                        // add as much of new change deletion as possible and try again
-                        var newChangeLeadingDeletion = (oldChange.Span.Start + oldDelta) - newChange.Span.Start;
-                        AddRange(list, new TextChangeRange(new TextSpan(newChange.Span.Start - oldDelta, newChangeLeadingDeletion), 0));
-                        newChange = new TextChangeRange(new TextSpan(oldChange.Span.Start + oldDelta, newChange.Span.Length - newChangeLeadingDeletion), newChange.NewLength);
-                        goto tryAgain;
-                    }
-                    else if (newChange.Span.Start > oldChange.Span.Start + oldDelta)
-                    {
-                        // new change starts after old change, but overlaps
-                        // add as much of the old change as possible and try again
-                        var oldChangeLeadingInsertion = newChange.Span.Start - (oldChange.Span.Start + oldDelta);
-                        var oldChangeLeadingDeletion = Math.Min(oldChange.Span.Length, oldChangeLeadingInsertion);
-                        AddRange(list, new TextChangeRange(new TextSpan(oldChange.Span.Start, oldChangeLeadingDeletion), oldChangeLeadingInsertion));
-                        oldDelta = oldDelta - oldChangeLeadingDeletion + oldChangeLeadingInsertion;
-                        oldChange = new TextChangeRange(new TextSpan(newChange.Span.Start - oldDelta, oldChange.Span.Length - oldChangeLeadingDeletion), oldChange.NewLength - oldChangeLeadingInsertion);
-                        goto tryAgain;
-                    }
-                    else if (newChange.Span.Start == oldChange.Span.Start + oldDelta)
-                    {
-                        // new change and old change start at same position
-                        if (oldChange.NewLength == 0)
-                        {
-                            // old change is just a deletion, go ahead and old change now and deal with new change separately
-                            AddRange(list, oldChange);
-                            oldDelta = oldDelta - oldChange.Span.Length + oldChange.NewLength;
-                            oldIndex++;
-                            needNextOldChange = true;
-                            goto nextOldChange;
-                        }
-                        else if (newChange.Span.Length < oldChange.NewLength)
-                        {
-                            // new change deletes fewer characters than old change inserted
-                            // apply as much of the new change as possible, and adjust the old change
-                            var appliedDeletion = Math.Min(oldChange.Span.Length, newChange.Span.Length);
-                            var adjustedNewChange = new TextChangeRange(new TextSpan(oldChange.Span.Start, appliedDeletion), newChange.NewLength);
-                            AddRange(list, adjustedNewChange);
-                            oldChange = new TextChangeRange(new TextSpan(oldChange.Span.Start + appliedDeletion, oldChange.Span.Length - appliedDeletion), oldChange.NewLength - newChange.Span.Length);
-                            newIndex++;
-                            needNextNewChange = true;
-                            goto nextNewChange;
-                        }
-                        else
-                        {
-                            // new change deletes the entire old change. apply as much of the new change as possible and
-                            // adjust the remaining.
-                            var appliedDeletion = oldChange.NewLength;
-                            var adjustedNewChange = new TextChangeRange(oldChange.Span, 0);
-                            AddRange(list, adjustedNewChange);
-                            newChange = new TextChangeRange(new TextSpan(newChange.Span.Start + appliedDeletion, newChange.Span.Length - appliedDeletion), newChange.NewLength);
-
-                            oldDelta = oldDelta - oldChange.Span.Length + oldChange.NewLength;
-                            oldIndex++;
-                            needNextOldChange = true;
-                            goto nextOldChange;
-                        }
-                    }
-                }
-                else
-                {
-                    // no more old changes, just add adjusted new change
-                    var adjustedNewChange = new TextChangeRange(new TextSpan(newChange.Span.Start - oldDelta, newChange.Span.Length), newChange.NewLength);
-                    AddRange(list, adjustedNewChange);
-                    newIndex++;
-                    needNextNewChange = true;
-                    goto nextNewChange;
-                }
-=======
                         // new change deletes more characters than old change inserted
                         //
                         // old|d|
@@ -627,7 +501,6 @@
                         else break;
                     }
                 }
->>>>>>> 246c6357
             }
 
             // there may be remaining old changes or remaining new changes (not both, and not neither)
@@ -662,19 +535,8 @@
                 }
                 else
                 {
-<<<<<<< HEAD
-                    if (needNextOldChange)
-                    {
-                        oldChange = oldChanges[oldIndex];
-                    }
-
-                    AddRange(list, oldChange);
-                    oldIndex++;
-                    needNextOldChange = true;
-=======
                     oldChange = default;
                     return false;
->>>>>>> 246c6357
                 }
             }
 
