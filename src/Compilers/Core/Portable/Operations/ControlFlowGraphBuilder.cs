--- conflicted
+++ resolved
@@ -4651,12 +4651,8 @@
                 LinkBlocks(CurrentBasicBlock, (initializationSemaphore, JumpIfTrue: false, RegularBranch(afterInitialization)));
 
                 _currentBasicBlock = null;
-<<<<<<< HEAD
-                EnterRegion(new RegionBuilder(ControlFlowRegionKind.StaticLocalInitializer));
-=======
-                EnterRegion(new RegionBuilder(ControlFlowGraph.RegionKind.StaticLocalInitializer, 
+                EnterRegion(new RegionBuilder(ControlFlowRegionKind.StaticLocalInitializer,
                                               allowMethods: false)); // Lambdas shouldn't be associated with this region
->>>>>>> 8378ef14
             }
 
             IOperation initializer = null;
