﻿<?xml version="1.0" encoding="utf-8"?>
<xliff xmlns="urn:oasis:names:tc:xliff:document:1.2" xmlns:xsi="http://www.w3.org/2001/XMLSchema-instance" version="1.2" xsi:schemaLocation="urn:oasis:names:tc:xliff:document:1.2 xliff-core-1.2-transitional.xsd">
  <file datatype="xml" source-language="en" target-language="de" original="../CodeAnalysisResources.resx">
    <body>
      <trans-unit id="A_language_name_cannot_be_specified_for_this_option">
        <source>A language name cannot be specified for this option.</source>
        <target state="translated">Für diese Option kann kein Sprachenname angegeben werden.</target>
        <note />
      </trans-unit>
      <trans-unit id="A_language_name_must_be_specified_for_this_option">
        <source>A language name must be specified for this option.</source>
        <target state="translated">Für diese Option muss ein Sprachenname angegeben werden.</target>
        <note />
      </trans-unit>
      <trans-unit id="CompilerAnalyzerThrowsDescription">
        <source>Analyzer '{0}' threw the following exception:
'{1}'.</source>
        <target state="translated">Das Analysetool "{0}" hat die folgende Ausnahme ausgelöst:
"{1}".</target>
        <note />
      </trans-unit>
      <trans-unit id="InvalidDiagnosticSuppressionReported">
        <source>Suppressed diagnostic ID '{0}' does not match suppressable ID '{1}' for the given suppression descriptor.</source>
        <target state="translated">Die unterdrückte Diagnose-ID "{0}" entspricht nicht der unterdrückbaren ID "{1}" für den angegebenen Deskriptor zur Unterdrückung.</target>
        <note />
      </trans-unit>
      <trans-unit id="InvalidOperationBlockForAnalysisContext">
        <source>Given operation block does not belong to the current analysis context.</source>
        <target state="translated">Der angegebene Operationsblock gehört nicht zum aktuellen Analysekontext.</target>
        <note />
      </trans-unit>
      <trans-unit id="IsSymbolAccessibleBadWithin">
        <source>Parameter '{0}' must be an 'INamedTypeSymbol' or an 'IAssemblySymbol'.</source>
        <target state="translated">Der Parameter "{0}" muss eine INamedTypeSymbol- oder eine IAssemblySymbol-Schnittstelle sein.</target>
        <note />
      </trans-unit>
      <trans-unit id="IsSymbolAccessibleWrongAssembly">
        <source>Parameter '{0}' must be a symbol from this compilation or some referenced assembly.</source>
        <target state="translated">Der Parameter "{0}" muss ein Symbol aus dieser Zusammenstellung oder eine referenzierte Assembly sein.</target>
        <note />
      </trans-unit>
      <trans-unit id="NonReportedDiagnosticCannotBeSuppressed">
        <source>Non-reported diagnostic with ID '{0}' cannot be suppressed.</source>
        <target state="translated">Die nicht gemeldete Diagnose mit der ID "{0}" kann nicht unterdrückt werden.</target>
        <note />
      </trans-unit>
      <trans-unit id="NotARootOperation">
        <source>Given operation has a non-null parent.</source>
        <target state="translated">Die angegebene Operation weist ein übergeordnetes Element ungleich NULL auf.</target>
        <note />
      </trans-unit>
      <trans-unit id="OperationHasNullSemanticModel">
        <source>Given operation has a null semantic model.</source>
        <target state="translated">Die angegebene Operation weist ein NULL-Semantikmodell auf.</target>
        <note />
      </trans-unit>
      <trans-unit id="OperationMustNotBeControlFlowGraphPart">
        <source>The provided operation must not be part of a Control Flow Graph.</source>
        <target state="translated">Der angegebene Vorgang darf nicht Bestandteil eines Ablaufsteuerungsdiagramm sein.</target>
        <note />
      </trans-unit>
      <trans-unit id="OutputKindNotSupported">
        <source>Output kind not supported.</source>
        <target state="translated">Ausgabetyp wird nicht unterstützt.</target>
        <note />
      </trans-unit>
      <trans-unit id="PathReturnedByResolveMetadataFileMustBeAbsolute">
        <source>Path returned by {0}.ResolveMetadataFile must be absolute: '{1}'</source>
        <target state="translated">Der von {0}.ResolveMetadataFile zurückgegebene Pfad muss absolut sein: '{1}'</target>
        <note />
      </trans-unit>
      <trans-unit id="AssemblyMustHaveAtLeastOneModule">
        <source>Assembly must have at least one module.</source>
        <target state="translated">Assembly muss mindestens ein Modul aufweisen.</target>
        <note />
      </trans-unit>
      <trans-unit id="ModuleCopyCannotBeUsedToCreateAssemblyMetadata">
        <source>Module copy can't be used to create an assembly metadata.</source>
        <target state="translated">Modulkopie kann nicht zum Erstellen von Assembly-Metadaten verwendet werden.</target>
        <note />
      </trans-unit>
      <trans-unit id="SupportedDiagnosticsHasNullDescriptor">
        <source>Analyzer '{0}' contains a null descriptor in its 'SupportedDiagnostics'.</source>
        <target state="translated">Der Analyzer "{0}" enthält einen NULL-Deskriptor in "SupportedDiagnostics".</target>
        <note />
      </trans-unit>
      <trans-unit id="SupportedSuppressionsHasNullDescriptor">
        <source>Analyzer '{0}' contains a null descriptor in its 'SupportedSuppressions'.</source>
        <target state="translated">Das Analysetool "{0}" enthält einen NULL-Deskriptor in "SupportedDiagnostics".</target>
        <note />
      </trans-unit>
      <trans-unit id="SuppressionDiagnosticDescriptorMessage">
<<<<<<< HEAD
        <source>Diagnostic '{0}: {1}' was programmatically suppressed by a DiagnosticSuppressor with suppression ID '{2}' and justification '{3}'</source>
        <target state="new">Diagnostic '{0}: {1}' was programmatically suppressed by a DiagnosticSuppressor with suppression ID '{2}' and justification '{3}'</target>
=======
        <source>Diagnostic '{0}: {1}' was programmatically suppressed by a DiagnosticSuppressor with suppresion ID '{2}' and justification '{3}'</source>
        <target state="translated">Die Diagnose "{0}: {1}" wurde durch einen DiagnosticSuppressor mit der Unterdrückungs-ID "{2}" und der Begründung "{3}" programmgesteuert unterdrückt.</target>
>>>>>>> 84b2e002
        <note />
      </trans-unit>
      <trans-unit id="SuppressionDiagnosticDescriptorTitle">
        <source>Programmatic suppression of an analyzer diagnostic</source>
        <target state="translated">Programmgesteuerte Unterdrückung einer Analysetooldiagnose</target>
        <note />
      </trans-unit>
      <trans-unit id="SuppressionIdCantBeNullOrWhitespace">
        <source>A SuppressionDescriptor must have an Id that is neither null nor an empty string nor a string that only contains white space.</source>
        <target state="translated">Ein SuppressionDescriptor muss eine ID aufweisen, die weder NULL noch eine leere Zeichenfolge noch eine Zeichenfolge ist, die nur Leerzeichen enthält.</target>
        <note />
      </trans-unit>
      <trans-unit id="TupleElementNullableAnnotationCountMismatch">
        <source>If tuple element nullable annotations are specified, the number of annotations must match the cardinality of the tuple.</source>
        <target state="translated">Wenn Nullable-Anmerkungen für Tupelelemente angegeben werden, muss die Anzahl von Anmerkungen der Kardinalität des Tupels entsprechen.</target>
        <note />
      </trans-unit>
      <trans-unit id="Unresolved">
        <source>Unresolved: </source>
        <target state="translated">Nicht aufgelöst: </target>
        <note />
      </trans-unit>
      <trans-unit id="Assembly">
        <source>assembly</source>
        <target state="translated">Assembly</target>
        <note />
      </trans-unit>
      <trans-unit id="Class1">
        <source>class</source>
        <target state="translated">Klasse</target>
        <note />
      </trans-unit>
      <trans-unit id="Constructor">
        <source>constructor</source>
        <target state="translated">Konstruktor</target>
        <note />
      </trans-unit>
      <trans-unit id="Delegate1">
        <source>delegate</source>
        <target state="translated">Delegat</target>
        <note />
      </trans-unit>
      <trans-unit id="Enum1">
        <source>enum</source>
        <target state="translated">Aufzählung</target>
        <note />
      </trans-unit>
      <trans-unit id="Event1">
        <source>event</source>
        <target state="translated">Ereignis</target>
        <note />
      </trans-unit>
      <trans-unit id="Field">
        <source>field</source>
        <target state="translated">Feld</target>
        <note />
      </trans-unit>
      <trans-unit id="TypeParameter">
        <source>type parameter</source>
        <target state="translated">Typparameter</target>
        <note />
      </trans-unit>
      <trans-unit id="Interface1">
        <source>interface</source>
        <target state="translated">Schnittstelle</target>
        <note />
      </trans-unit>
      <trans-unit id="Method">
        <source>method</source>
        <target state="translated">Methode</target>
        <note />
      </trans-unit>
      <trans-unit id="Module">
        <source>module</source>
        <target state="translated">Modul</target>
        <note />
      </trans-unit>
      <trans-unit id="Parameter">
        <source>parameter</source>
        <target state="translated">Parameter</target>
        <note />
      </trans-unit>
      <trans-unit id="Property">
        <source>property, indexer</source>
        <target state="translated">Eigenschaft, Indexer</target>
        <note />
      </trans-unit>
      <trans-unit id="Return1">
        <source>return</source>
        <target state="translated">Zurück</target>
        <note />
      </trans-unit>
      <trans-unit id="Struct1">
        <source>struct</source>
        <target state="translated">Struktur</target>
        <note />
      </trans-unit>
      <trans-unit id="CannotCreateReferenceToSubmission">
        <source>Can't create a reference to a submission.</source>
        <target state="translated">Zu einer Übermittlung konnte kein Verweis erstellt werden.</target>
        <note />
      </trans-unit>
      <trans-unit id="CannotCreateReferenceToModule">
        <source>Can't create a reference to a module.</source>
        <target state="translated">Zu einem Modul konnte kein Verweis erstellt werden.</target>
        <note />
      </trans-unit>
      <trans-unit id="InMemoryAssembly">
        <source>&lt;in-memory assembly&gt;</source>
        <target state="translated">&lt;In-Memory-Assembly&gt;</target>
        <note />
      </trans-unit>
      <trans-unit id="InMemoryModule">
        <source>&lt;in-memory module&gt;</source>
        <target state="translated">&lt;In-Memory-Modul&gt;</target>
        <note />
      </trans-unit>
      <trans-unit id="SizeHasToBePositive">
        <source>Size has to be positive.</source>
        <target state="translated">Größe muss positiv sein.</target>
        <note />
      </trans-unit>
      <trans-unit id="AssemblyFileNotFound">
        <source>Assembly file not found</source>
        <target state="translated">Assemblydatei nicht gefunden</target>
        <note />
      </trans-unit>
      <trans-unit id="CannotEmbedInteropTypesFromModule">
        <source>Can't embed interop types from module.</source>
        <target state="translated">Die Interoptypen aus dem Modul konnten nicht eingebettet werden.</target>
        <note />
      </trans-unit>
      <trans-unit id="CannotAliasModule">
        <source>Can't alias a module.</source>
        <target state="translated">Ein Modul kann nicht bezeichnet werden.</target>
        <note />
      </trans-unit>
      <trans-unit id="InvalidAlias">
        <source>Invalid alias.</source>
        <target state="translated">Ungültiger Alias.</target>
        <note />
      </trans-unit>
      <trans-unit id="GetMetadataMustReturnInstance">
        <source>{0}.GetMetadata() must return an instance of {1}.</source>
        <target state="translated">{0}.GetMetadata() muss eine Instanz von {1} zurückgeben.</target>
        <note />
      </trans-unit>
      <trans-unit id="UnsupportedSuppressionReported">
        <source>Reported suppression with ID '{0}' is not supported by the suppressor.</source>
        <target state="translated">Die gemeldete Unterdrückung mit der ID "{0}" wird vom Unterdrückungsmodul nicht unterstützt.</target>
        <note />
      </trans-unit>
      <trans-unit id="Value_too_large_to_be_represented_as_a_30_bit_unsigned_integer">
        <source>Value too large to be represented as a 30 bit unsigned integer.</source>
        <target state="translated">Der Wert ist zu groß, um als ganze 30-Bit-Zahl ohne Vorzeichen dargestellt zu werden.</target>
        <note />
      </trans-unit>
      <trans-unit id="Arrays_with_more_than_one_dimension_cannot_be_serialized">
        <source>Arrays with more than one dimension cannot be serialized.</source>
        <target state="translated">Arrays mit mehr als einer Dimension können nicht serialisiert werden.</target>
        <note />
      </trans-unit>
      <trans-unit id="InvalidAssemblyName">
        <source>Invalid assembly name: '{0}'</source>
        <target state="translated">Ungültiger Assemblyname: '{0}'</target>
        <note />
      </trans-unit>
      <trans-unit id="AbsolutePathExpected">
        <source>Absolute path expected.</source>
        <target state="translated">Absoluter Pfad erwartet.</target>
        <note />
      </trans-unit>
      <trans-unit id="EmptyKeyInPathMap">
        <source>A key in the pathMap is empty.</source>
        <target state="translated">Ein Schlüssel in der "pathMap" ist leer.</target>
        <note />
      </trans-unit>
      <trans-unit id="NullValueInPathMap">
        <source>A value in the pathMap is null.</source>
        <target state="translated">Ein Wert in "pathMap" ist NULL.</target>
        <note />
      </trans-unit>
      <trans-unit id="CompilationOptionsMustNotHaveErrors">
        <source>Compilation options must not have errors.</source>
        <target state="translated">Kompilierungs-Optionen dürfen keine Fehler enthalten.</target>
        <note />
      </trans-unit>
      <trans-unit id="ReturnTypeCannotBeValuePointerbyRefOrOpen">
        <source>Return type can't be a value type, pointer, by-ref or open generic type</source>
        <target state="translated">Rückgabetyp darf kein Wertetyp, Zeiger, durch Verweis oder offener generischer Typ sein</target>
        <note />
      </trans-unit>
      <trans-unit id="ReturnTypeCannotBeVoidByRefOrOpen">
        <source>Return type can't be void, by-ref or open generic type</source>
        <target state="translated">Rückgabetyp darf kein ungültiger, durch Verweis oder offener generischer Typ sein</target>
        <note />
      </trans-unit>
      <trans-unit id="TypeMustBeSameAsHostObjectTypeOfPreviousSubmission">
        <source>Type must be same as host object type of previous submission.</source>
        <target state="translated">Typ muss dem Hostobjekttyp der vorherigen Übermittlung entsprechen.</target>
        <note />
      </trans-unit>
      <trans-unit id="PreviousSubmissionHasErrors">
        <source>Previous submission has errors.</source>
        <target state="translated">Vorherige Übermittlung enthält Fehler.</target>
        <note />
      </trans-unit>
      <trans-unit id="InvalidOutputKindForSubmission">
        <source>Invalid output kind for submission. DynamicallyLinkedLibrary expected.</source>
        <target state="translated">Die Übermittlung weist einen ungültigen Ausgabetyp auf. DynamicallyLinkedLibrary erwartet.</target>
        <note />
      </trans-unit>
      <trans-unit id="InvalidCompilationOptions">
        <source>Invalid compilation options -- submission can't be signed.</source>
        <target state="translated">Ungültige Kompilierungsoptionen -- Übermittlung kann nicht signiert werden.</target>
        <note />
      </trans-unit>
      <trans-unit id="ResourceStreamProviderShouldReturnNonNullStream">
        <source>Resource stream provider should return non-null stream.</source>
        <target state="translated">Ressourcenstreamanbieter sollte einen nicht-Null-Stream zurückgeben.</target>
        <note />
      </trans-unit>
      <trans-unit id="ReferenceResolverShouldReturnReadableNonNullStream">
        <source>Reference resolver should return readable non-null stream.</source>
        <target state="translated">Verweis-Resolver sollte einen lesbaren nicht-Null-Stream zurückgeben.</target>
        <note />
      </trans-unit>
      <trans-unit id="EmptyOrInvalidResourceName">
        <source>Empty or invalid resource name</source>
        <target state="translated">Leerer oder ungültiger Ressourcenname</target>
        <note />
      </trans-unit>
      <trans-unit id="EmptyOrInvalidFileName">
        <source>Empty or invalid file name</source>
        <target state="translated">Leerer oder ungültiger Dateiname</target>
        <note />
      </trans-unit>
      <trans-unit id="ResourceDataProviderShouldReturnNonNullStream">
        <source>Resource data provider should return non-null stream</source>
        <target state="translated">Ressourcendatenanbieter sollte einen Nicht-Null-Stream zurückgeben</target>
        <note />
      </trans-unit>
      <trans-unit id="FileNotFound">
        <source>File not found.</source>
        <target state="translated">Die Datei wurde nicht gefunden.</target>
        <note />
      </trans-unit>
      <trans-unit id="PathReturnedByResolveStrongNameKeyFileMustBeAbsolute">
        <source>Path returned by {0}.ResolveStrongNameKeyFile must be absolute: '{1}'</source>
        <target state="translated">Der von {0}.ResolveStrongNameKeyFile zurückgegebene Pfad muss absolut sein: '{1}'</target>
        <note />
      </trans-unit>
      <trans-unit id="TypeMustBeASubclassOfSyntaxAnnotation">
        <source>type must be a subclass of SyntaxAnnotation.</source>
        <target state="translated">Typ muss eine Unterklasse von SyntaxAnnotation sein.</target>
        <note />
      </trans-unit>
      <trans-unit id="InvalidModuleName">
        <source>Invalid module name specified in metadata module '{0}': '{1}'</source>
        <target state="translated">Im Metadatenmodul '{0}': '{1}' ist ein ungültiger Modulname angegeben</target>
        <note />
      </trans-unit>
      <trans-unit id="FileSizeExceedsMaximumAllowed">
        <source>File size exceeds maximum allowed size of a valid metadata file.</source>
        <target state="translated">Dateigröße überschreitet die maximal zulässige Größe einer gültigen Metadatendatei.</target>
        <note />
      </trans-unit>
      <trans-unit id="NameCannotBeNull">
        <source>Name cannot be null.</source>
        <target state="translated">Der Name darf nicht NULL sein.</target>
        <note />
      </trans-unit>
      <trans-unit id="NameCannotBeEmpty">
        <source>Name cannot be empty.</source>
        <target state="translated">Der Name darf nicht leer sein.</target>
        <note />
      </trans-unit>
      <trans-unit id="NameCannotStartWithWhitespace">
        <source>Name cannot start with whitespace.</source>
        <target state="translated">Name darf nicht mit einem Leerzeichen beginnen.</target>
        <note />
      </trans-unit>
      <trans-unit id="NameContainsInvalidCharacter">
        <source>Name contains invalid characters.</source>
        <target state="translated">Name enthält ungültige Zeichen.</target>
        <note />
      </trans-unit>
      <trans-unit id="SpanDoesNotIncludeStartOfLine">
        <source>The span does not include the start of a line.</source>
        <target state="translated">Der Bereich enthält nicht den Beginn einer Zeile.</target>
        <note />
      </trans-unit>
      <trans-unit id="SpanDoesNotIncludeEndOfLine">
        <source>The span does not include the end of a line.</source>
        <target state="translated">Der Bereich umfasst nicht das Ende einer Zeile.</target>
        <note />
      </trans-unit>
      <trans-unit id="StartMustNotBeNegative">
        <source>'start' must not be negative</source>
        <target state="translated">'Start' darf nicht negativ sein</target>
        <note />
      </trans-unit>
      <trans-unit id="EndMustNotBeLessThanStart">
        <source>'end' must not be less than 'start'</source>
        <target state="translated">'Ende' darf nicht kleiner sein als 'Start'</target>
        <note />
      </trans-unit>
      <trans-unit id="InvalidContentType">
        <source>Invalid content type</source>
        <target state="translated">Ungültiger Inhaltstyp</target>
        <note />
      </trans-unit>
      <trans-unit id="ExpectedNonEmptyPublicKey">
        <source>Expected non-empty public key</source>
        <target state="translated">Nicht leerer öffentlicher Schlüssel erwartet</target>
        <note />
      </trans-unit>
      <trans-unit id="InvalidSizeOfPublicKeyToken">
        <source>Invalid size of public key token.</source>
        <target state="translated">Token des öffentlichen Schlüssels weist eine ungültige Größe auf.</target>
        <note />
      </trans-unit>
      <trans-unit id="InvalidCharactersInAssemblyName">
        <source>Invalid characters in assembly name</source>
        <target state="translated">Assemblyname enthält ungültige Zeichen.</target>
        <note />
      </trans-unit>
      <trans-unit id="InvalidCharactersInAssemblyCultureName">
        <source>Invalid characters in assembly culture name</source>
        <target state="translated">Asssemblykulturname enthält ungültige Zeichen</target>
        <note />
      </trans-unit>
      <trans-unit id="StreamMustSupportReadAndSeek">
        <source>Stream must support read and seek operations.</source>
        <target state="translated">Stream muss Lese- und Suchvorgänge unterstützen.</target>
        <note />
      </trans-unit>
      <trans-unit id="StreamMustSupportRead">
        <source>Stream must be readable.</source>
        <target state="translated">Der Datenstrom muss lesbar sein.</target>
        <note />
      </trans-unit>
      <trans-unit id="StreamMustSupportWrite">
        <source>Stream must be writable.</source>
        <target state="translated">Der Stream muss schreibbar sein.</target>
        <note />
      </trans-unit>
      <trans-unit id="PdbStreamUnexpectedWhenEmbedding">
        <source>PDB stream should not be given when embedding PDB into the PE stream.</source>
        <target state="translated">Der PDB-Datenstrom sollte nicht angegeben werden, wenn PDB in den PE-Datenstrom eingebettet wird.</target>
        <note />
      </trans-unit>
      <trans-unit id="PdbStreamUnexpectedWhenEmittingMetadataOnly">
        <source>PDB stream should not be given when emitting metadata only.</source>
        <target state="translated">PDB-Stream sollte nicht ausgegeben werden, wenn nur die Ausgabe von Metadaten erfolgt.</target>
        <note />
      </trans-unit>
      <trans-unit id="MetadataPeStreamUnexpectedWhenEmittingMetadataOnly">
        <source>Metadata PE stream should not be given when emitting metadata only.</source>
        <target state="translated">Metadaten-PE-Stream sollte nicht ausgegeben werden, wenn nur die Ausgabe von Metadaten erfolgt.</target>
        <note />
      </trans-unit>
      <trans-unit id="IncludingPrivateMembersUnexpectedWhenEmittingToMetadataPeStream">
        <source>Including private members should not be used when emitting to the secondary assembly output.</source>
        <target state="translated">Private Members sollten beim Ausgeben an die sekundäre Assemblyausgabe nicht einbezogen werden.</target>
        <note />
      </trans-unit>
      <trans-unit id="MustIncludePrivateMembersUnlessRefAssembly">
        <source>Must include private members unless emitting a ref assembly.</source>
        <target state="translated">Muss private Member enthalten, sofern keine Referenzassembly ausgegeben wird.</target>
        <note />
      </trans-unit>
      <trans-unit id="EmbeddingPdbUnexpectedWhenEmittingMetadata">
        <source>Embedding PDB is not allowed when emitting metadata.</source>
        <target state="translated">Einbetten von PDB ist beim Ausgeben von Metadaten nicht zulässig.</target>
        <note />
      </trans-unit>
      <trans-unit id="CannotTargetNetModuleWhenEmittingRefAssembly">
        <source>Cannot target net module when emitting ref assembly.</source>
        <target state="translated">Verweisen auf Netzmodul beim Ausgeben der Referenzassembly nicht möglich.</target>
        <note />
      </trans-unit>
      <trans-unit id="InvalidHash">
        <source>Invalid hash.</source>
        <target state="translated">Ungültiger Hash.</target>
        <note />
      </trans-unit>
      <trans-unit id="UnsupportedHashAlgorithm">
        <source>Unsupported hash algorithm.</source>
        <target state="translated">Nicht unterstützter Hashalgorithmus.</target>
        <note />
      </trans-unit>
      <trans-unit id="InconsistentLanguageVersions">
        <source>Inconsistent language versions</source>
        <target state="translated">Inkonsistente Sprachversionen</target>
        <note />
      </trans-unit>
      <trans-unit id="CoffResourceInvalidRelocation">
        <source>Win32 resources, assumed to be in COFF object format, have one or more invalid relocation header values.</source>
        <target state="translated">Win32-Ressourcen, bei denen angenommen wird, dass sie im COFF-Objektformat vorhanden sind, weisen einen oder mehrere gültige Umzugskopfzeilenwerte auf.</target>
        <note />
      </trans-unit>
      <trans-unit id="CoffResourceInvalidSectionSize">
        <source>Win32 resources, assumed to be in COFF object format, have an invalid section size.</source>
        <target state="translated">Win32-Ressourcen, bei denen angenommen wird, dass sie im COFF-Objektformat vorhanden sind, weisen eine ungültige Abschnittsgröße auf.</target>
        <note />
      </trans-unit>
      <trans-unit id="CoffResourceInvalidSymbol">
        <source>Win32 resources, assumed to be in COFF object format, have one or more invalid symbol values.</source>
        <target state="translated">Win32-Ressourcen, bei denen angenommen wird, dass sie im COFF-Objektformat vorhanden sind, weisen einen oder mehrere ungültige Symbolwerte auf.</target>
        <note />
      </trans-unit>
      <trans-unit id="CoffResourceMissingSection">
        <source>Win32 resources, assumed to be in COFF object format, are missing one or both of sections '.rsrc$01' and '.rsrc$02'</source>
        <target state="translated">Bei Win32-Ressourcen, bei denen angenommen wird, dass sie im COFF-Objektformat vorhanden sind, fehlen ein oder beide Abschnitte der Dateien '.rsrc$01' und '.rsrc$02'</target>
        <note />
      </trans-unit>
      <trans-unit id="IconStreamUnexpectedFormat">
        <source>Icon stream is not in the expected format.</source>
        <target state="translated">Symbol-Stream weist nicht das erwartete Format auf.</target>
        <note />
      </trans-unit>
      <trans-unit id="InvalidCultureName">
        <source>Invalid culture name: '{0}'</source>
        <target state="translated">Ungültiger Kulturname: '{0}'</target>
        <note />
      </trans-unit>
      <trans-unit id="WRN_InvalidSeverityInAnalyzerConfig">
        <source>The diagnostic '{0}' was given an invalid severity '{1}' in the analyzer config file at '{2}'.</source>
        <target state="translated">Der Diagnose "{0}" wurde ein ungültiger Schweregrad "{1}" in der Konfigurationsdatei des Analysetools unter "{2}" zugewiesen.</target>
        <note />
      </trans-unit>
      <trans-unit id="WRN_InvalidSeverityInAnalyzerConfig_Title">
        <source>Invalid severity in analyzer config file.</source>
        <target state="translated">Ungültiger Schweregrad in der Konfigurationsdatei des Analysetools.</target>
        <note />
      </trans-unit>
      <trans-unit id="WinRTIdentityCantBeRetargetable">
        <source>WindowsRuntime identity can't be retargetable</source>
        <target state="translated">WindowsRuntime-Identität darf nicht anzielbar sein</target>
        <note />
      </trans-unit>
      <trans-unit id="PEImageNotAvailable">
        <source>PE image not available.</source>
        <target state="translated">PE-Abbild nicht verfügbar.</target>
        <note />
      </trans-unit>
      <trans-unit id="AssemblySigningNotSupported">
        <source>Assembly signing not supported.</source>
        <target state="translated">Assemblysignierung nicht unterstützt.</target>
        <note />
      </trans-unit>
      <trans-unit id="XmlReferencesNotSupported">
        <source>References to XML documents are not supported.</source>
        <target state="translated">Verweise zu XML-Dokumenten werden nicht unterstützt.</target>
        <note />
      </trans-unit>
      <trans-unit id="FailedToResolveRuleSetName">
        <source>Could not locate the rule set file '{0}'.</source>
        <target state="translated">Fehler beim Suchen der Regelsatzdatei "{0}"</target>
        <note />
      </trans-unit>
      <trans-unit id="InvalidRuleSetInclude">
        <source>An error occurred while loading the included rule set file {0} - {1}</source>
        <target state="translated">Fehler beim Laden der eingeschlossenen Regelsatzdatei {0} - {1}</target>
        <note />
      </trans-unit>
      <trans-unit id="CompilerAnalyzerFailure">
        <source>Analyzer Failure</source>
        <target state="translated">Analysefehler</target>
        <note />
      </trans-unit>
      <trans-unit id="CompilerAnalyzerThrows">
        <source>Analyzer '{0}' threw an exception of type '{1}' with message '{2}'.</source>
        <target state="translated">Die Analyse "{0}" hat eine Ausnahme vom Typ "{1}" mit der Meldung "{2}" ausgelöst.</target>
        <note />
      </trans-unit>
      <trans-unit id="AnalyzerDriverFailure">
        <source>Analyzer Driver Failure</source>
        <target state="translated">Fehler des Analysetreibers.</target>
        <note />
      </trans-unit>
      <trans-unit id="AnalyzerDriverThrows">
        <source>Analyzer driver threw an exception of type '{0}' with message '{1}'.</source>
        <target state="translated">Der Analysetreiber hat eine Ausnahme vom Typ "{0}" mit der Meldung "{1}" ausgelöst.</target>
        <note />
      </trans-unit>
      <trans-unit id="AnalyzerDriverThrowsDescription">
        <source>Analyzer driver threw the following exception:
'{0}'.</source>
        <target state="translated">Der Analysetreiber hat die folgende Ausnahme ausgelöst:
"{0}".</target>
        <note />
      </trans-unit>
      <trans-unit id="PEImageDoesntContainManagedMetadata">
        <source>PE image doesn't contain managed metadata.</source>
        <target state="translated">PE-Abbild enthält keine verwalteten Metadaten.</target>
        <note />
      </trans-unit>
      <trans-unit id="ChangesMustNotOverlap">
        <source>The changes must not overlap.</source>
        <target state="translated">Die Änderungen müssen sortiert sein und dürfen sich nicht überschneiden.</target>
        <note />
      </trans-unit>
      <trans-unit id="DiagnosticIdCantBeNullOrWhitespace">
        <source>A DiagnosticDescriptor must have an Id that is neither null nor an empty string nor a string that only contains white space.</source>
        <target state="translated">Ein "DiagnosticDescriptor" muss eine ID aufweisen, die nicht NULL, keine leere Zeichenfolge und keine Zeichenfolge ist, die nur Leerzeichen enthält.</target>
        <note />
      </trans-unit>
      <trans-unit id="RuleSetHasDuplicateRules">
        <source>The rule set file has duplicate rules for '{0}' with differing actions '{1}' and '{2}'.</source>
        <target state="translated">Die Regelsatzdatei weist doppelte Regeln für '{0}' mit abweichenden Aktionen '{1}' und '{2}' auf.</target>
        <note />
      </trans-unit>
      <trans-unit id="CantCreateModuleReferenceToAssembly">
        <source>Can't create a module reference to an assembly.</source>
        <target state="translated">Modulverweis auf eine Assembly kann nicht erstellt werden.</target>
        <note />
      </trans-unit>
      <trans-unit id="CantCreateReferenceToDynamicAssembly">
        <source>Can't create a metadata reference to a dynamic assembly.</source>
        <target state="translated">Metadatenverweis auf eine dynamische Assembly kann nicht erstellt werden.</target>
        <note />
      </trans-unit>
      <trans-unit id="CantCreateReferenceToAssemblyWithoutLocation">
        <source>Can't create a metadata reference to an assembly without location.</source>
        <target state="translated">Ein Metadatenverweis auf eine Assembly ohne Speicherort kann nicht erstellt werden.</target>
        <note />
      </trans-unit>
      <trans-unit id="ArgumentCannotBeEmpty">
        <source>Argument cannot be empty.</source>
        <target state="translated">Argument darf nicht leer sein.</target>
        <note />
      </trans-unit>
      <trans-unit id="ArgumentElementCannotBeNull">
        <source>Argument cannot have a null element.</source>
        <target state="translated">Argument darf kein Nullelement enthalten.</target>
        <note />
      </trans-unit>
      <trans-unit id="AsyncAnalyzerActionCannotBeRegistered">
        <source>Analyzer attempted to register an 'async' action, which is not supported.</source>
        <target state="translated">Das Analysetool hat versucht, eine Aktion "async" zu registrieren. Dies wird nicht unterstützt.</target>
        <note />
      </trans-unit>
      <trans-unit id="UnsupportedDiagnosticReported">
        <source>Reported diagnostic with ID '{0}' is not supported by the analyzer.</source>
        <target state="translated">Die gemeldete Diagnose mit ID "{0}" wird vom Diagnoseanalysetool nicht unterstützt.</target>
        <note />
      </trans-unit>
      <trans-unit id="InvalidDiagnosticIdReported">
        <source>Reported diagnostic has an ID '{0}', which is not a valid identifier.</source>
        <target state="translated">Die gemeldete Diagnose weist die ID "{0}" auf, die kein gültiger Bezeichner ist.</target>
        <note />
      </trans-unit>
      <trans-unit id="InvalidDiagnosticLocationReported">
        <source>Reported diagnostic '{0}' has a source location in file '{1}', which is not part of the compilation being analyzed.</source>
        <target state="translated">Die gemeldete Diagnose "{0}" weist einen Quellspeicherort in der Datei "{1}" auf, die nicht Teil der Kompilierung ist, die analysiert wird.</target>
        <note />
      </trans-unit>
      <trans-unit id="The_type_0_is_not_understood_by_the_serialization_binder">
        <source>The type '{0}' is not understood by the serialization binder.</source>
        <target state="translated">Der Typ "{0}" wird vom Serialisierungsbinder nicht verstanden.</target>
        <note />
      </trans-unit>
      <trans-unit id="Cannot_deserialize_type_0">
        <source>Cannot deserialize type '{0}'.</source>
        <target state="translated">Typ "{0}" kann nicht deserialisiert werden.</target>
        <note />
      </trans-unit>
      <trans-unit id="Cannot_serialize_type_0">
        <source>Cannot serialize type '{0}'.</source>
        <target state="translated">Typ "{0}" kann nicht serialisiert werden.</target>
        <note />
      </trans-unit>
      <trans-unit id="InvalidNodeToTrack">
        <source>Node to track is not a descendant of the root.</source>
        <target state="translated">Der aufzuzeichnende Knoten ist kein untergeordnetes Element des Stamms.</target>
        <note />
      </trans-unit>
      <trans-unit id="NodeOrTokenOutOfSequence">
        <source>A node or token is out of sequence.</source>
        <target state="translated">Falsche Reihenfolge für Knoten oder Token.</target>
        <note />
      </trans-unit>
      <trans-unit id="UnexpectedTypeOfNodeInList">
        <source>A node in the list is not of the expected type.</source>
        <target state="translated">Ein Knoten in der Liste weist nicht den erwarteten Typ auf.</target>
        <note />
      </trans-unit>
      <trans-unit id="MissingListItem">
        <source>The item specified is not the element of a list.</source>
        <target state="translated">Das angegebene Element ist kein Element einer Liste.</target>
        <note />
      </trans-unit>
      <trans-unit id="InvalidPublicKey">
        <source>Invalid public key.</source>
        <target state="translated">Ungültiger, öffentlicher Schlüssel.</target>
        <note />
      </trans-unit>
      <trans-unit id="InvalidPublicKeyToken">
        <source>Invalid public key token.</source>
        <target state="translated">Ungültiges Token für den öffentlichen Schlüssel</target>
        <note />
      </trans-unit>
      <trans-unit id="InvalidDataAtOffset">
        <source>Invalid data at offset {0}: {1}{2}*{3}{4}</source>
        <target state="translated">Ungültige Daten bei Offset {0}: {1}{2}*{3}{4}</target>
        <note />
      </trans-unit>
      <trans-unit id="SymWriterNotDeterministic">
        <source>Windows PDB writer doesn't support deterministic compilation: '{0}'</source>
        <target state="translated">Windows PDB Writer unterstützt keine deterministische Kompilierung. "{0}"</target>
        <note />
      </trans-unit>
      <trans-unit id="SymWriterOlderVersionThanRequired">
        <source>The version of Windows PDB writer is older than required: '{0}'</source>
        <target state="translated">Die Version von Windows PDB Writer ist älter als die erforderliche Version: "{0}"</target>
        <note />
      </trans-unit>
      <trans-unit id="SymWriterDoesNotSupportSourceLink">
        <source>Windows PDB writer doesn't support SourceLink feature: '{0}'</source>
        <target state="translated">Windows PDB Writer unterstützt keine SourceLink-Funktion: "{0}"</target>
        <note />
      </trans-unit>
      <trans-unit id="RuleSetBadAttributeValue">
        <source>The attribute {0} has an invalid value of {1}.</source>
        <target state="translated">Das Attribut "{0}" hat den ungültigen Wert "{1}".</target>
        <note />
      </trans-unit>
      <trans-unit id="RuleSetMissingAttribute">
        <source>The element {0} is missing an attribute named {1}.</source>
        <target state="translated">Dem Element "{0}" fehlt das Attribut mit dem Namen "{1}".</target>
        <note />
      </trans-unit>
      <trans-unit id="KeepAliveIsNotAnInteger">
        <source>Argument to '/keepalive' option is not a 32-bit integer.</source>
        <target state="translated">Argument für "/keepalive"-Option ist keine 32-Bit-Ganzzahl.</target>
        <note />
      </trans-unit>
      <trans-unit id="KeepAliveIsTooSmall">
        <source>Arguments to '/keepalive' option below -1 are invalid.</source>
        <target state="translated">Argumente für "/keepalive"-Option kleiner als -1 sind ungültig.</target>
        <note />
      </trans-unit>
      <trans-unit id="KeepAliveWithoutShared">
        <source>'/keepalive' option is only valid with '/shared' option.</source>
        <target state="translated">'Die "/keepalive"-Option ist nur zusammen mit der "/shared"-Option gültig.</target>
        <note />
      </trans-unit>
      <trans-unit id="MismatchedVersion">
        <source>Roslyn compiler server reports different protocol version than build task.</source>
        <target state="translated">Roslyn-Compilerserver meldet unterschiedliche Protokollversion als in Erstellungsaufgabe.</target>
        <note />
      </trans-unit>
      <trans-unit id="MissingKeepAlive">
        <source>Missing argument for '/keepalive' option.</source>
        <target state="translated">Fehlendes Argument für "/keepalive"-Option.</target>
        <note />
      </trans-unit>
      <trans-unit id="AnalyzerTotalExecutionTime">
        <source>Total analyzer execution time: {0} seconds.</source>
        <target state="translated">Gesamtausführungszeit des Analysetools: {0} Sekunden.</target>
        <note />
      </trans-unit>
      <trans-unit id="MultithreadedAnalyzerExecutionNote">
        <source>NOTE: Elapsed time may be less than analyzer execution time because analyzers can run concurrently.</source>
        <target state="translated">HINWEIS: Die verstrichene Zeit kann kürzer als die Ausführungszeit des Analysetools sein, da Analysetools parallel ausgeführt werden können.</target>
        <note />
      </trans-unit>
      <trans-unit id="AnalyzerExecutionTimeColumnHeader">
        <source>Time (s)</source>
        <target state="translated">Zeit (s)</target>
        <note />
      </trans-unit>
      <trans-unit id="AnalyzerNameColumnHeader">
        <source>Analyzer</source>
        <target state="translated">Analysetool</target>
        <note />
      </trans-unit>
      <trans-unit id="NoAnalyzersFound">
        <source>No analyzers found</source>
        <target state="translated">Es wurden keine Analysetools gefunden.</target>
        <note />
      </trans-unit>
      <trans-unit id="DuplicateAnalyzerInstances">
        <source>Argument contains duplicate analyzer instances.</source>
        <target state="translated">Das Argument enthält doppelte Analyseinstanzen.</target>
        <note />
      </trans-unit>
      <trans-unit id="UnsupportedAnalyzerInstance">
        <source>Argument contains an analyzer instance that does not belong to the 'Analyzers' for this CompilationWithAnalyzers instance.</source>
        <target state="translated">Das Argument enthält eine Analysetoolinstanz, die nicht zu den Analysetools für diese CompilationWithAnalyzers-Instanz gehört.</target>
        <note />
      </trans-unit>
      <trans-unit id="InvalidTree">
        <source>Syntax tree doesn't belong to the underlying 'Compilation'.</source>
        <target state="translated">Der Syntaxbaum gehört nicht zur zugrunde liegenden "Compilation".</target>
        <note />
      </trans-unit>
      <trans-unit id="ResourceStreamEndedUnexpectedly">
        <source>Resource stream ended at {0} bytes, expected {1} bytes.</source>
        <target state="translated">Der Ressourcendatenstrom endete bei {0} Bytes. Erwartet wurden {1} Bytes.</target>
        <note />
      </trans-unit>
      <trans-unit id="SharedArgumentMissing">
        <source>Value for argument '/shared:' must not be empty</source>
        <target state="translated">Der Wert für das Argument "/shared:" darf nicht leer sein.</target>
        <note />
      </trans-unit>
      <trans-unit id="ExceptionContext">
        <source>Exception occurred with following context:
{0}</source>
        <target state="translated">Ausnahme mit dem folgenden Kontext:
{0}</target>
        <note />
      </trans-unit>
      <trans-unit id="AnonymousTypeMemberAndNamesCountMismatch2">
        <source>{0} and {1} must have the same length.</source>
        <target state="translated">{0} und {1} müssen die gleiche Länge aufweisen.</target>
        <note />
      </trans-unit>
      <trans-unit id="AnonymousTypeArgumentCountMismatch2">
        <source>{0} must either be 'default' or have the same length as {1}.</source>
        <target state="translated">{0} muss "Standard" sein oder die gleiche Länge wie {1} aufweisen.</target>
        <note />
      </trans-unit>
      <trans-unit id="InconsistentSyntaxTreeFeature">
        <source>Inconsistent syntax tree features</source>
        <target state="translated">Inkonsistente Syntaxbaumfeatures</target>
        <note />
      </trans-unit>
      <trans-unit id="ReferenceOfTypeIsInvalid1">
        <source>Reference of type '{0}' is not valid for this compilation.</source>
        <target state="translated">Der Verweis vom Typ "{0}" ist für diese Kompilierung ungültig.</target>
        <note />
      </trans-unit>
      <trans-unit id="MetadataRefNotFoundToRemove1">
        <source>MetadataReference '{0}' not found to remove.</source>
        <target state="translated">MetadataReference "{0}" wurde nicht zum Entfernen gefunden.</target>
        <note />
      </trans-unit>
      <trans-unit id="TupleElementNameCountMismatch">
        <source>If tuple element names are specified, the number of element names must match the cardinality of the tuple.</source>
        <target state="translated">Wenn Tupelelementnamen angegeben werden, muss die Anzahl der Elementnamen mit der Kardinalität des Tupels übereinstimmen.</target>
        <note />
      </trans-unit>
      <trans-unit id="TupleElementNameEmpty">
        <source>Tuple element name cannot be an empty string.</source>
        <target state="translated">Ein Tupelelement darf kein leerer String sein.</target>
        <note />
      </trans-unit>
      <trans-unit id="TupleElementLocationCountMismatch">
        <source>If tuple element locations are specified, the number of locations must match the cardinality of the tuple.</source>
        <target state="translated">Wenn Tupelelementstandorte angegeben werden, muss die Anzahl von Standorten der Kardinalität des Tupels entsprechen.</target>
        <note />
      </trans-unit>
      <trans-unit id="TuplesNeedAtLeastTwoElements">
        <source>Tuples must have at least two elements.</source>
        <target state="translated">Tupel müssen mindestens zwei Elemente enthalten.</target>
        <note />
      </trans-unit>
      <trans-unit id="CompilationReferencesAssembliesWithDifferentAutoGeneratedVersion">
        <source>The compilation references multiple assemblies whose versions only differ in auto-generated build and/or revision numbers.</source>
        <target state="translated">Die Kompilierung verweist auf mehrere Assemblys, deren Versionen sich nur hinsichtlich der automatisch generierten Build- oder Revisionsversionsnummern unterscheiden.</target>
        <note />
      </trans-unit>
      <trans-unit id="TupleUnderlyingTypeMustBeTupleCompatible">
        <source>The underlying type for a tuple must be tuple-compatible.</source>
        <target state="translated">Der zugrunde liegende Typ für ein Tupel muss tupelkompatibel sein.</target>
        <note />
      </trans-unit>
      <trans-unit id="UnrecognizedResourceFileFormat">
        <source>Unrecognized resource file format.</source>
        <target state="translated">Unbekanntes Ressourcendateiformat.</target>
        <note />
      </trans-unit>
      <trans-unit id="SourceTextCannotBeEmbedded">
        <source>SourceText cannot be embedded. Provide encoding or canBeEmbedded=true at construction.</source>
        <target state="translated">SourceText kann nicht eingebettet werden. Geben Sie bei der Erstellung die Codierung oder "canBeEmbedded=true" an.</target>
        <note />
      </trans-unit>
      <trans-unit id="StreamIsTooLong">
        <source>Stream is too long.</source>
        <target state="translated">Der Datenstrom ist zu lang.</target>
        <note />
      </trans-unit>
      <trans-unit id="EmbeddedTextsRequirePdb">
        <source>Embedded texts are only supported when emitting a PDB.</source>
        <target state="translated">Eingebettete Texte werden nur bei Ausgabe einer PDB-Datei unterstützt.</target>
        <note />
      </trans-unit>
      <trans-unit id="TheStreamCannotBeWrittenTo">
        <source>The stream cannot be written to.</source>
        <target state="translated">In den Datenstrom kann nicht geschrieben werden.</target>
        <note />
      </trans-unit>
      <trans-unit id="ElementIsExpected">
        <source>element is expected</source>
        <target state="translated">Element wird erwartet</target>
        <note />
      </trans-unit>
      <trans-unit id="SeparatorIsExpected">
        <source>separator is expected</source>
        <target state="translated">Trennzeichen erwartet.</target>
        <note />
      </trans-unit>
      <trans-unit id="TheStreamCannotBeReadFrom">
        <source>The stream cannot be read from.</source>
        <target state="translated">Aus dem Datenstrom kann nicht gelesen werden.</target>
        <note />
      </trans-unit>
      <trans-unit id="Deserialization_reader_for_0_read_incorrect_number_of_values">
        <source>Deserialization reader for '{0}' read incorrect number of values.</source>
        <target state="translated">Der Deserialisierungsreader für "{0}" hat eine falsche Anzahl von Werten gelesen.</target>
        <note />
      </trans-unit>
      <trans-unit id="Stream_contains_invalid_data">
        <source>Stream contains invalid data</source>
        <target state="translated">Der Stream enthält ungültige Daten.</target>
        <note />
      </trans-unit>
      <trans-unit id="InvalidDiagnosticSpanReported">
        <source>Reported diagnostic '{0}' has a source location '{1}' in file '{2}', which is outside of the given file.</source>
        <target state="translated">Die gemeldete Diagnose "{0}" enthält einen Quellspeicherort "{1}" in der Datei "{2}", der sich außerhalb der angegebenen Datei befindet.</target>
        <note />
      </trans-unit>
      <trans-unit id="ExceptionEnablingMulticoreJit">
        <source>Warning: Could not enable multicore JIT due to exception: {0}.</source>
        <target state="translated">Warnung: Multi-Core-JIT konnte aufgrund einer Ausnahme nicht aktiviert werden: {0}.</target>
        <note />
      </trans-unit>
    </body>
  </file>
</xliff><|MERGE_RESOLUTION|>--- conflicted
+++ resolved
@@ -90,13 +90,8 @@
         <note />
       </trans-unit>
       <trans-unit id="SuppressionDiagnosticDescriptorMessage">
-<<<<<<< HEAD
-        <source>Diagnostic '{0}: {1}' was programmatically suppressed by a DiagnosticSuppressor with suppression ID '{2}' and justification '{3}'</source>
-        <target state="new">Diagnostic '{0}: {1}' was programmatically suppressed by a DiagnosticSuppressor with suppression ID '{2}' and justification '{3}'</target>
-=======
         <source>Diagnostic '{0}: {1}' was programmatically suppressed by a DiagnosticSuppressor with suppresion ID '{2}' and justification '{3}'</source>
         <target state="translated">Die Diagnose "{0}: {1}" wurde durch einen DiagnosticSuppressor mit der Unterdrückungs-ID "{2}" und der Begründung "{3}" programmgesteuert unterdrückt.</target>
->>>>>>> 84b2e002
         <note />
       </trans-unit>
       <trans-unit id="SuppressionDiagnosticDescriptorTitle">
