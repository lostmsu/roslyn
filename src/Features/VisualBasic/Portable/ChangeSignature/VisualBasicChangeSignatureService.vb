--- conflicted
+++ resolved
@@ -439,31 +439,12 @@
             Dim reorderedParameters = updatedSignature.UpdatedConfiguration.ToListOfParameters()
             Dim numAddedParameters = 0
 
-            Dim numAddedParameters = 0
-
             Dim newParameters = New List(Of T)
-            For index = 0 To reorderedParameters.Count - 1
-                Dim newParam = reorderedParameters(index)
-                Dim pos = originalParameterSymbols.IndexOf(newParam.Symbol)
-
-                If pos = -1 Then
-                    ' Added parameter
-                    numAddedParameters += 1
-
-                    Dim newParameter = SyntaxFactory.Parameter(
-                        attributeLists:=SyntaxFactory.List(Of AttributeListSyntax),
-                        modifiers:=SyntaxFactory.TokenList(),
-                        identifier:=SyntaxFactory.ModifiedIdentifier(TryCast(newParam, AddedParameter).Name),
-                        asClause:=SyntaxFactory.SimpleAsClause(SyntaxFactory.ParseTypeName(TryCast(newParam, AddedParameter).TypeName)),
-                        [default]:=Nothing)
-
-                    newParameters.Add(TryCast(newParameter, T))
-                Else
+            For Each newParam In reorderedParameters
+                Dim existingParam = TryCast(newParam, ExistingParameter)
+                If existingParam IsNot Nothing Then
+                    Dim pos = originalParameterSymbols.IndexOf(existingParam.Symbol)
                     Dim param = list(pos)
-
-                    ' Copy whitespace trivia from original position
-                    param = TransferLeadingWhitespaceTrivia(param, list(index - numAddedParameters))
-
                     newParameters.Add(param)
                 Else
                     ' Added parameter
@@ -473,36 +454,9 @@
                 End If
             Next
 
-            Dim numSeparatorsToSkip As Integer
-            If originalParameterSymbols.Length = 0 Then
-                ' () 
-                ' Adding X parameters, need to add X-1 separators.
-                numSeparatorsToSkip = originalParameterSymbols.Length - reorderedParameters.Count + 1
-            Else
-                ' (a,b,c)
-                ' Adding X parameters, need to add X separators.
-                numSeparatorsToSkip = originalParameterSymbols.Length - reorderedParameters.Count
-            End If
-
+            Dim numSeparatorsToSkip = originalParameterSymbols.Length - reorderedParameters.Count
             Return SyntaxFactory.SeparatedList(newParameters, GetSeparators(list, numSeparatorsToSkip))
         End Function
-
-<<<<<<< HEAD
-        Private Shared Function TransferLeadingWhitespaceTrivia(Of T As SyntaxNode)(ByVal newArgument As T, ByVal oldArgument As SyntaxNode) As T
-            Dim oldTrivia = oldArgument.GetLeadingTrivia()
-            Dim oldOnlyHasWhitespaceTrivia = oldTrivia.All(Function(type) type.IsKind(SyntaxKind.WhitespaceTrivia))
-            Dim newTrivia = newArgument.GetLeadingTrivia()
-            Dim newOnlyHasWhitespaceTrivia = newTrivia.All(Function(type) type.IsKind(SyntaxKind.WhitespaceTrivia))
-
-            If oldOnlyHasWhitespaceTrivia AndAlso newOnlyHasWhitespaceTrivia Then
-                newArgument = newArgument.WithLeadingTrivia(oldTrivia)
-            End If
-
-            Return newArgument
-        End Function
-
-        Private Function UpdateParamNodesInLeadingTrivia(node As VisualBasicSyntaxNode, declarationSymbol As ISymbol, updatedSignature As SignatureChange) As List(Of SyntaxTrivia)
-=======
 
         Private Shared Function CreateNewArgumentSyntax(addedParameter As AddedParameter) As ArgumentSyntax
             Return SyntaxFactory.SimpleArgument(SyntaxFactory.IdentifierName(SyntaxFactory.Identifier(addedParameter.TypeName)))
@@ -526,7 +480,6 @@
         End Function
 
         Private Function UpdateParamNodesInLeadingTrivia(document As Document, node As VisualBasicSyntaxNode, declarationSymbol As ISymbol, updatedSignature As SignatureChange) As List(Of SyntaxTrivia)
->>>>>>> 5a1604c4
             If Not node.HasLeadingTrivia Then
                 Return Nothing
             End If
@@ -653,21 +606,9 @@
             Dim extraNodeList = New List(Of XmlNodeSyntax)()
             While (index < permutedParamNodes.Count)
                 extraNodeList.Add(permutedParamNodes(index))
-                index = index + 1
+                index += 1
             End While
 
-<<<<<<< HEAD
-        Private Shared Function GetSeparators(Of T As SyntaxNode)(ByVal arguments As SeparatedSyntaxList(Of T), ByVal Optional numSeparatorsToSkip As Integer = 0) As List(Of SyntaxToken)
-            Dim separators = New List(Of SyntaxToken)()
-
-            For i = 0 To arguments.SeparatorCount - numSeparatorsToSkip - 1
-                If i >= arguments.SeparatorCount Then
-                    separators.Add(SyntaxFactory.Token(SyntaxKind.CommaToken))
-                Else
-                    separators.Add(arguments.GetSeparator(i))
-                End If
-            Next
-=======
             If extraNodeList.Any() Then
                 Dim extraDocComments = SyntaxFactory.DocumentationCommentTrivia(
                     SyntaxFactory.List(extraNodeList.AsEnumerable()))
@@ -677,7 +618,6 @@
                 lastWhiteSpaceTrivia)
 
                 Dim newTrivia = SyntaxFactory.Trivia(extraDocComments)
->>>>>>> 5a1604c4
 
                 updatedLeadingTrivia.Add(newTrivia)
             End If
