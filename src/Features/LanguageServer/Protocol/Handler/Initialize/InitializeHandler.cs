--- conflicted
+++ resolved
@@ -53,10 +53,7 @@
                     DocumentOnTypeFormattingProvider = new LSP.DocumentOnTypeFormattingOptions { FirstTriggerCharacter = "}", MoreTriggerCharacter = new[] { ";", "\n" } },
                     DocumentHighlightProvider = true,
                     ReferencesProvider = true,
-<<<<<<< HEAD
-=======
                     ProjectContextProvider = true
->>>>>>> c8d525c5
                 }
             });
         }
