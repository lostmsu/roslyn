--- conflicted
+++ resolved
@@ -136,11 +136,6 @@
             Assert.Null(results);
         }
 
-<<<<<<< HEAD
-        private static async Task<LSP.Hover> RunGetHoverAsync(Solution solution, LSP.Location caret)
-            => await GetLanguageServer(solution).ExecuteRequestAsync<LSP.TextDocumentPositionParams, LSP.Hover>(LSP.Methods.TextDocumentHoverName,
-                solution, CreateTextDocumentPositionParams(caret), new LSP.ClientCapabilities(), null, CancellationToken.None);
-=======
         // Test that if we pass a project context along to hover, the right context is chosen. We are using hover
         // as a general proxy to test that our context tracking works in all cases, although there's nothing specific
         // about hover that needs to be different here compared to any other feature.
@@ -200,7 +195,6 @@
         private static async Task<LSP.Hover> RunGetHoverAsync(Solution solution, LSP.Location caret, ProjectId projectContext = null)
             => await GetLanguageServer(solution).ExecuteRequestAsync<LSP.TextDocumentPositionParams, LSP.Hover>(LSP.Methods.TextDocumentHoverName,
                 solution, CreateTextDocumentPositionParams(caret, projectContext), new LSP.ClientCapabilities(), null, CancellationToken.None);
->>>>>>> c8d525c5
 
         private static LSP.Hover CreateHover(LSP.Location location, string text)
             => new LSP.Hover()
