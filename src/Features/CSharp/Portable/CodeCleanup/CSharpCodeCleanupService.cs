--- conflicted
+++ resolved
@@ -16,18 +16,6 @@
     [ExportLanguageService(typeof(ICodeCleanupService), LanguageNames.CSharp), Shared]
     internal class CSharpCodeCleanupService : AbstractCodeCleanupService
     {
-<<<<<<< HEAD
-=======
-        private readonly ICodeFixService _codeFixService;
-
-        [ImportingConstructor]
-        [Obsolete(MefConstruction.ImportingConstructorMessage, error: true)]
-        public CSharpCodeCleanupService(ICodeFixService codeFixService)
-        {
-            _codeFixService = codeFixService;
-        }
-
->>>>>>> cb8f9ae3
         /// <summary>
         /// Maps format document code cleanup options to DiagnosticId[]
         /// </summary>
@@ -82,112 +70,15 @@
                 new DiagnosticSet(FeaturesResources.Apply_file_header_preferences,
                     IDEDiagnosticIds.FileHeaderMismatch));
 
-<<<<<<< HEAD
         [ImportingConstructor]
         [Obsolete(MefConstruction.ImportingConstructorMessage, error: true)]
-        public CSharpCodeCleanupService(
-            // will remove the AllowDefault once CodeFixService is moved to Features
-            // https://github.com/dotnet/roslyn/issues/27369
-            [Import(AllowDefault = true)] ICodeFixService? codeFixService)
+        public CSharpCodeCleanupService(ICodeFixService codeFixService)
             : base(codeFixService)
-=======
-        public async Task<Document> CleanupAsync(
-            Document document,
-            EnabledDiagnosticOptions enabledDiagnostics,
-            IProgressTracker progressTracker,
-            CancellationToken cancellationToken)
-        {
-            // add one item for the 'format' action we'll do last
-            if (enabledDiagnostics.FormatDocument)
-            {
-                progressTracker.AddItems(1);
-            }
-
-            // and one for 'remove/sort usings' if we're going to run that.
-            var organizeUsings = enabledDiagnostics.OrganizeUsings.IsRemoveUnusedImportEnabled ||
-                enabledDiagnostics.OrganizeUsings.IsSortImportsEnabled;
-            if (organizeUsings)
-            {
-                progressTracker.AddItems(1);
-            }
-
-            document = await ApplyCodeFixesAsync(
-                document, enabledDiagnostics.Diagnostics, progressTracker, cancellationToken).ConfigureAwait(false);
-
-            // do the remove usings after code fix, as code fix might remove some code which can results in unused usings.
-            if (organizeUsings)
-            {
-                progressTracker.Description = CSharpFeaturesResources.Organize_Usings;
-                document = await RemoveSortUsingsAsync(
-                    document, enabledDiagnostics.OrganizeUsings, cancellationToken).ConfigureAwait(false);
-                progressTracker.ItemCompleted();
-            }
-
-            if (enabledDiagnostics.FormatDocument)
-            {
-                progressTracker.Description = FeaturesResources.Formatting_document;
-                using (Logger.LogBlock(FunctionId.CodeCleanup_Format, cancellationToken))
-                {
-                    document = await Formatter.FormatAsync(document, cancellationToken: cancellationToken).ConfigureAwait(false);
-                    progressTracker.ItemCompleted();
-                }
-            }
-
-            return document;
-        }
-
-        private static async Task<Document> RemoveSortUsingsAsync(
-            Document document, OrganizeUsingsSet organizeUsingsSet, CancellationToken cancellationToken)
-        {
-            if (organizeUsingsSet.IsRemoveUnusedImportEnabled)
-            {
-                var removeUsingsService = document.GetLanguageService<IRemoveUnnecessaryImportsService>();
-                if (removeUsingsService != null)
-                {
-                    using (Logger.LogBlock(FunctionId.CodeCleanup_RemoveUnusedImports, cancellationToken))
-                    {
-                        document = await removeUsingsService.RemoveUnnecessaryImportsAsync(document, cancellationToken).ConfigureAwait(false);
-                    }
-                }
-            }
-
-            if (organizeUsingsSet.IsSortImportsEnabled)
-            {
-                using (Logger.LogBlock(FunctionId.CodeCleanup_SortImports, cancellationToken))
-                {
-                    document = await Formatter.OrganizeImportsAsync(document, cancellationToken).ConfigureAwait(false);
-                }
-            }
-
-            return document;
-        }
-
-        private async Task<Document> ApplyCodeFixesAsync(
-            Document document, ImmutableArray<DiagnosticSet> enabledDiagnosticSets,
-            IProgressTracker progressTracker, CancellationToken cancellationToken)
->>>>>>> cb8f9ae3
         {
         }
 
-<<<<<<< HEAD
         protected override string OrganizeImportsDescription
             => CSharpFeaturesResources.Organize_Usings;
-=======
-        private async Task<Document> ApplyCodeFixesForSpecificDiagnosticIdsAsync(
-            Document document, ImmutableArray<string> diagnosticIds, IProgressTracker progressTracker, CancellationToken cancellationToken)
-        {
-            foreach (var diagnosticId in diagnosticIds)
-            {
-                using (Logger.LogBlock(FunctionId.CodeCleanup_ApplyCodeFixesAsync, diagnosticId, cancellationToken))
-                {
-                    document = await _codeFixService.ApplyCodeFixesForSpecificDiagnosticIdAsync(
-                        document, diagnosticId, progressTracker, cancellationToken).ConfigureAwait(false);
-                }
-            }
-
-            return document;
-        }
->>>>>>> cb8f9ae3
 
         protected override ImmutableArray<DiagnosticSet> GetDiagnosticSets()
             => s_diagnosticSets;
