--- conflicted
+++ resolved
@@ -503,12 +503,10 @@
   <data name="Add_this" xml:space="preserve">
     <value>Add 'this.'</value>
   </data>
-<<<<<<< HEAD
   <data name="Convert_if_to_switch" xml:space="preserve">
     <value>Convert if to switch</value>
-=======
+  </data>
   <data name="Warning_Extracting_a_local_function_reference_may_produce_invalid_code" xml:space="preserve">
     <value>Warning: Extracting a local function reference may produce invalid code</value>
->>>>>>> 39b62e0c
   </data>
 </root>