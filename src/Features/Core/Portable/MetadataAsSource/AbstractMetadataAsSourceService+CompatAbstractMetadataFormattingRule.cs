﻿// Licensed to the .NET Foundation under one or more agreements.
// The .NET Foundation licenses this file to you under the MIT license.
// See the LICENSE file in the project root for more information.

using System;
using System.Collections.Generic;
using System.ComponentModel;
using Microsoft.CodeAnalysis.Formatting.Rules;

namespace Microsoft.CodeAnalysis.MetadataAsSource
{
    internal partial class AbstractMetadataAsSourceService
    {
        protected abstract class CompatAbstractMetadataFormattingRule : AbstractMetadataFormattingRule
        {
#pragma warning disable CS0809 // Obsolete member overrides non-obsolete member
            [Obsolete("Do not call this method directly (it will Stack Overflow).", error: true)]
            [EditorBrowsable(EditorBrowsableState.Never)]
<<<<<<< HEAD
            public sealed override void AddSuppressOperations(List<SuppressOperation> list, SyntaxNode node, AnalyzerConfigOptions options, in NextSuppressOperationAction nextOperation)
=======
            public override sealed void AddSuppressOperations(List<SuppressOperation> list, SyntaxNode node, in NextSuppressOperationAction nextOperation)
>>>>>>> aa691a17
            {
                var nextOperationCopy = nextOperation;
                AddSuppressOperationsSlow(list, node, ref nextOperationCopy);
            }

            [Obsolete("Do not call this method directly (it will Stack Overflow).", error: true)]
            [EditorBrowsable(EditorBrowsableState.Never)]
<<<<<<< HEAD
            public sealed override void AddAnchorIndentationOperations(List<AnchorIndentationOperation> list, SyntaxNode node, AnalyzerConfigOptions options, in NextAnchorIndentationOperationAction nextOperation)
=======
            public override sealed void AddAnchorIndentationOperations(List<AnchorIndentationOperation> list, SyntaxNode node, in NextAnchorIndentationOperationAction nextOperation)
>>>>>>> aa691a17
            {
                var nextOperationCopy = nextOperation;
                AddAnchorIndentationOperationsSlow(list, node, ref nextOperationCopy);
            }

            [Obsolete("Do not call this method directly (it will Stack Overflow).", error: true)]
            [EditorBrowsable(EditorBrowsableState.Never)]
<<<<<<< HEAD
            public sealed override void AddIndentBlockOperations(List<IndentBlockOperation> list, SyntaxNode node, AnalyzerConfigOptions options, in NextIndentBlockOperationAction nextOperation)
=======
            public override sealed void AddIndentBlockOperations(List<IndentBlockOperation> list, SyntaxNode node, in NextIndentBlockOperationAction nextOperation)
>>>>>>> aa691a17
            {
                var nextOperationCopy = nextOperation;
                AddIndentBlockOperationsSlow(list, node, ref nextOperationCopy);
            }

            [Obsolete("Do not call this method directly (it will Stack Overflow).", error: true)]
            [EditorBrowsable(EditorBrowsableState.Never)]
<<<<<<< HEAD
            public sealed override void AddAlignTokensOperations(List<AlignTokensOperation> list, SyntaxNode node, AnalyzerConfigOptions options, in NextAlignTokensOperationAction nextOperation)
=======
            public override sealed void AddAlignTokensOperations(List<AlignTokensOperation> list, SyntaxNode node, in NextAlignTokensOperationAction nextOperation)
>>>>>>> aa691a17
            {
                var nextOperationCopy = nextOperation;
                AddAlignTokensOperationsSlow(list, node, ref nextOperationCopy);
            }

            [Obsolete("Do not call this method directly (it will Stack Overflow).", error: true)]
            [EditorBrowsable(EditorBrowsableState.Never)]
<<<<<<< HEAD
            public sealed override AdjustNewLinesOperation GetAdjustNewLinesOperation(SyntaxToken previousToken, SyntaxToken currentToken, AnalyzerConfigOptions options, in NextGetAdjustNewLinesOperation nextOperation)
=======
            public override sealed AdjustNewLinesOperation GetAdjustNewLinesOperation(in SyntaxToken previousToken, in SyntaxToken currentToken, in NextGetAdjustNewLinesOperation nextOperation)
>>>>>>> aa691a17
            {
                var previousTokenCopy = previousToken;
                var currentTokenCopy = currentToken;
                var nextOperationCopy = nextOperation;
                return GetAdjustNewLinesOperationSlow(ref previousTokenCopy, ref currentTokenCopy, ref nextOperationCopy);
            }

            [Obsolete("Do not call this method directly (it will Stack Overflow).", error: true)]
            [EditorBrowsable(EditorBrowsableState.Never)]
<<<<<<< HEAD
            public sealed override AdjustSpacesOperation GetAdjustSpacesOperation(SyntaxToken previousToken, SyntaxToken currentToken, AnalyzerConfigOptions options, in NextGetAdjustSpacesOperation nextOperation)
=======
            public override sealed AdjustSpacesOperation GetAdjustSpacesOperation(in SyntaxToken previousToken, in SyntaxToken currentToken, in NextGetAdjustSpacesOperation nextOperation)
>>>>>>> aa691a17
            {
                var previousTokenCopy = previousToken;
                var currentTokenCopy = currentToken;
                var nextOperationCopy = nextOperation;
                return GetAdjustSpacesOperationSlow(ref previousTokenCopy, ref currentTokenCopy, ref nextOperationCopy);
            }
#pragma warning restore CS0809 // Obsolete member overrides non-obsolete member

            /// <summary>
            /// Returns SuppressWrappingIfOnSingleLineOperations under a node either by itself or by
            /// filtering/replacing operations returned by NextOperation
            /// </summary>
            public virtual void AddSuppressOperationsSlow(List<SuppressOperation> list, SyntaxNode node, ref NextSuppressOperationAction nextOperation)
                => base.AddSuppressOperations(list, node, in nextOperation);

            /// <summary>
            /// returns AnchorIndentationOperations under a node either by itself or by filtering/replacing operations returned by NextOperation
            /// </summary>
            public virtual void AddAnchorIndentationOperationsSlow(List<AnchorIndentationOperation> list, SyntaxNode node, ref NextAnchorIndentationOperationAction nextOperation)
                => base.AddAnchorIndentationOperations(list, node, in nextOperation);

            /// <summary>
            /// returns IndentBlockOperations under a node either by itself or by filtering/replacing operations returned by NextOperation
            /// </summary>
            public virtual void AddIndentBlockOperationsSlow(List<IndentBlockOperation> list, SyntaxNode node, ref NextIndentBlockOperationAction nextOperation)
                => base.AddIndentBlockOperations(list, node, in nextOperation);

            /// <summary>
            /// returns AlignTokensOperations under a node either by itself or by filtering/replacing operations returned by NextOperation
            /// </summary>
            public virtual void AddAlignTokensOperationsSlow(List<AlignTokensOperation> list, SyntaxNode node, ref NextAlignTokensOperationAction nextOperation)
                => base.AddAlignTokensOperations(list, node, in nextOperation);

            /// <summary>
            /// returns AdjustNewLinesOperation between two tokens either by itself or by filtering/replacing a operation returned by NextOperation
            /// </summary>
            public virtual AdjustNewLinesOperation GetAdjustNewLinesOperationSlow(ref SyntaxToken previousToken, ref SyntaxToken currentToken, ref NextGetAdjustNewLinesOperation nextOperation)
                => base.GetAdjustNewLinesOperation(in previousToken, in currentToken, in nextOperation);

            /// <summary>
            /// returns AdjustSpacesOperation between two tokens either by itself or by filtering/replacing a operation returned by NextOperation
            /// </summary>
            public virtual AdjustSpacesOperation GetAdjustSpacesOperationSlow(ref SyntaxToken previousToken, ref SyntaxToken currentToken, ref NextGetAdjustSpacesOperation nextOperation)
                => base.GetAdjustSpacesOperation(in previousToken, in currentToken, in nextOperation);
        }
    }
}<|MERGE_RESOLUTION|>--- conflicted
+++ resolved
@@ -16,11 +16,7 @@
 #pragma warning disable CS0809 // Obsolete member overrides non-obsolete member
             [Obsolete("Do not call this method directly (it will Stack Overflow).", error: true)]
             [EditorBrowsable(EditorBrowsableState.Never)]
-<<<<<<< HEAD
-            public sealed override void AddSuppressOperations(List<SuppressOperation> list, SyntaxNode node, AnalyzerConfigOptions options, in NextSuppressOperationAction nextOperation)
-=======
-            public override sealed void AddSuppressOperations(List<SuppressOperation> list, SyntaxNode node, in NextSuppressOperationAction nextOperation)
->>>>>>> aa691a17
+            public sealed override void AddSuppressOperations(List<SuppressOperation> list, SyntaxNode node, in NextSuppressOperationAction nextOperation)
             {
                 var nextOperationCopy = nextOperation;
                 AddSuppressOperationsSlow(list, node, ref nextOperationCopy);
@@ -28,11 +24,7 @@
 
             [Obsolete("Do not call this method directly (it will Stack Overflow).", error: true)]
             [EditorBrowsable(EditorBrowsableState.Never)]
-<<<<<<< HEAD
-            public sealed override void AddAnchorIndentationOperations(List<AnchorIndentationOperation> list, SyntaxNode node, AnalyzerConfigOptions options, in NextAnchorIndentationOperationAction nextOperation)
-=======
-            public override sealed void AddAnchorIndentationOperations(List<AnchorIndentationOperation> list, SyntaxNode node, in NextAnchorIndentationOperationAction nextOperation)
->>>>>>> aa691a17
+            public sealed override void AddAnchorIndentationOperations(List<AnchorIndentationOperation> list, SyntaxNode node, in NextAnchorIndentationOperationAction nextOperation)
             {
                 var nextOperationCopy = nextOperation;
                 AddAnchorIndentationOperationsSlow(list, node, ref nextOperationCopy);
@@ -40,11 +32,7 @@
 
             [Obsolete("Do not call this method directly (it will Stack Overflow).", error: true)]
             [EditorBrowsable(EditorBrowsableState.Never)]
-<<<<<<< HEAD
-            public sealed override void AddIndentBlockOperations(List<IndentBlockOperation> list, SyntaxNode node, AnalyzerConfigOptions options, in NextIndentBlockOperationAction nextOperation)
-=======
-            public override sealed void AddIndentBlockOperations(List<IndentBlockOperation> list, SyntaxNode node, in NextIndentBlockOperationAction nextOperation)
->>>>>>> aa691a17
+            public sealed override void AddIndentBlockOperations(List<IndentBlockOperation> list, SyntaxNode node, in NextIndentBlockOperationAction nextOperation)
             {
                 var nextOperationCopy = nextOperation;
                 AddIndentBlockOperationsSlow(list, node, ref nextOperationCopy);
@@ -52,11 +40,7 @@
 
             [Obsolete("Do not call this method directly (it will Stack Overflow).", error: true)]
             [EditorBrowsable(EditorBrowsableState.Never)]
-<<<<<<< HEAD
-            public sealed override void AddAlignTokensOperations(List<AlignTokensOperation> list, SyntaxNode node, AnalyzerConfigOptions options, in NextAlignTokensOperationAction nextOperation)
-=======
-            public override sealed void AddAlignTokensOperations(List<AlignTokensOperation> list, SyntaxNode node, in NextAlignTokensOperationAction nextOperation)
->>>>>>> aa691a17
+            public sealed override void AddAlignTokensOperations(List<AlignTokensOperation> list, SyntaxNode node, in NextAlignTokensOperationAction nextOperation)
             {
                 var nextOperationCopy = nextOperation;
                 AddAlignTokensOperationsSlow(list, node, ref nextOperationCopy);
@@ -64,11 +48,7 @@
 
             [Obsolete("Do not call this method directly (it will Stack Overflow).", error: true)]
             [EditorBrowsable(EditorBrowsableState.Never)]
-<<<<<<< HEAD
-            public sealed override AdjustNewLinesOperation GetAdjustNewLinesOperation(SyntaxToken previousToken, SyntaxToken currentToken, AnalyzerConfigOptions options, in NextGetAdjustNewLinesOperation nextOperation)
-=======
-            public override sealed AdjustNewLinesOperation GetAdjustNewLinesOperation(in SyntaxToken previousToken, in SyntaxToken currentToken, in NextGetAdjustNewLinesOperation nextOperation)
->>>>>>> aa691a17
+            public sealed override AdjustNewLinesOperation GetAdjustNewLinesOperation(in SyntaxToken previousToken, in SyntaxToken currentToken, in NextGetAdjustNewLinesOperation nextOperation)
             {
                 var previousTokenCopy = previousToken;
                 var currentTokenCopy = currentToken;
@@ -78,11 +58,7 @@
 
             [Obsolete("Do not call this method directly (it will Stack Overflow).", error: true)]
             [EditorBrowsable(EditorBrowsableState.Never)]
-<<<<<<< HEAD
-            public sealed override AdjustSpacesOperation GetAdjustSpacesOperation(SyntaxToken previousToken, SyntaxToken currentToken, AnalyzerConfigOptions options, in NextGetAdjustSpacesOperation nextOperation)
-=======
-            public override sealed AdjustSpacesOperation GetAdjustSpacesOperation(in SyntaxToken previousToken, in SyntaxToken currentToken, in NextGetAdjustSpacesOperation nextOperation)
->>>>>>> aa691a17
+            public sealed override AdjustSpacesOperation GetAdjustSpacesOperation(in SyntaxToken previousToken, in SyntaxToken currentToken, in NextGetAdjustSpacesOperation nextOperation)
             {
                 var previousTokenCopy = previousToken;
                 var currentTokenCopy = currentToken;
