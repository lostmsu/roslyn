--- conflicted
+++ resolved
@@ -412,20 +412,19 @@
         <target state="new">Use range operator</target>
         <note />
       </trans-unit>
-<<<<<<< HEAD
+      <trans-unit id="Value_assigned_to_0_is_never_used">
+        <source>Value assigned to '{0}' is never used</source>
+        <target state="new">Value assigned to '{0}' is never used</target>
+        <note />
+      </trans-unit>
+      <trans-unit id="Value_assigned_to_symbol_is_never_used">
+        <source>Value assigned to symbol is never used</source>
+        <target state="new">Value assigned to symbol is never used</target>
+        <note />
+      </trans-unit>
       <trans-unit id="Wrap_call_chain">
         <source>Wrap call chain</source>
         <target state="new">Wrap call chain</target>
-=======
-      <trans-unit id="Value_assigned_to_0_is_never_used">
-        <source>Value assigned to '{0}' is never used</source>
-        <target state="new">Value assigned to '{0}' is never used</target>
-        <note />
-      </trans-unit>
-      <trans-unit id="Value_assigned_to_symbol_is_never_used">
-        <source>Value assigned to symbol is never used</source>
-        <target state="new">Value assigned to symbol is never used</target>
->>>>>>> 880d35aa
         <note />
       </trans-unit>
       <trans-unit id="Wrap_every_argument">
