﻿<?xml version="1.0" encoding="utf-8"?>
<xliff xmlns="urn:oasis:names:tc:xliff:document:1.2" xmlns:xsi="http://www.w3.org/2001/XMLSchema-instance" version="1.2" xsi:schemaLocation="urn:oasis:names:tc:xliff:document:1.2 xliff-core-1.2-transitional.xsd">
  <file datatype="xml" source-language="en" target-language="tr" original="../FeaturesResources.resx">
    <body>
      <trans-unit id="Add_member_name">
        <source>Add member name</source>
        <target state="translated">Üye adı Ekle</target>
        <note />
      </trans-unit>
      <trans-unit id="Add_optional_parameter_to_constructor">
        <source>Add optional parameter to constructor</source>
        <target state="translated">Oluşturucuya isteğe bağlı parametre ekle</target>
        <note />
      </trans-unit>
      <trans-unit id="Add_parameter_to_0_and_overrides_implementations">
        <source>Add parameter to '{0}' (and overrides/implementations)</source>
        <target state="translated">'{0}' öğesine (ve geçersiz kılmalara/uygulamalara) parametre ekle</target>
        <note />
      </trans-unit>
      <trans-unit id="Add_parameter_to_constructor">
        <source>Add parameter to constructor</source>
        <target state="translated">Oluşturucuya parametre ekle</target>
        <note />
      </trans-unit>
      <trans-unit id="Add_project_reference_to_0">
        <source>Add project reference to '{0}'.</source>
        <target state="translated">{0}' üzerine proje başvurusu ekleyin.</target>
        <note />
      </trans-unit>
      <trans-unit id="Add_reference_to_0">
        <source>Add reference to '{0}'.</source>
        <target state="translated">{0}' üzerine başvuru ekleyin.</target>
        <note />
      </trans-unit>
      <trans-unit id="Actions_can_not_be_empty">
        <source>Actions can not be empty.</source>
        <target state="translated">Eylemler boş olamaz.</target>
        <note />
      </trans-unit>
      <trans-unit id="Add_tuple_element_name_0">
        <source>Add tuple element name '{0}'</source>
        <target state="translated">'{0}' demet öğesi adını ekle</target>
        <note />
      </trans-unit>
      <trans-unit id="Adding_method_with_explicit_interface_specifier_will_prevernt_the_debug_session_from_continuing">
        <source>Adding a method with an explicit interface specifier will prevent the debug session from continuing.</source>
        <target state="translated">Bir yöntem ile bir açık arabirim belirleyici ekleme hata ayıklama oturumu devam etmesini engeller.</target>
        <note />
      </trans-unit>
      <trans-unit id="Align_wrapped_arguments">
        <source>Align wrapped arguments</source>
        <target state="translated">Sarmalanan bağımsız değişkenleri hizala</target>
        <note />
      </trans-unit>
      <trans-unit id="Align_wrapped_parameters">
        <source>Align wrapped parameters</source>
        <target state="translated">Sarmalanan parametreleri hizala</target>
        <note />
      </trans-unit>
      <trans-unit id="Avoid_unnecessary_value_assignments_in_your_code_as_these_likely_indicate_redundant_value_computations_If_the_value_computation_is_not_redundant_and_you_intend_to_retain_the_assignmentcomma_then_change_the_assignment_target_to_a_local_variable_whose_name_starts_with_an_underscore_and_is_optionally_followed_by_an_integercomma_such_as___comma__1_comma__2_comma_etc">
        <source>Avoid unnecessary value assignments in your code, as these likely indicate redundant value computations. If the value computation is not redundant and you intend to retain the assignment, then change the assignment target to a local variable whose name starts with an underscore and is optionally followed by an integer, such as '_', '_1', '_2', etc. These are treated as special discard symbol names.</source>
        <target state="translated">Olası değer hesaplamaları olduğunu gösterebildiğinden, kodunuzda gereksiz değer atamalarını önleyin. Değer hesaplaması fazlalık değilse ve atamayı korumak istiyorsanız, atama hedefini adı bir alt çizgiyle başlayan ve isteğe bağlı olarak tamsayı ile devam eden yerel bir değişkene çevirin, örneğin '_', '_1', '_2' vb. Bunlar özel atma sembol adları olarak değerlendirilir.</target>
        <note />
      </trans-unit>
      <trans-unit id="Avoid_unused_paramereters_in_your_code_If_the_parameter_cannot_be_removed_then_change_its_name_so_it_starts_with_an_underscore_and_is_optionally_followed_by_an_integer_such_as__comma__1_comma__2_etc_These_are_treated_as_special_discard_symbol_names">
        <source>Avoid unused paramereters in your code. If the parameter cannot be removed, then change its name so it starts with an underscore and is optionally followed by an integer, such as '_', '_1', '_2', etc. These are treated as special discard symbol names.</source>
        <target state="translated">Kodunuzda, kullanılmayan parametrelerden kaçının. Parametre kaldırılamıyorsa adını, bir alt çizgiyle başlayan ve isteğe bağlı olarak ardından tamsayı gelen ('_', '_1', '_2' gibi) bir değerle değiştirin. Bu değerler özel atılabilir değişken sembolü olarak işlenir.</target>
        <note />
      </trans-unit>
      <trans-unit id="Change_namespace_to_0">
        <source>Change namespace to '{0}'</source>
        <target state="translated">Ad alanını '{0}' olarak değiştir</target>
        <note />
      </trans-unit>
      <trans-unit id="Change_to_global_namespace">
        <source>Change to global namespace</source>
        <target state="translated">Genel ad alanı olarak değiştir</target>
        <note />
      </trans-unit>
      <trans-unit id="Code_Quality">
        <source>Code Quality</source>
        <target state="translated">Kod kalite</target>
        <note />
      </trans-unit>
      <trans-unit id="Configure_0_code_style">
        <source>Configure {0} code style</source>
        <target state="new">Configure {0} code style</target>
        <note />
      </trans-unit>
      <trans-unit id="Configure_0_severity">
        <source>Configure {0} severity</source>
        <target state="new">Configure {0} severity</target>
        <note />
      </trans-unit>
      <trans-unit id="Convert_to_linq">
        <source>Convert to LINQ</source>
        <target state="translated">LINQ to dönüştürme</target>
        <note />
      </trans-unit>
      <trans-unit id="Add_to_0">
        <source>Add to '{0}'</source>
        <target state="translated">'{0}' öğesine ekle</target>
        <note />
      </trans-unit>
      <trans-unit id="Convert_to_class">
        <source>Convert to class</source>
        <target state="translated">Sınıfa dönüştür</target>
        <note />
      </trans-unit>
      <trans-unit id="Convert_to_linq_call_form">
        <source>Convert to LINQ (call form)</source>
        <target state="translated">LINQ (görüşmesi formu) dönüştürmek</target>
        <note />
      </trans-unit>
      <trans-unit id="Convert_to_struct">
        <source>Convert to struct</source>
        <target state="translated">Yapıya dönüştür</target>
        <note />
      </trans-unit>
      <trans-unit id="Convert_to_tuple">
        <source>Convert to tuple</source>
        <target state="translated">Başlığa dönüştür</target>
        <note />
      </trans-unit>
      <trans-unit id="DisposableFieldsShouldBeDisposedDescription">
        <source>A type that implements System.IDisposable declares fields that are of types that also implement IDisposable. The Dispose method of the field is not called by the Dispose method of the declaring type. To fix a violation of this rule, call Dispose on fields that are of types that implement IDisposable if you are responsible for allocating and releasing the unmanaged resources held by the field.</source>
        <target state="translated">System.IDisposable uygulayan bir tür, kendileri de IDisposable uygulayan türlerde alanlar bildiriyor. Alanın Dispose metodu, bildirim türünün Dispose metodu tarafından çağrılmıyor. Bu kural ihlalini düzeltmek için, alan tarafından tutulan yönetilmeyen kaynakları ayırmak ve serbest bırakmaktan sorumluysanız, IDisposable uygulayan türlerdeki alanlarda Dispose çağrısı yapın.</target>
        <note />
      </trans-unit>
      <trans-unit id="Disposable_field_0_is_never_disposed">
        <source>Disposable field '{0}' is never disposed</source>
        <target state="translated">'{0}' atılabilir alanı hiç atılmadı</target>
        <note />
      </trans-unit>
      <trans-unit id="Disposable_fields_should_be_disposed">
        <source>Disposable fields should be disposed</source>
        <target state="translated">Atılabilir alanlar atılmalıdır</target>
        <note />
      </trans-unit>
      <trans-unit id="Disposable_object_created_by_0_is_never_disposed">
        <source>Disposable object created by '{0}' is never disposed</source>
        <target state="translated">'{0}' tarafından oluşturulan atılabilir nesne hiç atılmadı</target>
        <note />
      </trans-unit>
      <trans-unit id="Dispose_objects_before_losing_scope">
        <source>Dispose objects before losing scope</source>
        <target state="translated">Kapsamı kaybetmeden çnce nesneleri bırakın</target>
        <note />
      </trans-unit>
      <trans-unit id="Expression_value_is_never_used">
        <source>Expression value is never used</source>
        <target state="translated">İfade değeri asla kullanılmaz</target>
        <note />
      </trans-unit>
      <trans-unit id="Failed_to_analyze_data_flow_for_0">
        <source>Failed to analyze data-flow for: {0}</source>
        <target state="translated">{0} için veri akışı analiz edilemedi</target>
        <note />
      </trans-unit>
      <trans-unit id="Fix_formatting">
        <source>Fix formatting</source>
        <target state="translated">Biçimlendirme Düzeltme</target>
        <note />
      </trans-unit>
      <trans-unit id="Fix_typo_0">
        <source>Fix typo '{0}'</source>
        <target state="translated">'{0}' yazım hatasını düzeltin</target>
        <note />
      </trans-unit>
      <trans-unit id="Formatting_document">
        <source>Formatting document</source>
        <target state="translated">Belge biçimlendiriliyor</target>
        <note />
      </trans-unit>
      <trans-unit id="Generate_parameter_0">
        <source>Generate parameter '{0}'</source>
        <target state="translated">'{0}' parametresini üret</target>
        <note />
      </trans-unit>
      <trans-unit id="Generate_parameter_0_and_overrides_implementations">
        <source>Generate parameter '{0}' (and overrides/implementations)</source>
        <target state="translated">'{0}' parametresini (ve geçersiz kılmaları/uygulamaları) üret</target>
        <note />
      </trans-unit>
      <trans-unit id="Indent_all_arguments">
        <source>Indent all arguments</source>
        <target state="translated">Tüm bağımsız değişkenleri girintile</target>
        <note />
      </trans-unit>
      <trans-unit id="Indent_all_parameters">
        <source>Indent all parameters</source>
        <target state="translated">Tüm parametreleri girintile</target>
        <note />
      </trans-unit>
      <trans-unit id="Indent_wrapped_arguments">
        <source>Indent wrapped arguments</source>
        <target state="translated">Sarmalanan bağımsız değişkenleri girintile</target>
        <note />
      </trans-unit>
      <trans-unit id="Indent_wrapped_parameters">
        <source>Indent wrapped parameters</source>
        <target state="translated">Sarmalanan parametreleri girintile</target>
        <note />
      </trans-unit>
      <trans-unit id="Indexing_can_be_simplified">
        <source>Indexing can be simplified</source>
        <target state="translated">Dizin oluşturma basitleştirilebilir</target>
        <note />
      </trans-unit>
      <trans-unit id="Introduce_constant">
        <source>Introduce constant</source>
        <target state="translated">Sabit ekle</target>
        <note />
      </trans-unit>
      <trans-unit id="Introduce_field">
        <source>Introduce field</source>
        <target state="translated">Alan ekle</target>
        <note />
      </trans-unit>
      <trans-unit id="Introduce_local">
        <source>Introduce local</source>
        <target state="translated">Yerel ekle</target>
        <note />
      </trans-unit>
      <trans-unit id="Introduce_query_variable">
        <source>Introduce query variable</source>
        <target state="translated">Sorgu değişkeni ekle</target>
        <note />
      </trans-unit>
      <trans-unit id="Make_readonly_fields_writable">
        <source>Make readonly fields writable</source>
        <target state="translated">readonly alanları yazılabilir yap</target>
        <note>{Locked="readonly"} "readonly" is C# keyword and should not be localized.</note>
      </trans-unit>
      <trans-unit id="Invert_conditional">
        <source>Invert conditional</source>
        <target state="translated">Koşullu öğeyi ters çevir</target>
        <note />
      </trans-unit>
      <trans-unit id="Local_function_can_be_made_static">
        <source>Local function can be made static</source>
        <target state="translated">Yerel işlev statik yapılabilir</target>
        <note />
      </trans-unit>
      <trans-unit id="Make_local_function_static">
        <source>Make local function 'static'</source>
        <target state="translated">Yerel işlevi 'static' yap</target>
        <note />
      </trans-unit>
      <trans-unit id="Merge_with_nested_0_statement">
        <source>Merge with nested '{0}' statement</source>
        <target state="translated">İç içe '{0}' deyimiyle birleştir</target>
        <note />
      </trans-unit>
      <trans-unit id="Merge_with_next_0_statement">
        <source>Merge with next '{0}' statement</source>
        <target state="translated">Sonraki '{0}' deyimiyle birleştir</target>
        <note />
      </trans-unit>
      <trans-unit id="Merge_with_outer_0_statement">
        <source>Merge with outer '{0}' statement</source>
        <target state="translated">Dıştaki '{0}' deyimiyle birleştir</target>
        <note />
      </trans-unit>
      <trans-unit id="Merge_with_previous_0_statement">
        <source>Merge with previous '{0}' statement</source>
        <target state="translated">Önceki '{0}' deyimiyle birleştir</target>
        <note />
      </trans-unit>
      <trans-unit id="MethodMustReturnStreamThatSupportsReadAndSeek">
        <source>{0} must return a stream that supports read and seek operations.</source>
        <target state="translated">{0} okuma ve arama işlemlerini destekleyen bir akış döndürmelidir.</target>
        <note />
      </trans-unit>
      <trans-unit id="Move_contents_to_namespace">
        <source>Move contents to namespace...</source>
        <target state="translated">İçerikleri ad alanına taşı...</target>
        <note />
      </trans-unit>
      <trans-unit id="Move_file_to_0">
        <source>Move file to '{0}'</source>
        <target state="translated">Dosyayı '{0}' konumuna taşı</target>
        <note />
      </trans-unit>
      <trans-unit id="Move_file_to_project_root_folder">
        <source>Move file to project root folder</source>
        <target state="translated">Dosyayı proje kök klasörüne taşı</target>
        <note />
      </trans-unit>
      <trans-unit id="Move_to_namespace">
        <source>Move to namespace...</source>
        <target state="translated">Ad alanına taşı...</target>
        <note />
      </trans-unit>
      <trans-unit id="Private_member_0_can_be_removed_as_the_value_assigned_to_it_is_never_read">
        <source>Private member '{0}' can be removed as the value assigned to it is never read.</source>
        <target state="translated">Kendisine atanmış değeri hiç okurken özel üye '{0}'-ebilmek var olmak çıkarmak.</target>
        <note />
      </trans-unit>
      <trans-unit id="Private_member_0_is_unused">
        <source>Private member '{0}' is unused.</source>
        <target state="translated">Özel üye '{0}' kullanılmamış olur.</target>
        <note />
      </trans-unit>
      <trans-unit id="Modifying_source_file_will_prevent_the_debug_session_from_continuing_due_to_internal_error">
        <source>Modifying source file {0} will prevent the debug session from continuing due to internal error: {1}.</source>
        <target state="translated">{0} kaynak dosyasının değiştirilmesi şu iç hata nedeniyle hata ayıklama oturumunun devam etmesini engeller: {1}.</target>
        <note />
      </trans-unit>
      <trans-unit id="Private_method_0_can_be_removed_as_it_is_never_invoked">
        <source>Private method '{0}' can be removed as it is never invoked.</source>
        <target state="translated">'{0}' özel metodu hiç çağrılmadığından kaldırılabilir.</target>
        <note />
      </trans-unit>
      <trans-unit id="Private_property_0_can_be_converted_to_a_method_as_its_get_accessor_is_never_invoked">
        <source>Private property '{0}' can be converted to a method as its get accessor is never invoked.</source>
<<<<<<< HEAD
        <target state="translated">'{0}' özel özelliği, get erişimcisi asla çağrılmadığından bir yönteme dönüştürülebilir.</target>
=======
        <target state="translated">{0}' özel özelliği, bu özelliğin get erişimcisi hiçbir zaman çağrılmadığı için bir yönteme dönüştürülebilir.</target>
>>>>>>> 02fdd7af
        <note />
      </trans-unit>
      <trans-unit id="Pull_0_up">
        <source>Pull '{0}' up</source>
        <target state="translated">'{0}' öğesini yukarı çek</target>
        <note />
      </trans-unit>
      <trans-unit id="Pull_0_up_to_1">
        <source>Pull '{0}' up to '{1}'</source>
        <target state="translated">'{0}' öğesini '{1}' hedefine çek</target>
        <note />
      </trans-unit>
      <trans-unit id="Pull_members_up_to_base_type">
        <source>Pull members up to base type...</source>
        <target state="translated">Üyeleri temel türe çek...</target>
        <note />
      </trans-unit>
      <trans-unit id="Related_method_signatures_found_in_metadata_will_not_be_updated">
        <source>Related method signatures found in metadata will not be updated.</source>
        <target state="translated">Meta verilerde bulunan ilgili metot imzaları güncelleştirilmez.</target>
        <note />
      </trans-unit>
      <trans-unit id="Remove_redundant_assignment">
        <source>Remove redundant assignment</source>
        <target state="translated">Gereksiz atamayı kaldır</target>
        <note />
      </trans-unit>
      <trans-unit id="Remove_unread_private_members">
        <source>Remove unread private members</source>
        <target state="translated">Okunmamış özel üyeleri kaldır</target>
        <note />
      </trans-unit>
      <trans-unit id="Remove_unused_member">
        <source>Remove unused member</source>
        <target state="translated">Kullanılmayan üye kaldırma</target>
        <note />
      </trans-unit>
      <trans-unit id="Remove_unused_parameter">
        <source>Remove unused parameter</source>
        <target state="translated">Kullanılmayan parametreyi kaldırma</target>
        <note />
      </trans-unit>
      <trans-unit id="Remove_unused_parameter_0">
        <source>Remove unused parameter '{0}'</source>
        <target state="translated">Kullanılmayan '{0}' parametresini kaldır</target>
        <note />
      </trans-unit>
      <trans-unit id="Remove_unused_parameter_0_if_it_is_not_part_of_a_shipped_public_API">
        <source>Remove unused parameter '{0}' if it is not part of a shipped public API</source>
        <target state="translated">Kullanılmayan '{0}' parametresi gönderilmiş bir genel API'nin parçası değilse parametreyi kaldırın</target>
        <note />
      </trans-unit>
      <trans-unit id="Remove_unused_parameter_0_if_it_is_not_part_of_a_shipped_public_API_its_initial_value_is_never_used">
        <source>Remove unused parameter '{0}' if it is not part of a shipped public API, its initial value is never used</source>
        <target state="translated">Kullanılmayan '{0}' parametresi gönderilmiş bir genel API'nin parçası değilse parametreyi kaldırın, parametrenin ilk değeri asla kullanılmaz</target>
        <note />
      </trans-unit>
      <trans-unit id="Remove_unused_parameter_0_its_initial_value_is_never_used">
        <source>Remove unused parameter '{0}', its initial value is never used</source>
        <target state="translated">Kullanılmayan '{0}' parametresini kaldırın, parametrenin ilk değeri hiç kullanılmaz</target>
        <note />
      </trans-unit>
      <trans-unit id="Remove_unused_private_members">
        <source>Remove unused private members</source>
        <target state="translated">Kullanılmayan özel üyeleri kaldır</target>
        <note />
      </trans-unit>
      <trans-unit id="Replace_0_with_1">
        <source>Replace '{0}' with '{1}' </source>
        <target state="translated">'{0}' öğesini '{1}' ile değiştir</target>
        <note />
      </trans-unit>
      <trans-unit id="Split_into_consecutive_0_statements">
        <source>Split into consecutive '{0}' statements</source>
        <target state="translated">Ardışık '{0}' deyimlerine ayır</target>
        <note />
      </trans-unit>
      <trans-unit id="Split_into_nested_0_statements">
        <source>Split into nested '{0}' statements</source>
        <target state="translated">İç içe '{0}' deyimlerine ayır</target>
        <note />
      </trans-unit>
      <trans-unit id="StreamMustSupportReadAndSeek">
        <source>Stream must support read and seek operations.</source>
        <target state="translated">Akış okuma ve arama işlemlerini desteklemelidir.</target>
        <note />
      </trans-unit>
      <trans-unit id="Suppress_0">
        <source>Suppress {0}</source>
        <target state="new">Suppress {0}</target>
        <note />
      </trans-unit>
      <trans-unit id="Target_type_matches">
        <source>Target type matches</source>
        <target state="translated">Hedef tür eşleşmeleri</target>
        <note />
      </trans-unit>
      <trans-unit id="Unnecessary_assignment_of_a_value">
        <source>Unnecessary assignment of a value</source>
        <target state="translated">Bir değerin gereksiz ataması</target>
        <note />
      </trans-unit>
      <trans-unit id="Unnecessary_assignment_of_a_value_to_0">
        <source>Unnecessary assignment of a value to '{0}'</source>
        <target state="translated">'{0}' için bir değerin gereksiz ataması</target>
        <note />
      </trans-unit>
      <trans-unit id="Unwrap_all_arguments">
        <source>Unwrap all arguments</source>
        <target state="translated">Tüm bağımsız değişkenlerin sarmalamasını kaldır</target>
        <note />
      </trans-unit>
      <trans-unit id="Unwrap_all_parameters">
        <source>Unwrap all parameters</source>
        <target state="translated">Tüm parametrelerin sarmalamasını kaldır</target>
        <note />
      </trans-unit>
      <trans-unit id="Unwrap_and_indent_all_arguments">
        <source>Unwrap and indent all arguments</source>
        <target state="translated">Sarmalamayı kaldır ve tüm bağımsız değişkenleri girintile</target>
        <note />
      </trans-unit>
      <trans-unit id="Unwrap_and_indent_all_parameters">
        <source>Unwrap and indent all parameters</source>
        <target state="translated">Sarmalamayı kaldır ve tüm parametreleri girintile</target>
        <note />
      </trans-unit>
      <trans-unit id="Unwrap_argument_list">
        <source>Unwrap argument list</source>
        <target state="translated">Bağımsız değişken listesinin sarmalamasını kaldır</target>
        <note />
      </trans-unit>
      <trans-unit id="Unwrap_expression">
        <source>Unwrap expression</source>
        <target state="translated">İfadenin sarmalamasını kaldır</target>
        <note />
      </trans-unit>
      <trans-unit id="Unwrap_parameter_list">
        <source>Unwrap parameter list</source>
        <target state="translated">Parametre listesinin sarmalamasını kaldır</target>
        <note />
      </trans-unit>
      <trans-unit id="UseRecommendedDisposePatternDescription">
        <source>Use recommended dispose pattern to ensure that locally scoped disposable objects are disposed on all paths. If possible, wrap the creation within a 'using' statement or a 'using' declaration. Otherwise, use a try-finally pattern, with a dedicated local variable declared before the try region and an unconditional Dispose invocation on non-null value in the 'finally' region, say 'x?.Dispose()'. If the object is explicitly disposed within the try region or the dispose ownership is transfered to another object or method, assign 'null' to the local variable just after such an operation to prevent double dispose in 'finally'</source>
        <target state="translated">Yerel olarak kapsamı oluşturulan nesnelerin tüm yollarda atıldığından emin olmak için önerilen atma desenini kullanın. Mümkünse, oluşturulan nesneyi 'using' deyimi veya 'using' bildirimiyle sarmalayın. Aksi halde, try bölgesinden önce bildirilen ayrılmış bir yerel değişkeni ve 'finally' bölgesinde null olmayan değer üzerinde koşulsuz bir Dispose çağrısı (örneğin, 'x?.Dispose()') olan bir try-finally deseni kullanın. Nesne try bölgesi içinde açıkça atıldıysa veya atma sahipliği başka bir nesne ya da metoda aktarıldıysa, 'finally' bölgesinde çift atma gerçekleşmesini önlemek için bu tür bir işlemden hemen sonra yerel değişkene 'null' atayın</target>
        <note />
      </trans-unit>
      <trans-unit id="Use_block_body_for_lambda_expressions">
        <source>Use block body for lambda expressions</source>
        <target state="translated">Lambda ifadeleri için blok vücut kullanımı</target>
        <note />
      </trans-unit>
      <trans-unit id="Use_block_body_for_local_functions">
        <source>Use block body for local functions</source>
        <target state="translated">Yerel işlevler için blok gövdesi kullan</target>
        <note />
      </trans-unit>
      <trans-unit id="Use_compound_assignment">
        <source>Use compound assignment</source>
        <target state="translated">Bileşik atama kullan</target>
        <note />
      </trans-unit>
      <trans-unit id="Use_discard_underscore">
        <source>Use discard '_'</source>
        <target state="translated">'_' atmasını kullan</target>
        <note />
      </trans-unit>
      <trans-unit id="Use_discarded_local">
        <source>Use discarded local</source>
        <target state="translated">Atılmış yereli kullan</target>
        <note />
      </trans-unit>
      <trans-unit id="Use_expression_body_for_lambda_expressions">
        <source>Use expression body for lambda expressions</source>
        <target state="translated">Lambda ifadeleri için ifade vücut kullanımı</target>
        <note />
      </trans-unit>
      <trans-unit id="Use_expression_body_for_local_functions">
        <source>Use expression body for local functions</source>
        <target state="translated">Yerel işlevler için ifade gövdesi kullan</target>
        <note />
      </trans-unit>
      <trans-unit id="Use_index_operator">
        <source>Use index operator</source>
        <target state="translated">Dizin işleci kullan</target>
        <note />
      </trans-unit>
      <trans-unit id="Use_interpolated_verbatim_string">
        <source>Use interpolated verbatim string</source>
        <target state="translated">Enterpolasyonlu kelimesi kelimesine dizeyi kullanın</target>
        <note />
      </trans-unit>
      <trans-unit id="Use_range_operator">
        <source>Use range operator</source>
        <target state="translated">Aralık işleci kullan</target>
        <note />
      </trans-unit>
      <trans-unit id="Use_recommended_dispose_pattern">
        <source>Use recommended dispose pattern</source>
        <target state="translated">Önerilen atma desenini kullan</target>
        <note />
      </trans-unit>
      <trans-unit id="Use_recommended_dispose_pattern_to_ensure_that_object_created_by_0_is_disposed_on_all_paths_using_statement_declaration_or_try_finally">
        <source>Use recommended dispose pattern to ensure that object created by '{0}' is disposed on all paths: using statement/declaration or try/finally</source>
        <target state="translated">'{0}' tarafından oluşturulan nesnenin tüm yollarda atıldığından emin olmak için önerilen atma desenini kullanın: using deyimi/bildirimi veya try/finally</target>
        <note>{Locked="using"}{Locked="try"}{Locked="finally"} "using", "try" and "finally" are C# keywords and should not be localized.</note>
      </trans-unit>
      <trans-unit id="Use_simple_using_statement">
        <source>Use simple 'using' statement</source>
        <target state="translated">Basit 'using' deyimini kullan</target>
        <note />
      </trans-unit>
      <trans-unit id="Warning_colon_changing_namespace_may_produce_invalid_code_and_change_code_meaning">
        <source>Warning: Changing namespace may produce invalid code and change code meaning.</source>
        <target state="translated">Uyarı: Ad alanının değiştirilmesi geçersiz kod oluşturabilir ve kodun anlamını değiştirebilir.</target>
        <note />
      </trans-unit>
      <trans-unit id="Wrap_and_align_expression">
        <source>Wrap and align expression</source>
        <target state="translated">İfadeyi kaydır ve hizala</target>
        <note />
      </trans-unit>
      <trans-unit id="Wrap_every_argument">
        <source>Wrap every argument</source>
        <target state="translated">Her bağımsız değişkeni sarmala</target>
        <note />
      </trans-unit>
      <trans-unit id="Wrap_every_parameter">
        <source>Wrap every parameter</source>
        <target state="translated">Her parametreyi sarmala</target>
        <note />
      </trans-unit>
      <trans-unit id="Wrap_expression">
        <source>Wrap expression</source>
        <target state="translated">İfadeyi sarmala</target>
        <note />
      </trans-unit>
      <trans-unit id="Wrap_long_argument_list">
        <source>Wrap long argument list</source>
        <target state="translated">Uzun bağımsız değişken listesini sarmala</target>
        <note />
      </trans-unit>
      <trans-unit id="Wrap_long_parameter_list">
        <source>Wrap long parameter list</source>
        <target state="translated">Uzun parametre listesini sarmala</target>
        <note />
      </trans-unit>
      <trans-unit id="Wrapping">
        <source>Wrapping</source>
        <target state="translated">Kaydırma</target>
        <note />
      </trans-unit>
      <trans-unit id="_0_can_be_simplified">
        <source>{0} can be simplified</source>
        <target state="translated">{0} basitleştirilebilir</target>
        <note />
      </trans-unit>
      <trans-unit id="generic_overload">
        <source>generic overload</source>
        <target state="translated">genel aşırı yükleme</target>
        <note />
      </trans-unit>
      <trans-unit id="generic_overloads">
        <source>generic overloads</source>
        <target state="translated">genel aşırı yüklemeler</target>
        <note />
      </trans-unit>
      <trans-unit id="in_Source_attribute">
        <source>in Source (attribute)</source>
        <target state="translated">Kaynakta (öznitelik)</target>
        <note />
      </trans-unit>
      <trans-unit id="overload">
        <source>overload</source>
        <target state="translated">aşırı yükleme</target>
        <note />
      </trans-unit>
      <trans-unit id="overloads_">
        <source>overloads</source>
        <target state="translated">aşırı yüklemeler</target>
        <note />
      </trans-unit>
      <trans-unit id="_0_Keyword">
        <source>{0} Keyword</source>
        <target state="translated">{0} Anahtar Sözcüğü</target>
        <note />
      </trans-unit>
      <trans-unit id="Encapsulate_field_colon_0_and_use_property">
        <source>Encapsulate field: '{0}' (and use property)</source>
        <target state="translated">Alanı kapsülle: '{0}' (ve özelliği kullan)</target>
        <note />
      </trans-unit>
      <trans-unit id="Encapsulate_field_colon_0_but_still_use_field">
        <source>Encapsulate field: '{0}' (but still use field)</source>
        <target state="translated">Alanı kapsülle: '{0}' (ancak alanı kullanmaya devam et)</target>
        <note />
      </trans-unit>
      <trans-unit id="Encapsulate_fields_and_use_property">
        <source>Encapsulate fields (and use property)</source>
        <target state="translated">Alanları kapsülle (ve özelliği kullanın)</target>
        <note />
      </trans-unit>
      <trans-unit id="Encapsulate_fields_but_still_use_field">
        <source>Encapsulate fields (but still use field)</source>
        <target state="translated">Alanları kapsülle (ancak alanı kullanmaya devam et)</target>
        <note />
      </trans-unit>
      <trans-unit id="Could_not_extract_interface_colon_The_selection_is_not_inside_a_class_interface_struct">
        <source>Could not extract interface: The selection is not inside a class/interface/struct.</source>
        <target state="translated">Arabirim ayıklanamadı: Seçim bir sınıf/arabirim/yapı birimi içinde değil.</target>
        <note />
      </trans-unit>
      <trans-unit id="Could_not_extract_interface_colon_The_type_does_not_contain_any_member_that_can_be_extracted_to_an_interface">
        <source>Could not extract interface: The type does not contain any member that can be extracted to an interface.</source>
        <target state="translated">Arabirim ayıklanamadı: Tür, arabirime çıkarılabilecek bir üye içermiyor.</target>
        <note />
      </trans-unit>
      <trans-unit id="can_t_not_construct_final_tree">
        <source>can't not construct final tree</source>
        <target state="translated">Son ağaç oluşturulamıyor</target>
        <note />
      </trans-unit>
      <trans-unit id="Parameters_type_or_return_type_cannot_be_an_anonymous_type_colon_bracket_0_bracket">
        <source>Parameters' type or return type cannot be an anonymous type : [{0}]</source>
        <target state="translated">Parametrelerin türü veya dönüş türü anonim tür olamaz: [{0}]</target>
        <note />
      </trans-unit>
      <trans-unit id="The_selection_contains_no_active_statement">
        <source>The selection contains no active statement.</source>
        <target state="translated">Seçim etkin deyim içermiyor.</target>
        <note />
      </trans-unit>
      <trans-unit id="The_selection_contains_an_error_or_unknown_type">
        <source>The selection contains an error or unknown type.</source>
        <target state="translated">Seçim bir hata veya bilinmeyen tür içeriyor.</target>
        <note />
      </trans-unit>
      <trans-unit id="Type_parameter_0_is_hidden_by_another_type_parameter_1">
        <source>Type parameter '{0}' is hidden by another type parameter '{1}'.</source>
        <target state="translated">Tür parametresi '{0}' farklı bir tür parametresi olan '{1}' tarafından gizlendi.</target>
        <note />
      </trans-unit>
      <trans-unit id="The_address_of_a_variable_is_used_inside_the_selected_code">
        <source>The address of a variable is used inside the selected code.</source>
        <target state="translated">Değişkenin adresi seçilen kod içinde kullanılıyor.</target>
        <note />
      </trans-unit>
      <trans-unit id="Assigning_to_readonly_fields_must_be_done_in_a_constructor_colon_bracket_0_bracket">
        <source>Assigning to readonly fields must be done in a constructor : [{0}].</source>
        <target state="translated">Salt okunur alanlara atama bir oluşturucuda yapılmalıdır: [{0}].</target>
        <note />
      </trans-unit>
      <trans-unit id="generated_code_is_overlapping_with_hidden_portion_of_the_code">
        <source>generated code is overlapping with hidden portion of the code</source>
        <target state="translated">Üretilen kod kodun gizli bölümüyle çakışıyor</target>
        <note />
      </trans-unit>
      <trans-unit id="Add_optional_parameters_to_0">
        <source>Add optional parameters to '{0}'</source>
        <target state="translated">{0}' öğesine isteğe bağlı parametreler ekle</target>
        <note />
      </trans-unit>
      <trans-unit id="Add_parameters_to_0">
        <source>Add parameters to '{0}'</source>
        <target state="translated">{0}' öğesine parametre ekle</target>
        <note />
      </trans-unit>
      <trans-unit id="Generate_delegating_constructor_0_1">
        <source>Generate delegating constructor '{0}({1})'</source>
        <target state="translated">{0}({1})' temsilci oluşturucusunu üret</target>
        <note />
      </trans-unit>
      <trans-unit id="Generate_constructor_0_1">
        <source>Generate constructor '{0}({1})'</source>
        <target state="translated">{0}({1})' oluşturucusunu üret</target>
        <note />
      </trans-unit>
      <trans-unit id="Generate_field_assigning_constructor_0_1">
        <source>Generate field assigning constructor '{0}({1})'</source>
        <target state="translated">{0}({1})' alan atama oluşturucusunu üret</target>
        <note />
      </trans-unit>
      <trans-unit id="Generate_Equals_and_GetHashCode">
        <source>Generate Equals and GetHashCode</source>
        <target state="translated">Equals ve GetHashCode oluştur</target>
        <note />
      </trans-unit>
      <trans-unit id="Generate_Equals_object">
        <source>Generate Equals(object)</source>
        <target state="translated">Equals(object) oluştur</target>
        <note />
      </trans-unit>
      <trans-unit id="Generate_GetHashCode">
        <source>Generate GetHashCode()</source>
        <target state="translated">GetHashCode() oluştur</target>
        <note />
      </trans-unit>
      <trans-unit id="Generate_constructor_in_0">
        <source>Generate constructor in '{0}'</source>
        <target state="translated">{0}' içinde oluşturucu üretin</target>
        <note />
      </trans-unit>
      <trans-unit id="Generate_all">
        <source>Generate all</source>
        <target state="translated">Tümünü üret</target>
        <note />
      </trans-unit>
      <trans-unit id="Generate_enum_member_1_0">
        <source>Generate enum member '{1}.{0}'</source>
        <target state="translated">{1}.{0}' sabit listesi üyesini oluştur</target>
        <note />
      </trans-unit>
      <trans-unit id="Generate_constant_1_0">
        <source>Generate constant '{1}.{0}'</source>
        <target state="translated">{1}.{0}' sabitini oluştur</target>
        <note />
      </trans-unit>
      <trans-unit id="Generate_read_only_property_1_0">
        <source>Generate read-only property '{1}.{0}'</source>
        <target state="translated">{1}.{0}' salt okunur özelliğini üretin</target>
        <note />
      </trans-unit>
      <trans-unit id="Generate_property_1_0">
        <source>Generate property '{1}.{0}'</source>
        <target state="translated">{1}.{0}' özelliğini üretin</target>
        <note />
      </trans-unit>
      <trans-unit id="Generate_read_only_field_1_0">
        <source>Generate read-only field '{1}.{0}'</source>
        <target state="translated">{1}.{0}' salt okunur alanını üretin</target>
        <note />
      </trans-unit>
      <trans-unit id="Generate_field_1_0">
        <source>Generate field '{1}.{0}'</source>
        <target state="translated">{1}.{0}' alanını oluştur</target>
        <note />
      </trans-unit>
      <trans-unit id="Generate_local_0">
        <source>Generate local '{0}'</source>
        <target state="translated">Yerel '{0}' üretin</target>
        <note />
      </trans-unit>
      <trans-unit id="Generate_0_1_in_new_file">
        <source>Generate {0} '{1}' in new file</source>
        <target state="translated">Yeni dosyada {0} '{1}' oluştur</target>
        <note />
      </trans-unit>
      <trans-unit id="Generate_nested_0_1">
        <source>Generate nested {0} '{1}'</source>
        <target state="translated">İç içe {0} '{1}' oluştur</target>
        <note />
      </trans-unit>
      <trans-unit id="Global_Namespace">
        <source>Global Namespace</source>
        <target state="translated">Genel Ad Uzayı</target>
        <note />
      </trans-unit>
      <trans-unit id="Implement_interface_explicitly">
        <source>Implement interface explicitly</source>
        <target state="translated">Arabirimi açıkça uygula</target>
        <note />
      </trans-unit>
      <trans-unit id="Implement_interface_abstractly">
        <source>Implement interface abstractly</source>
        <target state="translated">Arabirimi soyut olarak uygula</target>
        <note />
      </trans-unit>
      <trans-unit id="Implement_interface_through_0">
        <source>Implement interface through '{0}'</source>
        <target state="translated">Arabirimi '{0}' aracılığıyla uygula</target>
        <note />
      </trans-unit>
      <trans-unit id="Implement_interface">
        <source>Implement interface</source>
        <target state="translated">Arabirimi uygula</target>
        <note />
      </trans-unit>
      <trans-unit id="Introduce_field_for_0">
        <source>Introduce field for '{0}'</source>
        <target state="translated">{0}' için alanı ortaya çıkar</target>
        <note />
      </trans-unit>
      <trans-unit id="Introduce_local_for_0">
        <source>Introduce local for '{0}'</source>
        <target state="translated">{0}' için yereli ortaya çıkar</target>
        <note />
      </trans-unit>
      <trans-unit id="Introduce_constant_for_0">
        <source>Introduce constant for '{0}'</source>
        <target state="translated">{0}' için sabiti ortaya çıkar</target>
        <note />
      </trans-unit>
      <trans-unit id="Introduce_local_constant_for_0">
        <source>Introduce local constant for '{0}'</source>
        <target state="translated">{0}' için yerel sabiti ortaya çıkar</target>
        <note />
      </trans-unit>
      <trans-unit id="Introduce_field_for_all_occurrences_of_0">
        <source>Introduce field for all occurrences of '{0}'</source>
        <target state="translated">Tüm '{0}' oluşumları için alanı ortaya çıkar</target>
        <note />
      </trans-unit>
      <trans-unit id="Introduce_local_for_all_occurrences_of_0">
        <source>Introduce local for all occurrences of '{0}'</source>
        <target state="translated">Tüm '{0}' oluşumları için yereli ortaya çıkar</target>
        <note />
      </trans-unit>
      <trans-unit id="Introduce_constant_for_all_occurrences_of_0">
        <source>Introduce constant for all occurrences of '{0}'</source>
        <target state="translated">Tüm '{0}' oluşumları için sabiti ortaya çıkar</target>
        <note />
      </trans-unit>
      <trans-unit id="Introduce_local_constant_for_all_occurrences_of_0">
        <source>Introduce local constant for all occurrences of '{0}'</source>
        <target state="translated">Tüm '{0}' oluşumları için yerel sabiti ortaya çıkar</target>
        <note />
      </trans-unit>
      <trans-unit id="Introduce_query_variable_for_all_occurrences_of_0">
        <source>Introduce query variable for all occurrences of '{0}'</source>
        <target state="translated">Tüm '{0}' oluşumları için sorgu değişkenini ortaya çıkar</target>
        <note />
      </trans-unit>
      <trans-unit id="Introduce_query_variable_for_0">
        <source>Introduce query variable for '{0}'</source>
        <target state="translated">{0}' için sorgu değişkenini ortaya çıkar</target>
        <note />
      </trans-unit>
      <trans-unit id="Anonymous_Types_colon">
        <source>Anonymous Types:</source>
        <target state="translated">Anonim Türler:</target>
        <note />
      </trans-unit>
      <trans-unit id="is_">
        <source>is</source>
        <target state="translated">olan</target>
        <note />
      </trans-unit>
      <trans-unit id="Represents_an_object_whose_operations_will_be_resolved_at_runtime">
        <source>Represents an object whose operations will be resolved at runtime.</source>
        <target state="translated">İşlemleri çalışma zamanında çözümlenecek bir nesneyi temsil ediyor.</target>
        <note />
      </trans-unit>
      <trans-unit id="constant">
        <source>constant</source>
        <target state="translated">sabit</target>
        <note />
      </trans-unit>
      <trans-unit id="field">
        <source>field</source>
        <target state="translated">alan</target>
        <note />
      </trans-unit>
      <trans-unit id="local_constant">
        <source>local constant</source>
        <target state="translated">yerel sabit</target>
        <note />
      </trans-unit>
      <trans-unit id="local_variable">
        <source>local variable</source>
        <target state="translated">yerel değişken</target>
        <note />
      </trans-unit>
      <trans-unit id="label">
        <source>label</source>
        <target state="translated">etiket</target>
        <note />
      </trans-unit>
      <trans-unit id="range_variable">
        <source>range variable</source>
        <target state="translated">aralık değişkeni</target>
        <note />
      </trans-unit>
      <trans-unit id="parameter">
        <source>parameter</source>
        <target state="translated">parametre</target>
        <note />
      </trans-unit>
      <trans-unit id="in_">
        <source>in</source>
        <target state="translated">in</target>
        <note />
      </trans-unit>
      <trans-unit id="Summary_colon">
        <source>Summary:</source>
        <target state="translated">Özet:</target>
        <note />
      </trans-unit>
      <trans-unit id="Locals_and_parameters">
        <source>Locals and parameters</source>
        <target state="translated">Yerel öğeler ve parametreler</target>
        <note />
      </trans-unit>
      <trans-unit id="Type_parameters_colon">
        <source>Type parameters:</source>
        <target state="translated">Tür parametreleri:</target>
        <note />
      </trans-unit>
      <trans-unit id="Returns_colon">
        <source>Returns:</source>
        <target state="translated">Döndürülenler:</target>
        <note />
      </trans-unit>
      <trans-unit id="Exceptions_colon">
        <source>Exceptions:</source>
        <target state="translated">Özel Durumlar:</target>
        <note />
      </trans-unit>
      <trans-unit id="Remarks_colon">
        <source>Remarks:</source>
        <target state="translated">Açıklamalar:</target>
        <note />
      </trans-unit>
      <trans-unit id="generating_source_for_symbols_of_this_type_is_not_supported">
        <source>generating source for symbols of this type is not supported</source>
        <target state="translated">Bu türdeki semboller için kaynak üretme desteklenmiyor</target>
        <note />
      </trans-unit>
      <trans-unit id="Assembly">
        <source>Assembly</source>
        <target state="translated">derleme</target>
        <note />
      </trans-unit>
      <trans-unit id="location_unknown">
        <source>location unknown</source>
        <target state="translated">Konum bilinmiyor</target>
        <note />
      </trans-unit>
      <trans-unit id="Extract_Interface">
        <source>Extract Interface...</source>
        <target state="translated">Arayüzü Çıkar...</target>
        <note />
      </trans-unit>
      <trans-unit id="Updating_0_will_prevent_the_debug_session_from_continuing">
        <source>Updating '{0}' will prevent the debug session from continuing.</source>
        <target state="translated">{0}' öğesini güncelleştirme, hata ayıklama oturumunun devam etmesini engelleyecek.</target>
        <note />
      </trans-unit>
      <trans-unit id="Updating_a_complex_statement_containing_an_await_expression_will_prevent_the_debug_session_from_continuing">
        <source>Updating a complex statement containing an await expression will prevent the debug session from continuing.</source>
        <target state="translated">Await ifadesi içeren bir karmaşık deyimin güncelleştirilmesi, hata ayıklama işleminin devam etmesini engeller.</target>
        <note />
      </trans-unit>
      <trans-unit id="Changing_visibility_of_a_constructor_will_prevent_the_debug_session_from_continuing">
        <source>Changing visibility of a constructor will prevent the debug session from continuing.</source>
        <target state="translated">Bir oluşturucunun görünürlüğünü değiştirmek, hata ayıklama oturumunun devam etmesini engeller.</target>
        <note />
      </trans-unit>
      <trans-unit id="Capturing_variable_0_that_hasn_t_been_captured_before_will_prevent_the_debug_session_from_continuing">
        <source>Capturing variable '{0}' that hasn't been captured before will prevent the debug session from continuing.</source>
        <target state="translated">Daha önce yakalanmayan '{0}' değişkeninin yakalanması hata ayıklama oturumunun devam etmesini engeller.</target>
        <note />
      </trans-unit>
      <trans-unit id="Ceasing_to_capture_variable_0_will_prevent_the_debug_session_from_continuing">
        <source>Ceasing to capture variable '{0}' will prevent the debug session from continuing.</source>
        <target state="translated">{0}' değişkenini yakalamanın durdurulması hata ayıklama oturumunun devam etmesini engeller.</target>
        <note />
      </trans-unit>
      <trans-unit id="Deleting_captured_variable_0_will_prevent_the_debug_session_from_continuing">
        <source>Deleting captured variable '{0}' will prevent the debug session from continuing.</source>
        <target state="translated">{0}' yakalanan değişkeninin silinmesi hata ayıklama oturumunun devam etmesini engeller.</target>
        <note />
      </trans-unit>
      <trans-unit id="Changing_the_type_of_a_captured_variable_0_previously_of_type_1_will_prevent_the_debug_session_from_continuing">
        <source>Changing the type of a captured variable '{0}' previously of type '{1}' will prevent the debug session from continuing.</source>
        <target state="translated">Daha önce '{1}' türündeki '{0}' yakalanan değişkeninin türünün değiştirilmesi hata ayıklama oturumunun devam etmesini engeller.</target>
        <note />
      </trans-unit>
      <trans-unit id="Changing_the_parameters_of_0_will_prevent_the_debug_session_from_continuing">
        <source>Changing the parameters of '{0}' will prevent the debug session from continuing.</source>
        <target state="translated">{0}' parametrelerinin değiştirilmesi hata ayıklama oturumunun devam etmesini engeller.</target>
        <note />
      </trans-unit>
      <trans-unit id="Changing_the_return_type_of_0_will_prevent_the_debug_session_from_continuing">
        <source>Changing the return type of '{0}' will prevent the debug session from continuing.</source>
        <target state="translated">{0}' dönüş türünün değiştirilmesi hata ayıklama oturumunun devam etmesini engeller.</target>
        <note />
      </trans-unit>
      <trans-unit id="Changing_the_type_of_0_will_prevent_the_debug_session_from_continuing">
        <source>Changing the type of '{0}' will prevent the debug session from continuing.</source>
        <target state="translated">{0}' türünün değiştirilmesi hata ayıklama oturumunun devam etmesini engeller.</target>
        <note />
      </trans-unit>
      <trans-unit id="Changing_the_declaration_scope_of_a_captured_variable_0_will_prevent_the_debug_session_from_continuing">
        <source>Changing the declaration scope of a captured variable '{0}' will prevent the debug session from continuing.</source>
        <target state="translated">{0}' yakalanan değişkeninin bildirim kapsamının değiştirilmesi hata ayıklama oturumunun devam etmesini engeller.</target>
        <note />
      </trans-unit>
      <trans-unit id="Accessing_captured_variable_0_that_hasn_t_been_accessed_before_in_1_will_prevent_the_debug_session_from_continuing">
        <source>Accessing captured variable '{0}' that hasn't been accessed before in {1} will prevent the debug session from continuing.</source>
        <target state="translated">Daha önce {1} içinde erişilmeyen '{0}' yakalanan değişkenine erişim, hata ayıklama oturumunun devam etmesini engeller.</target>
        <note />
      </trans-unit>
      <trans-unit id="Ceasing_to_access_captured_variable_0_in_1_will_prevent_the_debug_session_from_continuing">
        <source>Ceasing to access captured variable '{0}' in {1} will prevent the debug session from continuing.</source>
        <target state="translated">{1} içinde '{0}' yakalanan değişkenine erişimin durdurulması hata ayıklama oturumunun devam etmesini engeller.</target>
        <note />
      </trans-unit>
      <trans-unit id="Adding_0_that_accesses_captured_variables_1_and_2_declared_in_different_scopes_will_prevent_the_debug_session_from_continuing">
        <source>Adding '{0}' that accesses captured variables '{1}' and '{2}' declared in different scopes will prevent the debug session from continuing.</source>
        <target state="translated">Farklı kapsamlarda bildirilmiş '{1}' ve '{2}' yakalanan değişkenlerine erişen '{0}' öğesinin eklenmesi hata ayıklama oturumunun devam etmesini engeller.</target>
        <note />
      </trans-unit>
      <trans-unit id="Removing_0_that_accessed_captured_variables_1_and_2_declared_in_different_scopes_will_prevent_the_debug_session_from_continuing">
        <source>Removing '{0}' that accessed captured variables '{1}' and '{2}' declared in different scopes will prevent the debug session from continuing.</source>
        <target state="translated">Farklı kapsamlarda bildirilmiş '{1}' ve '{2}' yakalanan değişkenlerine erişen '{0}' öğesinin kaldırılması hata ayıklama oturumunun devam etmesini engeller.</target>
        <note />
      </trans-unit>
      <trans-unit id="Adding_0_into_a_1_will_prevent_the_debug_session_from_continuing">
        <source>Adding '{0}' into a '{1}' will prevent the debug session from continuing.</source>
        <target state="translated">{1}' içine '{0}' ekleme, hata ayıklama oturumunun devam etmesini engelleyecek.</target>
        <note />
      </trans-unit>
      <trans-unit id="Adding_0_into_a_class_with_explicit_or_sequential_layout_will_prevent_the_debug_session_from_continuing">
        <source>Adding '{0}' into a class with explicit or sequential layout will prevent the debug session from continuing.</source>
        <target state="translated">Açık veya sıralı düzene sahip bir sınıfa '{0}' öğesini ekleme, hata ayıklama oturumunun devam etmesini engelleyecek.</target>
        <note />
      </trans-unit>
      <trans-unit id="Updating_the_modifiers_of_0_will_prevent_the_debug_session_from_continuing">
        <source>Updating the modifiers of '{0}' will prevent the debug session from continuing.</source>
        <target state="translated">{0}' öğesinin değiştiricilerini güncelleştirme, hata ayıklama oturumunun devam etmesini engelleyecek.</target>
        <note />
      </trans-unit>
      <trans-unit id="Updating_the_Handles_clause_of_0_will_prevent_the_debug_session_from_continuing">
        <source>Updating the Handles clause of '{0}' will prevent the debug session from continuing.</source>
        <target state="translated">{0}' öğesinin Handles yan tümcesini güncelleştirme, hata ayıklama oturumunun devam etmesini engelleyecek.</target>
        <note />
      </trans-unit>
      <trans-unit id="Adding_0_with_the_Handles_clause_will_prevent_the_debug_session_from_continuing">
        <source>Adding '{0}' with the Handles clause will prevent the debug session from continuing.</source>
        <target state="translated">{0}', Handles yan tümcesi ile eklendiğinde hata ayıklama oturumunun devam etmesini engeller.</target>
        <note />
      </trans-unit>
      <trans-unit id="Updating_the_Implements_clause_of_a_0_will_prevent_the_debug_session_from_continuing">
        <source>Updating the Implements clause of a '{0}' will prevent the debug session from continuing.</source>
        <target state="translated">Bir '{0}' öğesinin Implements yan tümcesini güncelleştirme, hata ayıklama oturumunun devam etmesini engelleyecek.</target>
        <note />
      </trans-unit>
      <trans-unit id="Changing_the_constraint_from_0_to_1_will_prevent_the_debug_session_from_continuing">
        <source>Changing the constraint from '{0}' to '{1}' will prevent the debug session from continuing.</source>
        <target state="translated">Kısıtlamayı '{0}' yerine '{1}' olarak değiştirmek hata ayıklama oturumunun devam etmesini engelleyecek.</target>
        <note />
      </trans-unit>
      <trans-unit id="Updating_the_variance_of_0_will_prevent_the_debug_session_from_continuing">
        <source>Updating the variance of '{0}' will prevent the debug session from continuing.</source>
        <target state="translated">{0}' öğesinin farkını güncelleştirme, hata ayıklama oturumunun devam etmesini engelleyecek.</target>
        <note />
      </trans-unit>
      <trans-unit id="Updating_the_type_of_0_will_prevent_the_debug_session_from_continuing">
        <source>Updating the type of '{0}' will prevent the debug session from continuing.</source>
        <target state="translated">{0}' öğesinin türünü güncelleştirme, hata ayıklama oturumunun devam etmesini engelleyecek.</target>
        <note />
      </trans-unit>
      <trans-unit id="Updating_the_initializer_of_0_will_prevent_the_debug_session_from_continuing">
        <source>Updating the initializer of '{0}' will prevent the debug session from continuing.</source>
        <target state="translated">{0}' öğesinin başlatıcısını güncelleştirme, hata ayıklama oturumunun devam etmesini engelleyecek.</target>
        <note />
      </trans-unit>
      <trans-unit id="Updating_the_size_of_a_0_will_prevent_the_debug_session_from_continuing">
        <source>Updating the size of a '{0}' will prevent the debug session from continuing.</source>
        <target state="translated">{0}' öğesinin boyutunu güncelleştirme, hata ayıklama oturumunun devam etmesini engelleyecek.</target>
        <note />
      </trans-unit>
      <trans-unit id="Updating_the_underlying_type_of_0_will_prevent_the_debug_session_from_continuing">
        <source>Updating the underlying type of '{0}' will prevent the debug session from continuing.</source>
        <target state="translated">{0}' öğesinin temel alınan türünü güncelleştirme, hata ayıklama oturumunun devam etmesini engelleyecek.</target>
        <note />
      </trans-unit>
      <trans-unit id="Updating_the_base_class_and_or_base_interface_s_of_0_will_prevent_the_debug_session_from_continuing">
        <source>Updating the base class and/or base interface(s) of '{0}' will prevent the debug session from continuing.</source>
        <target state="translated">{0}' öğesinin temel sınıf ve/veya temel arabirimlerini güncelleştirme, hata ayıklama oturumunun devam etmesini engelleyecek.</target>
        <note />
      </trans-unit>
      <trans-unit id="Updating_a_field_to_an_event_or_vice_versa_will_prevent_the_debug_session_from_continuing">
        <source>Updating a field to an event or vice versa will prevent the debug session from continuing.</source>
        <target state="translated">Bir alanı olaya veya bir olayı alana güncelleştirme, hata ayıklama oturumunun devam etmesini engelleyecek.</target>
        <note />
      </trans-unit>
      <trans-unit id="Updating_the_kind_of_a_type_will_prevent_the_debug_session_from_continuing">
        <source>Updating the kind of a type will prevent the debug session from continuing.</source>
        <target state="translated">Bir tipin türünü güncelleştirme, hata ayıklama oturumunun devam etmesini engelleyecek.</target>
        <note />
      </trans-unit>
      <trans-unit id="Updating_the_kind_of_an_property_event_accessor_will_prevent_the_debug_session_from_continuing">
        <source>Updating the kind of an property/event accessor will prevent the debug session from continuing.</source>
        <target state="translated">Özellik/olay erişimcisinin türünü güncelleştirme, hata ayıklama oturumunun devam etmesini engelleyecek.</target>
        <note />
      </trans-unit>
      <trans-unit id="Updating_the_kind_of_a_method_Sub_Function_will_prevent_the_debug_session_from_continuing">
        <source>Updating the kind of a method (Sub/Function) will prevent the debug session from continuing.</source>
        <target state="translated">Bir yöntemin (Sub/Function) türünü güncelleştirme, hata ayıklama oturumunun devam etmesini engelleyecek.</target>
        <note />
      </trans-unit>
      <trans-unit id="Updating_the_library_name_of_Declare_Statement_will_prevent_the_debug_session_from_continuing">
        <source>Updating the library name of Declare Statement will prevent the debug session from continuing.</source>
        <target state="translated">Declare Deyimi'nin kitaplık adını güncelleştirme, hata ayıklama oturumunun devam etmesini engelleyecek.</target>
        <note />
      </trans-unit>
      <trans-unit id="Updating_the_alias_of_Declare_Statement_will_prevent_the_debug_session_from_continuing">
        <source>Updating the alias of Declare Statement will prevent the debug session from continuing.</source>
        <target state="translated">Declare Deyimi'nin diğer adını güncelleştirme, hata ayıklama oturumunun devam etmesini engelleyecek.</target>
        <note />
      </trans-unit>
      <trans-unit id="Renaming_0_will_prevent_the_debug_session_from_continuing">
        <source>Renaming '{0}' will prevent the debug session from continuing.</source>
        <target state="translated">{0}' öğesini yeniden adlandırma, hata ayıklama oturumunun devam etmesini engelleyecek.</target>
        <note />
      </trans-unit>
      <trans-unit id="Adding_0_will_prevent_the_debug_session_from_continuing">
        <source>Adding '{0}' will prevent the debug session from continuing.</source>
        <target state="translated">{0}' öğesini ekleme, hata ayıklama oturumunun devam etmesini engelleyecek.</target>
        <note />
      </trans-unit>
      <trans-unit id="Adding_an_abstract_0_or_overriding_an_inherited_0_will_prevent_the_debug_session_from_continuing">
        <source>Adding an abstract '{0}' or overriding an inherited '{0}' will prevent the debug session from continuing.</source>
        <target state="translated">Bir '{0}' özeti eklemek veya devralınan bir '{0}' öğesini geçersiz kılmak, hata ayıklama işleminin devam etmesini engeller.</target>
        <note />
      </trans-unit>
      <trans-unit id="Adding_a_MustOverride_0_or_overriding_an_inherited_0_will_prevent_the_debug_session_from_continuing">
        <source>Adding a MustOverride '{0}' or overriding an inherited '{0}' will prevent the debug session from continuing.</source>
        <target state="translated">Bir MustOverride '{0}' eklemek veya devralınan bir '{0}' öğesini geçersiz kılmak, hata ayıklama işleminin devam etmesini engeller.</target>
        <note />
      </trans-unit>
      <trans-unit id="Adding_an_extern_0_will_prevent_the_debug_session_from_continuing">
        <source>Adding an extern '{0}' will prevent the debug session from continuing.</source>
        <target state="translated">Extern '{0}' öğesini ekleme, hata ayıklama oturumunun devam etmesini engelleyecek.</target>
        <note />
      </trans-unit>
      <trans-unit id="Adding_an_imported_method_will_prevent_the_debug_session_from_continuing">
        <source>Adding an imported method will prevent the debug session from continuing.</source>
        <target state="translated">İçeri aktarılan bir yöntemi ekleme, hata ayıklama oturumunun devam etmesini engelleyecek.</target>
        <note />
      </trans-unit>
      <trans-unit id="Adding_a_user_defined_0_will_prevent_the_debug_session_from_continuing">
        <source>Adding a user defined '{0}' will prevent the debug session from continuing.</source>
        <target state="translated">Kullanıcı tanımlı '{0}' ekleme, hata ayıklama oturumunun devam etmesini engelleyecek.</target>
        <note />
      </trans-unit>
      <trans-unit id="Adding_a_generic_0_will_prevent_the_debug_session_from_continuing">
        <source>Adding a generic '{0}' will prevent the debug session from continuing.</source>
        <target state="translated">Genel '{0}' öğesini ekleme, hata ayıklama oturumunun devam etmesini engelleyecek.</target>
        <note />
      </trans-unit>
      <trans-unit id="Adding_0_around_an_active_statement_will_prevent_the_debug_session_from_continuing">
        <source>Adding '{0}' around an active statement will prevent the debug session from continuing.</source>
        <target state="translated">Etkin bir deyim etrafına '{0}' öğesini ekleme, hata ayıklama oturumunun devam etmesini engelleyecek.</target>
        <note />
      </trans-unit>
      <trans-unit id="Moving_0_will_prevent_the_debug_session_from_continuing">
        <source>Moving '{0}' will prevent the debug session from continuing.</source>
        <target state="translated">{0}' öğesinin taşınması, hata ayıklama oturumunun devam etmesini engelleyecek.</target>
        <note />
      </trans-unit>
      <trans-unit id="Deleting_0_will_prevent_the_debug_session_from_continuing">
        <source>Deleting '{0}' will prevent the debug session from continuing.</source>
        <target state="translated">{0}' öğesini silme, hata ayıklama oturumunun devam etmesini engelleyecek.</target>
        <note />
      </trans-unit>
      <trans-unit id="Deleting_0_around_an_active_statement_will_prevent_the_debug_session_from_continuing">
        <source>Deleting '{0}' around an active statement will prevent the debug session from continuing.</source>
        <target state="translated">Etkin bir deyimin etrafından '{0}' öğesini silme, hata ayıklama oturumunun devam etmesini engelleyecek.</target>
        <note />
      </trans-unit>
      <trans-unit id="Adding_a_method_body_will_prevent_the_debug_session_from_continuing">
        <source>Adding a method body will prevent the debug session from continuing.</source>
        <target state="translated">Bir yöntem gövdesi ekleme, hata ayıklama oturumunun devam etmesini engelleyecek.</target>
        <note />
      </trans-unit>
      <trans-unit id="Deleting_a_method_body_will_prevent_the_debug_session_from_continuing">
        <source>Deleting a method body will prevent the debug session from continuing.</source>
        <target state="translated">Bir yöntem gövdesi silme, hata ayıklama oturumunun devam etmesini engelleyecek.</target>
        <note />
      </trans-unit>
      <trans-unit id="An_active_statement_has_been_removed_from_its_original_method_You_must_revert_your_changes_to_continue_or_restart_the_debugging_session">
        <source>An active statement has been removed from its original method. You must revert your changes to continue or restart the debugging session.</source>
        <target state="translated">Etkin bir deyim özgün yönteminden kaldırılmış. Devam etmek için değişikliklerinizi geri almalısınız veya hata ayıklama oturumunu yeniden başlatmalısınız.</target>
        <note />
      </trans-unit>
      <trans-unit id="Updating_a_0_statement_around_an_active_statement_will_prevent_the_debug_session_from_continuing">
        <source>Updating a '{0}' statement around an active statement will prevent the debug session from continuing.</source>
        <target state="translated">Etkin bir deyim etrafındaki '{0}' deyimini güncelleştirme, hata ayıklama oturumunun devam etmesini engelleyecek.</target>
        <note />
      </trans-unit>
      <trans-unit id="Updating_async_or_iterator_modifier_around_an_active_statement_will_prevent_the_debug_session_from_continuing">
        <source>Updating async or iterator modifier around an active statement will prevent the debug session from continuing.</source>
        <target state="translated">Etkin bir deyimin etrafındaki async ya da iterator değiştiricisini güncelleştirmek hata ayıklama oturumunun devam etmesini önler.</target>
        <note>{Locked="async"}{Locked="iterator"} "async" and "iterator" are C#/VB keywords and should not be localized.</note>
      </trans-unit>
      <trans-unit id="Modifying_a_generic_method_will_prevent_the_debug_session_from_continuing">
        <source>Modifying a generic method will prevent the debug session from continuing.</source>
        <target state="translated">Genel bir yöntemi değiştirme, hata ayıklama oturumunun devam etmesini engelleyecek.</target>
        <note />
      </trans-unit>
      <trans-unit id="Modifying_whitespace_or_comments_in_a_generic_0_will_prevent_the_debug_session_from_continuing">
        <source>Modifying whitespace or comments in a generic '{0}' will prevent the debug session from continuing.</source>
        <target state="translated">Genel '{0}' öğesindeki boşluk veya açıklamaları değiştirme, hata ayıklama oturumunun devam etmesini engelleyecek.</target>
        <note />
      </trans-unit>
      <trans-unit id="Modifying_a_method_inside_the_context_of_a_generic_type_will_prevent_the_debug_session_from_continuing">
        <source>Modifying a method inside the context of a generic type will prevent the debug session from continuing.</source>
        <target state="translated">Genel bir türün bağlamı içindeki bir yöntemi değiştirme, hata ayıklama oturumunun devam etmesini engelleyecek.</target>
        <note />
      </trans-unit>
      <trans-unit id="Modifying_whitespace_or_comments_in_0_inside_the_context_of_a_generic_type_will_prevent_the_debug_session_from_continuing">
        <source>Modifying whitespace or comments in '{0}' inside the context of a generic type will prevent the debug session from continuing.</source>
        <target state="translated">Genel bir türün bağlamı içinde '{0}' öğesindeki boşluk veya açıklamaları değiştirme, hata ayıklama oturumunun devam etmesini engelleyecek.</target>
        <note />
      </trans-unit>
      <trans-unit id="Modifying_the_initializer_of_0_in_a_generic_type_will_prevent_the_debug_session_from_continuing">
        <source>Modifying the initializer of '{0}' in a generic type will prevent the debug session from continuing.</source>
        <target state="translated">Genel bir tür içindeki '{0}' öğesinin başlatıcısını değiştirme, hata ayıklama oturumunun devam etmesini engelleyecek.</target>
        <note />
      </trans-unit>
      <trans-unit id="Modifying_the_initializer_of_0_in_a_partial_type_will_prevent_the_debug_session_from_continuing">
        <source>Modifying the initializer of '{0}' in a partial type will prevent the debug session from continuing.</source>
        <target state="translated">Kısmi bir tür içindeki '{0}' öğesinin başlatıcısını değiştirme, hata ayıklama oturumunun devam etmesini engelleyecek.</target>
        <note />
      </trans-unit>
      <trans-unit id="Adding_a_constructor_to_a_type_with_a_field_or_property_initializer_that_contains_an_anonymous_function_will_prevent_the_debug_session_from_continuing">
        <source>Adding a constructor to a type with a field or property initializer that contains an anonymous function will prevent the debug session from continuing.</source>
        <target state="translated">Anonim bir tür içeren alan veya özellik başlatıcısının bulunduğu bir türe oluşturucu eklenmesi, hata ayıklama oturumunun devam etmesini engelleyebilir.</target>
        <note />
      </trans-unit>
      <trans-unit id="Renaming_a_captured_variable_from_0_to_1_will_prevent_the_debug_session_from_continuing">
        <source>Renaming a captured variable, from '{0}' to '{1}' will prevent the debug session from continuing.</source>
        <target state="translated">Yakalanan '{0}' adlı değişkenin '{1}' olarak yeniden adlandırılması, hata ayıklama oturumunun devam etmesini engeller.</target>
        <note />
      </trans-unit>
      <trans-unit id="Modifying_a_catch_finally_handler_with_an_active_statement_in_the_try_block_will_prevent_the_debug_session_from_continuing">
        <source>Modifying a catch/finally handler with an active statement in the try block will prevent the debug session from continuing.</source>
        <target state="translated">Try bloğu içindeki etkin deyimli catch/finally işleyicisini değiştirme, hata ayıklama oturumunun devam etmesini engelleyecek.</target>
        <note />
      </trans-unit>
      <trans-unit id="Modifying_a_try_catch_finally_statement_when_the_finally_block_is_active_will_prevent_the_debug_session_from_continuing">
        <source>Modifying a try/catch/finally statement when the finally block is active will prevent the debug session from continuing.</source>
        <target state="translated">Finally bloğu etkin olduğunda bir try/catch/finally deyimini değiştirme, hata ayıklama oturumunun devam etmesini engelleyecek.</target>
        <note />
      </trans-unit>
      <trans-unit id="Modifying_a_catch_handler_around_an_active_statement_will_prevent_the_debug_session_from_continuing">
        <source>Modifying a catch handler around an active statement will prevent the debug session from continuing.</source>
        <target state="translated">Etkin bir deyim etrafındaki catch işleyicisini değiştirme, hata ayıklama oturumunun devam etmesini engelleyecek.</target>
        <note />
      </trans-unit>
      <trans-unit id="Modifying_0_which_contains_the_stackalloc_operator_will_prevent_the_debug_session_from_continuing">
        <source>Modifying '{0}' which contains the 'stackalloc' operator will prevent the debug session from continuing.</source>
        <target state="translated">stackalloc' operatörünü içeren '{0}' öğesini değiştirme, hata ayıklama oturumunun devam etmesini engelleyecek.</target>
        <note />
      </trans-unit>
      <trans-unit id="Modifying_an_active_0_which_contains_On_Error_or_Resume_statements_will_prevent_the_debug_session_from_continuing">
        <source>Modifying an active '{0}' which contains 'On Error' or 'Resume' statements will prevent the debug session from continuing.</source>
        <target state="translated">On Error' veya 'Resume' deyimlerini içeren etkin bir '{0}' öğesini değiştirme, hata ayıklama oturumunun devam etmesini engelleyecek.</target>
        <note />
      </trans-unit>
      <trans-unit id="Modifying_0_which_contains_an_Aggregate_Group_By_or_Join_query_clauses_will_prevent_the_debug_session_from_continuing">
        <source>Modifying '{0}' which contains an Aggregate, Group By, or Join query clauses will prevent the debug session from continuing.</source>
        <target state="translated">Aggregate, Group By veya Join sorgu yan tümcelerini içeren '{0}' öğesinin değiştirilmesi hata ayıklama oturumunun devam etmesini engeller.</target>
        <note />
      </trans-unit>
      <trans-unit id="Modifying_source_with_experimental_language_features_enabled_will_prevent_the_debug_session_from_continuing">
        <source>Modifying source with experimental language features enabled will prevent the debug session from continuing.</source>
        <target state="translated">Deneysel dil özellikleri ile kaynağı değiştirme, hata ayıklama oturumunun devam etmesini engelleyecek.</target>
        <note />
      </trans-unit>
      <trans-unit id="Updating_an_active_statement_will_prevent_the_debug_session_from_continuing">
        <source>Updating an active statement will prevent the debug session from continuing.</source>
        <target state="translated">Etkin bir deyimi güncelleştirme, hata ayıklama oturumunun devam etmesini engelleyecek.</target>
        <note />
      </trans-unit>
      <trans-unit id="Removing_0_that_contains_an_active_statement_will_prevent_the_debug_session_from_continuing">
        <source>Removing '{0}' that contains an active statement will prevent the debug session from continuing.</source>
        <target state="translated">Etkin bir deyim içeren '{0}' öğesini kaldırma, hata ayıklama oturumunun devam etmesini engelleyecek.</target>
        <note />
      </trans-unit>
      <trans-unit id="Adding_a_new_file_will_prevent_the_debug_session_from_continuing">
        <source>Adding a new file will prevent the debug session from continuing.</source>
        <target state="translated">Yeni bir dosya eklemek hata ayıklama oturumunun devam etmesini engeller.</target>
        <note />
      </trans-unit>
      <trans-unit id="Attribute_0_is_missing_Updating_an_async_method_or_an_iterator_will_prevent_the_debug_session_from_continuing">
        <source>Attribute '{0}' is missing. Updating an async method or an iterator will prevent the debug session from continuing.</source>
        <target state="translated">{0}' özniteliği eksik. Zaman uyumsuz bir metodun veya bir yineleyicinin güncelleştirilmesi, hata ayıklama oturumunun devam etmesini engeller.</target>
        <note />
      </trans-unit>
      <trans-unit id="Unexpected_interface_member_kind_colon_0">
        <source>Unexpected interface member kind: {0}</source>
        <target state="translated">Beklenmeyen arabirim üyesi türü: {0}</target>
        <note />
      </trans-unit>
      <trans-unit id="Unknown_symbol_kind">
        <source>Unknown symbol kind</source>
        <target state="translated">Bilinmeyen sembol türü</target>
        <note />
      </trans-unit>
      <trans-unit id="Generate_abstract_property_1_0">
        <source>Generate abstract property '{1}.{0}'</source>
        <target state="translated">Soyut '{1}.{0}' özelliğini oluştur</target>
        <note />
      </trans-unit>
      <trans-unit id="Generate_abstract_method_1_0">
        <source>Generate abstract method '{1}.{0}'</source>
        <target state="translated">Soyut '{1}.{0}' metodunu oluştur</target>
        <note />
      </trans-unit>
      <trans-unit id="Generate_method_1_0">
        <source>Generate method '{1}.{0}'</source>
        <target state="translated">{1}.{0}' yöntemini üretin</target>
        <note />
      </trans-unit>
      <trans-unit id="Requested_assembly_already_loaded_from_0">
        <source>Requested assembly already loaded from '{0}'.</source>
        <target state="translated">{0}' kaynağından zaten yüklenmiş olan derleme istendi.</target>
        <note />
      </trans-unit>
      <trans-unit id="The_symbol_does_not_have_an_icon">
        <source>The symbol does not have an icon.</source>
        <target state="translated">Sembolde simge bulunmuyor.</target>
        <note />
      </trans-unit>
      <trans-unit id="Unknown">
        <source>Unknown</source>
        <target state="translated">Bilinmiyor</target>
        <note />
      </trans-unit>
      <trans-unit id="Extract_Method">
        <source>Extract Method</source>
        <target state="translated">Metodu Ayıkla</target>
        <note />
      </trans-unit>
      <trans-unit id="Extract_Method_plus_Local">
        <source>Extract Method + Local</source>
        <target state="translated">Yöntemi Ayıkla + Yerel</target>
        <note />
      </trans-unit>
      <trans-unit id="Asynchronous_method_cannot_have_ref_out_parameters_colon_bracket_0_bracket">
        <source>Asynchronous method cannot have ref/out parameters : [{0}]</source>
        <target state="translated">Zaman uyumsuz yöntem ref/out parametrelerine sahip olamaz: [{0}]</target>
        <note />
      </trans-unit>
      <trans-unit id="The_member_is_defined_in_metadata">
        <source>The member is defined in metadata.</source>
        <target state="translated">Meta veriler içinde tanımlı üye.</target>
        <note />
      </trans-unit>
      <trans-unit id="You_can_only_change_the_signature_of_a_constructor_indexer_method_or_delegate">
        <source>You can only change the signature of a constructor, indexer, method or delegate.</source>
        <target state="translated">Yalnızca bir oluşturucunun, dizin oluşturucusunun, yöntemin veya temsilcinin imzasını değiştirebilirsiniz.</target>
        <note />
      </trans-unit>
      <trans-unit id="This_symbol_has_related_definitions_or_references_in_metadata_Changing_its_signature_may_result_in_build_errors_Do_you_want_to_continue">
        <source>This symbol has related definitions or references in metadata. Changing its signature may result in build errors.

Do you want to continue?</source>
        <target state="translated">Bu sembol meta verilerde ilgili tanımlara veya başvurulara sahiptir. İmzasını değiştirmek yapı hatalarına neden olabilir.

Devam etmek istiyor musunuz?</target>
        <note />
      </trans-unit>
      <trans-unit id="Change_signature">
        <source>Change signature...</source>
        <target state="translated">İmzayı değiştir...</target>
        <note />
      </trans-unit>
      <trans-unit id="Generate_new_type">
        <source>Generate new type...</source>
        <target state="translated">Yeni tür üret...</target>
        <note />
      </trans-unit>
      <trans-unit id="User_Diagnostic_Analyzer_Failure">
        <source>User Diagnostic Analyzer Failure.</source>
        <target state="translated">Kullanıcı Tanılama Çözümleyicisi Hatası.</target>
        <note />
      </trans-unit>
      <trans-unit id="Analyzer_0_threw_an_exception_of_type_1_with_message_2">
        <source>Analyzer '{0}' threw an exception of type '{1}' with message '{2}'.</source>
        <target state="translated">{0}' çözümleyicisi '{2}' iletisiyle '{1}' türünde bir özel durum oluşturdu.</target>
        <note />
      </trans-unit>
      <trans-unit id="Analyzer_0_threw_the_following_exception_colon_1">
        <source>Analyzer '{0}' threw the following exception:
'{1}'.</source>
        <target state="translated">{0}' çözümleyicisi şu özel durumu oluşturdu:
'{1}'.</target>
        <note />
      </trans-unit>
      <trans-unit id="Remove_Unnecessary_Cast">
        <source>Remove Unnecessary Cast</source>
        <target state="translated">Gereksiz Atamayı Kaldır</target>
        <note />
      </trans-unit>
      <trans-unit id="Simplify_Names">
        <source>Simplify Names</source>
        <target state="translated">Adları Basitleştir</target>
        <note />
      </trans-unit>
      <trans-unit id="Simplify_Member_Access">
        <source>Simplify Member Access</source>
        <target state="translated">Üye Erişimini Basitleştir</target>
        <note />
      </trans-unit>
      <trans-unit id="Remove_qualification">
        <source>Remove qualification</source>
        <target state="translated">Nitelemeyi kaldır</target>
        <note />
      </trans-unit>
      <trans-unit id="Edit_and_Continue1">
        <source>Edit and Continue</source>
        <target state="translated">Düzenle ve Devam Et</target>
        <note />
      </trans-unit>
      <trans-unit id="This_signature_does_not_contain_parameters_that_can_be_changed">
        <source>This signature does not contain parameters that can be changed.</source>
        <target state="translated">Bu imza değiştirilebilen parametreleri içermiyor.</target>
        <note />
      </trans-unit>
      <trans-unit id="Unknown_error_occurred">
        <source>Unknown error occurred</source>
        <target state="translated">Bilinmeyen hata oluştu</target>
        <note />
      </trans-unit>
      <trans-unit id="Available">
        <source>Available</source>
        <target state="translated">Kullanılabilir</target>
        <note />
      </trans-unit>
      <trans-unit id="Not_Available">
        <source>Not Available</source>
        <target state="translated">Kullanılamıyor</target>
        <note />
      </trans-unit>
      <trans-unit id="_0_1">
        <source>    {0} - {1}</source>
        <target state="translated">    {0} - {1}</target>
        <note />
      </trans-unit>
      <trans-unit id="You_can_use_the_navigation_bar_to_switch_context">
        <source>You can use the navigation bar to switch context.</source>
        <target state="translated">Bağlamda geçiş yapmak için gezinti çubuğunu kullanabilirsiniz.</target>
        <note />
      </trans-unit>
      <trans-unit id="in_Source">
        <source>in Source</source>
        <target state="translated">Kaynakta</target>
        <note />
      </trans-unit>
      <trans-unit id="in_Suppression_File">
        <source>in Suppression File</source>
        <target state="translated">Gizleme Dosyasında</target>
        <note />
      </trans-unit>
      <trans-unit id="Remove_Suppression_0">
        <source>Remove Suppression {0}</source>
        <target state="translated">{0} Gizlemesini Kaldır</target>
        <note />
      </trans-unit>
      <trans-unit id="Remove_Suppression">
        <source>Remove Suppression</source>
        <target state="translated">Gizlemeyi Kaldır</target>
        <note />
      </trans-unit>
      <trans-unit id="Pending">
        <source>&lt;Pending&gt;</source>
        <target state="translated">&lt; bekleyen &gt;</target>
        <note />
      </trans-unit>
      <trans-unit id="Awaited_task_returns">
        <source>Awaited task returns</source>
        <target state="translated">Beklenen görev döndürülür</target>
        <note />
      </trans-unit>
      <trans-unit id="no_value">
        <source>no value.</source>
        <target state="translated">değer yok.</target>
        <note />
      </trans-unit>
      <trans-unit id="Note_colon_Tab_twice_to_insert_the_0_snippet">
        <source>Note: Tab twice to insert the '{0}' snippet.</source>
        <target state="translated">Not: '{0}' kod parçacığını eklemek için iki kez sekme yapın.</target>
        <note />
      </trans-unit>
      <trans-unit id="Implement_interface_explicitly_with_Dispose_pattern">
        <source>Implement interface explicitly with Dispose pattern</source>
        <target state="translated">Ara birimi açık olarak Dispose düzeniyle uygula</target>
        <note />
      </trans-unit>
      <trans-unit id="Implement_interface_with_Dispose_pattern">
        <source>Implement interface with Dispose pattern</source>
        <target state="translated">Ara birimi Dispose düzeniyle uygula</target>
        <note />
      </trans-unit>
      <trans-unit id="Compiler1">
        <source>Compiler</source>
        <target state="translated">Derleyici</target>
        <note />
      </trans-unit>
      <trans-unit id="Edit_and_Continue2">
        <source>Edit and Continue</source>
        <target state="translated">Düzenle ve Devam Et</target>
        <note />
      </trans-unit>
      <trans-unit id="Style">
        <source>Style</source>
        <target state="translated">Stil</target>
        <note />
      </trans-unit>
      <trans-unit id="Re_triage_0_currently_1">
        <source>Re-triage {0}(currently '{1}')</source>
        <target state="translated">{0} öğesini yeniden değerlendir (şu an '{1}')</target>
        <note />
      </trans-unit>
      <trans-unit id="Argument_cannot_have_a_null_element">
        <source>Argument cannot have a null element.</source>
        <target state="translated">Bağımsız değişken null öğe içeremez.</target>
        <note />
      </trans-unit>
      <trans-unit id="Argument_cannot_be_empty">
        <source>Argument cannot be empty.</source>
        <target state="translated">Bağımsız değişken boş olamaz.</target>
        <note />
      </trans-unit>
      <trans-unit id="Reported_diagnostic_with_ID_0_is_not_supported_by_the_analyzer">
        <source>Reported diagnostic with ID '{0}' is not supported by the analyzer.</source>
        <target state="translated">{0}' kimliği ile bildirilen tanılama, çözümleyici tarafından desteklenmiyor.</target>
        <note />
      </trans-unit>
      <trans-unit id="Computing_fix_all_occurrences_code_fix">
        <source>Computing fix all occurrences code fix...</source>
        <target state="translated">Geçtiği her yerde düzeltme kod düzeltmesi hesaplanıyor...</target>
        <note />
      </trans-unit>
      <trans-unit id="Fix_all_occurrences">
        <source>Fix all occurrences</source>
        <target state="translated">Tüm oluşumları düzelt</target>
        <note />
      </trans-unit>
      <trans-unit id="Document">
        <source>Document</source>
        <target state="translated">Belge</target>
        <note />
      </trans-unit>
      <trans-unit id="Project">
        <source>Project</source>
        <target state="translated">PROJE</target>
        <note />
      </trans-unit>
      <trans-unit id="Solution">
        <source>Solution</source>
        <target state="translated">Çözüm</target>
        <note />
      </trans-unit>
      <trans-unit id="TODO_colon_dispose_managed_state_managed_objects">
        <source>TODO: dispose managed state (managed objects).</source>
        <target state="translated">TODO: yönetilen durumu (yönetilen nesneleri) bırakın.</target>
        <note />
      </trans-unit>
      <trans-unit id="TODO_colon_set_large_fields_to_null">
        <source>TODO: set large fields to null.</source>
        <target state="translated">TODO: büyük alanları null olarak ayarlayın.</target>
        <note />
      </trans-unit>
      <trans-unit id="To_detect_redundant_calls">
        <source>To detect redundant calls</source>
        <target state="translated">Artık çağrıları algılama</target>
        <note />
      </trans-unit>
      <trans-unit id="Modifying_0_which_contains_a_static_variable_will_prevent_the_debug_session_from_continuing">
        <source>Modifying '{0}' which contains a static variable will prevent the debug session from continuing.</source>
        <target state="translated">Statik bir değişken içeren '{0}' öğesinin değiştirilmesi hata ayıklama oturumunun devam etmesini engeller.</target>
        <note />
      </trans-unit>
      <trans-unit id="Compiler2">
        <source>Compiler</source>
        <target state="translated">Derleyici</target>
        <note />
      </trans-unit>
      <trans-unit id="Edit_And_Continue">
        <source>Edit And Continue</source>
        <target state="translated">Düzenle ve Devam Et</target>
        <note />
      </trans-unit>
      <trans-unit id="Live">
        <source>Live</source>
        <target state="translated">Canlı</target>
        <note />
      </trans-unit>
      <trans-unit id="enum_value">
        <source>enum value</source>
        <target state="translated">enum değeri</target>
        <note>{Locked="enum"} "enum" is a C#/VB keyword and should not be localized.</note>
      </trans-unit>
      <trans-unit id="const_field">
        <source>const field</source>
        <target state="translated">const alanı</target>
        <note>{Locked="const"} "const" is a C#/VB keyword and should not be localized.</note>
      </trans-unit>
      <trans-unit id="method">
        <source>method</source>
        <target state="translated">yöntem</target>
        <note />
      </trans-unit>
      <trans-unit id="operator_">
        <source>operator</source>
        <target state="translated">işleç</target>
        <note />
      </trans-unit>
      <trans-unit id="constructor">
        <source>constructor</source>
        <target state="translated">oluşturucu</target>
        <note />
      </trans-unit>
      <trans-unit id="auto_property">
        <source>auto-property</source>
        <target state="translated">otomatik özellik</target>
        <note />
      </trans-unit>
      <trans-unit id="property_">
        <source>property</source>
        <target state="translated">özellik</target>
        <note />
      </trans-unit>
      <trans-unit id="event_accessor">
        <source>event accessor</source>
        <target state="translated">olay erişeni</target>
        <note />
      </trans-unit>
      <trans-unit id="type_constraint">
        <source>type constraint</source>
        <target state="translated">tür kısıtlaması</target>
        <note />
      </trans-unit>
      <trans-unit id="type_parameter">
        <source>type parameter</source>
        <target state="translated">tür parametresi</target>
        <note />
      </trans-unit>
      <trans-unit id="attribute">
        <source>attribute</source>
        <target state="translated">öznitelik</target>
        <note />
      </trans-unit>
      <trans-unit id="Use_auto_property">
        <source>Use auto property</source>
        <target state="translated">Otomatik özellik kullan</target>
        <note />
      </trans-unit>
      <trans-unit id="Replace_0_and_1_with_property">
        <source>Replace '{0}' and '{1}' with property</source>
        <target state="translated">{0}' ve '{1}' öğesini özellikle değiştir</target>
        <note />
      </trans-unit>
      <trans-unit id="Replace_0_with_property">
        <source>Replace '{0}' with property</source>
        <target state="translated">{0}' öğesini özellikle değiştir</target>
        <note />
      </trans-unit>
      <trans-unit id="Method_referenced_implicitly">
        <source>Method referenced implicitly</source>
        <target state="translated">Örtülü olarak başvurulan metot</target>
        <note />
      </trans-unit>
      <trans-unit id="Generate_type_0">
        <source>Generate type '{0}'</source>
        <target state="translated">{0}' türünü oluştur</target>
        <note />
      </trans-unit>
      <trans-unit id="Generate_0_1">
        <source>Generate {0} '{1}'</source>
        <target state="translated">{0} '{1}' oluştur</target>
        <note />
      </trans-unit>
      <trans-unit id="Change_0_to_1">
        <source>Change '{0}' to '{1}'.</source>
        <target state="translated">{0}' öğesini '{1}' olarak değiştirin.</target>
        <note />
      </trans-unit>
      <trans-unit id="Non_invoked_method_cannot_be_replaced_with_property">
        <source>Non-invoked method cannot be replaced with property.</source>
        <target state="translated">Çağrılmayan metodun yerine özellik konulamaz.</target>
        <note />
      </trans-unit>
      <trans-unit id="Only_methods_with_a_single_argument_which_is_not_an_out_variable_declaration_can_be_replaced_with_a_property">
        <source>Only methods with a single argument, which is not an out variable declaration, can be replaced with a property.</source>
        <target state="translated">Yalnızca, out değişkeni bildirimi olmayan tek bağımsız değişkenli metotlar bir özellikle değiştirilebilir.</target>
        <note />
      </trans-unit>
      <trans-unit id="Roslyn_HostError">
        <source>Roslyn.HostError</source>
        <target state="translated">Roslyn.HostError</target>
        <note />
      </trans-unit>
      <trans-unit id="An_instance_of_analyzer_0_cannot_be_created_from_1_colon_2">
        <source>An instance of analyzer {0} cannot be created from {1}: {2}.</source>
        <target state="translated">{0} çözümleyicisinin bir örneği {1}: {2} öğesinden oluşturulamaz.</target>
        <note />
      </trans-unit>
      <trans-unit id="The_assembly_0_does_not_contain_any_analyzers">
        <source>The assembly {0} does not contain any analyzers.</source>
        <target state="translated">{0} derlemesi hiçbir çözümleyici içermiyor.</target>
        <note />
      </trans-unit>
      <trans-unit id="Unable_to_load_Analyzer_assembly_0_colon_1">
        <source>Unable to load Analyzer assembly {0}: {1}</source>
        <target state="translated">Çözümleyici derlemesi {0}: {1} yüklenemiyor</target>
        <note />
      </trans-unit>
      <trans-unit id="Make_method_synchronous">
        <source>Make method synchronous</source>
        <target state="translated">Metodu zaman uyumlu hale getir</target>
        <note />
      </trans-unit>
      <trans-unit id="Add_this_or_Me_qualification">
        <source>Add 'this' or 'Me' qualification.</source>
        <target state="translated">'this' veya 'Me' niteliği ekle.</target>
        <note />
      </trans-unit>
      <trans-unit id="Fix_Name_Violation_colon_0">
        <source>Fix Name Violation: {0}</source>
        <target state="translated">Ad İhlalini Düzelt: {0}</target>
        <note />
      </trans-unit>
      <trans-unit id="Naming_rule_violation_0">
        <source>Naming rule violation: {0}</source>
        <target state="translated">Adlandırma kuralı ihlali: {0}</target>
        <note>{0} is the rule title, {1} is the way in which the rule was violated</note>
      </trans-unit>
      <trans-unit id="Naming_Styles">
        <source>Naming Styles</source>
        <target state="translated">Adlandırma Stilleri</target>
        <note />
      </trans-unit>
      <trans-unit id="from_0">
        <source>from {0}</source>
        <target state="translated">Şuradan: {0}</target>
        <note />
      </trans-unit>
      <trans-unit id="Find_and_install_latest_version">
        <source>Find and install latest version</source>
        <target state="translated">Son sürümü bul ve yükle</target>
        <note />
      </trans-unit>
      <trans-unit id="Use_local_version_0">
        <source>Use local version '{0}'</source>
        <target state="translated">Yerel sürüm olan '{0}' sürümünü kullan</target>
        <note />
      </trans-unit>
      <trans-unit id="Use_locally_installed_0_version_1_This_version_used_in_colon_2">
        <source>Use locally installed '{0}' version '{1}'
This version used in: {2}</source>
        <target state="translated">{0}' uygulamasının yerel olarak yüklü '{1}' sürümünü kullanın
Bu sürüm şurada kullanılır: {2}</target>
        <note />
      </trans-unit>
      <trans-unit id="Find_and_install_latest_version_of_0">
        <source>Find and install latest version of '{0}'</source>
        <target state="translated">Son '{0}' sürümünü bul ve yükle</target>
        <note />
      </trans-unit>
      <trans-unit id="Install_with_package_manager">
        <source>Install with package manager...</source>
        <target state="translated">Paket yöneticisi ile yükle...</target>
        <note />
      </trans-unit>
      <trans-unit id="Install_0_1">
        <source>Install '{0} {1}'</source>
        <target state="translated">Şunu yükle: '{0} {1}'</target>
        <note />
      </trans-unit>
      <trans-unit id="Install_version_0">
        <source>Install version '{0}'</source>
        <target state="translated">{0}' sürümünü yükle</target>
        <note />
      </trans-unit>
      <trans-unit id="Generate_variable_0">
        <source>Generate variable '{0}'</source>
        <target state="translated">{0}' değişkenini oluştur</target>
        <note />
      </trans-unit>
      <trans-unit id="Classes">
        <source>Classes</source>
        <target state="translated">Sınıflar</target>
        <note />
      </trans-unit>
      <trans-unit id="Constants">
        <source>Constants</source>
        <target state="translated">Sabitler</target>
        <note />
      </trans-unit>
      <trans-unit id="Delegates">
        <source>Delegates</source>
        <target state="translated">Temsilciler</target>
        <note />
      </trans-unit>
      <trans-unit id="Enums">
        <source>Enums</source>
        <target state="translated">Sabit Listeleri</target>
        <note />
      </trans-unit>
      <trans-unit id="Events">
        <source>Events</source>
        <target state="translated">Olaylar</target>
        <note />
      </trans-unit>
      <trans-unit id="Extension_methods">
        <source>Extension methods</source>
        <target state="translated">Genişletme metotları</target>
        <note />
      </trans-unit>
      <trans-unit id="Fields">
        <source>Fields</source>
        <target state="translated">Alanlar</target>
        <note />
      </trans-unit>
      <trans-unit id="Interfaces">
        <source>Interfaces</source>
        <target state="translated">Arabirimler</target>
        <note />
      </trans-unit>
      <trans-unit id="Locals">
        <source>Locals</source>
        <target state="translated">Yerel Öğeler</target>
        <note />
      </trans-unit>
      <trans-unit id="Methods">
        <source>Methods</source>
        <target state="translated">Metotlar</target>
        <note />
      </trans-unit>
      <trans-unit id="Modules">
        <source>Modules</source>
        <target state="translated">Modüller</target>
        <note />
      </trans-unit>
      <trans-unit id="Namespaces">
        <source>Namespaces</source>
        <target state="translated">Ad Uzayları</target>
        <note />
      </trans-unit>
      <trans-unit id="Properties">
        <source>Properties</source>
        <target state="translated">Özellikler</target>
        <note />
      </trans-unit>
      <trans-unit id="Structures">
        <source>Structures</source>
        <target state="translated">Yapılar</target>
        <note />
      </trans-unit>
      <trans-unit id="Parameters_colon">
        <source>Parameters:</source>
        <target state="translated">Parametreler:</target>
        <note />
      </trans-unit>
      <trans-unit id="Add_missing_cases">
        <source>Add missing cases</source>
        <target state="translated">Eksik durumları ekle</target>
        <note />
      </trans-unit>
      <trans-unit id="Add_both">
        <source>Add both</source>
        <target state="translated">Her ikisini de ekle</target>
        <note />
      </trans-unit>
      <trans-unit id="Add_default_case">
        <source>Add default case</source>
        <target state="translated">Varsayılan durum ekle</target>
        <note />
      </trans-unit>
      <trans-unit id="Variadic_SignatureHelpItem_must_have_at_least_one_parameter">
        <source>Variadic SignatureHelpItem must have at least one parameter.</source>
        <target state="translated">Bağımsız değişken içeren SignatureHelpItem en az bir parametreye sahip olmalıdır.</target>
        <note />
      </trans-unit>
      <trans-unit id="Add_braces">
        <source>Add braces</source>
        <target state="translated">Küme ayracı ekle</target>
        <note />
      </trans-unit>
      <trans-unit id="Replace_0_with_method">
        <source>Replace '{0}' with method</source>
        <target state="translated">{0}' yerine metot kullan</target>
        <note />
      </trans-unit>
      <trans-unit id="Replace_0_with_methods">
        <source>Replace '{0}' with methods</source>
        <target state="translated">{0}' yerine metotlar kullan</target>
        <note />
      </trans-unit>
      <trans-unit id="Property_referenced_implicitly">
        <source>Property referenced implicitly</source>
        <target state="translated">Özelliğe örtülü olarak başvurdu</target>
        <note />
      </trans-unit>
      <trans-unit id="Property_cannot_safely_be_replaced_with_a_method_call">
        <source>Property cannot safely be replaced with a method call</source>
        <target state="translated">Özellik, bir metot çağrısı ile güvenli şekilde değiştirilemiyor</target>
        <note />
      </trans-unit>
      <trans-unit id="Convert_to_interpolated_string">
        <source>Convert to interpolated string</source>
        <target state="translated">Araya alınmış dizeye dönüştür</target>
        <note />
      </trans-unit>
      <trans-unit id="Move_type_to_0">
        <source>Move type to {0}</source>
        <target state="translated">Türü {0} ile değiştir</target>
        <note />
      </trans-unit>
      <trans-unit id="Rename_file_to_0">
        <source>Rename file to {0}</source>
        <target state="translated">Dosyayı {0} olarak yeniden adlandır</target>
        <note />
      </trans-unit>
      <trans-unit id="Rename_type_to_0">
        <source>Rename type to {0}</source>
        <target state="translated">Tür {0} olarak yeniden adlandır</target>
        <note />
      </trans-unit>
      <trans-unit id="Remove_tag">
        <source>Remove tag</source>
        <target state="translated">Etiketi Kaldır</target>
        <note />
      </trans-unit>
      <trans-unit id="Add_missing_param_nodes">
        <source>Add missing param nodes</source>
        <target state="translated">Eksik parametre düğümlerini ekle</target>
        <note />
      </trans-unit>
      <trans-unit id="Make_containing_scope_async">
        <source>Make containing scope async</source>
        <target state="translated">İçeren kapsamı asenkron yap</target>
        <note />
      </trans-unit>
      <trans-unit id="Make_containing_scope_async_return_Task">
        <source>Make containing scope async (return Task)</source>
        <target state="translated">İçeren kapsamı asenkron yap (Görevi döndür)</target>
        <note />
      </trans-unit>
      <trans-unit id="paren_Unknown_paren">
        <source>(Unknown)</source>
        <target state="translated">(Bilinmiyor)</target>
        <note />
      </trans-unit>
      <trans-unit id="Implement_Abstract_Class">
        <source>Implement Abstract Class</source>
        <target state="translated">Soyut Sınıfı Uygula</target>
        <note />
      </trans-unit>
      <trans-unit id="Use_framework_type">
        <source>Use framework type</source>
        <target state="translated">Çerçeve türü kullan</target>
        <note />
      </trans-unit>
      <trans-unit id="Install_package_0">
        <source>Install package '{0}'</source>
        <target state="translated">{0}' paketini yükle</target>
        <note />
      </trans-unit>
      <trans-unit id="Object_initialization_can_be_simplified">
        <source>Object initialization can be simplified</source>
        <target state="translated">Nesne başlatma basitleştirilebilir</target>
        <note />
      </trans-unit>
      <trans-unit id="Use_throw_expression">
        <source>Use 'throw' expression</source>
        <target state="translated">'throw' ifadesi kullan</target>
        <note />
      </trans-unit>
      <trans-unit id="project_0">
        <source>project {0}</source>
        <target state="translated">proje {0}</target>
        <note />
      </trans-unit>
      <trans-unit id="Inline_variable_declaration">
        <source>Inline variable declaration</source>
        <target state="translated">Satır içi değişken bildirimi</target>
        <note />
      </trans-unit>
      <trans-unit id="Use_pattern_matching">
        <source>Use pattern matching</source>
        <target state="translated">Desen eşleştirme kullan</target>
        <note />
      </trans-unit>
      <trans-unit id="Use_expression_body_for_methods">
        <source>Use expression body for methods</source>
        <target state="translated">Metotlar için ifade gövdesi kullan</target>
        <note />
      </trans-unit>
      <trans-unit id="Use_block_body_for_methods">
        <source>Use block body for methods</source>
        <target state="translated">Metotlar için blok gövdesi kullan</target>
        <note />
      </trans-unit>
      <trans-unit id="Use_block_body_for_accessors">
        <source>Use block body for accessors</source>
        <target state="translated">Erişimciler için blok gövdesi kullan</target>
        <note />
      </trans-unit>
      <trans-unit id="Use_block_body_for_constructors">
        <source>Use block body for constructors</source>
        <target state="translated">Oluşturucular için blok gövdesi kullan</target>
        <note />
      </trans-unit>
      <trans-unit id="Use_block_body_for_indexers">
        <source>Use block body for indexers</source>
        <target state="translated">Dizin oluşturucular için blok gövdesi kullan</target>
        <note />
      </trans-unit>
      <trans-unit id="Use_block_body_for_operators">
        <source>Use block body for operators</source>
        <target state="translated">İşleçler için blok gövdesi kullan</target>
        <note />
      </trans-unit>
      <trans-unit id="Use_block_body_for_properties">
        <source>Use block body for properties</source>
        <target state="translated">Özellikler için blok gövdesi kullan</target>
        <note />
      </trans-unit>
      <trans-unit id="Use_expression_body_for_accessors">
        <source>Use expression body for accessors</source>
        <target state="translated">Erişimciler için ifade gövdesi kullan</target>
        <note />
      </trans-unit>
      <trans-unit id="Use_expression_body_for_constructors">
        <source>Use expression body for constructors</source>
        <target state="translated">Oluşturucular için ifade gövdesi kullan</target>
        <note />
      </trans-unit>
      <trans-unit id="Use_expression_body_for_indexers">
        <source>Use expression body for indexers</source>
        <target state="translated">Dizin oluşturucular için ifade gövdesi kullan</target>
        <note />
      </trans-unit>
      <trans-unit id="Use_expression_body_for_operators">
        <source>Use expression body for operators</source>
        <target state="translated">İşleçler için ifade gövdesi kullan</target>
        <note />
      </trans-unit>
      <trans-unit id="Use_expression_body_for_properties">
        <source>Use expression body for properties</source>
        <target state="translated">Özellikler için ifade gövdesi kullan</target>
        <note />
      </trans-unit>
      <trans-unit id="Fully_qualify_0">
        <source>Fully qualify '{0}'</source>
        <target state="translated">{0}' adını tam olarak belirtin</target>
        <note />
      </trans-unit>
      <trans-unit id="Remove_reference_to_0">
        <source>Remove reference to '{0}'.</source>
        <target state="translated">{0}' başvurusunu kaldırın.</target>
        <note />
      </trans-unit>
      <trans-unit id="Keywords">
        <source>Keywords</source>
        <target state="translated">Anahtar Sözcükler</target>
        <note />
      </trans-unit>
      <trans-unit id="Snippets">
        <source>Snippets</source>
        <target state="translated">Kod Parçacıkları</target>
        <note />
      </trans-unit>
      <trans-unit id="All_lowercase">
        <source>All lowercase</source>
        <target state="translated">Tümü küçük harf</target>
        <note />
      </trans-unit>
      <trans-unit id="All_uppercase">
        <source>All uppercase</source>
        <target state="translated">Tümü büyük harf</target>
        <note />
      </trans-unit>
      <trans-unit id="First_word_capitalized">
        <source>First word capitalized</source>
        <target state="translated">İlk sözcüğün baş harfi büyük</target>
        <note />
      </trans-unit>
      <trans-unit id="Pascal_Case">
        <source>Pascal Case</source>
        <target state="translated">Baş Harfleri Büyük Olmak Üzere Bitişik</target>
        <note />
      </trans-unit>
      <trans-unit id="Collection_initialization_can_be_simplified">
        <source>Collection initialization can be simplified</source>
        <target state="translated">Koleksiyon başlatma işlemi kolaylaştırılabilir</target>
        <note />
      </trans-unit>
      <trans-unit id="Use_coalesce_expression">
        <source>Use coalesce expression</source>
        <target state="translated">Birleştirme ifadesi kullan</target>
        <note />
      </trans-unit>
      <trans-unit id="Use_null_propagation">
        <source>Use null propagation</source>
        <target state="translated">Null yayılması kullan</target>
        <note />
      </trans-unit>
      <trans-unit id="Variable_declaration_can_be_inlined">
        <source>Variable declaration can be inlined</source>
        <target state="translated">Değişken bildirimi satır içine alınabilir</target>
        <note />
      </trans-unit>
      <trans-unit id="Null_check_can_be_simplified">
        <source>Null check can be simplified</source>
        <target state="translated">Null denetimi kolaylaştırılabilir</target>
        <note />
      </trans-unit>
      <trans-unit id="Simplify_collection_initialization">
        <source>Simplify collection initialization</source>
        <target state="translated">Koleksiyon başlatmayı kolaylaştır</target>
        <note />
      </trans-unit>
      <trans-unit id="Simplify_object_initialization">
        <source>Simplify object initialization</source>
        <target state="translated">Nesne başlatmayı kolaylaştır</target>
        <note />
      </trans-unit>
      <trans-unit id="Prefer_explicitly_provided_tuple_element_name">
        <source>Prefer explicitly provided tuple element name</source>
        <target state="translated">Açıkça sağlanan demet öğesi adını tercih et</target>
        <note />
      </trans-unit>
      <trans-unit id="Use_explicitly_provided_tuple_name">
        <source>Use explicitly provided tuple name</source>
        <target state="translated">Açıkça sağlanan demet adını kullan</target>
        <note />
      </trans-unit>
      <trans-unit id="Remove_document_0">
        <source>Remove document '{0}'</source>
        <target state="translated">{0}' belgesini kaldır</target>
        <note />
      </trans-unit>
      <trans-unit id="Add_document_0">
        <source>Add document '{0}'</source>
        <target state="translated">{0}' belgesini ekle</target>
        <note />
      </trans-unit>
      <trans-unit id="Add_argument_name_0">
        <source>Add argument name '{0}'</source>
        <target state="translated">{0}' bağımsız değişken adını ekle</target>
        <note />
      </trans-unit>
      <trans-unit id="Take_0">
        <source>Take '{0}'</source>
        <target state="translated">{0}' al</target>
        <note />
      </trans-unit>
      <trans-unit id="Take_both">
        <source>Take both</source>
        <target state="translated">Her ikisini de al</target>
        <note />
      </trans-unit>
      <trans-unit id="Take_bottom">
        <source>Take bottom</source>
        <target state="translated">Alttakini al</target>
        <note />
      </trans-unit>
      <trans-unit id="Take_top">
        <source>Take top</source>
        <target state="translated">Üsttekini al</target>
        <note />
      </trans-unit>
      <trans-unit id="Remove_unused_variable">
        <source>Remove unused variable</source>
        <target state="translated">Kullanılmayan değişkeni kaldır</target>
        <note />
      </trans-unit>
      <trans-unit id="Convert_to_binary">
        <source>Convert to binary</source>
        <target state="translated">İkiliye dönüştür</target>
        <note />
      </trans-unit>
      <trans-unit id="Convert_to_decimal">
        <source>Convert to decimal</source>
        <target state="translated">Ondalığa dönüştür</target>
        <note />
      </trans-unit>
      <trans-unit id="Convert_to_hex">
        <source>Convert to hex</source>
        <target state="translated">Onaltılığa dönüştür</target>
        <note />
      </trans-unit>
      <trans-unit id="Separate_thousands">
        <source>Separate thousands</source>
        <target state="translated">Binleri ayır</target>
        <note />
      </trans-unit>
      <trans-unit id="Separate_words">
        <source>Separate words</source>
        <target state="translated">Sözcükleri ayır</target>
        <note />
      </trans-unit>
      <trans-unit id="Separate_nibbles">
        <source>Separate nibbles</source>
        <target state="translated">Dörtlüleri ayır</target>
        <note />
      </trans-unit>
      <trans-unit id="Remove_separators">
        <source>Remove separators</source>
        <target state="translated">Ayırıcıları kaldır</target>
        <note />
      </trans-unit>
      <trans-unit id="Add_parameter_to_0">
        <source>Add parameter to '{0}'</source>
        <target state="translated">{0}' öğesine parametre ekle</target>
        <note />
      </trans-unit>
      <trans-unit id="Generate_constructor">
        <source>Generate constructor...</source>
        <target state="translated">Oluşturucuyu oluştur...</target>
        <note />
      </trans-unit>
      <trans-unit id="Pick_members_to_be_used_as_constructor_parameters">
        <source>Pick members to be used as constructor parameters</source>
        <target state="translated">Oluşturucu parametresi olarak kullanılacak üyeleri seçin</target>
        <note />
      </trans-unit>
      <trans-unit id="Pick_members_to_be_used_in_Equals_GetHashCode">
        <source>Pick members to be used in Equals/GetHashCode</source>
        <target state="translated">Equals/GetHashCode içinde kullanılacak üyeleri seçin</target>
        <note />
      </trans-unit>
      <trans-unit id="Changes_to_expression_trees_may_result_in_behavior_changes_at_runtime">
        <source>Changes to expression trees may result in behavior changes at runtime</source>
        <target state="translated">İfade ağaçlarında yapılan değişiklikler çalışma zamanında davranış değişikliklerine neden olabilir</target>
        <note />
      </trans-unit>
      <trans-unit id="Generate_overrides">
        <source>Generate overrides...</source>
        <target state="translated">Geçersiz kılmaları oluştur...</target>
        <note />
      </trans-unit>
      <trans-unit id="Pick_members_to_override">
        <source>Pick members to override</source>
        <target state="translated">Geçersiz kılınacak üyeleri seçin</target>
        <note />
      </trans-unit>
      <trans-unit id="Add_null_check">
        <source>Add null check</source>
        <target state="translated">Null denetimi ekle</target>
        <note />
      </trans-unit>
      <trans-unit id="Add_string_IsNullOrEmpty_check">
        <source>Add 'string.IsNullOrEmpty' check</source>
        <target state="translated">'string.IsNullOrEmpty' denetimi ekle</target>
        <note />
      </trans-unit>
      <trans-unit id="Add_string_IsNullOrWhiteSpace_check">
        <source>Add 'string.IsNullOrWhiteSpace' check</source>
        <target state="translated">'string.IsNullOrWhiteSpace' denetimi ekle</target>
        <note />
      </trans-unit>
      <trans-unit id="Create_and_initialize_field_0">
        <source>Create and initialize field '{0}'</source>
        <target state="translated">{0}' alanını oluştur ve başlat</target>
        <note />
      </trans-unit>
      <trans-unit id="Create_and_initialize_property_0">
        <source>Create and initialize property '{0}'</source>
        <target state="translated">{0}' özelliğini oluştur ve başlat</target>
        <note />
      </trans-unit>
      <trans-unit id="Initialize_field_0">
        <source>Initialize field '{0}'</source>
        <target state="translated">{0}' alanını başlat</target>
        <note />
      </trans-unit>
      <trans-unit id="Initialize_property_0">
        <source>Initialize property '{0}'</source>
        <target state="translated">{0}' özelliğini başlat</target>
        <note />
      </trans-unit>
      <trans-unit id="Add_null_checks">
        <source>Add null checks</source>
        <target state="translated">Null denetimleri ekle</target>
        <note />
      </trans-unit>
      <trans-unit id="Generate_operators">
        <source>Generate operators</source>
        <target state="translated">İşleçleri oluştur</target>
        <note />
      </trans-unit>
      <trans-unit id="Implement_0">
        <source>Implement {0}</source>
        <target state="translated">{0} uygula</target>
        <note />
      </trans-unit>
      <trans-unit id="Simplify_default_expression">
        <source>Simplify 'default' expression</source>
        <target state="translated">Default' ifadesini basitleştir</target>
        <note />
      </trans-unit>
      <trans-unit id="default_expression_can_be_simplified">
        <source>'default' expression can be simplified</source>
        <target state="translated">'default' ifadesi basitleştirilebilir</target>
        <note />
      </trans-unit>
      <trans-unit id="Format_string_contains_invalid_placeholder">
        <source>Format string contains invalid placeholder</source>
        <target state="translated">Biçim dizesi, geçersiz yer tutucu içeriyor</target>
        <note />
      </trans-unit>
      <trans-unit id="Invalid_format_string">
        <source>Invalid format string</source>
        <target state="translated">Geçersiz biçim dizesi</target>
        <note />
      </trans-unit>
      <trans-unit id="Use_inferred_member_name">
        <source>Use inferred member name</source>
        <target state="translated">Gösterilen üye adı kullan</target>
        <note />
      </trans-unit>
      <trans-unit id="Member_name_can_be_simplified">
        <source>Member name can be simplified</source>
        <target state="translated">Üye adı basitleştirilebilir</target>
        <note />
      </trans-unit>
      <trans-unit id="Reported_diagnostic_0_has_a_source_location_in_file_1_which_is_not_part_of_the_compilation_being_analyzed">
        <source>Reported diagnostic '{0}' has a source location in file '{1}', which is not part of the compilation being analyzed.</source>
        <target state="translated">Raporlanan '{0}' tanılamasının kaynak konumu, çözümlenen derlemenin bir parçası olmayan '{1}' dosyası içinde.</target>
        <note />
      </trans-unit>
      <trans-unit id="Reported_diagnostic_0_has_a_source_location_1_in_file_2_which_is_outside_of_the_given_file">
        <source>Reported diagnostic '{0}' has a source location '{1}' in file '{2}', which is outside of the given file.</source>
        <target state="translated">Bildirilen tanılamanın ('{0}') kaynak konumu olan '{1}', '{2}' dosyasında ve bu konum, belirtilen dosyanın dışında.</target>
        <note />
      </trans-unit>
      <trans-unit id="Unreachable_code_detected">
        <source>Unreachable code detected</source>
        <target state="translated">Ulaşılamayan kod algılandı</target>
        <note />
      </trans-unit>
      <trans-unit id="Remove_unreachable_code">
        <source>Remove unreachable code</source>
        <target state="translated">Erişilemeyen kodları kaldır</target>
        <note />
      </trans-unit>
      <trans-unit id="Modifiers_are_not_ordered">
        <source>Modifiers are not ordered</source>
        <target state="translated">Değiştiriciler sıralı değil</target>
        <note />
      </trans-unit>
      <trans-unit id="Order_modifiers">
        <source>Order modifiers</source>
        <target state="translated">Değiştiricileri sırala</target>
        <note />
      </trans-unit>
      <trans-unit id="in_0_project_1">
        <source>in {0} (project {1})</source>
        <target state="translated">{0} içinde (proje {1})</target>
        <note />
      </trans-unit>
      <trans-unit id="Accessibility_modifiers_required">
        <source>Accessibility modifiers required</source>
        <target state="translated">Erişilebilirlik değiştiricileri gerekli</target>
        <note />
      </trans-unit>
      <trans-unit id="Add_accessibility_modifiers">
        <source>Add accessibility modifiers</source>
        <target state="translated">Erişilebilirlik değiştiricileri Ekle</target>
        <note />
      </trans-unit>
      <trans-unit id="Use_local_function">
        <source>Use local function</source>
        <target state="translated">Yerel işlev kullan</target>
        <note />
      </trans-unit>
      <trans-unit id="Warning_colon_Declaration_changes_scope_and_may_change_meaning">
        <source>Warning: Declaration changes scope and may change meaning.</source>
        <target state="translated">Uyarı: Bildirim, kapsamı değiştiriyor ve anlamı da değiştirebilir.</target>
        <note />
      </trans-unit>
      <trans-unit id="Move_declaration_near_reference">
        <source>Move declaration near reference</source>
        <target state="translated">Bildirimi başvurunun yanına taşı</target>
        <note />
      </trans-unit>
      <trans-unit id="Convert_to_full_property">
        <source>Convert to full property</source>
        <target state="translated">Tam özelliğe dönüştür</target>
        <note />
      </trans-unit>
      <trans-unit id="Generate_constructor_in_0_without_fields">
        <source>Generate constructor in '{0}' (without fields)</source>
        <target state="translated">{0}' içinde oluşturucu üret (alanlar olmadan)</target>
        <note />
      </trans-unit>
      <trans-unit id="Add_file_banner">
        <source>Add file banner</source>
        <target state="translated">Dosya başlığı ekle</target>
        <note />
      </trans-unit>
      <trans-unit id="Warning_Method_overrides_symbol_from_metadata">
        <source>Warning: Method overrides symbol from metadata</source>
        <target state="translated">Uyarı: Metot, meta verideki sembolü geçersiz kılıyor</target>
        <note />
      </trans-unit>
      <trans-unit id="Use_0">
        <source>Use {0}</source>
        <target state="translated">{0} kullan</target>
        <note />
      </trans-unit>
      <trans-unit id="Switching_between_lambda_and_local_function_will_prevent_the_debug_session_from_continuing">
        <source>Switching between a lambda and a local function will prevent the debug session from continuing.</source>
        <target state="translated">Bir lambda ile yerel işlev arasında geçiş yapmak, hata ayıklama oturumunun devam etmesini engeller.</target>
        <note />
      </trans-unit>
      <trans-unit id="Deconstruct_variable_declaration">
        <source>Deconstruct variable declaration</source>
        <target state="translated">Değişken bildirimini ayrıştır</target>
        <note />
      </trans-unit>
      <trans-unit id="Variable_declaration_can_be_deconstructed">
        <source>Variable declaration can be deconstructed</source>
        <target state="translated">Değişken bildirimi ayrıştırılabilir</target>
        <note />
      </trans-unit>
      <trans-unit id="Add_argument_name_0_including_trailing_arguments">
        <source>Add argument name '{0}' (including trailing arguments)</source>
        <target state="translated">{0}' bağımsız değişken adını ekle (sondaki bağımsız değişkenler dahil)</target>
        <note />
      </trans-unit>
      <trans-unit id="Using_readonly_structs_will_prevent_the_debug_session_from_continuing">
        <source>Using readonly structs will prevent the debug session from continuing.</source>
        <target state="translated">Salt okunur yapılar birimleri kullanmak, hata ayıklama oturumunun devam etmesini engeller.</target>
        <note />
      </trans-unit>
      <trans-unit id="Using_ref_structs_will_prevent_the_debug_session_from_continuing">
        <source>Using ref structs will prevent the debug session from continuing.</source>
        <target state="translated">Başvuru yapıları kullanmak, hata ayıklama oturumunun devam etmesini engeller.</target>
        <note />
      </trans-unit>
      <trans-unit id="Using_readonly_references_will_prevent_the_debug_session_from_continuing">
        <source>Using readonly references will prevent the debug session from continuing.</source>
        <target state="translated">Salt okunur başvurular kullanmak, hata ayıklama oturumunun devam etmesini engeller.</target>
        <note />
      </trans-unit>
      <trans-unit id="local_function">
        <source>local function</source>
        <target state="translated">yerel işlev</target>
        <note />
      </trans-unit>
      <trans-unit id="indexer_">
        <source>indexer</source>
        <target state="translated">dizin oluşturucu</target>
        <note />
      </trans-unit>
      <trans-unit id="Parentheses_can_be_removed">
        <source>Parentheses can be removed</source>
        <target state="translated">Parantezler kaldırılabilir</target>
        <note />
      </trans-unit>
      <trans-unit id="Remove_unnecessary_parentheses">
        <source>Remove unnecessary parentheses</source>
        <target state="translated">Gereksiz parantezleri kaldırın</target>
        <note />
      </trans-unit>
      <trans-unit id="Add_parentheses_for_clarity">
        <source>Add parentheses for clarity</source>
        <target state="translated">Açıklık sağlamak için parantez ekleyin</target>
        <note />
      </trans-unit>
      <trans-unit id="Parentheses_should_be_added_for_clarity">
        <source>Parentheses should be added for clarity</source>
        <target state="translated">Açıklık sağlamak için parantez eklenmelidir</target>
        <note />
      </trans-unit>
      <trans-unit id="Alias_ambiguous_type_0">
        <source>Alias ambiguous type '{0}'</source>
        <target state="translated">Diğer ad belirsiz '{0}' türünde</target>
        <note />
      </trans-unit>
      <trans-unit id="Warning_colon_Collection_was_modified_during_iteration">
        <source>Warning: Collection was modified during iteration.</source>
        <target state="translated">Uyarı: Yineleme sırasında koleksiyon değiştirildi.</target>
        <note />
      </trans-unit>
      <trans-unit id="Warning_colon_Iteration_variable_crossed_function_boundary">
        <source>Warning: Iteration variable crossed function boundary.</source>
        <target state="translated">Uyarı: Yineleme değişkeni, işlev sınırını geçti.</target>
        <note />
      </trans-unit>
      <trans-unit id="Warning_colon_Collection_may_be_modified_during_iteration">
        <source>Warning: Collection may be modified during iteration.</source>
        <target state="translated">Uyarı: Yineleme sırasında koleksiyon değiştirilebilir.</target>
        <note />
      </trans-unit>
      <trans-unit id="Add_readonly_modifier">
        <source>Add readonly modifier</source>
        <target state="translated">Salt okunur değiştirici ekle</target>
        <note />
      </trans-unit>
      <trans-unit id="Make_field_readonly">
        <source>Make field readonly</source>
        <target state="translated">Alanı salt okunur yap</target>
        <note />
      </trans-unit>
      <trans-unit id="Convert_to_conditional_expression">
        <source>Convert to conditional expression</source>
        <target state="translated">Koşullu ifadeye dönüştürme</target>
        <note />
      </trans-unit>
      <trans-unit id="updating_usages_in_containing_member">
        <source>updating usages in containing member</source>
        <target state="translated">üye içeren içinde güncelleştirme kullanımları</target>
        <note />
      </trans-unit>
      <trans-unit id="updating_usages_in_containing_project">
        <source>updating usages in containing project</source>
        <target state="translated">projeyi içeren kullanımlar güncelleştiriliyor</target>
        <note />
      </trans-unit>
      <trans-unit id="updating_usages_in_containing_type">
        <source>updating usages in containing type</source>
        <target state="translated">türünü içeren içinde güncelleştirme kullanımları</target>
        <note />
      </trans-unit>
      <trans-unit id="updating_usages_in_dependent_projects">
        <source>updating usages in dependent projects</source>
        <target state="translated">bağımlı projelerdeki kullanımlar güncelleştiriliyor</target>
        <note />
      </trans-unit>
      <trans-unit id="using_statement_can_be_simplified">
        <source>'using' statement can be simplified</source>
        <target state="translated">'using' deyimi basitleştirilebilir</target>
        <note />
      </trans-unit>
    </body>
  </file>
</xliff><|MERGE_RESOLUTION|>--- conflicted
+++ resolved
@@ -314,11 +314,7 @@
       </trans-unit>
       <trans-unit id="Private_property_0_can_be_converted_to_a_method_as_its_get_accessor_is_never_invoked">
         <source>Private property '{0}' can be converted to a method as its get accessor is never invoked.</source>
-<<<<<<< HEAD
-        <target state="translated">'{0}' özel özelliği, get erişimcisi asla çağrılmadığından bir yönteme dönüştürülebilir.</target>
-=======
         <target state="translated">{0}' özel özelliği, bu özelliğin get erişimcisi hiçbir zaman çağrılmadığı için bir yönteme dönüştürülebilir.</target>
->>>>>>> 02fdd7af
         <note />
       </trans-unit>
       <trans-unit id="Pull_0_up">
