--- conflicted
+++ resolved
@@ -707,7 +707,6 @@
         <target state="translated">Zalamování</target>
         <note />
       </trans-unit>
-<<<<<<< HEAD
       <trans-unit id="_0_can_be_simplified">
         <source>{0} can be simplified</source>
         <target state="translated">{0} se dá zjednodušit.</target>
@@ -723,8 +722,6 @@
         <target state="new">cannot be null or whitespace</target>
         <note />
       </trans-unit>
-=======
->>>>>>> d6017624
       <trans-unit id="discard">
         <source>discard</source>
         <target state="translated">proměnná typu discard</target>
