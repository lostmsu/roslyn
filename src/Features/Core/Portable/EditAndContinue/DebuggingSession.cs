--- conflicted
+++ resolved
@@ -37,7 +37,7 @@
         /// <summary>
         /// The current baseline for given project id.
         /// The baseline is updated when changes are committed at the end of edit session.
-        /// The backing module readers of some baselines need to be kept alive -- store them in 
+        /// The backing module readers of some baselines need to be kept alive -- store them in
         /// <see cref="_lazyBaselineModuleReaders"/> and dispose them at the end of the debugging session
         /// </summary>
         private readonly Dictionary<ProjectId, EmitBaseline> _projectEmitBaselines;
@@ -61,9 +61,9 @@
         // The returned statements reflect the current state of the threads in the runtime.
         // When a change is successfully applied we remember changes in active statement spans.
         // These changes are passed to the next edit session.
-        // We use them to map the spans for active statements returned by the debugger. 
-        // 
-        // In the above case the sequence of events is 
+        // We use them to map the spans for active statements returned by the debugger.
+        //
+        // In the above case the sequence of events is
         // 1st break: get active statements returns (F, v=1, il=1, span1) the active statement is up-to-date
         // 1st apply: detected span change for active statement (F, v=1, il=1): span1->span2
         // 2nd break: previously updated statements contains (F, v=1, il=1)->span2
@@ -87,12 +87,7 @@
         internal DebuggingSession(
             Workspace workspace,
             IDebuggeeModuleMetadataProvider debugeeModuleMetadataProvider,
-<<<<<<< HEAD
-            IActiveStatementProvider activeStatementProvider,
             Func<Project, CompilationOutputs> compilationOutputsProvider)
-=======
-            ICompilationOutputsProviderService compilationOutputsProvider)
->>>>>>> 2c3f1e33
         {
             Workspace = workspace;
             DebugeeModuleMetadataProvider = debugeeModuleMetadataProvider;
@@ -149,14 +144,10 @@
             _cancellationSource.Dispose();
         }
 
-<<<<<<< HEAD
         internal CompilationOutputs GetCompilationOutputs(Project project)
             => _compilationOutputsProvider(project);
 
-        internal void PrepareModuleForUpdate(Guid mvid)
-=======
         internal void PrepareModuleForUpdate(Guid mvid, CancellationToken cancellationToken)
->>>>>>> 2c3f1e33
         {
             lock (_modulesPreparedForUpdateGuard)
             {
