--- conflicted
+++ resolved
@@ -47,17 +47,6 @@
         private static readonly Regex s_headerPattern = new(@"\[(\*|[^ #;\[\]]+\.({[^ #;{}\.\[\]]+}|[^ #;{}\.\[\]]+))\]\s*([#;].*)?");
 
         // Regular expression for .editorconfig code style option entry.
-<<<<<<< HEAD
-        // For example: "dotnet_style_object_initializer = true:suggestion   # Optional comment"
-        private static readonly Regex s_optionBasedEntryPattern = new(@"([\w ]+)=([\w, ]+):[ ]*([\w]+)([ ]*[;#].*)?");
-
-        // Regular expression for .editorconfig diagnostic severity configuration entry.
-        // For example:
-        //  1. "dotnet_diagnostic.CA2000.severity = suggestion   # Optional comment"
-        //  2. "dotnet_analyzer_diagnostic.category-Security.severity = suggestion   # Optional comment"
-        //  3. "dotnet_analyzer_diagnostic.severity = suggestion   # Optional comment"
-        private static readonly Regex s_severityBasedEntryPattern = new(@"([\w- \.]+)=[ ]*([\w]+)([ ]*[;#].*)?");
-=======
         // For example:
         //  1. "dotnet_style_object_initializer = true   # Optional comment"
         //  2. "dotnet_style_object_initializer = true:suggestion   ; Optional comment"
@@ -71,7 +60,6 @@
         //  3. Optional severity suffix in option value, i.e. ':severity' suffix
         //  4. Optional comment suffix
         private static readonly Regex s_optionEntryPattern = new($@"(.*)=([\w, ]*)(:[\w]+)?([ ]*[;#].*)?");
->>>>>>> 246c6357
 
         private readonly string? _optionNameOpt;
         private readonly string? _newOptionValueOpt;
