﻿// Copyright (c) Microsoft.  All Rights Reserved.  Licensed under the Apache License, Version 2.0.  See License.txt in the project root for license information.

using System;
using System.Collections.Concurrent;
using System.Collections.Generic;
using System.Diagnostics;
using System.Linq;
using System.Threading;
using System.Threading.Tasks;
using Microsoft.CodeAnalysis.FindSymbols;
using Microsoft.CodeAnalysis.FindSymbols.SymbolTree;
using Microsoft.CodeAnalysis.Host;
using Roslyn.Utilities;

namespace Microsoft.CodeAnalysis.CodeFixes.AddImport
{
    internal abstract partial class AbstractAddImportCodeFixProvider<TSimpleNameSyntax>
    {
        /// <summary>
        /// SearchScope is used to control where the <see cref="AbstractAddImportCodeFixProvider{TSimpleNameSyntax}"/>
        /// searches.  We search different scopes in different ways.  For example we use 
        /// SymbolTreeInfos to search unreferenced projects and metadata dlls.  However,
        /// for the current project we're editing we defer to the compiler to do the 
        /// search.
        /// </summary>
        private abstract class SearchScope
        {
            public readonly bool Exact;
<<<<<<< HEAD
=======
            protected readonly AbstractAddImportCodeFixProvider<TSimpleNameSyntax> provider;
>>>>>>> e4981ac8
            public readonly CancellationToken CancellationToken;

            protected SearchScope(AbstractAddImportCodeFixProvider<TSimpleNameSyntax> provider, bool exact, CancellationToken cancellationToken)
            {
<<<<<<< HEAD
=======
                this.provider = provider;
>>>>>>> e4981ac8
                Exact = exact;
                CancellationToken = cancellationToken;
            }

            protected abstract Task<IEnumerable<ISymbol>> FindDeclarationsAsync(string name, SymbolFilter filter, SearchQuery query);
            public abstract SymbolReference CreateReference<T>(SymbolResult<T> symbol) where T : INamespaceOrTypeSymbol;

            public async Task<IEnumerable<SymbolResult<ISymbol>>> FindDeclarationsAsync(string name, TSimpleNameSyntax nameNode, SymbolFilter filter)
            {
                if (name != null && string.IsNullOrWhiteSpace(name))
                {
                    return SpecializedCollections.EmptyEnumerable<SymbolResult<ISymbol>>();
                }

                var query = this.Exact ? SearchQuery.Create(name, ignoreCase: true) : SearchQuery.CreateFuzzy(name);
                var symbols = await FindDeclarationsAsync(name, filter, query).ConfigureAwait(false);

                if (Exact)
                {
                    // We did an exact, case insensitive, search.  Case sensitive matches should
                    // be preffered though over insensitive ones.
                    return symbols.Select(s => SymbolResult.Create(s.Name, nameNode, s, weight: s.Name == name ? 0 : 1)).ToList();
                }

                // TODO(cyrusn): It's a shame we have to compute this twice.  However, there's no
                // great way to store the original value we compute because it happens deep in the 
                // compiler bowels when we call FindDeclarations.
                using (var similarityChecker = new WordSimilarityChecker(name))
                {
                    return symbols.Select(s =>
                    {
                        double matchCost;
                        var areSimilar = similarityChecker.AreSimilar(s.Name, out matchCost);

                        Debug.Assert(areSimilar);
                        return SymbolResult.Create(s.Name, nameNode, s, matchCost);
                    }).ToList();
                }
            }
        }

        private abstract class ProjectSearchScope : SearchScope
        {
            protected readonly Project _project;

            public ProjectSearchScope(
                AbstractAddImportCodeFixProvider<TSimpleNameSyntax> provider,
                Project project,
                bool ignoreCase,
                CancellationToken cancellationToken)
                : base(provider, ignoreCase, cancellationToken)
            {
                _project = project;
            }

            public override SymbolReference CreateReference<T>(SymbolResult<T> symbol)
            {
                return new ProjectSymbolReference(
                    provider, symbol.WithSymbol<INamespaceOrTypeSymbol>(symbol.Symbol), _project);
            }
        }

        /// <summary>
        /// SearchScope used for searching *all* the symbols contained within a project/compilation.
        /// i.e. the symbols created from source *and* symbols from references (both project and
        /// metadata).
        /// </summary>
        private class AllSymbolsProjectSearchScope : ProjectSearchScope
        {
            public AllSymbolsProjectSearchScope(
                AbstractAddImportCodeFixProvider<TSimpleNameSyntax> provider,
                Project project,
                bool ignoreCase,
                CancellationToken cancellationToken)
                : base(provider, project, ignoreCase, cancellationToken)
            {
            }

            protected override Task<IEnumerable<ISymbol>> FindDeclarationsAsync(string name, SymbolFilter filter, SearchQuery searchQuery)
            {
                return SymbolFinder.FindDeclarationsAsync(_project, searchQuery, filter, CancellationToken);
            }
        }

        /// <summary>
        /// SearchScope used for searching *only* the source symbols contained within a project/compilation.
        /// i.e. symbols from metadata will not be searched.
        /// </summary>
        private class SourceSymbolsProjectSearchScope : ProjectSearchScope
        {
            private readonly ConcurrentDictionary<Project, AsyncLazy<IAssemblySymbol>> _projectToAssembly;

            public SourceSymbolsProjectSearchScope(
                AbstractAddImportCodeFixProvider<TSimpleNameSyntax> provider,
                ConcurrentDictionary<Project, AsyncLazy<IAssemblySymbol>> projectToAssembly,
                Project project, bool ignoreCase, CancellationToken cancellationToken)
                : base(provider, project, ignoreCase, cancellationToken)
            {
                _projectToAssembly = projectToAssembly;
            }

            protected override async Task<IEnumerable<ISymbol>> FindDeclarationsAsync(string name, SymbolFilter filter, SearchQuery searchQuery)
            {
                var service = _project.Solution.Workspace.Services.GetService<ISymbolTreeInfoCacheService>();
                var info = await service.TryGetSymbolTreeInfoAsync(_project, CancellationToken).ConfigureAwait(false);
                if (info == null)
                {
                    // Looks like there was nothing in the cache.  Return no results for now.
                    return SpecializedCollections.EmptyEnumerable<ISymbol>();
                }

                // Don't create the assembly until it is actually needed by the SymbolTreeInfo.FindAsync
                // code.  Creating the assembly can be costly and we want to avoid it until it is actually
                // needed.
                var lazyAssembly = _projectToAssembly.GetOrAdd(_project, CreateLazyAssembly);

                return await info.FindAsync(searchQuery, lazyAssembly, CancellationToken).ConfigureAwait(false);
            }

            private static AsyncLazy<IAssemblySymbol> CreateLazyAssembly(Project project)
            {
                return new AsyncLazy<IAssemblySymbol>(
                    async c =>
                    {
                        var compilation = await project.GetCompilationAsync(c).ConfigureAwait(false);
                        return compilation.Assembly;
                    }, cacheResult: true);
            }
        }

        private class MetadataSymbolsSearchScope : SearchScope
        {
            private readonly IAssemblySymbol _assembly;
            private readonly PortableExecutableReference _metadataReference;
            private readonly Solution _solution;

            public MetadataSymbolsSearchScope(
                AbstractAddImportCodeFixProvider<TSimpleNameSyntax> provider,
                Solution solution,
                IAssemblySymbol assembly,
                PortableExecutableReference metadataReference,
                bool exact,
                CancellationToken cancellationToken)
                : base(provider, exact, cancellationToken)
            {
                _solution = solution;
                _assembly = assembly;
                _metadataReference = metadataReference;
            }

            public override SymbolReference CreateReference<T>(SymbolResult<T> searchResult)
            {
                return new MetadataSymbolReference(
                    provider,
                    searchResult.WithSymbol<INamespaceOrTypeSymbol>(searchResult.Symbol),
                    _metadataReference);
            }

            protected override async Task<IEnumerable<ISymbol>> FindDeclarationsAsync(
                string name, SymbolFilter filter, SearchQuery searchQuery)
            {
                var service = _solution.Workspace.Services.GetService<ISymbolTreeInfoCacheService>();
                var info = await service.TryGetSymbolTreeInfoAsync(_solution, _assembly, _metadataReference, CancellationToken).ConfigureAwait(false);
                if (info == null)
                {
                    return SpecializedCollections.EmptyEnumerable<ISymbol>();
                }

                return await info.FindAsync(searchQuery, _assembly, CancellationToken).ConfigureAwait(false);
            }
        }
    }
}<|MERGE_RESOLUTION|>--- conflicted
+++ resolved
@@ -26,18 +26,12 @@
         private abstract class SearchScope
         {
             public readonly bool Exact;
-<<<<<<< HEAD
-=======
             protected readonly AbstractAddImportCodeFixProvider<TSimpleNameSyntax> provider;
->>>>>>> e4981ac8
             public readonly CancellationToken CancellationToken;
 
             protected SearchScope(AbstractAddImportCodeFixProvider<TSimpleNameSyntax> provider, bool exact, CancellationToken cancellationToken)
             {
-<<<<<<< HEAD
-=======
                 this.provider = provider;
->>>>>>> e4981ac8
                 Exact = exact;
                 CancellationToken = cancellationToken;
             }
