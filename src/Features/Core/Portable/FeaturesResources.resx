﻿<?xml version="1.0" encoding="utf-8"?>
<root>
  <!-- 
    Microsoft ResX Schema 
    
    Version 2.0
    
    The primary goals of this format is to allow a simple XML format 
    that is mostly human readable. The generation and parsing of the 
    various data types are done through the TypeConverter classes 
    associated with the data types.
    
    Example:
    
    ... ado.net/XML headers & schema ...
    <resheader name="resmimetype">text/microsoft-resx</resheader>
    <resheader name="version">2.0</resheader>
    <resheader name="reader">System.Resources.ResXResourceReader, System.Windows.Forms, ...</resheader>
    <resheader name="writer">System.Resources.ResXResourceWriter, System.Windows.Forms, ...</resheader>
    <data name="Name1"><value>this is my long string</value><comment>this is a comment</comment></data>
    <data name="Color1" type="System.Drawing.Color, System.Drawing">Blue</data>
    <data name="Bitmap1" mimetype="application/x-microsoft.net.object.binary.base64">
        <value>[base64 mime encoded serialized .NET Framework object]</value>
    </data>
    <data name="Icon1" type="System.Drawing.Icon, System.Drawing" mimetype="application/x-microsoft.net.object.bytearray.base64">
        <value>[base64 mime encoded string representing a byte array form of the .NET Framework object]</value>
        <comment>This is a comment</comment>
    </data>
                
    There are any number of "resheader" rows that contain simple 
    name/value pairs.
    
    Each data row contains a name, and value. The row also contains a 
    type or mimetype. Type corresponds to a .NET class that support 
    text/value conversion through the TypeConverter architecture. 
    Classes that don't support this are serialized and stored with the 
    mimetype set.
    
    The mimetype is used for serialized objects, and tells the 
    ResXResourceReader how to depersist the object. This is currently not 
    extensible. For a given mimetype the value must be set accordingly:
    
    Note - application/x-microsoft.net.object.binary.base64 is the format 
    that the ResXResourceWriter will generate, however the reader can 
    read any of the formats listed below.
    
    mimetype: application/x-microsoft.net.object.binary.base64
    value   : The object must be serialized with 
            : System.Runtime.Serialization.Formatters.Binary.BinaryFormatter
            : and then encoded with base64 encoding.
    
    mimetype: application/x-microsoft.net.object.soap.base64
    value   : The object must be serialized with 
            : System.Runtime.Serialization.Formatters.Soap.SoapFormatter
            : and then encoded with base64 encoding.

    mimetype: application/x-microsoft.net.object.bytearray.base64
    value   : The object must be serialized into a byte array 
            : using a System.ComponentModel.TypeConverter
            : and then encoded with base64 encoding.
    -->
  <xsd:schema id="root" xmlns="" xmlns:xsd="http://www.w3.org/2001/XMLSchema" xmlns:msdata="urn:schemas-microsoft-com:xml-msdata">
    <xsd:import namespace="http://www.w3.org/XML/1998/namespace" />
    <xsd:element name="root" msdata:IsDataSet="true">
      <xsd:complexType>
        <xsd:choice maxOccurs="unbounded">
          <xsd:element name="metadata">
            <xsd:complexType>
              <xsd:sequence>
                <xsd:element name="value" type="xsd:string" minOccurs="0" />
              </xsd:sequence>
              <xsd:attribute name="name" use="required" type="xsd:string" />
              <xsd:attribute name="type" type="xsd:string" />
              <xsd:attribute name="mimetype" type="xsd:string" />
              <xsd:attribute ref="xml:space" />
            </xsd:complexType>
          </xsd:element>
          <xsd:element name="assembly">
            <xsd:complexType>
              <xsd:attribute name="alias" type="xsd:string" />
              <xsd:attribute name="name" type="xsd:string" />
            </xsd:complexType>
          </xsd:element>
          <xsd:element name="data">
            <xsd:complexType>
              <xsd:sequence>
                <xsd:element name="value" type="xsd:string" minOccurs="0" msdata:Ordinal="1" />
                <xsd:element name="comment" type="xsd:string" minOccurs="0" msdata:Ordinal="2" />
              </xsd:sequence>
              <xsd:attribute name="name" type="xsd:string" use="required" msdata:Ordinal="1" />
              <xsd:attribute name="type" type="xsd:string" msdata:Ordinal="3" />
              <xsd:attribute name="mimetype" type="xsd:string" msdata:Ordinal="4" />
              <xsd:attribute ref="xml:space" />
            </xsd:complexType>
          </xsd:element>
          <xsd:element name="resheader">
            <xsd:complexType>
              <xsd:sequence>
                <xsd:element name="value" type="xsd:string" minOccurs="0" msdata:Ordinal="1" />
              </xsd:sequence>
              <xsd:attribute name="name" type="xsd:string" use="required" />
            </xsd:complexType>
          </xsd:element>
        </xsd:choice>
      </xsd:complexType>
    </xsd:element>
  </xsd:schema>
  <resheader name="resmimetype">
    <value>text/microsoft-resx</value>
  </resheader>
  <resheader name="version">
    <value>2.0</value>
  </resheader>
  <resheader name="reader">
    <value>System.Resources.ResXResourceReader, System.Windows.Forms, Version=4.0.0.0, Culture=neutral, PublicKeyToken=b77a5c561934e089</value>
  </resheader>
  <resheader name="writer">
    <value>System.Resources.ResXResourceWriter, System.Windows.Forms, Version=4.0.0.0, Culture=neutral, PublicKeyToken=b77a5c561934e089</value>
  </resheader>
  <data name="Add_project_reference_to_0" xml:space="preserve">
    <value>Add project reference to '{0}'.</value>
  </data>
  <data name="Add_reference_to_0" xml:space="preserve">
    <value>Add reference to '{0}'.</value>
  </data>
  <data name="Actions_can_not_be_empty" xml:space="preserve">
    <value>Actions can not be empty.</value>
  </data>
  <data name="generic_overload" xml:space="preserve">
    <value>generic overload</value>
  </data>
  <data name="generic_overloads" xml:space="preserve">
    <value>generic overloads</value>
  </data>
  <data name="overload" xml:space="preserve">
    <value>overload</value>
  </data>
  <data name="overloads_" xml:space="preserve">
    <value>overloads</value>
  </data>
  <data name="_0_Keyword" xml:space="preserve">
    <value>{0} Keyword</value>
  </data>
  <data name="Encapsulate_field_colon_0_and_use_property" xml:space="preserve">
    <value>Encapsulate field: '{0}' (and use property)</value>
  </data>
  <data name="Encapsulate_field_colon_0_but_still_use_field" xml:space="preserve">
    <value>Encapsulate field: '{0}' (but still use field)</value>
  </data>
  <data name="Encapsulate_fields_and_use_property" xml:space="preserve">
    <value>Encapsulate fields (and use property)</value>
  </data>
  <data name="Encapsulate_fields_but_still_use_field" xml:space="preserve">
    <value>Encapsulate fields (but still use field)</value>
  </data>
  <data name="Could_not_extract_interface_colon_The_selection_is_not_inside_a_class_interface_struct" xml:space="preserve">
    <value>Could not extract interface: The selection is not inside a class/interface/struct.</value>
  </data>
  <data name="Could_not_extract_interface_colon_The_type_does_not_contain_any_member_that_can_be_extracted_to_an_interface" xml:space="preserve">
    <value>Could not extract interface: The type does not contain any member that can be extracted to an interface.</value>
  </data>
  <data name="can_t_not_construct_final_tree" xml:space="preserve">
    <value>can't not construct final tree</value>
  </data>
  <data name="Parameters_type_or_return_type_cannot_be_an_anonymous_type_colon_bracket_0_bracket" xml:space="preserve">
    <value>Parameters' type or return type cannot be an anonymous type : [{0}]</value>
  </data>
  <data name="The_selection_contains_no_active_statement" xml:space="preserve">
    <value>The selection contains no active statement.</value>
  </data>
  <data name="The_selection_contains_an_error_or_unknown_type" xml:space="preserve">
    <value>The selection contains an error or unknown type.</value>
  </data>
  <data name="Type_parameter_0_is_hidden_by_another_type_parameter_1" xml:space="preserve">
    <value>Type parameter '{0}' is hidden by another type parameter '{1}'.</value>
  </data>
  <data name="The_address_of_a_variable_is_used_inside_the_selected_code" xml:space="preserve">
    <value>The address of a variable is used inside the selected code.</value>
  </data>
  <data name="Assigning_to_readonly_fields_must_be_done_in_a_constructor_colon_bracket_0_bracket" xml:space="preserve">
    <value>Assigning to readonly fields must be done in a constructor : [{0}].</value>
  </data>
  <data name="generated_code_is_overlapping_with_hidden_portion_of_the_code" xml:space="preserve">
    <value>generated code is overlapping with hidden portion of the code</value>
  </data>
  <data name="Add_optional_parameters_to_0" xml:space="preserve">
    <value>Add optional parameters to '{0}'</value>
  </data>
  <data name="Add_parameters_to_0" xml:space="preserve">
    <value>Add parameters to '{0}'</value>
  </data>
  <data name="Generate_delegating_constructor_0_1" xml:space="preserve">
    <value>Generate delegating constructor '{0}({1})'</value>
  </data>
  <data name="Generate_constructor_0_1" xml:space="preserve">
    <value>Generate constructor '{0}({1})'</value>
  </data>
  <data name="Generate_field_assigning_constructor_0_1" xml:space="preserve">
    <value>Generate field assigning constructor '{0}({1})'</value>
  </data>
  <data name="Generate_Both" xml:space="preserve">
    <value>Generate Both</value>
  </data>
  <data name="Generate_Equals_object" xml:space="preserve">
    <value>Generate 'Equals(object)'</value>
  </data>
  <data name="Generate_GetHashCode" xml:space="preserve">
    <value>Generate 'GetHashCode()'</value>
  </data>
  <data name="Generate_constructor_in_0" xml:space="preserve">
    <value>Generate constructor in '{0}'</value>
  </data>
  <data name="Generate_all" xml:space="preserve">
    <value>Generate all</value>
  </data>
  <data name="Generate_enum_member_1_0" xml:space="preserve">
    <value>Generate enum member '{1}.{0}'</value>
  </data>
  <data name="Generate_constant_1_0" xml:space="preserve">
    <value>Generate constant '{1}.{0}'</value>
  </data>
  <data name="Generate_read_only_property_1_0" xml:space="preserve">
    <value>Generate read-only property '{1}.{0}'</value>
  </data>
  <data name="Generate_property_1_0" xml:space="preserve">
    <value>Generate property '{1}.{0}'</value>
  </data>
  <data name="Generate_read_only_field_1_0" xml:space="preserve">
    <value>Generate read-only field '{1}.{0}'</value>
  </data>
  <data name="Generate_field_1_0" xml:space="preserve">
    <value>Generate field '{1}.{0}'</value>
  </data>
  <data name="Generate_local_0" xml:space="preserve">
    <value>Generate local '{0}'</value>
  </data>
  <data name="Generate_0_1_in_new_file" xml:space="preserve">
    <value>Generate {0} '{1}' in new file</value>
  </data>
  <data name="Generate_nested_0_1" xml:space="preserve">
    <value>Generate nested {0} '{1}'</value>
  </data>
  <data name="Global_Namespace" xml:space="preserve">
    <value>Global Namespace</value>
  </data>
  <data name="Implement_interface_explicitly" xml:space="preserve">
    <value>Implement interface explicitly</value>
  </data>
  <data name="Implement_interface_abstractly" xml:space="preserve">
    <value>Implement interface abstractly</value>
  </data>
  <data name="Implement_interface_through_0" xml:space="preserve">
    <value>Implement interface through '{0}'</value>
  </data>
  <data name="Implement_interface" xml:space="preserve">
    <value>Implement interface</value>
  </data>
  <data name="Loading_context_from_0" xml:space="preserve">
    <value>Loading context from '{0}'.</value>
  </data>
  <data name="Type_Sharphelp_for_more_information" xml:space="preserve">
    <value>Type "#help" for more information.</value>
  </data>
  <data name="Specified_file_not_found_colon_0" xml:space="preserve">
    <value>Specified file not found: {0}</value>
  </data>
  <data name="Specified_file_not_found" xml:space="preserve">
    <value>Specified file not found.</value>
  </data>
  <data name="Searched_in_directory_colon" xml:space="preserve">
    <value>Searched in directory:</value>
  </data>
  <data name="Searched_in_directories_colon" xml:space="preserve">
    <value>Searched in directories:</value>
  </data>
  <data name="Introduce_field_for_0" xml:space="preserve">
    <value>Introduce field for '{0}'</value>
  </data>
  <data name="Introduce_local_for_0" xml:space="preserve">
    <value>Introduce local for '{0}'</value>
  </data>
  <data name="Introduce_constant_for_0" xml:space="preserve">
    <value>Introduce constant for '{0}'</value>
  </data>
  <data name="Introduce_local_constant_for_0" xml:space="preserve">
    <value>Introduce local constant for '{0}'</value>
  </data>
  <data name="Introduce_field_for_all_occurrences_of_0" xml:space="preserve">
    <value>Introduce field for all occurrences of '{0}'</value>
  </data>
  <data name="Introduce_local_for_all_occurrences_of_0" xml:space="preserve">
    <value>Introduce local for all occurrences of '{0}'</value>
  </data>
  <data name="Introduce_constant_for_all_occurrences_of_0" xml:space="preserve">
    <value>Introduce constant for all occurrences of '{0}'</value>
  </data>
  <data name="Introduce_local_constant_for_all_occurrences_of_0" xml:space="preserve">
    <value>Introduce local constant for all occurrences of '{0}'</value>
  </data>
  <data name="Introduce_query_variable_for_all_occurrences_of_0" xml:space="preserve">
    <value>Introduce query variable for all occurrences of '{0}'</value>
  </data>
  <data name="Introduce_query_variable_for_0" xml:space="preserve">
    <value>Introduce query variable for '{0}'</value>
  </data>
  <data name="Anonymous_Types_colon" xml:space="preserve">
    <value>Anonymous Types:</value>
  </data>
  <data name="is_" xml:space="preserve">
    <value>is</value>
  </data>
  <data name="Represents_an_object_whose_operations_will_be_resolved_at_runtime" xml:space="preserve">
    <value>Represents an object whose operations will be resolved at runtime.</value>
  </data>
  <data name="constant" xml:space="preserve">
    <value>constant</value>
  </data>
  <data name="field" xml:space="preserve">
    <value>field</value>
  </data>
  <data name="local_constant" xml:space="preserve">
    <value>local constant</value>
  </data>
  <data name="local_variable" xml:space="preserve">
    <value>local variable</value>
  </data>
  <data name="label" xml:space="preserve">
    <value>label</value>
  </data>
  <data name="range_variable" xml:space="preserve">
    <value>range variable</value>
  </data>
  <data name="parameter" xml:space="preserve">
    <value>parameter</value>
  </data>
  <data name="in_" xml:space="preserve">
    <value>in</value>
  </data>
  <data name="Summary_colon" xml:space="preserve">
    <value>Summary:</value>
  </data>
  <data name="Locals_and_parameters" xml:space="preserve">
    <value>Locals and parameters</value>
  </data>
  <data name="Type_parameters_colon" xml:space="preserve">
    <value>Type parameters:</value>
  </data>
  <data name="Returns_colon" xml:space="preserve">
    <value>Returns:</value>
  </data>
  <data name="Exceptions_colon" xml:space="preserve">
    <value>Exceptions:</value>
  </data>
  <data name="Remarks_colon" xml:space="preserve">
    <value>Remarks:</value>
  </data>
  <data name="generating_source_for_symbols_of_this_type_is_not_supported" xml:space="preserve">
    <value>generating source for symbols of this type is not supported</value>
  </data>
  <data name="Assembly" xml:space="preserve">
    <value>Assembly</value>
  </data>
  <data name="location_unknown" xml:space="preserve">
    <value>location unknown</value>
  </data>
  <data name="Extract_Interface" xml:space="preserve">
    <value>Extract Interface...</value>
  </data>
  <data name="Updating_0_will_prevent_the_debug_session_from_continuing" xml:space="preserve">
    <value>Updating '{0}' will prevent the debug session from continuing.</value>
  </data>
  <data name="Updating_a_complex_statement_containing_an_await_expression_will_prevent_the_debug_session_from_continuing" xml:space="preserve">
    <value>Updating a complex statement containing an await expression will prevent the debug session from continuing.</value>
  </data>
  <data name="Changing_visibility_of_a_constructor_will_prevent_the_debug_session_from_continuing" xml:space="preserve">
    <value>Changing visibility of a constructor will prevent the debug session from continuing.</value>
  </data>
  <data name="Capturing_variable_0_that_hasn_t_been_captured_before_will_prevent_the_debug_session_from_continuing" xml:space="preserve">
    <value>Capturing variable '{0}' that hasn't been captured before will prevent the debug session from continuing.</value>
  </data>
  <data name="Ceasing_to_capture_variable_0_will_prevent_the_debug_session_from_continuing" xml:space="preserve">
    <value>Ceasing to capture variable '{0}' will prevent the debug session from continuing.</value>
  </data>
  <data name="Deleting_captured_variable_0_will_prevent_the_debug_session_from_continuing" xml:space="preserve">
    <value>Deleting captured variable '{0}' will prevent the debug session from continuing.</value>
  </data>
  <data name="Changing_the_type_of_a_captured_variable_0_previously_of_type_1_will_prevent_the_debug_session_from_continuing" xml:space="preserve">
    <value>Changing the type of a captured variable '{0}' previously of type '{1}' will prevent the debug session from continuing.</value>
  </data>
  <data name="Changing_the_parameters_of_0_will_prevent_the_debug_session_from_continuing" xml:space="preserve">
    <value>Changing the parameters of '{0}' will prevent the debug session from continuing.</value>
  </data>
  <data name="Changing_the_return_type_of_0_will_prevent_the_debug_session_from_continuing" xml:space="preserve">
    <value>Changing the return type of '{0}' will prevent the debug session from continuing.</value>
  </data>
  <data name="Changing_the_type_of_0_will_prevent_the_debug_session_from_continuing" xml:space="preserve">
    <value>Changing the type of '{0}' will prevent the debug session from continuing.</value>
  </data>
  <data name="Changing_the_declaration_scope_of_a_captured_variable_0_will_prevent_the_debug_session_from_continuing" xml:space="preserve">
    <value>Changing the declaration scope of a captured variable '{0}' will prevent the debug session from continuing.</value>
  </data>
  <data name="Accessing_captured_variable_0_that_hasn_t_been_accessed_before_in_1_will_prevent_the_debug_session_from_continuing" xml:space="preserve">
    <value>Accessing captured variable '{0}' that hasn't been accessed before in {1} will prevent the debug session from continuing.</value>
  </data>
  <data name="Ceasing_to_access_captured_variable_0_in_1_will_prevent_the_debug_session_from_continuing" xml:space="preserve">
    <value>Ceasing to access captured variable '{0}' in {1} will prevent the debug session from continuing.</value>
  </data>
  <data name="Adding_0_that_accesses_captured_variables_1_and_2_declared_in_different_scopes_will_prevent_the_debug_session_from_continuing" xml:space="preserve">
    <value>Adding '{0}' that accesses captured variables '{1}' and '{2}' declared in different scopes will prevent the debug session from continuing.</value>
  </data>
  <data name="Removing_0_that_accessed_captured_variables_1_and_2_declared_in_different_scopes_will_prevent_the_debug_session_from_continuing" xml:space="preserve">
    <value>Removing '{0}' that accessed captured variables '{1}' and '{2}' declared in different scopes will prevent the debug session from continuing.</value>
  </data>
  <data name="Adding_0_into_a_1_will_prevent_the_debug_session_from_continuing" xml:space="preserve">
    <value>Adding '{0}' into a '{1}' will prevent the debug session from continuing.</value>
  </data>
  <data name="Adding_0_into_a_class_with_explicit_or_sequential_layout_will_prevent_the_debug_session_from_continuing" xml:space="preserve">
    <value>Adding '{0}' into a class with explicit or sequential layout will prevent the debug session from continuing.</value>
  </data>
  <data name="Updating_the_modifiers_of_0_will_prevent_the_debug_session_from_continuing" xml:space="preserve">
    <value>Updating the modifiers of '{0}' will prevent the debug session from continuing.</value>
  </data>
  <data name="Updating_the_Handles_clause_of_0_will_prevent_the_debug_session_from_continuing" xml:space="preserve">
    <value>Updating the Handles clause of '{0}' will prevent the debug session from continuing.</value>
  </data>
  <data name="Adding_0_with_the_Handles_clause_will_prevent_the_debug_session_from_continuing" xml:space="preserve">
    <value>Adding '{0}' with the Handles clause will prevent the debug session from continuing.</value>
  </data>
  <data name="Updating_the_Implements_clause_of_a_0_will_prevent_the_debug_session_from_continuing" xml:space="preserve">
    <value>Updating the Implements clause of a '{0}' will prevent the debug session from continuing.</value>
  </data>
  <data name="Changing_the_constraint_from_0_to_1_will_prevent_the_debug_session_from_continuing" xml:space="preserve">
    <value>Changing the constraint from '{0}' to '{1}' will prevent the debug session from continuing.</value>
  </data>
  <data name="Updating_the_variance_of_0_will_prevent_the_debug_session_from_continuing" xml:space="preserve">
    <value>Updating the variance of '{0}' will prevent the debug session from continuing.</value>
  </data>
  <data name="Updating_the_type_of_0_will_prevent_the_debug_session_from_continuing" xml:space="preserve">
    <value>Updating the type of '{0}' will prevent the debug session from continuing.</value>
  </data>
  <data name="Updating_the_initializer_of_0_will_prevent_the_debug_session_from_continuing" xml:space="preserve">
    <value>Updating the initializer of '{0}' will prevent the debug session from continuing.</value>
  </data>
  <data name="Updating_the_size_of_a_0_will_prevent_the_debug_session_from_continuing" xml:space="preserve">
    <value>Updating the size of a '{0}' will prevent the debug session from continuing.</value>
  </data>
  <data name="Updating_the_underlying_type_of_0_will_prevent_the_debug_session_from_continuing" xml:space="preserve">
    <value>Updating the underlying type of '{0}' will prevent the debug session from continuing.</value>
  </data>
  <data name="Updating_the_base_class_and_or_base_interface_s_of_0_will_prevent_the_debug_session_from_continuing" xml:space="preserve">
    <value>Updating the base class and/or base interface(s) of '{0}' will prevent the debug session from continuing.</value>
  </data>
  <data name="Updating_a_field_to_an_event_or_vice_versa_will_prevent_the_debug_session_from_continuing" xml:space="preserve">
    <value>Updating a field to an event or vice versa will prevent the debug session from continuing.</value>
  </data>
  <data name="Updating_the_kind_of_a_type_will_prevent_the_debug_session_from_continuing" xml:space="preserve">
    <value>Updating the kind of a type will prevent the debug session from continuing.</value>
  </data>
  <data name="Updating_the_kind_of_an_property_event_accessor_will_prevent_the_debug_session_from_continuing" xml:space="preserve">
    <value>Updating the kind of an property/event accessor will prevent the debug session from continuing.</value>
  </data>
  <data name="Updating_the_kind_of_a_method_Sub_Function_will_prevent_the_debug_session_from_continuing" xml:space="preserve">
    <value>Updating the kind of a method (Sub/Function) will prevent the debug session from continuing.</value>
  </data>
  <data name="Updating_the_library_name_of_Declare_Statement_will_prevent_the_debug_session_from_continuing" xml:space="preserve">
    <value>Updating the library name of Declare Statement will prevent the debug session from continuing.</value>
  </data>
  <data name="Updating_the_alias_of_Declare_Statement_will_prevent_the_debug_session_from_continuing" xml:space="preserve">
    <value>Updating the alias of Declare Statement will prevent the debug session from continuing.</value>
  </data>
  <data name="Renaming_0_will_prevent_the_debug_session_from_continuing" xml:space="preserve">
    <value>Renaming '{0}' will prevent the debug session from continuing.</value>
  </data>
  <data name="Adding_0_will_prevent_the_debug_session_from_continuing" xml:space="preserve">
    <value>Adding '{0}' will prevent the debug session from continuing.</value>
  </data>
  <data name="Adding_an_abstract_0_or_overriding_an_inherited_0_will_prevent_the_debug_session_from_continuing" xml:space="preserve">
    <value>Adding an abstract '{0}' or overriding an inherited '{0}' will prevent the debug session from continuing.</value>
  </data>
  <data name="Adding_a_MustOverride_0_or_overriding_an_inherited_0_will_prevent_the_debug_session_from_continuing" xml:space="preserve">
    <value>Adding a MustOverride '{0}' or overriding an inherited '{0}' will prevent the debug session from continuing.</value>
  </data>
  <data name="Adding_an_extern_0_will_prevent_the_debug_session_from_continuing" xml:space="preserve">
    <value>Adding an extern '{0}' will prevent the debug session from continuing.</value>
  </data>
  <data name="Adding_an_imported_method_will_prevent_the_debug_session_from_continuing" xml:space="preserve">
    <value>Adding an imported method will prevent the debug session from continuing.</value>
  </data>
  <data name="Adding_a_user_defined_0_will_prevent_the_debug_session_from_continuing" xml:space="preserve">
    <value>Adding a user defined '{0}' will prevent the debug session from continuing.</value>
  </data>
  <data name="Adding_a_generic_0_will_prevent_the_debug_session_from_continuing" xml:space="preserve">
    <value>Adding a generic '{0}' will prevent the debug session from continuing.</value>
  </data>
  <data name="Adding_0_around_an_active_statement_will_prevent_the_debug_session_from_continuing" xml:space="preserve">
    <value>Adding '{0}' around an active statement will prevent the debug session from continuing.</value>
  </data>
  <data name="Moving_0_will_prevent_the_debug_session_from_continuing" xml:space="preserve">
    <value>Moving '{0}' will prevent the debug session from continuing.</value>
  </data>
  <data name="Deleting_0_will_prevent_the_debug_session_from_continuing" xml:space="preserve">
    <value>Deleting '{0}' will prevent the debug session from continuing.</value>
  </data>
  <data name="Deleting_0_around_an_active_statement_will_prevent_the_debug_session_from_continuing" xml:space="preserve">
    <value>Deleting '{0}' around an active statement will prevent the debug session from continuing.</value>
  </data>
  <data name="Adding_a_method_body_will_prevent_the_debug_session_from_continuing" xml:space="preserve">
    <value>Adding a method body will prevent the debug session from continuing.</value>
  </data>
  <data name="Deleting_a_method_body_will_prevent_the_debug_session_from_continuing" xml:space="preserve">
    <value>Deleting a method body will prevent the debug session from continuing.</value>
  </data>
  <data name="An_active_statement_has_been_removed_from_its_original_method_You_must_revert_your_changes_to_continue_or_restart_the_debugging_session" xml:space="preserve">
    <value>An active statement has been removed from its original method. You must revert your changes to continue or restart the debugging session.</value>
  </data>
  <data name="Updating_a_0_statement_around_an_active_statement_will_prevent_the_debug_session_from_continuing" xml:space="preserve">
    <value>Updating a '{0}' statement around an active statement will prevent the debug session from continuing.</value>
  </data>
  <data name="Updating_async_or_iterator_modifier_around_an_active_statement_will_prevent_the_debug_session_from_continuing" xml:space="preserve">
    <value>Updating async or iterator modifier around an active statement will prevent the debug session from continuing.</value>
    <comment>{Locked="async"}{Locked="iterator"} "async" and "iterator" are C#/VB keywords and should not be localized.</comment>
  </data>
  <data name="Modifying_a_generic_method_will_prevent_the_debug_session_from_continuing" xml:space="preserve">
    <value>Modifying a generic method will prevent the debug session from continuing.</value>
  </data>
  <data name="Modifying_whitespace_or_comments_in_a_generic_0_will_prevent_the_debug_session_from_continuing" xml:space="preserve">
    <value>Modifying whitespace or comments in a generic '{0}' will prevent the debug session from continuing.</value>
  </data>
  <data name="Modifying_a_method_inside_the_context_of_a_generic_type_will_prevent_the_debug_session_from_continuing" xml:space="preserve">
    <value>Modifying a method inside the context of a generic type will prevent the debug session from continuing.</value>
  </data>
  <data name="Modifying_whitespace_or_comments_in_0_inside_the_context_of_a_generic_type_will_prevent_the_debug_session_from_continuing" xml:space="preserve">
    <value>Modifying whitespace or comments in '{0}' inside the context of a generic type will prevent the debug session from continuing.</value>
  </data>
  <data name="Modifying_the_initializer_of_0_in_a_generic_type_will_prevent_the_debug_session_from_continuing" xml:space="preserve">
    <value>Modifying the initializer of '{0}' in a generic type will prevent the debug session from continuing.</value>
  </data>
  <data name="Modifying_the_initializer_of_0_in_a_partial_type_will_prevent_the_debug_session_from_continuing" xml:space="preserve">
    <value>Modifying the initializer of '{0}' in a partial type will prevent the debug session from continuing.</value>
  </data>
  <data name="Adding_a_constructor_to_a_type_with_a_field_or_property_initializer_that_contains_an_anonymous_function_will_prevent_the_debug_session_from_continuing" xml:space="preserve">
    <value>Adding a constructor to a type with a field or property initializer that contains an anonymous function will prevent the debug session from continuing.</value>
  </data>
  <data name="Renaming_a_captured_variable_from_0_to_1_will_prevent_the_debug_session_from_continuing" xml:space="preserve">
    <value>Renaming a captured variable, from '{0}' to '{1}' will prevent the debug session from continuing.</value>
  </data>
  <data name="Modifying_a_catch_finally_handler_with_an_active_statement_in_the_try_block_will_prevent_the_debug_session_from_continuing" xml:space="preserve">
    <value>Modifying a catch/finally handler with an active statement in the try block will prevent the debug session from continuing.</value>
  </data>
  <data name="Modifying_a_try_catch_finally_statement_when_the_finally_block_is_active_will_prevent_the_debug_session_from_continuing" xml:space="preserve">
    <value>Modifying a try/catch/finally statement when the finally block is active will prevent the debug session from continuing.</value>
  </data>
  <data name="Modifying_a_catch_handler_around_an_active_statement_will_prevent_the_debug_session_from_continuing" xml:space="preserve">
    <value>Modifying a catch handler around an active statement will prevent the debug session from continuing.</value>
  </data>
  <data name="Modifying_0_which_contains_the_stackalloc_operator_will_prevent_the_debug_session_from_continuing" xml:space="preserve">
    <value>Modifying '{0}' which contains the 'stackalloc' operator will prevent the debug session from continuing.</value>
  </data>
  <data name="Modifying_an_active_0_which_contains_On_Error_or_Resume_statements_will_prevent_the_debug_session_from_continuing" xml:space="preserve">
    <value>Modifying an active '{0}' which contains 'On Error' or 'Resume' statements will prevent the debug session from continuing.</value>
  </data>
  <data name="Modifying_0_which_contains_an_Aggregate_Group_By_or_Join_query_clauses_will_prevent_the_debug_session_from_continuing" xml:space="preserve">
    <value>Modifying '{0}' which contains an Aggregate, Group By, or Join query clauses will prevent the debug session from continuing.</value>
  </data>
  <data name="Modifying_source_with_experimental_language_features_enabled_will_prevent_the_debug_session_from_continuing" xml:space="preserve">
    <value>Modifying source with experimental language features enabled will prevent the debug session from continuing.</value>
  </data>
  <data name="Updating_an_active_statement_will_prevent_the_debug_session_from_continuing" xml:space="preserve">
    <value>Updating an active statement will prevent the debug session from continuing.</value>
  </data>
  <data name="Removing_0_that_contains_an_active_statement_will_prevent_the_debug_session_from_continuing" xml:space="preserve">
    <value>Removing '{0}' that contains an active statement will prevent the debug session from continuing.</value>
  </data>
  <data name="Adding_a_new_file_will_prevent_the_debug_session_from_continuing" xml:space="preserve">
    <value>Adding a new file will prevent the debug session from continuing.</value>
  </data>
  <data name="Attribute_0_is_missing_Updating_an_async_method_or_an_iterator_will_prevent_the_debug_session_from_continuing" xml:space="preserve">
    <value>Attribute '{0}' is missing. Updating an async method or an iterator will prevent the debug session from continuing.</value>
  </data>
  <data name="Unexpected_interface_member_kind_colon_0" xml:space="preserve">
    <value>Unexpected interface member kind: {0}</value>
  </data>
  <data name="Unknown_symbol_kind" xml:space="preserve">
    <value>Unknown symbol kind</value>
  </data>
  <data name="Generate_abstract_property_1_0" xml:space="preserve">
    <value>Generate abstract property '{1}.{0}'</value>
  </data>
  <data name="Generate_abstract_method_1_0" xml:space="preserve">
    <value>Generate abstract method '{1}.{0}'</value>
  </data>
  <data name="Generate_method_1_0" xml:space="preserve">
    <value>Generate method '{1}.{0}'</value>
  </data>
  <data name="Failed_to_create_a_remote_process_for_interactive_code_execution" xml:space="preserve">
    <value>Failed to create a remote process for interactive code execution.</value>
  </data>
  <data name="Failed_to_initialize_remote_interactive_process" xml:space="preserve">
    <value>Failed to initialize remote interactive process.</value>
  </data>
  <data name="Attempt_to_connect_to_process_Sharp_0_failed_retrying" xml:space="preserve">
    <value>Attempt to connect to process #{0} failed, retrying ...</value>
  </data>
  <data name="Failed_to_launch_0_process_exit_code_colon_1_with_output_colon" xml:space="preserve">
    <value>Failed to launch '{0}' process (exit code: {1}) with output: </value>
  </data>
  <data name="Hosting_process_exited_with_exit_code_0" xml:space="preserve">
    <value>Hosting process exited with exit code {0}.</value>
  </data>
  <data name="Interactive_Host_not_initialized" xml:space="preserve">
    <value>Interactive Host not initialized.</value>
  </data>
  <data name="Cannot_resolve_reference_0" xml:space="preserve">
    <value>Cannot resolve reference '{0}'.</value>
  </data>
  <data name="Requested_assembly_already_loaded_from_0" xml:space="preserve">
    <value>Requested assembly already loaded from '{0}'.</value>
  </data>
  <data name="plus_additional_0_1" xml:space="preserve">
    <value> + additional {0} {1}</value>
  </data>
  <data name="Unable_to_create_hosting_process" xml:space="preserve">
    <value>Unable to create hosting process.</value>
  </data>
  <data name="The_symbol_does_not_have_an_icon" xml:space="preserve">
    <value>The symbol does not have an icon.</value>
  </data>
  <data name="Unknown" xml:space="preserve">
    <value>Unknown</value>
  </data>
  <data name="Extract_Method" xml:space="preserve">
    <value>Extract Method</value>
  </data>
  <data name="Extract_Method_plus_Local" xml:space="preserve">
    <value>Extract Method + Local</value>
  </data>
  <data name="Asynchronous_method_cannot_have_ref_out_parameters_colon_bracket_0_bracket" xml:space="preserve">
    <value>Asynchronous method cannot have ref/out parameters : [{0}]</value>
  </data>
  <data name="The_member_is_defined_in_metadata" xml:space="preserve">
    <value>The member is defined in metadata.</value>
  </data>
  <data name="You_can_only_change_the_signature_of_a_constructor_indexer_method_or_delegate" xml:space="preserve">
    <value>You can only change the signature of a constructor, indexer, method or delegate.</value>
  </data>
  <data name="This_symbol_has_related_definitions_or_references_in_metadata_Changing_its_signature_may_result_in_build_errors_Do_you_want_to_continue" xml:space="preserve">
    <value>This symbol has related definitions or references in metadata. Changing its signature may result in build errors.

Do you want to continue?</value>
  </data>
  <data name="Change_signature" xml:space="preserve">
    <value>Change signature...</value>
  </data>
  <data name="Generate_new_type" xml:space="preserve">
    <value>Generate new type...</value>
  </data>
  <data name="User_Diagnostic_Analyzer_Failure" xml:space="preserve">
    <value>User Diagnostic Analyzer Failure.</value>
  </data>
  <data name="Analyzer_0_threw_an_exception_of_type_1_with_message_2" xml:space="preserve">
    <value>Analyzer '{0}' threw an exception of type '{1}' with message '{2}'.</value>
  </data>
  <data name="Analyzer_0_threw_the_following_exception_colon_1" xml:space="preserve">
    <value>Analyzer '{0}' threw the following exception:
'{1}'.</value>
  </data>
  <data name="Remove_Unnecessary_Cast" xml:space="preserve">
    <value>Remove Unnecessary Cast</value>
  </data>
  <data name="Simplify_Names" xml:space="preserve">
    <value>Simplify Names</value>
  </data>
  <data name="Simplify_Member_Access" xml:space="preserve">
    <value>Simplify Member Access</value>
  </data>
  <data name="Remove_qualification" xml:space="preserve">
    <value>Remove qualification</value>
  </data>
  <data name="Edit_and_Continue1" xml:space="preserve">
    <value>Edit and Continue</value>
  </data>
  <data name="This_signature_does_not_contain_parameters_that_can_be_changed" xml:space="preserve">
    <value>This signature does not contain parameters that can be changed.</value>
  </data>
  <data name="Unknown_error_occurred" xml:space="preserve">
    <value>Unknown error occurred</value>
  </data>
  <data name="Available" xml:space="preserve">
    <value>Available</value>
  </data>
  <data name="Not_Available" xml:space="preserve">
    <value>Not Available</value>
  </data>
  <data name="_0_1" xml:space="preserve">
    <value>    {0} - {1}</value>
  </data>
  <data name="You_can_use_the_navigation_bar_to_switch_context" xml:space="preserve">
    <value>You can use the navigation bar to switch context.</value>
  </data>
  <data name="in_Source" xml:space="preserve">
    <value>in Source</value>
  </data>
  <data name="in_Suppression_File" xml:space="preserve">
    <value>in Suppression File</value>
  </data>
  <data name="Remove_Suppression_0" xml:space="preserve">
    <value>Remove Suppression {0}</value>
  </data>
  <data name="Remove_Suppression" xml:space="preserve">
    <value>Remove Suppression</value>
  </data>
  <data name="Pending" xml:space="preserve">
    <value>&lt;Pending&gt;</value>
  </data>
  <data name="Awaited_task_returns" xml:space="preserve">
    <value>Awaited task returns</value>
  </data>
  <data name="no_value" xml:space="preserve">
    <value>no value.</value>
  </data>
  <data name="Note_colon_Tab_twice_to_insert_the_0_snippet" xml:space="preserve">
    <value>Note: Tab twice to insert the '{0}' snippet.</value>
  </data>
  <data name="Implement_interface_explicitly_with_Dispose_pattern" xml:space="preserve">
    <value>Implement interface explicitly with Dispose pattern</value>
  </data>
  <data name="Implement_interface_with_Dispose_pattern" xml:space="preserve">
    <value>Implement interface with Dispose pattern</value>
  </data>
  <data name="Compiler1" xml:space="preserve">
    <value>Compiler</value>
  </data>
  <data name="Edit_and_Continue2" xml:space="preserve">
    <value>Edit and Continue</value>
  </data>
  <data name="Style" xml:space="preserve">
    <value>Style</value>
  </data>
  <data name="Suppress_0" xml:space="preserve">
    <value>Suppress {0}</value>
  </data>
  <data name="Re_triage_0_currently_1" xml:space="preserve">
    <value>Re-triage {0}(currently '{1}')</value>
  </data>
  <data name="Argument_cannot_have_a_null_element" xml:space="preserve">
    <value>Argument cannot have a null element.</value>
  </data>
  <data name="Argument_cannot_be_empty" xml:space="preserve">
    <value>Argument cannot be empty.</value>
  </data>
  <data name="Reported_diagnostic_with_ID_0_is_not_supported_by_the_analyzer" xml:space="preserve">
    <value>Reported diagnostic with ID '{0}' is not supported by the analyzer.</value>
  </data>
  <data name="Computing_fix_all_occurrences_code_fix" xml:space="preserve">
    <value>Computing fix all occurrences code fix...</value>
  </data>
  <data name="Fix_all_occurrences" xml:space="preserve">
    <value>Fix all occurrences</value>
  </data>
  <data name="Document" xml:space="preserve">
    <value>Document</value>
  </data>
  <data name="Project" xml:space="preserve">
    <value>Project</value>
  </data>
  <data name="Solution" xml:space="preserve">
    <value>Solution</value>
  </data>
  <data name="TODO_colon_dispose_managed_state_managed_objects" xml:space="preserve">
    <value>TODO: dispose managed state (managed objects).</value>
  </data>
  <data name="TODO_colon_set_large_fields_to_null" xml:space="preserve">
    <value>TODO: set large fields to null.</value>
  </data>
  <data name="To_detect_redundant_calls" xml:space="preserve">
    <value>To detect redundant calls</value>
  </data>
  <data name="Modifying_0_which_contains_a_static_variable_will_prevent_the_debug_session_from_continuing" xml:space="preserve">
    <value>Modifying '{0}' which contains a static variable will prevent the debug session from continuing.</value>
  </data>
  <data name="Compiler2" xml:space="preserve">
    <value>Compiler</value>
  </data>
  <data name="Edit_And_Continue" xml:space="preserve">
    <value>Edit And Continue</value>
  </data>
  <data name="Live" xml:space="preserve">
    <value>Live</value>
  </data>
  <data name="namespace_" xml:space="preserve">
    <value>namespace</value>
    <comment>{Locked}</comment>
  </data>
  <data name="class_" xml:space="preserve">
    <value>class</value>
    <comment>{Locked}</comment>
  </data>
  <data name="interface_" xml:space="preserve">
    <value>interface</value>
    <comment>{Locked}</comment>
  </data>
  <data name="enum_" xml:space="preserve">
    <value>enum</value>
    <comment>{Locked}</comment>
  </data>
  <data name="enum_value" xml:space="preserve">
    <value>enum value</value>
    <comment>{Locked="enum"} "enum" is a C#/VB keyword and should not be localized.</comment>
  </data>
  <data name="delegate_" xml:space="preserve">
    <value>delegate</value>
    <comment>{Locked}</comment>
  </data>
  <data name="const_field" xml:space="preserve">
    <value>const field</value>
    <comment>{Locked="const"} "const" is a C#/VB keyword and should not be localized.</comment>
  </data>
  <data name="method" xml:space="preserve">
    <value>method</value>
  </data>
  <data name="operator_" xml:space="preserve">
    <value>operator</value>
  </data>
  <data name="constructor" xml:space="preserve">
    <value>constructor</value>
  </data>
  <data name="auto_property" xml:space="preserve">
    <value>auto-property</value>
  </data>
  <data name="property_" xml:space="preserve">
    <value>property</value>
  </data>
  <data name="event_" xml:space="preserve">
    <value>event</value>
    <comment>{Locked}</comment>
  </data>
  <data name="event_accessor" xml:space="preserve">
    <value>event accessor</value>
  </data>
  <data name="type_constraint" xml:space="preserve">
    <value>type constraint</value>
  </data>
  <data name="type_parameter" xml:space="preserve">
    <value>type parameter</value>
  </data>
  <data name="attribute" xml:space="preserve">
    <value>attribute</value>
  </data>
  <data name="Use_auto_property" xml:space="preserve">
    <value>Use auto property</value>
  </data>
  <data name="Replace_0_and_1_with_property" xml:space="preserve">
    <value>Replace '{0}' and '{1}' with property</value>
  </data>
  <data name="Replace_0_with_property" xml:space="preserve">
    <value>Replace '{0}' with property</value>
  </data>
  <data name="Method_referenced_implicitly" xml:space="preserve">
    <value>Method referenced implicitly</value>
  </data>
  <data name="Generate_type_0" xml:space="preserve">
    <value>Generate type '{0}'</value>
  </data>
  <data name="Generate_0_1" xml:space="preserve">
    <value>Generate {0} '{1}'</value>
  </data>
  <data name="Change_0_to_1" xml:space="preserve">
    <value>Change '{0}' to '{1}'.</value>
  </data>
  <data name="Non_invoked_method_cannot_be_replaced_with_property" xml:space="preserve">
    <value>Non-invoked method cannot be replaced with property.</value>
  </data>
  <data name="Only_methods_with_a_single_argument_which_is_not_an_out_variable_declaration_can_be_replaced_with_a_property" xml:space="preserve">
    <value>Only methods with a single argument, which is not an out variable declaration, can be replaced with a property.</value>
  </data>
  <data name="Roslyn_HostError" xml:space="preserve">
    <value>Roslyn.HostError</value>
  </data>
  <data name="An_instance_of_analyzer_0_cannot_be_created_from_1_colon_2" xml:space="preserve">
    <value>An instance of analyzer {0} cannot be created from {1}: {2}.</value>
  </data>
  <data name="The_assembly_0_does_not_contain_any_analyzers" xml:space="preserve">
    <value>The assembly {0} does not contain any analyzers.</value>
  </data>
  <data name="Unable_to_load_Analyzer_assembly_0_colon_1" xml:space="preserve">
    <value>Unable to load Analyzer assembly {0}: {1}</value>
  </data>
  <data name="Make_method_synchronous" xml:space="preserve">
    <value>Make method synchronous.</value>
  </data>
  <data name="Add_this_or_Me_qualification" xml:space="preserve">
    <value>Add 'this' or 'Me' qualification.</value>
  </data>
  <data name="Fix_Name_Violation_colon_0" xml:space="preserve">
    <value>Fix Name Violation: {0}</value>
  </data>
  <data name="Naming_rule_violation_0" xml:space="preserve">
    <value>Naming rule violation: {0}</value>
    <comment>{0} is the rule title, {1} is the way in which the rule was violated</comment>
  </data>
  <data name="Naming_Styles" xml:space="preserve">
    <value>Naming Styles</value>
  </data>
  <data name="from_0" xml:space="preserve">
    <value>from {0}</value>
  </data>
  <data name="Find_and_install_latest_version" xml:space="preserve">
    <value>Find and install latest version</value>
  </data>
  <data name="Use_local_version_0" xml:space="preserve">
    <value>Use local version '{0}'</value>
  </data>
  <data name="Use_locally_installed_0_version_1_This_version_used_in_colon_2" xml:space="preserve">
    <value>Use locally installed '{0}' version '{1}'
This version used in: {2}</value>
  </data>
  <data name="Find_and_install_latest_version_of_0" xml:space="preserve">
    <value>Find and install latest version of '{0}'</value>
  </data>
  <data name="Install_with_package_manager" xml:space="preserve">
    <value>Install with package manager...</value>
  </data>
  <data name="Install_0_1" xml:space="preserve">
    <value>Install '{0} {1}'</value>
  </data>
  <data name="Install_version_0" xml:space="preserve">
    <value>Install version '{0}'</value>
  </data>
  <data name="Generate_variable_0" xml:space="preserve">
    <value>Generate variable '{0}'</value>
  </data>
  <data name="Classes" xml:space="preserve">
    <value>Classes</value>
  </data>
  <data name="Constants" xml:space="preserve">
    <value>Constants</value>
  </data>
  <data name="Delegates" xml:space="preserve">
    <value>Delegates</value>
  </data>
  <data name="Enums" xml:space="preserve">
    <value>Enums</value>
  </data>
  <data name="Events" xml:space="preserve">
    <value>Events</value>
  </data>
  <data name="Extension_methods" xml:space="preserve">
    <value>Extension methods</value>
  </data>
  <data name="Fields" xml:space="preserve">
    <value>Fields</value>
  </data>
  <data name="Interfaces" xml:space="preserve">
    <value>Interfaces</value>
  </data>
  <data name="Locals" xml:space="preserve">
    <value>Locals</value>
  </data>
  <data name="Methods" xml:space="preserve">
    <value>Methods</value>
  </data>
  <data name="Modules" xml:space="preserve">
    <value>Modules</value>
  </data>
  <data name="Namespaces" xml:space="preserve">
    <value>Namespaces</value>
  </data>
  <data name="Properties" xml:space="preserve">
    <value>Properties</value>
  </data>
  <data name="Structures" xml:space="preserve">
    <value>Structures</value>
  </data>
  <data name="Parameters_colon" xml:space="preserve">
    <value>Parameters:</value>
  </data>
  <data name="Add_missing_cases" xml:space="preserve">
    <value>Add missing cases</value>
  </data>
  <data name="Add_both" xml:space="preserve">
    <value>Add both</value>
  </data>
  <data name="Add_default_case" xml:space="preserve">
    <value>Add default case</value>
  </data>
  <data name="Variadic_SignatureHelpItem_must_have_at_least_one_parameter" xml:space="preserve">
    <value>Variadic SignatureHelpItem must have at least one parameter.</value>
  </data>
  <data name="Add_braces" xml:space="preserve">
    <value>Add braces</value>
  </data>
  <data name="Replace_0_with_method" xml:space="preserve">
    <value>Replace '{0}' with method</value>
  </data>
  <data name="Replace_0_with_methods" xml:space="preserve">
    <value>Replace '{0}' with methods</value>
  </data>
  <data name="Property_referenced_implicitly" xml:space="preserve">
    <value>Property referenced implicitly</value>
  </data>
  <data name="Property_cannot_safely_be_replaced_with_a_method_call" xml:space="preserve">
    <value>Property cannot safely be replaced with a method call</value>
  </data>
  <data name="Convert_to_interpolated_string" xml:space="preserve">
    <value>Convert to interpolated string</value>
  </data>
  <data name="Move_type_to_0" xml:space="preserve">
    <value>Move type to {0}</value>
  </data>
  <data name="Rename_file_to_0" xml:space="preserve">
    <value>Rename file to {0}</value>
  </data>
  <data name="Rename_type_to_0" xml:space="preserve">
    <value>Rename type to {0}</value>
  </data>
  <data name="Remove_tag" xml:space="preserve">
    <value>Remove tag</value>
  </data>
  <data name="Add_missing_param_nodes" xml:space="preserve">
    <value>Add missing param nodes</value>
  </data>
  <data name="Make_containing_scope_async" xml:space="preserve">
    <value>Make containing scope async</value>
  </data>
  <data name="Make_containing_scope_async_return_Task" xml:space="preserve">
    <value>Make containing scope async (return Task)</value>
  </data>
  <data name="paren_Unknown_paren" xml:space="preserve">
    <value>(Unknown)</value>
  </data>
  <data name="Implement_Abstract_Class" xml:space="preserve">
    <value>Implement Abstract Class</value>
  </data>
  <data name="Use_framework_type" xml:space="preserve">
    <value>Use framework type</value>
  </data>
  <data name="Install_package_0" xml:space="preserve">
    <value>Install package '{0}'</value>
  </data>
  <data name="Object_initialization_can_be_simplified" xml:space="preserve">
    <value>Object initialization can be simplified</value>
  </data>
  <data name="Use_throw_expression" xml:space="preserve">
    <value>Use 'throw' expression</value>
  </data>
  <data name="project_space" xml:space="preserve">
    <value>project </value>
  </data>
  <data name="type_space" xml:space="preserve">
    <value>type </value>
  </data>
  <data name="Inline_variable_declaration" xml:space="preserve">
    <value>Inline variable declaration</value>
  </data>
  <data name="Use_pattern_matching" xml:space="preserve">
    <value>Use pattern matching</value>
  </data>
  <data name="Use_expression_body_for_methods" xml:space="preserve">
    <value>Use expression body for methods</value>
  </data>
  <data name="Use_block_body_for_methods" xml:space="preserve">
    <value>Use block body for methods</value>
  </data>
  <data name="Use_block_body_for_accessors" xml:space="preserve">
    <value>Use block body for accessors</value>
  </data>
  <data name="Use_block_body_for_constructors" xml:space="preserve">
    <value>Use block body for constructors</value>
  </data>
  <data name="Use_block_body_for_indexers" xml:space="preserve">
    <value>Use block body for indexers</value>
  </data>
  <data name="Use_block_body_for_operators" xml:space="preserve">
    <value>Use block body for operators</value>
  </data>
  <data name="Use_block_body_for_properties" xml:space="preserve">
    <value>Use block body for properties</value>
  </data>
  <data name="Use_expression_body_for_accessors" xml:space="preserve">
    <value>Use expression body for accessors</value>
  </data>
  <data name="Use_expression_body_for_constructors" xml:space="preserve">
    <value>Use expression body for constructors</value>
  </data>
  <data name="Use_expression_body_for_indexers" xml:space="preserve">
    <value>Use expression body for indexers</value>
  </data>
  <data name="Use_expression_body_for_operators" xml:space="preserve">
    <value>Use expression body for operators</value>
  </data>
  <data name="Use_expression_body_for_properties" xml:space="preserve">
    <value>Use expression body for properties</value>
  </data>
  <data name="Spell_check_0" xml:space="preserve">
    <value>Spell check '{0}'</value>
  </data>
  <data name="Fully_qualify_0" xml:space="preserve">
    <value>Fully qualify '{0}'</value>
  </data>
  <data name="Remove_reference_to_0" xml:space="preserve">
    <value>Remove reference to '{0}'.</value>
  </data>
  <data name="Keywords" xml:space="preserve">
    <value>Keywords</value>
  </data>
  <data name="Snippets" xml:space="preserve">
    <value>Snippets</value>
  </data>
  <data name="All_lowercase" xml:space="preserve">
    <value>All lowercase</value>
  </data>
  <data name="All_uppercase" xml:space="preserve">
    <value>All uppercase</value>
  </data>
  <data name="First_word_capitalized" xml:space="preserve">
    <value>First word capitalized</value>
  </data>
  <data name="Pascal_Case" xml:space="preserve">
    <value>Pascal Case</value>
  </data>
  <data name="Collection_initialization_can_be_simplified" xml:space="preserve">
    <value>Collection initialization can be simplified</value>
  </data>
  <data name="Use_coalesce_expression" xml:space="preserve">
    <value>Use coalesce expression</value>
  </data>
  <data name="Use_null_propagation" xml:space="preserve">
    <value>Use null propagation</value>
  </data>
  <data name="Variable_declaration_can_be_inlined" xml:space="preserve">
    <value>Variable declaration can be inlined</value>
  </data>
  <data name="Null_check_can_be_simplified" xml:space="preserve">
    <value>Null check can be simplified</value>
  </data>
  <data name="Simplify_collection_initialization" xml:space="preserve">
    <value>Simplify collection initialization</value>
  </data>
  <data name="Simplify_object_initialization" xml:space="preserve">
    <value>Simplify object initialization</value>
  </data>
  <data name="Prefer_explicitly_provided_tuple_element_name" xml:space="preserve">
    <value>Prefer explicitly provided tuple element name</value>
  </data>
  <data name="Use_explicitly_provided_tuple_name" xml:space="preserve">
    <value>Use explicitly provided tuple name</value>
  </data>
  <data name="Remove_document_0" xml:space="preserve">
    <value>Remove document '{0}'</value>
  </data>
  <data name="Add_document_0" xml:space="preserve">
    <value>Add document '{0}'</value>
  </data>
  <data name="Add_argument_name_0" xml:space="preserve">
    <value>Add argument name '{0}'</value>
  </data>
  <data name="Remove_unused_variable" xml:space="preserve">
    <value>Remove unused variable</value>
  </data>
  <data name="Convert_to_binary" xml:space="preserve">
    <value>Convert to binary</value>
  </data>
  <data name="Convert_to_decimal" xml:space="preserve">
    <value>Convert to decimal</value>
  </data>
  <data name="Convert_to_hex" xml:space="preserve">
    <value>Convert to hex</value>
  </data>
  <data name="Separate_thousands" xml:space="preserve">
    <value>Separate thousands</value>
  </data>
  <data name="Separate_words" xml:space="preserve">
    <value>Separate words</value>
  </data>
  <data name="Separate_nibbles" xml:space="preserve">
    <value>Separate nibbles</value>
  </data>
  <data name="Remove_separators" xml:space="preserve">
    <value>Remove separators</value>
  </data>
<<<<<<< HEAD
  <data name="Add_parameter_to_0" xml:space="preserve">
    <value>Add parameter to '{0}'</value>
=======
  <data name="Generate_constructor" xml:space="preserve">
    <value>Generate constructor...</value>
  </data>
  <data name="Pick_members_to_be_used_as_constructor_parameters" xml:space="preserve">
    <value>Pick members to be used as constructor parameters</value>
  </data>
  <data name="Changes_to_expression_trees_may_result_in_behavior_changes_at_runtime" xml:space="preserve">
    <value>Changes to expression trees may result in behavior changes at runtime</value>
>>>>>>> f1a36e0c
  </data>
</root><|MERGE_RESOLUTION|>--- conflicted
+++ resolved
@@ -1178,10 +1178,9 @@
   <data name="Remove_separators" xml:space="preserve">
     <value>Remove separators</value>
   </data>
-<<<<<<< HEAD
   <data name="Add_parameter_to_0" xml:space="preserve">
     <value>Add parameter to '{0}'</value>
-=======
+  </data>
   <data name="Generate_constructor" xml:space="preserve">
     <value>Generate constructor...</value>
   </data>
@@ -1190,6 +1189,5 @@
   </data>
   <data name="Changes_to_expression_trees_may_result_in_behavior_changes_at_runtime" xml:space="preserve">
     <value>Changes to expression trees may result in behavior changes at runtime</value>
->>>>>>> f1a36e0c
   </data>
 </root>