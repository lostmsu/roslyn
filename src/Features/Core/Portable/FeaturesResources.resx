﻿<?xml version="1.0" encoding="utf-8"?>
<root>
  <!-- 
    Microsoft ResX Schema 
    
    Version 2.0
    
    The primary goals of this format is to allow a simple XML format 
    that is mostly human readable. The generation and parsing of the 
    various data types are done through the TypeConverter classes 
    associated with the data types.
    
    Example:
    
    ... ado.net/XML headers & schema ...
    <resheader name="resmimetype">text/microsoft-resx</resheader>
    <resheader name="version">2.0</resheader>
    <resheader name="reader">System.Resources.ResXResourceReader, System.Windows.Forms, ...</resheader>
    <resheader name="writer">System.Resources.ResXResourceWriter, System.Windows.Forms, ...</resheader>
    <data name="Name1"><value>this is my long string</value><comment>this is a comment</comment></data>
    <data name="Color1" type="System.Drawing.Color, System.Drawing">Blue</data>
    <data name="Bitmap1" mimetype="application/x-microsoft.net.object.binary.base64">
        <value>[base64 mime encoded serialized .NET Framework object]</value>
    </data>
    <data name="Icon1" type="System.Drawing.Icon, System.Drawing" mimetype="application/x-microsoft.net.object.bytearray.base64">
        <value>[base64 mime encoded string representing a byte array form of the .NET Framework object]</value>
        <comment>This is a comment</comment>
    </data>
                
    There are any number of "resheader" rows that contain simple 
    name/value pairs.
    
    Each data row contains a name, and value. The row also contains a 
    type or mimetype. Type corresponds to a .NET class that support 
    text/value conversion through the TypeConverter architecture. 
    Classes that don't support this are serialized and stored with the 
    mimetype set.
    
    The mimetype is used for serialized objects, and tells the 
    ResXResourceReader how to depersist the object. This is currently not 
    extensible. For a given mimetype the value must be set accordingly:
    
    Note - application/x-microsoft.net.object.binary.base64 is the format 
    that the ResXResourceWriter will generate, however the reader can 
    read any of the formats listed below.
    
    mimetype: application/x-microsoft.net.object.binary.base64
    value   : The object must be serialized with 
            : System.Runtime.Serialization.Formatters.Binary.BinaryFormatter
            : and then encoded with base64 encoding.
    
    mimetype: application/x-microsoft.net.object.soap.base64
    value   : The object must be serialized with 
            : System.Runtime.Serialization.Formatters.Soap.SoapFormatter
            : and then encoded with base64 encoding.

    mimetype: application/x-microsoft.net.object.bytearray.base64
    value   : The object must be serialized into a byte array 
            : using a System.ComponentModel.TypeConverter
            : and then encoded with base64 encoding.
    -->
  <xsd:schema id="root" xmlns="" xmlns:xsd="http://www.w3.org/2001/XMLSchema" xmlns:msdata="urn:schemas-microsoft-com:xml-msdata">
    <xsd:import namespace="http://www.w3.org/XML/1998/namespace" />
    <xsd:element name="root" msdata:IsDataSet="true">
      <xsd:complexType>
        <xsd:choice maxOccurs="unbounded">
          <xsd:element name="metadata">
            <xsd:complexType>
              <xsd:sequence>
                <xsd:element name="value" type="xsd:string" minOccurs="0" />
              </xsd:sequence>
              <xsd:attribute name="name" use="required" type="xsd:string" />
              <xsd:attribute name="type" type="xsd:string" />
              <xsd:attribute name="mimetype" type="xsd:string" />
              <xsd:attribute ref="xml:space" />
            </xsd:complexType>
          </xsd:element>
          <xsd:element name="assembly">
            <xsd:complexType>
              <xsd:attribute name="alias" type="xsd:string" />
              <xsd:attribute name="name" type="xsd:string" />
            </xsd:complexType>
          </xsd:element>
          <xsd:element name="data">
            <xsd:complexType>
              <xsd:sequence>
                <xsd:element name="value" type="xsd:string" minOccurs="0" msdata:Ordinal="1" />
                <xsd:element name="comment" type="xsd:string" minOccurs="0" msdata:Ordinal="2" />
              </xsd:sequence>
              <xsd:attribute name="name" type="xsd:string" use="required" msdata:Ordinal="1" />
              <xsd:attribute name="type" type="xsd:string" msdata:Ordinal="3" />
              <xsd:attribute name="mimetype" type="xsd:string" msdata:Ordinal="4" />
              <xsd:attribute ref="xml:space" />
            </xsd:complexType>
          </xsd:element>
          <xsd:element name="resheader">
            <xsd:complexType>
              <xsd:sequence>
                <xsd:element name="value" type="xsd:string" minOccurs="0" msdata:Ordinal="1" />
              </xsd:sequence>
              <xsd:attribute name="name" type="xsd:string" use="required" />
            </xsd:complexType>
          </xsd:element>
        </xsd:choice>
      </xsd:complexType>
    </xsd:element>
  </xsd:schema>
  <resheader name="resmimetype">
    <value>text/microsoft-resx</value>
  </resheader>
  <resheader name="version">
    <value>2.0</value>
  </resheader>
  <resheader name="reader">
    <value>System.Resources.ResXResourceReader, System.Windows.Forms, Version=4.0.0.0, Culture=neutral, PublicKeyToken=b77a5c561934e089</value>
  </resheader>
  <resheader name="writer">
    <value>System.Resources.ResXResourceWriter, System.Windows.Forms, Version=4.0.0.0, Culture=neutral, PublicKeyToken=b77a5c561934e089</value>
  </resheader>
  <data name="AddProjectReferenceTo" xml:space="preserve">
    <value>Add project reference to '{0}'.</value>
  </data>
  <data name="AddReferenceTo" xml:space="preserve">
    <value>Add reference to '{0}'.</value>
  </data>
  <data name="ActionsCanNotBeEmpty" xml:space="preserve">
    <value>Actions can not be empty.</value>
  </data>
  <data name="GenericOverload" xml:space="preserve">
    <value>generic overload</value>
  </data>
  <data name="GenericOverloads" xml:space="preserve">
    <value>generic overloads</value>
  </data>
  <data name="Overload" xml:space="preserve">
    <value>overload</value>
  </data>
  <data name="Overloads" xml:space="preserve">
    <value>overloads</value>
  </data>
  <data name="Keyword" xml:space="preserve">
    <value>{0} Keyword</value>
  </data>
  <data name="EncapsulateFieldUsages" xml:space="preserve">
    <value>Encapsulate field: '{0}' (and use property)</value>
  </data>
  <data name="EncapsulateField" xml:space="preserve">
    <value>Encapsulate field: '{0}' (but still use field)</value>
  </data>
  <data name="EncapsulateFieldsUsages" xml:space="preserve">
    <value>Encapsulate fields (and use property)</value>
  </data>
  <data name="EncapsulateFields" xml:space="preserve">
    <value>Encapsulate fields (but still use field)</value>
  </data>
  <data name="CouldNotExtractInterfaceSelection" xml:space="preserve">
    <value>Could not extract interface: The selection is not inside a class/interface/struct.</value>
  </data>
  <data name="CouldNotExtractInterfaceTypeMember" xml:space="preserve">
    <value>Could not extract interface: The type does not contain any member that can be extracted to an interface.</value>
  </data>
  <data name="CantNotConstructFinalTree" xml:space="preserve">
    <value>can't not construct final tree</value>
  </data>
  <data name="ContainsAnonymousType" xml:space="preserve">
    <value>Parameters' type or return type cannot be an anonymous type : [{0}]</value>
  </data>
  <data name="NoActiveStatement" xml:space="preserve">
    <value>The selection contains no active statement.</value>
  </data>
  <data name="ErrorOrUnknownType" xml:space="preserve">
    <value>The selection contains an error or unknown type.</value>
  </data>
  <data name="TypeParameterIsHiddenByAnother" xml:space="preserve">
    <value>Type parameter '{0}' is hidden by another type parameter '{1}'.</value>
  </data>
  <data name="TheAddressOfAVariableIsUsed" xml:space="preserve">
    <value>The address of a variable is used inside the selected code.</value>
  </data>
  <data name="AssigningToReadonlyFields" xml:space="preserve">
    <value>Assigning to readonly fields must be done in a constructor : [{0}].</value>
  </data>
  <data name="GeneratedCodeIsOverlapping" xml:space="preserve">
    <value>generated code is overlapping with hidden portion of the code</value>
  </data>
  <data name="AddOptionalParametersTo" xml:space="preserve">
    <value>Add optional parameters to '{0}({1})'</value>
  </data>
  <data name="AddParametersTo" xml:space="preserve">
    <value>Add parameters to '{0}({1})'</value>
  </data>
  <data name="GenerateDelegatingConstructor" xml:space="preserve">
    <value>Generate delegating constructor '{0}({1})'</value>
  </data>
  <data name="GenerateConstructor" xml:space="preserve">
    <value>Generate constructor '{0}({1})'</value>
  </data>
  <data name="GenerateFieldAssigningConstructor" xml:space="preserve">
    <value>Generate field assigning constructor '{0}({1})'</value>
  </data>
  <data name="GenerateBoth" xml:space="preserve">
    <value>Generate Both</value>
  </data>
  <data name="GenerateEqualsObject" xml:space="preserve">
    <value>Generate 'Equals(object)'</value>
  </data>
  <data name="GenerateGetHashCode" xml:space="preserve">
    <value>Generate 'GetHashCode()'</value>
  </data>
  <data name="GenerateNewConstructorIn" xml:space="preserve">
    <value>Generate constructor in '{0}'</value>
  </data>
  <data name="GenerateAll" xml:space="preserve">
    <value>Generate all</value>
  </data>
  <data name="GenerateEnumMemberIn" xml:space="preserve">
    <value>Generate enum member '{0}' in '{1}'</value>
  </data>
  <data name="GenerateConstantIn" xml:space="preserve">
    <value>Generate constant '{0}' in '{1}'</value>
  </data>
  <data name="GenerateReadonlyProperty" xml:space="preserve">
    <value>Generate read-only property '{1}.{0}'</value>
  </data>
  <data name="GeneratePropertyIn" xml:space="preserve">
    <value>Generate property '{1}.{0}'</value>
  </data>
  <data name="GenerateReadonlyField" xml:space="preserve">
    <value>Generate read-only field '{1}.{0}'</value>
  </data>
  <data name="GenerateFieldIn" xml:space="preserve">
    <value>Generate field '{0}' in '{1}'</value>
  </data>
  <data name="GenerateLocal" xml:space="preserve">
    <value>Generate local '{0}'</value>
  </data>
  <data name="Generate_0_1_in_new_file" xml:space="preserve">
    <value>Generate {0} '{1}' in new file</value>
  </data>
  <data name="Generate_nested_0_1" xml:space="preserve">
    <value>Generate nested {0} '{1}'</value>
  </data>
  <data name="GlobalNamespace" xml:space="preserve">
    <value>Global Namespace</value>
  </data>
  <data name="ImplementInterfaceExplicitly" xml:space="preserve">
    <value>Implement interface explicitly</value>
  </data>
  <data name="ImplementInterfaceAbstractly" xml:space="preserve">
    <value>Implement interface abstractly</value>
  </data>
  <data name="ImplementInterfaceThrough" xml:space="preserve">
    <value>Implement interface through '{0}'</value>
  </data>
  <data name="ImplementInterface" xml:space="preserve">
    <value>Implement interface</value>
  </data>
  <data name="LoadingContextFrom" xml:space="preserve">
    <value>Loading context from '{0}'.</value>
  </data>
  <data name="TypeHelpForMoreInformation" xml:space="preserve">
    <value>Type "#help" for more information.</value>
  </data>
  <data name="SpecifiedFileNotFoundFormat" xml:space="preserve">
    <value>Specified file not found: {0}</value>
  </data>
  <data name="SpecifiedFileNotFound" xml:space="preserve">
    <value>Specified file not found.</value>
  </data>
  <data name="SearchedInDirectory" xml:space="preserve">
    <value>Searched in directory:</value>
  </data>
  <data name="SearchedInDirectories" xml:space="preserve">
    <value>Searched in directories:</value>
  </data>
  <data name="IntroduceFieldFor" xml:space="preserve">
    <value>Introduce field for '{0}'</value>
  </data>
  <data name="IntroduceLocalFor" xml:space="preserve">
    <value>Introduce local for '{0}'</value>
  </data>
  <data name="IntroduceConstantFor" xml:space="preserve">
    <value>Introduce constant for '{0}'</value>
  </data>
  <data name="IntroduceLocalConstantFor" xml:space="preserve">
    <value>Introduce local constant for '{0}'</value>
  </data>
  <data name="IntroduceFieldForAllOccurrences" xml:space="preserve">
    <value>Introduce field for all occurrences of '{0}'</value>
  </data>
  <data name="IntroduceLocalForAllOccurrences" xml:space="preserve">
    <value>Introduce local for all occurrences of '{0}'</value>
  </data>
  <data name="IntroduceConstantForAllOccurrences" xml:space="preserve">
    <value>Introduce constant for all occurrences of '{0}'</value>
  </data>
  <data name="IntroduceLocalConstantForAll" xml:space="preserve">
    <value>Introduce local constant for all occurrences of '{0}'</value>
  </data>
  <data name="IntroduceQueryVariableForAll" xml:space="preserve">
    <value>Introduce query variable for all occurrences of '{0}'</value>
  </data>
  <data name="IntroduceQueryVariableFor" xml:space="preserve">
    <value>Introduce query variable for '{0}'</value>
  </data>
  <data name="AnonymousTypes" xml:space="preserve">
    <value>Anonymous Types:</value>
  </data>
  <data name="Is" xml:space="preserve">
    <value>is</value>
  </data>
  <data name="RepresentsAnObjectWhoseOperations" xml:space="preserve">
    <value>Represents an object whose operations will be resolved at runtime.</value>
  </data>
  <data name="Constant" xml:space="preserve">
    <value>constant</value>
  </data>
  <data name="Field" xml:space="preserve">
    <value>field</value>
  </data>
  <data name="LocalConstant" xml:space="preserve">
    <value>local constant</value>
  </data>
  <data name="LocalVariable" xml:space="preserve">
    <value>local variable</value>
  </data>
  <data name="Label" xml:space="preserve">
    <value>label</value>
  </data>
  <data name="RangeVariable" xml:space="preserve">
    <value>range variable</value>
  </data>
  <data name="Parameter" xml:space="preserve">
    <value>parameter</value>
  </data>
  <data name="In" xml:space="preserve">
    <value>in</value>
  </data>
  <data name="Summary" xml:space="preserve">
    <value>Summary:</value>
  </data>
  <data name="Locals_and_parameters" xml:space="preserve">
    <value>Locals and parameters</value>
  </data>
  <data name="TypeParameters" xml:space="preserve">
    <value>Type parameters:</value>
  </data>
  <data name="Returns" xml:space="preserve">
    <value>Returns:</value>
  </data>
  <data name="Exceptions" xml:space="preserve">
    <value>Exceptions:</value>
  </data>
  <data name="Remarks" xml:space="preserve">
    <value>Remarks:</value>
  </data>
  <data name="GeneratingSourceForSymbols" xml:space="preserve">
    <value>generating source for symbols of this type is not supported</value>
  </data>
  <data name="Assembly" xml:space="preserve">
    <value>Assembly</value>
  </data>
  <data name="LocationUnknown" xml:space="preserve">
    <value>location unknown</value>
  </data>
  <data name="ExtractInterface" xml:space="preserve">
    <value>Extract Interface...</value>
  </data>
  <data name="UpdatingAWillPrevent" xml:space="preserve">
    <value>Updating '{0}' will prevent the debug session from continuing.</value>
  </data>
  <data name="UpdatingAStatementContainingAwaitExpression" xml:space="preserve">
    <value>Updating a complex statement containing an await expression will prevent the debug session from continuing.</value>
  </data>
  <data name="ChangingVisibilityOfConstructor" xml:space="preserve">
    <value>Changing visibility of a constructor will prevent the debug session from continuing.</value>
  </data>
  <data name="CapturingVariable" xml:space="preserve">
    <value>Capturing variable '{0}' that hasn't been captured before will prevent the debug session from continuing.</value>
  </data>
  <data name="NotCapturingVariable" xml:space="preserve">
    <value>Ceasing to capture variable '{0}' will prevent the debug session from continuing.</value>
  </data>
  <data name="DeletingCapturedVariable" xml:space="preserve">
    <value>Deleting captured variable '{0}' will prevent the debug session from continuing.</value>
  </data>
  <data name="ChangingCapturedVariableType" xml:space="preserve">
    <value>Changing the type of a captured variable '{0}' previously of type '{1}' will prevent the debug session from continuing.</value>
  </data>
  <data name="ChangingLambdaParameters" xml:space="preserve">
    <value>Changing the parameters of '{0}' will prevent the debug session from continuing.</value>
  </data>
  <data name="ChangingLambdaReturnType" xml:space="preserve">
    <value>Changing the return type of '{0}' will prevent the debug session from continuing.</value>
  </data>
  <data name="ChangingQueryLambdaType" xml:space="preserve">
    <value>Changing the type of '{0}' will prevent the debug session from continuing.</value>
  </data>
  <data name="ChangingCapturedVariableScope" xml:space="preserve">
    <value>Changing the declaration scope of a captured variable '{0}' will prevent the debug session from continuing.</value>
  </data>
  <data name="AccessingCapturedVariableInLambda" xml:space="preserve">
    <value>Accessing captured variable '{0}' that hasn't been accessed before in {1} will prevent the debug session from continuing.</value>
  </data>
  <data name="NotAccessingCapturedVariableInLambda" xml:space="preserve">
    <value>Ceasing to access captured variable '{0}' in {1} will prevent the debug session from continuing.</value>
  </data>
  <data name="InsertLambdaWithMultiScopeCapture" xml:space="preserve">
    <value>Adding '{0}' that accesses captured variables '{1}' and '{2}' declared in different scopes will prevent the debug session from continuing.</value>
  </data>
  <data name="DeleteLambdaWithMultiScopeCapture" xml:space="preserve">
    <value>Removing '{0}' that accessed captured variables '{1}' and '{2}' declared in different scopes will prevent the debug session from continuing.</value>
  </data>
  <data name="AddingInto" xml:space="preserve">
    <value>Adding '{0}' into a '{1}' will prevent the debug session from continuing.</value>
  </data>
  <data name="AddingIntoClassWithExplicitOrSequential" xml:space="preserve">
    <value>Adding '{0}' into a class with explicit or sequential layout will prevent the debug session from continuing.</value>
  </data>
  <data name="UpdatingTheModifiersOf" xml:space="preserve">
    <value>Updating the modifiers of '{0}' will prevent the debug session from continuing.</value>
  </data>
  <data name="UpdatingTheHandlesClause" xml:space="preserve">
    <value>Updating the Handles clause of '{0}' will prevent the debug session from continuing.</value>
  </data>
  <data name="AddingAWithTheHandlesClause" xml:space="preserve">
    <value>Adding '{0}' with the Handles clause will prevent the debug session from continuing.</value>
  </data>
  <data name="UpdatingTheImplementsClause" xml:space="preserve">
    <value>Updating the Implements clause of a '{0}' will prevent the debug session from continuing.</value>
  </data>
  <data name="ChangingTheConstraintFromTo" xml:space="preserve">
    <value>Changing the constraint from '{0}' to '{1}' will prevent the debug session from continuing.</value>
  </data>
  <data name="UpdatingTheVarianceOf" xml:space="preserve">
    <value>Updating the variance of '{0}' will prevent the debug session from continuing.</value>
  </data>
  <data name="UpdatingTheTypeOf" xml:space="preserve">
    <value>Updating the type of '{0}' will prevent the debug session from continuing.</value>
  </data>
  <data name="UpdatingTheInitializerOf" xml:space="preserve">
    <value>Updating the initializer of '{0}' will prevent the debug session from continuing.</value>
  </data>
  <data name="UpdatingTheSizeOf" xml:space="preserve">
    <value>Updating the size of a '{0}' will prevent the debug session from continuing.</value>
  </data>
  <data name="UpdatingTheUnderlyingTypeOf" xml:space="preserve">
    <value>Updating the underlying type of '{0}' will prevent the debug session from continuing.</value>
  </data>
  <data name="UpdatingTheBaseClassAndOrInterfaceOf" xml:space="preserve">
    <value>Updating the base class and/or base interface(s) of '{0}' will prevent the debug session from continuing.</value>
  </data>
  <data name="UpdatingTheKindOfField" xml:space="preserve">
    <value>Updating a field to an event or vice versa will prevent the debug session from continuing.</value>
  </data>
  <data name="UpdatingTheKindOfType" xml:space="preserve">
    <value>Updating the kind of a type will prevent the debug session from continuing.</value>
  </data>
  <data name="UpdatingTheKindOfAccessor" xml:space="preserve">
    <value>Updating the kind of an property/event accessor will prevent the debug session from continuing.</value>
  </data>
  <data name="UpdatingTheKindOfMethod" xml:space="preserve">
    <value>Updating the kind of a method (Sub/Function) will prevent the debug session from continuing.</value>
  </data>
  <data name="UpdatingTheLibraryNameOfDeclareStatement" xml:space="preserve">
    <value>Updating the library name of Declare Statement will prevent the debug session from continuing.</value>
  </data>
  <data name="UpdatingTheAliasOfDeclareStatement" xml:space="preserve">
    <value>Updating the alias of Declare Statement will prevent the debug session from continuing.</value>
  </data>
  <data name="RenamingAWillPrevent" xml:space="preserve">
    <value>Renaming '{0}' will prevent the debug session from continuing.</value>
  </data>
  <data name="AddingAWillPreventTheDebugSession" xml:space="preserve">
    <value>Adding '{0}' will prevent the debug session from continuing.</value>
  </data>
  <data name="AddingAbstractOrOverride" xml:space="preserve">
    <value>Adding an abstract '{0}' or overriding an inherited '{0}' will prevent the debug session from continuing.</value>
  </data>
  <data name="AddingMustOverrideOrOverrides" xml:space="preserve">
    <value>Adding a MustOverride '{0}' or overriding an inherited '{0}' will prevent the debug session from continuing.</value>
  </data>
  <data name="AddingExternMember" xml:space="preserve">
    <value>Adding an extern '{0}' will prevent the debug session from continuing.</value>
  </data>
  <data name="AddingAnImportedMethod" xml:space="preserve">
    <value>Adding an imported method will prevent the debug session from continuing.</value>
  </data>
  <data name="AddingUserDefinedOperator" xml:space="preserve">
    <value>Adding a user defined '{0}' will prevent the debug session from continuing.</value>
  </data>
  <data name="AddingAGeneric" xml:space="preserve">
    <value>Adding a generic '{0}' will prevent the debug session from continuing.</value>
  </data>
  <data name="AddingAAroundAnActiveStatement" xml:space="preserve">
    <value>Adding '{0}' around an active statement will prevent the debug session from continuing.</value>
  </data>
  <data name="MovingAWillPreventTheDebug" xml:space="preserve">
    <value>Moving '{0}' will prevent the debug session from continuing.</value>
  </data>
  <data name="DeletingAWillPrevent" xml:space="preserve">
    <value>Deleting '{0}' will prevent the debug session from continuing.</value>
  </data>
  <data name="DeletingAAroundAnActiveStatement" xml:space="preserve">
    <value>Deleting '{0}' around an active statement will prevent the debug session from continuing.</value>
  </data>
  <data name="AddingAMethodBodyWillPrevent" xml:space="preserve">
    <value>Adding a method body will prevent the debug session from continuing.</value>
  </data>
  <data name="DeletingAMethodBodyWillPrevent" xml:space="preserve">
    <value>Deleting a method body will prevent the debug session from continuing.</value>
  </data>
  <data name="AnActiveStatementHasBeenRemoved" xml:space="preserve">
    <value>An active statement has been removed from its original method. You must revert your changes to continue or restart the debugging session.</value>
  </data>
  <data name="UpdatingAStatementAroundActive" xml:space="preserve">
    <value>Updating a '{0}' statement around an active statement will prevent the debug session from continuing.</value>
  </data>
  <data name="UpdatingStateMachineMethodAroundActive" xml:space="preserve">
    <value>Updating async or iterator modifier around an active statement will prevent the debug session from continuing.</value>
    <comment>{Locked="async"}{Locked="iterator"} "async" and "iterator" are C#/VB keywords and should not be localized.</comment>
  </data>
  <data name="ModifyingAGenericMethodWillPrevent" xml:space="preserve">
    <value>Modifying a generic method will prevent the debug session from continuing.</value>
  </data>
  <data name="ModifyingTriviaInGenericMethodWillPrevent" xml:space="preserve">
    <value>Modifying whitespace or comments in a generic '{0}' will prevent the debug session from continuing.</value>
  </data>
  <data name="ModifyingAMethodInsideTheContext" xml:space="preserve">
    <value>Modifying a method inside the context of a generic type will prevent the debug session from continuing.</value>
  </data>
  <data name="ModifyingTriviaInMethodInsideTheContext" xml:space="preserve">
    <value>Modifying whitespace or comments in '{0}' inside the context of a generic type will prevent the debug session from continuing.</value>
  </data>
  <data name="ModifyingTheInitializerInGenericType" xml:space="preserve">
    <value>Modifying the initializer of '{0}' in a generic type will prevent the debug session from continuing.</value>
  </data>
  <data name="ModifyingTheInitializerInPartialType" xml:space="preserve">
    <value>Modifying the initializer of '{0}' in a partial type will prevent the debug session from continuing.</value>
  </data>
  <data name="InsertConstructorToTypeWithInitializersWithLambdas" xml:space="preserve">
    <value>Adding a constructor to a type with a field or property initializer that contains an anonymous function will prevent the debug session from continuing.</value>
  </data>
  <data name="RenamingCapturedVariable" xml:space="preserve">
    <value>Renaming a captured variable, from '{0}' to '{1}' will prevent the debug session from continuing.</value>
  </data>
  <data name="ModifyingACatchFinallyHandler" xml:space="preserve">
    <value>Modifying a catch/finally handler with an active statement in the try block will prevent the debug session from continuing.</value>
  </data>
  <data name="ModifyingATryCatchFinally" xml:space="preserve">
    <value>Modifying a try/catch/finally statement when the finally block is active will prevent the debug session from continuing.</value>
  </data>
  <data name="ModifyingACatchHandlerAround" xml:space="preserve">
    <value>Modifying a catch handler around an active statement will prevent the debug session from continuing.</value>
  </data>
  <data name="ModifyingAWhichContainsStackalloc" xml:space="preserve">
    <value>Modifying '{0}' which contains the 'stackalloc' operator will prevent the debug session from continuing.</value>
  </data>
  <data name="ModifyingAWhichContainsOnErrorResume" xml:space="preserve">
    <value>Modifying an active '{0}' which contains 'On Error' or 'Resume' statements will prevent the debug session from continuing.</value>
  </data>
  <data name="ModifyingAWhichContainsComplexQuery" xml:space="preserve">
    <value>Modifying '{0}' which contains an Aggregate, Group By, or Join query clauses will prevent the debug session from continuing.</value>
  </data>
  <data name="ModifyingAFileWithExperimentalFeaturesEnabled" xml:space="preserve">
    <value>Modifying source with experimental language features enabled will prevent the debug session from continuing.</value>
  </data>
  <data name="UpdatingAnActiveStatement" xml:space="preserve">
    <value>Updating an active statement will prevent the debug session from continuing.</value>
  </data>
  <data name="RemovingThatContainsActiveStatement" xml:space="preserve">
    <value>Removing '{0}' that contains an active statement will prevent the debug session from continuing.</value>
  </data>
  <data name="AddingANewFile" xml:space="preserve">
    <value>Adding a new file will prevent the debug session from continuing.</value>
  </data>
  <data name="UnexpectedInterfaceMemberKind" xml:space="preserve">
    <value>Unexpected interface member kind: {0}</value>
  </data>
  <data name="UnknownSymbolKind" xml:space="preserve">
    <value>Unknown symbol kind</value>
  </data>
  <data name="GenerateAbstractProperty" xml:space="preserve">
    <value>Generate abstract property '{0}' in '{1}'</value>
  </data>
  <data name="GenerateAbstractMethod" xml:space="preserve">
    <value>Generate abstract method '{0}' in '{1}'</value>
  </data>
  <data name="GenerateMethodIn" xml:space="preserve">
    <value>Generate method '{1}.{0}'</value>
  </data>
  <data name="FailedToCreateARemoteProcess" xml:space="preserve">
    <value>Failed to create a remote process for interactive code execution.</value>
  </data>
  <data name="FailedToInitializeRemoteInteractiveProcess" xml:space="preserve">
    <value>Failed to initialize remote interactive process.</value>
  </data>
  <data name="AttemptToConnectToProcess" xml:space="preserve">
    <value>Attempt to connect to process #{0} failed, retrying ...</value>
  </data>
  <data name="FailedToLaunchProcess" xml:space="preserve">
    <value>Failed to launch '{0}' process (exit code: {1}) with output: </value>
  </data>
  <data name="HostingProcessExitedWithExitCode" xml:space="preserve">
    <value>Hosting process exited with exit code {0}.</value>
  </data>
  <data name="InteractiveHostNotInitialized" xml:space="preserve">
    <value>Interactive Host not initialized.</value>
  </data>
  <data name="CannotResolveReference" xml:space="preserve">
    <value>Cannot resolve reference '{0}'.</value>
  </data>
  <data name="RequestedAssemblyAlreadyLoaded" xml:space="preserve">
    <value>Requested assembly already loaded from '{0}'.</value>
  </data>
  <data name="PlusAdditional" xml:space="preserve">
    <value> + additional {0} {1}</value>
  </data>
  <data name="UnableToCreateHostingProcess" xml:space="preserve">
    <value>Unable to create hosting process.</value>
  </data>
  <data name="TheSymbolDoesNotHaveAnIcon" xml:space="preserve">
    <value>The symbol does not have an icon.</value>
  </data>
  <data name="Unknown" xml:space="preserve">
    <value>Unknown</value>
  </data>
  <data name="ExtractMethod" xml:space="preserve">
    <value>Extract Method</value>
  </data>
  <data name="ExtractMethodLocal" xml:space="preserve">
    <value>Extract Method + Local</value>
  </data>
  <data name="AsyncMethodWithRefOutParameters" xml:space="preserve">
    <value>Asynchronous method cannot have ref/out parameters : [{0}]</value>
  </data>
  <data name="TheMemberIsDefinedInMetadata" xml:space="preserve">
    <value>The member is defined in metadata.</value>
  </data>
  <data name="YouCanOnlyChangeTheSignatureOfAConstructorIndexerMethodOrDelegate" xml:space="preserve">
    <value>You can only change the signature of a constructor, indexer, method or delegate.</value>
  </data>
  <data name="ThisSymbolHasRelatedDefinitionsOrReferencesInMetadata" xml:space="preserve">
    <value>This symbol has related definitions or references in metadata. Changing its signature may result in build errors.

Do you want to continue?</value>
  </data>
  <data name="ChangeSignature" xml:space="preserve">
    <value>Change signature...</value>
  </data>
  <data name="GenerateNewType" xml:space="preserve">
    <value>Generate new type...</value>
  </data>
  <data name="UserDiagnosticAnalyzerFailure" xml:space="preserve">
    <value>User Diagnostic Analyzer Failure.</value>
  </data>
  <data name="UserDiagnosticAnalyzerThrows" xml:space="preserve">
    <value>Analyzer '{0}' threw an exception of type '{1}' with message '{2}'.</value>
  </data>
  <data name="UserDiagnosticAnalyzerThrowsDescription" xml:space="preserve">
    <value>Analyzer '{0}' threw the following exception:
'{1}'.</value>
  </data>
  <data name="RemoveUnnecessaryCast" xml:space="preserve">
    <value>Remove Unnecessary Cast</value>
  </data>
  <data name="SimplifyNames" xml:space="preserve">
    <value>Simplify Names</value>
  </data>
  <data name="SimplifyMemberAccess" xml:space="preserve">
    <value>Simplify Member Access</value>
  </data>
  <data name="RemoveQualification" xml:space="preserve">
    <value>Remove qualification</value>
  </data>
  <data name="EditAndContinue" xml:space="preserve">
    <value>Edit and Continue</value>
  </data>
  <data name="ThisSignatureDoesNotContainParametersThatCanBeChanged" xml:space="preserve">
    <value>This signature does not contain parameters that can be changed.</value>
  </data>
  <data name="ExtractMethodFailedWithUnknownReasons" xml:space="preserve">
    <value>Unknown error occurred</value>
  </data>
  <data name="Available" xml:space="preserve">
    <value>Available</value>
  </data>
  <data name="NotAvailable" xml:space="preserve">
    <value>Not Available</value>
  </data>
  <data name="ProjectAvailability" xml:space="preserve">
    <value>    {0} - {1}</value>
  </data>
  <data name="UseTheNavigationBarToSwitchContext" xml:space="preserve">
    <value>You can use the navigation bar to switch context.</value>
  </data>
  <data name="SuppressWithPragma" xml:space="preserve">
    <value>in Source</value>
  </data>
  <data name="SuppressWithGlobalSuppressMessage" xml:space="preserve">
    <value>in Suppression File</value>
  </data>
  <data name="RemoveSuppressionForId" xml:space="preserve">
    <value>Remove Suppression {0}</value>
  </data>
  <data name="RemoveSuppressionEquivalenceKeyPrefix" xml:space="preserve">
    <value>Remove Suppression</value>
  </data>
  <data name="SuppressionPendingJustification" xml:space="preserve">
    <value>&lt;Pending&gt;</value>
  </data>
  <data name="PrefixTextForAwaitKeyword" xml:space="preserve">
    <value>Awaited task returns</value>
  </data>
  <data name="TextForSystemVoid" xml:space="preserve">
    <value>no value.</value>
  </data>
  <data name="NoteTabTwiceToInsertTheSnippet" xml:space="preserve">
    <value>Note: Tab twice to insert the '{0}' snippet.</value>
  </data>
  <data name="ImplementInterfaceExplicitlyWithDisposePattern" xml:space="preserve">
    <value>Implement interface explicitly with Dispose pattern</value>
  </data>
  <data name="ImplementInterfaceWithDisposePattern" xml:space="preserve">
    <value>Implement interface with Dispose pattern</value>
  </data>
  <data name="CategoryCompiler" xml:space="preserve">
    <value>Compiler</value>
  </data>
  <data name="CategoryEditAndContinue" xml:space="preserve">
    <value>Edit and Continue</value>
  </data>
  <data name="CategoryStyle" xml:space="preserve">
    <value>Style</value>
  </data>
  <data name="SuppressionCodeActionTitle" xml:space="preserve">
    <value>Suppress {0}</value>
  </data>
  <data name="TriageCodeActionTitleForTriagedDiagnostic" xml:space="preserve">
    <value>Re-triage {0}(currently '{1}')</value>
  </data>
  <data name="ArgumentElementCannotBeNull" xml:space="preserve">
    <value>Argument cannot have a null element.</value>
  </data>
  <data name="ArgumentCannotBeEmpty" xml:space="preserve">
    <value>Argument cannot be empty.</value>
  </data>
  <data name="UnsupportedDiagnosticReported" xml:space="preserve">
    <value>Reported diagnostic with ID '{0}' is not supported by the analyzer.</value>
  </data>
  <data name="ComputingFixAllOccurrences" xml:space="preserve">
    <value>Computing fix all occurrences code fix...</value>
  </data>
  <data name="FixAllOccurrences" xml:space="preserve">
    <value>Fix all occurrences</value>
  </data>
  <data name="FixAllTitle_Document" xml:space="preserve">
    <value>Document</value>
  </data>
  <data name="FixAllTitle_Project" xml:space="preserve">
    <value>Project</value>
  </data>
  <data name="FixAllTitle_Solution" xml:space="preserve">
    <value>Solution</value>
  </data>
  <data name="DisposeManagedStateTodo" xml:space="preserve">
    <value>TODO: dispose managed state (managed objects).</value>
  </data>
  <data name="SetLargeFieldsToNullTodo" xml:space="preserve">
    <value>TODO: set large fields to null.</value>
  </data>
  <data name="ToDetectRedundantCalls" xml:space="preserve">
    <value>To detect redundant calls</value>
  </data>
  <data name="ModifyingAWhichContainsStaticLocal" xml:space="preserve">
    <value>Modifying '{0}' which contains a static variable will prevent the debug session from continuing.</value>
  </data>
  <data name="BuildToolBuild" xml:space="preserve">
    <value>Compiler</value>
  </data>
  <data name="BuildToolEnC" xml:space="preserve">
    <value>Edit And Continue</value>
  </data>
  <data name="BuildToolLive" xml:space="preserve">
    <value>Live</value>
  </data>
  <data name="Namespace" xml:space="preserve">
    <value>namespace</value>
    <comment>{Locked}</comment>
  </data>
  <data name="Class" xml:space="preserve">
    <value>class</value>
    <comment>{Locked}</comment>
  </data>
  <data name="Interface" xml:space="preserve">
    <value>interface</value>
    <comment>{Locked}</comment>
  </data>
  <data name="Enum" xml:space="preserve">
    <value>enum</value>
    <comment>{Locked}</comment>
  </data>
  <data name="EnumValue" xml:space="preserve">
    <value>enum value</value>
    <comment>{Locked="enum"} "enum" is a C#/VB keyword and should not be localized.</comment>
  </data>
  <data name="Delegate" xml:space="preserve">
    <value>delegate</value>
    <comment>{Locked}</comment>
  </data>
  <data name="ConstField" xml:space="preserve">
    <value>const field</value>
    <comment>{Locked="const"} "const" is a C#/VB keyword and should not be localized.</comment>
  </data>
  <data name="Method" xml:space="preserve">
    <value>method</value>
  </data>
  <data name="Operator" xml:space="preserve">
    <value>operator</value>
  </data>
  <data name="Constructor" xml:space="preserve">
    <value>constructor</value>
  </data>
  <data name="AutoProperty" xml:space="preserve">
    <value>auto-property</value>
  </data>
  <data name="Property" xml:space="preserve">
    <value>property</value>
  </data>
  <data name="Event" xml:space="preserve">
    <value>event</value>
    <comment>{Locked}</comment>
  </data>
  <data name="EventAccessor" xml:space="preserve">
    <value>event accessor</value>
  </data>
  <data name="TypeConstraint" xml:space="preserve">
    <value>type constraint</value>
  </data>
  <data name="TypeParameter" xml:space="preserve">
    <value>type parameter</value>
  </data>
  <data name="Attribute" xml:space="preserve">
    <value>attribute</value>
  </data>
  <data name="UseAutoProperty" xml:space="preserve">
    <value>Use auto property</value>
  </data>
  <data name="Replace0and1WithProperty" xml:space="preserve">
    <value>Replace '{0}' and '{1}' with property</value>
  </data>
  <data name="Replace0WithProperty" xml:space="preserve">
    <value>Replace '{0}' with property</value>
  </data>
  <data name="MethodReferencedImplicitly" xml:space="preserve">
    <value>Method referenced implicitly</value>
  </data>
  <data name="Generate_type" xml:space="preserve">
    <value>Generate type</value>
  </data>
  <data name="Generate_0_1" xml:space="preserve">
    <value>Generate {0} '{1}'</value>
  </data>
  <data name="ChangeTo" xml:space="preserve">
    <value>Change '{0}' to '{1}'.</value>
  </data>
  <data name="NonInvokedMethodCannotBeReplacedWithProperty" xml:space="preserve">
    <value>Non-invoked method cannot be replaced with property.</value>
  </data>
  <data name="OnlyMethodsWithASingleArgumentCanBeReplacedWithAProperty" xml:space="preserve">
    <value>Only methods with a single argument can be replaced with a property.</value>
  </data>
  <data name="ErrorCategory" xml:space="preserve">
    <value>Roslyn.HostError</value>
  </data>
  <data name="WRN_AnalyzerCannotBeCreated" xml:space="preserve">
    <value>An instance of analyzer {0} cannot be created from {1}: {2}.</value>
  </data>
  <data name="WRN_NoAnalyzerInAssembly" xml:space="preserve">
    <value>The assembly {0} does not contain any analyzers.</value>
  </data>
  <data name="WRN_UnableToLoadAnalyzer" xml:space="preserve">
    <value>Unable to load Analyzer assembly {0}: {1}</value>
  </data>
  <data name="Make_method_synchronous" xml:space="preserve">
    <value>Make method synchronous.</value>
  </data>
  <data name="AddThisOrMeQualification" xml:space="preserve">
    <value>Add 'this' or 'Me' qualification.</value>
  </data>
  <data name="AddQualification" xml:space="preserve">
    <value>Add qualification.</value>
  </data>
  <data name="FixNamingViolation" xml:space="preserve">
    <value>Fix Name Violation: {0}</value>
  </data>
  <data name="NamingViolationDescription" xml:space="preserve">
    <value>'{0}' naming violation - {1}</value>
    <comment>{0} is the rule title, {1} is the way in which the rule was violated</comment>
  </data>
  <data name="NamingViolation_FirstWordMustBeginWithLowercase" xml:space="preserve">
    <value>The first word, '{0}', must begin with a lower case character</value>
  </data>
  <data name="NamingViolation_FirstWordMustBeginWithUppercase" xml:space="preserve">
    <value>The first word, '{0}', must begin with an upper case character</value>
  </data>
  <data name="NamingViolation_MissingPrefix" xml:space="preserve">
    <value>Missing prefix: '{0}'</value>
  </data>
  <data name="NamingViolation_MissingSuffix" xml:space="preserve">
    <value>Missing suffix: '{0}'</value>
  </data>
  <data name="NamingViolation_NonLeadingWordsMustBeginWithLowercase" xml:space="preserve">
    <value>These non-leading words must begin with a lowercase letter: {0}</value>
  </data>
  <data name="NamingViolation_NonLeadingWordsMustBeginWithUppercase" xml:space="preserve">
    <value>These non-leading words must begin with an upper case letter: {0}</value>
  </data>
  <data name="NamingViolation_WordsCannotContainLowercaseLetters" xml:space="preserve">
    <value>These words cannot contain lower case characters: {0}</value>
  </data>
  <data name="NamingViolation_WordsCannotContainUppercaseLetters" xml:space="preserve">
    <value>These words cannot contain upper case characters: {0}</value>
  </data>
  <data name="NamingViolation_WordsMustBeginWithUppercase" xml:space="preserve">
    <value>These words must begin with upper case characters: {0}</value>
  </data>
  <data name="NamingStylesDiagnosticTitle" xml:space="preserve">
    <value>Naming Styles</value>
  </data>
  <data name="from_0" xml:space="preserve">
    <value>from {0}</value>
  </data>
  <data name="Find_and_install_latest_version" xml:space="preserve">
    <value>Find and install latest version</value>
  </data>
  <data name="Use_local_version_0" xml:space="preserve">
    <value>Use local version '{0}'</value>
  </data>
  <data name="Use_locally_installed_0_version_1_This_version_used_in_2" xml:space="preserve">
    <value>Use locally installed '{0}' version '{1}'
This version used in: {2}</value>
  </data>
  <data name="Find_and_install_latest_version_of_0" xml:space="preserve">
    <value>Find and install latest version of '{0}'</value>
  </data>
  <data name="Install_with_package_manager" xml:space="preserve">
    <value>Install with package manager...</value>
  </data>
  <data name="Install_0_1" xml:space="preserve">
    <value>Install '{0} {1}'</value>
  </data>
  <data name="Install_version_0" xml:space="preserve">
    <value>Install version '{0}'</value>
  </data>
  <data name="Generate_variable" xml:space="preserve">
    <value>Generate variable</value>
  </data>
  <data name="Classes" xml:space="preserve">
    <value>Classes</value>
  </data>
  <data name="Constants" xml:space="preserve">
    <value>Constants</value>
  </data>
  <data name="Delegates" xml:space="preserve">
    <value>Delegates</value>
  </data>
  <data name="Enums" xml:space="preserve">
    <value>Enums</value>
  </data>
  <data name="Events" xml:space="preserve">
    <value>Events</value>
  </data>
  <data name="Extension_methods" xml:space="preserve">
    <value>Extension methods</value>
  </data>
  <data name="Fields" xml:space="preserve">
    <value>Fields</value>
  </data>
  <data name="Interfaces" xml:space="preserve">
    <value>Interfaces</value>
  </data>
  <data name="Locals" xml:space="preserve">
    <value>Locals</value>
  </data>
  <data name="Methods" xml:space="preserve">
    <value>Methods</value>
  </data>
  <data name="Modules" xml:space="preserve">
    <value>Modules</value>
  </data>
  <data name="Namespaces" xml:space="preserve">
    <value>Namespaces</value>
  </data>
  <data name="Properties" xml:space="preserve">
    <value>Properties</value>
  </data>
  <data name="Structures" xml:space="preserve">
    <value>Structures</value>
  </data>
  <data name="Parameters" xml:space="preserve">
    <value>Parameters:</value>
  </data>
  <data name="Add_missing_switch_cases" xml:space="preserve">
    <value>Add missing switch cases</value>
  </data>
<<<<<<< HEAD
  <data name="Add_both" xml:space="preserve">
    <value>Add both</value>
  </data>
  <data name="Add_default_switch_case" xml:space="preserve">
    <value>Add default switch case</value>
=======
  <data name="VariadicSignaturehelpitemMustHaveOneParam" xml:space="preserve">
    <value>Variadic SignatureHelpItem must have at least one parameter.</value>
>>>>>>> 894063ff
  </data>
</root><|MERGE_RESOLUTION|>--- conflicted
+++ resolved
@@ -1004,15 +1004,13 @@
   <data name="Add_missing_switch_cases" xml:space="preserve">
     <value>Add missing switch cases</value>
   </data>
-<<<<<<< HEAD
   <data name="Add_both" xml:space="preserve">
     <value>Add both</value>
   </data>
   <data name="Add_default_switch_case" xml:space="preserve">
     <value>Add default switch case</value>
-=======
+  </data>
   <data name="VariadicSignaturehelpitemMustHaveOneParam" xml:space="preserve">
     <value>Variadic SignatureHelpItem must have at least one parameter.</value>
->>>>>>> 894063ff
   </data>
 </root>