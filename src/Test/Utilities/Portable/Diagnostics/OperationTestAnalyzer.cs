﻿// Copyright (c) Microsoft.  All Rights Reserved.  Licensed under the Apache License, Version 2.0.  See License.txt in the project root for license information.

using System;
using System.Collections.Generic;
using System.Collections.Immutable;
using System.Diagnostics;
using System.Linq;
using Microsoft.CodeAnalysis.Diagnostics;
using Microsoft.CodeAnalysis.Operations;

namespace Microsoft.CodeAnalysis.UnitTests.Diagnostics
{
    // These analyzers are not intended for any actual use. They exist solely to test IOperation support.

    /// <summary>Analyzer used to test for bad statements and expressions.</summary>
    public class BadStuffTestAnalyzer : DiagnosticAnalyzer
    {
        public static readonly DiagnosticDescriptor InvalidExpressionDescriptor = new DiagnosticDescriptor(
            "InvalidExpression",
            "Invalid Expression",
            "Invalid expression found.",
            "Testing",
            DiagnosticSeverity.Warning,
            isEnabledByDefault: true);

        public static readonly DiagnosticDescriptor InvalidStatementDescriptor = new DiagnosticDescriptor(
            "InvalidStatement",
            "Invalid Statement",
            "Invalid statement found.",
            "Testing",
            DiagnosticSeverity.Warning,
            isEnabledByDefault: true);

        public static readonly DiagnosticDescriptor IsInvalidDescriptor = new DiagnosticDescriptor(
            "IsInvalid",
            "Is Invalid",
            "Operation found that is invalid.",
            "Testing",
            DiagnosticSeverity.Warning,
            isEnabledByDefault: true);

        public sealed override ImmutableArray<DiagnosticDescriptor> SupportedDiagnostics
        {
            get { return ImmutableArray.Create(InvalidExpressionDescriptor, InvalidStatementDescriptor, IsInvalidDescriptor); }
        }

        public sealed override void Initialize(AnalysisContext context)
        {
            context.RegisterOperationAction(
                 (operationContext) =>
                 {
                     var invalidOperation = (IInvalidOperation)operationContext.Operation;
                     if (invalidOperation.Type == null)
                     {
                         operationContext.ReportDiagnostic(Diagnostic.Create(InvalidStatementDescriptor, operationContext.Operation.Syntax.GetLocation()));
                     }
                     else
                     {
                         operationContext.ReportDiagnostic(Diagnostic.Create(InvalidExpressionDescriptor, operationContext.Operation.Syntax.GetLocation()));
                     }
                 },
                 OperationKind.Invalid);

            context.RegisterOperationAction(
                 (operationContext) =>
                 {
                     if (operationContext.Operation.HasErrors(operationContext.Compilation, operationContext.CancellationToken))
                     {
                         operationContext.ReportDiagnostic(Diagnostic.Create(IsInvalidDescriptor, operationContext.Operation.Syntax.GetLocation()));
                     }
                 },
                 OperationKind.Invocation,
                 OperationKind.Invalid);
        }
    }

    /// <summary>Analyzer used to test for operations within symbols of certain names.</summary>
    public class OwningSymbolTestAnalyzer : DiagnosticAnalyzer
    {
        public static readonly DiagnosticDescriptor ExpressionDescriptor = new DiagnosticDescriptor(
            "Expression",
            "Expression",
            "Expression found.",
            "Testing",
            DiagnosticSeverity.Warning,
            isEnabledByDefault: true);

        public sealed override ImmutableArray<DiagnosticDescriptor> SupportedDiagnostics
        {
            get { return ImmutableArray.Create(ExpressionDescriptor); }
        }

        public sealed override void Initialize(AnalysisContext context)
        {
            context.RegisterOperationBlockStartAction(
                (operationBlockContext) =>
                {
                    if (operationBlockContext.Compilation.Language != "Stumble")
                    {
                        operationBlockContext.RegisterOperationAction(
                             (operationContext) =>
                             {
                                 if (operationContext.ContainingSymbol.Name.StartsWith("Funky") && operationContext.Compilation.Language != "Mumble")
                                 {
                                     operationContext.ReportDiagnostic(Diagnostic.Create(ExpressionDescriptor, operationContext.Operation.Syntax.GetLocation()));
                                 }
                             },
                             OperationKind.LocalReference,
                             OperationKind.Literal);
                    }
                });
        }
    }

    /// <summary>Analyzer used to test for loop IOperations.</summary>
    public class BigForTestAnalyzer : DiagnosticAnalyzer
    {
        /// <summary>Diagnostic category "Reliability".</summary>
        private const string ReliabilityCategory = "Reliability";

        public static readonly DiagnosticDescriptor BigForDescriptor = new DiagnosticDescriptor(
            "BigForRule",
            "Big For Loop",
            "For loop iterates more than one million times",
            ReliabilityCategory,
            DiagnosticSeverity.Warning,
            isEnabledByDefault: true);

        /// <summary>Gets the set of supported diagnostic descriptors from this analyzer.</summary>
        public sealed override ImmutableArray<DiagnosticDescriptor> SupportedDiagnostics
        {
            get { return ImmutableArray.Create(BigForDescriptor); }
        }

        public sealed override void Initialize(AnalysisContext context)
        {
            context.RegisterOperationAction(AnalyzeOperation, OperationKind.Loop);
        }

        private void AnalyzeOperation(OperationAnalysisContext operationContext)
        {
            ILoopOperation loop = (ILoopOperation)operationContext.Operation;
            if (loop.LoopKind == LoopKind.For)
            {
                IForLoopOperation forLoop = (IForLoopOperation)loop;
                IOperation forCondition = forLoop.Condition;

                if (forCondition.Kind == OperationKind.BinaryOperator)
                {
                    IBinaryOperation condition = (IBinaryOperation)forCondition;
                    IOperation conditionLeft = condition.LeftOperand;
                    IOperation conditionRight = condition.RightOperand;

                    if (conditionRight.ConstantValue.HasValue &&
                        conditionRight.Type.SpecialType == SpecialType.System_Int32 &&
                        conditionLeft.Kind == OperationKind.LocalReference)
                    {
                        // Test is known to be a comparison of a local against a constant.

                        int testValue = (int)conditionRight.ConstantValue.Value;
                        ILocalSymbol testVariable = ((ILocalReferenceOperation)conditionLeft).Local;

                        if (forLoop.Before.Length == 1)
                        {
                            IOperation setup = forLoop.Before[0];
                            if (setup.Kind == OperationKind.ExpressionStatement && ((IExpressionStatementOperation)setup).Operation.Kind == OperationKind.SimpleAssignment)
                            {
                                ISimpleAssignmentOperation setupAssignment = (ISimpleAssignmentOperation)((IExpressionStatementOperation)setup).Operation;
                                if (setupAssignment.Target.Kind == OperationKind.LocalReference &&
                                    ((ILocalReferenceOperation)setupAssignment.Target).Local == testVariable &&
                                    setupAssignment.Value.ConstantValue.HasValue &&
                                    setupAssignment.Value.Type.SpecialType == SpecialType.System_Int32)
                                {
                                    // Setup is known to be an assignment of a constant to the local used in the test.

                                    int initialValue = (int)setupAssignment.Value.ConstantValue.Value;

                                    if (forLoop.AtLoopBottom.Length == 1)
                                    {
                                        IOperation advance = forLoop.AtLoopBottom[0];
                                        if (advance.Kind == OperationKind.ExpressionStatement)
                                        {
                                            IOperation advanceExpression = ((IExpressionStatementOperation)advance).Operation;
                                            SemanticModel semanticModel = operationContext.Compilation.GetSemanticModel(advance.Syntax.SyntaxTree);

                                            IOperation advanceIncrement;
                                            BinaryOperatorKind? advanceOperationCode;
                                            GetOperationKindAndValue(semanticModel, testVariable, advanceExpression, out advanceOperationCode, out advanceIncrement);

                                            if (advanceIncrement != null && advanceOperationCode.HasValue)
                                            {
                                                int incrementValue = (int)advanceIncrement.ConstantValue.Value;
                                                if (advanceOperationCode.Value == BinaryOperatorKind.Subtract)
                                                {
                                                    advanceOperationCode = BinaryOperatorKind.Add;
                                                    incrementValue = -incrementValue;
                                                }

                                                if (advanceOperationCode.Value == BinaryOperatorKind.Add &&
                                                    incrementValue != 0 &&
                                                    (condition.OperatorKind == BinaryOperatorKind.LessThan ||
                                                     condition.OperatorKind == BinaryOperatorKind.LessThanOrEqual ||
                                                     condition.OperatorKind == BinaryOperatorKind.NotEquals ||
                                                     condition.OperatorKind == BinaryOperatorKind.GreaterThan ||
                                                     condition.OperatorKind == BinaryOperatorKind.GreaterThanOrEqual))
                                                {
                                                    int iterationCount = (testValue - initialValue) / incrementValue;
                                                    if (iterationCount >= 1000000)
                                                    {
                                                        Report(operationContext, forLoop.Syntax, BigForDescriptor);
                                                    }
                                                }
                                            }
                                        }
                                    }
                                }
                            }
                        }
                    }
                }
            }
        }

        private void GetOperationKindAndValue(
            SemanticModel semanticModel, ILocalSymbol testVariable, IOperation advanceExpression,
            out BinaryOperatorKind? advanceOperationCode, out IOperation advanceIncrement)
        {
            advanceIncrement = null;
            advanceOperationCode = null;

            if (advanceExpression.Kind == OperationKind.SimpleAssignment)
            {
                ISimpleAssignmentOperation advanceAssignment = (ISimpleAssignmentOperation)advanceExpression;

                if (advanceAssignment.Target.Kind == OperationKind.LocalReference &&
                    ((ILocalReferenceOperation)advanceAssignment.Target).Local == testVariable &&
                    advanceAssignment.Value.Kind == OperationKind.BinaryOperator &&
                    advanceAssignment.Value.Type.SpecialType == SpecialType.System_Int32)
                {
                    // Advance is known to be an assignment of a binary operation to the local used in the test.

                    IBinaryOperation advanceOperation = (IBinaryOperation)advanceAssignment.Value;
                    if (advanceOperation.OperatorMethod == null &&
                        advanceOperation.LeftOperand.Kind == OperationKind.LocalReference &&
                        ((ILocalReferenceOperation)advanceOperation.LeftOperand).Local == testVariable &&
                        advanceOperation.RightOperand.ConstantValue.HasValue &&
                        advanceOperation.RightOperand.Type.SpecialType == SpecialType.System_Int32)
                    {
                        // Advance binary operation is known to involve a reference to the local used in the test and a constant.
                        advanceIncrement = advanceOperation.RightOperand;
                        advanceOperationCode = advanceOperation.OperatorKind;
                    }
                }
            }
            else if (advanceExpression.Kind == OperationKind.CompoundAssignment)
            {
                ICompoundAssignmentOperation advanceAssignment = (ICompoundAssignmentOperation)advanceExpression;

                if (advanceAssignment.Target.Kind == OperationKind.LocalReference &&
                    ((ILocalReferenceOperation)advanceAssignment.Target).Local == testVariable &&
                    advanceAssignment.Value.ConstantValue.HasValue &&
                    advanceAssignment.Value.Type.SpecialType == SpecialType.System_Int32)
                {
                    // Advance binary operation is known to involve a reference to the local used in the test and a constant.
                    advanceIncrement = advanceAssignment.Value;
                    advanceOperationCode = advanceAssignment.OperatorKind;
                }
            }
            else if (advanceExpression.Kind == OperationKind.Increment)
            {
                IIncrementOrDecrementOperation advanceAssignment = (IIncrementOrDecrementOperation)advanceExpression;

                if (advanceAssignment.Target.Kind == OperationKind.LocalReference &&
                    ((ILocalReferenceOperation)advanceAssignment.Target).Local == testVariable)
                {
                    // Advance binary operation is known to involve a reference to the local used in the test and a constant.
                    advanceIncrement = CreateIncrementOneLiteralExpression(semanticModel, advanceAssignment);
                    advanceOperationCode = BinaryOperatorKind.Add;
                }
            }
        }

        private static ILiteralOperation CreateIncrementOneLiteralExpression(SemanticModel semanticModel, IIncrementOrDecrementOperation increment)
        {
            string text = increment.Syntax.ToString();
            SyntaxNode syntax = increment.Syntax;
            ITypeSymbol type = increment.Type;
            Optional<object> constantValue = new Optional<object>(1);
            return new LiteralExpression(semanticModel, syntax, type, constantValue, increment.IsImplicit);
        }

        private static int Abs(int value)
        {
            return value < 0 ? -value : value;
        }

        private void Report(OperationAnalysisContext context, SyntaxNode syntax, DiagnosticDescriptor descriptor)
        {
            context.ReportDiagnostic(Diagnostic.Create(descriptor, syntax.GetLocation()));
        }
    }

    /// <summary>Analyzer used to test switch IOperations.</summary>
    public class SwitchTestAnalyzer : DiagnosticAnalyzer
    {
        /// <summary>Diagnostic category "Reliability".</summary>
        private const string ReliabilityCategory = "Reliability";

        public static readonly DiagnosticDescriptor SparseSwitchDescriptor = new DiagnosticDescriptor(
            "SparseSwitchRule",
            "Sparse switch",
            "Switch has less than one percept density",
            ReliabilityCategory,
            DiagnosticSeverity.Warning,
            isEnabledByDefault: true);

        public static readonly DiagnosticDescriptor NoDefaultSwitchDescriptor = new DiagnosticDescriptor(
            "NoDefaultSwitchRule",
            "No default switch",
            "Switch has no default case",
            ReliabilityCategory,
            DiagnosticSeverity.Warning,
            isEnabledByDefault: true);

        public static readonly DiagnosticDescriptor OnlyDefaultSwitchDescriptor = new DiagnosticDescriptor(
            "OnlyDefaultSwitchRule",
            "Only default switch",
            "Switch only has a default case",
            ReliabilityCategory,
            DiagnosticSeverity.Warning,
            isEnabledByDefault: true);

        /// <summary>Gets the set of supported diagnostic descriptors from this analyzer.</summary>
        public sealed override ImmutableArray<DiagnosticDescriptor> SupportedDiagnostics
        {
            get
            {
                return ImmutableArray.Create(SparseSwitchDescriptor,
                                              NoDefaultSwitchDescriptor,
                                              OnlyDefaultSwitchDescriptor);
            }
        }

        public sealed override void Initialize(AnalysisContext context)
        {
            context.RegisterOperationAction(
                 (operationContext) =>
                 {
                     ISwitchOperation switchOperation = (ISwitchOperation)operationContext.Operation;
                     long minCaseValue = long.MaxValue;
                     long maxCaseValue = long.MinValue;
                     long caseValueCount = 0;
                     bool hasDefault = false;
                     bool hasNonDefault = false;
                     foreach (ISwitchCaseOperation switchCase in switchOperation.Cases)
                     {
                         foreach (ICaseClauseOperation clause in switchCase.Clauses)
                         {
                             switch (clause.CaseKind)
                             {
                                 case CaseKind.SingleValue:
                                     {
                                         hasNonDefault = true;
                                         ISingleValueCaseClauseOperation singleValueClause = (ISingleValueCaseClauseOperation)clause;
                                         IOperation singleValueExpression = singleValueClause.Value;
                                         if (singleValueExpression != null &&
                                             singleValueExpression.ConstantValue.HasValue &&
                                             singleValueExpression.Type.SpecialType == SpecialType.System_Int32)
                                         {
                                             int singleValue = (int)singleValueExpression.ConstantValue.Value;
                                             caseValueCount += IncludeClause(singleValue, singleValue, ref minCaseValue, ref maxCaseValue);
                                         }
                                         else
                                         {
                                             return;
                                         }

                                         break;
                                     }
                                 case CaseKind.Range:
                                     {
                                         hasNonDefault = true;
                                         IRangeCaseClauseOperation rangeClause = (IRangeCaseClauseOperation)clause;
                                         IOperation rangeMinExpression = rangeClause.MinimumValue;
                                         IOperation rangeMaxExpression = rangeClause.MaximumValue;
                                         if (rangeMinExpression != null &&
                                             rangeMinExpression.ConstantValue.HasValue &&
                                             rangeMinExpression.Type.SpecialType == SpecialType.System_Int32 &&
                                             rangeMaxExpression != null &&
                                             rangeMaxExpression.ConstantValue.HasValue &&
                                             rangeMaxExpression.Type.SpecialType == SpecialType.System_Int32)
                                         {
                                             int rangeMinValue = (int)rangeMinExpression.ConstantValue.Value;
                                             int rangeMaxValue = (int)rangeMaxExpression.ConstantValue.Value;
                                             caseValueCount += IncludeClause(rangeMinValue, rangeMaxValue, ref minCaseValue, ref maxCaseValue);
                                         }
                                         else
                                         {
                                             return;
                                         }

                                         break;
                                     }
                                 case CaseKind.Relational:
                                     {
                                         hasNonDefault = true;
                                         IRelationalCaseClauseOperation relationalClause = (IRelationalCaseClauseOperation)clause;
                                         IOperation relationalValueExpression = relationalClause.Value;
                                         if (relationalValueExpression != null &&
                                             relationalValueExpression.ConstantValue.HasValue &&
                                             relationalValueExpression.Type.SpecialType == SpecialType.System_Int32)
                                         {
                                             int rangeMinValue = int.MaxValue;
                                             int rangeMaxValue = int.MinValue;
                                             int relationalValue = (int)relationalValueExpression.ConstantValue.Value;
                                             switch (relationalClause.Relation)
                                             {
                                                 case BinaryOperatorKind.Equals:
                                                     rangeMinValue = relationalValue;
                                                     rangeMaxValue = relationalValue;
                                                     break;
                                                 case BinaryOperatorKind.NotEquals:
                                                     return;
                                                 case BinaryOperatorKind.LessThan:
                                                     rangeMinValue = int.MinValue;
                                                     rangeMaxValue = relationalValue - 1;
                                                     break;
                                                 case BinaryOperatorKind.LessThanOrEqual:
                                                     rangeMinValue = int.MinValue;
                                                     rangeMaxValue = relationalValue;
                                                     break;
                                                 case BinaryOperatorKind.GreaterThanOrEqual:
                                                     rangeMinValue = relationalValue;
                                                     rangeMaxValue = int.MaxValue;
                                                     break;
                                                 case BinaryOperatorKind.GreaterThan:
                                                     rangeMinValue = relationalValue + 1;
                                                     rangeMaxValue = int.MaxValue;
                                                     break;
                                             }

                                             caseValueCount += IncludeClause(rangeMinValue, rangeMaxValue, ref minCaseValue, ref maxCaseValue);
                                         }
                                         else
                                         {
                                             return;
                                         }

                                         break;
                                     }
                                 case CaseKind.Default:
                                     {
                                         hasDefault = true;
                                         break;
                                     }
                             }
                         }
                     }

                     long span = maxCaseValue - minCaseValue + 1;
                     if (caseValueCount == 0 && !hasDefault ||
                         caseValueCount != 0 && span / caseValueCount > 100)
                     {
                         Report(operationContext, switchOperation.Value.Syntax, SparseSwitchDescriptor);
                     }
                     if (!hasDefault)
                     {
                         Report(operationContext, switchOperation.Value.Syntax, NoDefaultSwitchDescriptor);
                     }
                     if (hasDefault && !hasNonDefault)
                     {
                         Report(operationContext, switchOperation.Value.Syntax, OnlyDefaultSwitchDescriptor);
                     }
                 },
                 OperationKind.Switch);
        }

        private static int IncludeClause(int clauseMinValue, int clauseMaxValue, ref long minCaseValue, ref long maxCaseValue)
        {
            if (clauseMinValue < minCaseValue)
            {
                minCaseValue = clauseMinValue;
            }

            if (clauseMaxValue > maxCaseValue)
            {
                maxCaseValue = clauseMaxValue;
            }

            return clauseMaxValue - clauseMinValue + 1;
        }

        private void Report(OperationAnalysisContext context, SyntaxNode syntax, DiagnosticDescriptor descriptor)
        {
            context.ReportDiagnostic(Diagnostic.Create(descriptor, syntax.GetLocation()));
        }
    }

    /// <summary>Analyzer used to test invocaton IOperations.</summary>
    public class InvocationTestAnalyzer : DiagnosticAnalyzer
    {
        /// <summary>Diagnostic category "Reliability".</summary>
        private const string ReliabilityCategory = "Reliability";

        public static readonly DiagnosticDescriptor BigParamArrayArgumentsDescriptor = new DiagnosticDescriptor(
            "BigParamarrayRule",
            "Big Paramarray",
            "Paramarray has more than 10 elements",
            ReliabilityCategory,
            DiagnosticSeverity.Warning,
            isEnabledByDefault: true);

        public static readonly DiagnosticDescriptor OutOfNumericalOrderArgumentsDescriptor = new DiagnosticDescriptor(
            "OutOfOrderArgumentsRule",
            "Out of order arguments",
            "Argument values are not in increasing order",
            ReliabilityCategory,
            DiagnosticSeverity.Warning,
            isEnabledByDefault: true);

        public static readonly DiagnosticDescriptor UseDefaultArgumentDescriptor = new DiagnosticDescriptor(
            "UseDefaultArgument",
            "Use default argument",
            "Invocation uses default argument {0}",
            ReliabilityCategory,
            DiagnosticSeverity.Warning,
            isEnabledByDefault: true);

        public static readonly DiagnosticDescriptor InvalidArgumentDescriptor = new DiagnosticDescriptor(
            "InvalidArgument",
            "Invalid argument",
            "Invocation has invalid argument",
            ReliabilityCategory,
            DiagnosticSeverity.Warning,
            isEnabledByDefault: true);

        /// <summary>Gets the set of supported diagnostic descriptors from this analyzer.</summary>
        public sealed override ImmutableArray<DiagnosticDescriptor> SupportedDiagnostics
        {
            get
            {
                return ImmutableArray.Create(BigParamArrayArgumentsDescriptor,
                                             OutOfNumericalOrderArgumentsDescriptor,
                                             UseDefaultArgumentDescriptor,
                                             InvalidArgumentDescriptor);
            }
        }

        public sealed override void Initialize(AnalysisContext context)
        {
            context.RegisterOperationAction(
                 (operationContext) =>
                 {
                     IInvocationOperation invocation = (IInvocationOperation)operationContext.Operation;
                     long priorArgumentValue = long.MinValue;
                     foreach (IArgumentOperation argument in invocation.Arguments)
                     {
                         if (argument.HasErrors(operationContext.Compilation, operationContext.CancellationToken))
                         {
                             operationContext.ReportDiagnostic(Diagnostic.Create(InvalidArgumentDescriptor, argument.Syntax.GetLocation()));
                             return;
                         }

                         if (argument.ArgumentKind == ArgumentKind.DefaultValue)
                         {
                             operationContext.ReportDiagnostic(Diagnostic.Create(UseDefaultArgumentDescriptor, invocation.Syntax.GetLocation(), argument.Parameter.Name));
                         }

                         TestAscendingArgument(operationContext, argument.Value, ref priorArgumentValue);

                         if (argument.ArgumentKind == ArgumentKind.ParamArray)
                         {
                             if (argument.Value is IArrayCreationOperation arrayArgument)
                             {
                                 var initializer = arrayArgument.Initializer;
                                 if (initializer != null)
                                 {
                                     if (initializer.ElementValues.Length > 10)
                                     {
                                         Report(operationContext, invocation.Syntax, BigParamArrayArgumentsDescriptor);
                                     }

                                     foreach (IOperation element in initializer.ElementValues)
                                     {
                                         TestAscendingArgument(operationContext, element, ref priorArgumentValue);
                                     }
                                 }
                             }
                         }
                     }
                 },
                 OperationKind.Invocation);
        }

        private static void TestAscendingArgument(OperationAnalysisContext operationContext, IOperation argument, ref long priorArgumentValue)
        {
            Optional<object> argumentValue = argument.ConstantValue;
            if (argumentValue.HasValue && argument.Type.SpecialType == SpecialType.System_Int32)
            {
                int integerArgument = (int)argumentValue.Value;
                if (integerArgument < priorArgumentValue)
                {
                    Report(operationContext, argument.Syntax, OutOfNumericalOrderArgumentsDescriptor);
                }

                priorArgumentValue = integerArgument;
            }
        }

        private static void Report(OperationAnalysisContext context, SyntaxNode syntax, DiagnosticDescriptor descriptor)
        {
            context.ReportDiagnostic(Diagnostic.Create(descriptor, syntax.GetLocation()));
        }
    }

    /// <summary>Analyzer used to test various contexts in which IOperations can occur.</summary>
    public class SeventeenTestAnalyzer : DiagnosticAnalyzer
    {
        /// <summary>Diagnostic category "Reliability".</summary>
        private const string ReliabilityCategory = "Reliability";

        public static readonly DiagnosticDescriptor SeventeenDescriptor = new DiagnosticDescriptor(
            "SeventeenRule",
            "Seventeen",
            "Seventeen is a recognized value",
            ReliabilityCategory,
            DiagnosticSeverity.Warning,
            isEnabledByDefault: true);

        /// <summary>Gets the set of supported diagnostic descriptors from this analyzer.</summary>
        public sealed override ImmutableArray<DiagnosticDescriptor> SupportedDiagnostics
        {
            get { return ImmutableArray.Create(SeventeenDescriptor); }
        }

        public sealed override void Initialize(AnalysisContext context)
        {
            context.RegisterOperationAction(
                 (operationContext) =>
                 {
                     ILiteralOperation literal = (ILiteralOperation)operationContext.Operation;
                     if (literal.Type.SpecialType == SpecialType.System_Int32 &&
                         literal.ConstantValue.HasValue &&
                         (int)literal.ConstantValue.Value == 17)
                     {
                         operationContext.ReportDiagnostic(Diagnostic.Create(SeventeenDescriptor, literal.Syntax.GetLocation()));
                     }
                 },
                 OperationKind.Literal);
        }
    }

    /// <summary>Analyzer used to test IArgument IOperations.</summary>
    public class NullArgumentTestAnalyzer : DiagnosticAnalyzer
    {
        /// <summary>Diagnostic category "Reliability".</summary>
        private const string ReliabilityCategory = "Reliability";

        public static readonly DiagnosticDescriptor NullArgumentsDescriptor = new DiagnosticDescriptor(
            "NullArgumentRule",
            "Null Argument",
            "Value of the argument is null",
            ReliabilityCategory,
            DiagnosticSeverity.Warning,
            isEnabledByDefault: true);

        /// <summary>Gets the set of supported diagnostic descriptors from this analyzer.</summary>
        public sealed override ImmutableArray<DiagnosticDescriptor> SupportedDiagnostics
        {
            get { return ImmutableArray.Create(NullArgumentsDescriptor); }
        }

        public sealed override void Initialize(AnalysisContext context)
        {
            context.RegisterOperationAction(
                 (operationContext) =>
                 {
                     var argument = (IArgumentOperation)operationContext.Operation;
                     if (argument.Value.ConstantValue.HasValue && argument.Value.ConstantValue.Value == null)
                     {
                         Report(operationContext, argument.Syntax, NullArgumentsDescriptor);
                     }
                 },
                 OperationKind.Argument);
        }

        private static void Report(OperationAnalysisContext context, SyntaxNode syntax, DiagnosticDescriptor descriptor)
        {
            context.ReportDiagnostic(Diagnostic.Create(descriptor, syntax.GetLocation()));
        }
    }

    /// <summary>Analyzer used to test IMemberInitializer IOperations.</summary>
    public class MemberInitializerTestAnalyzer : DiagnosticAnalyzer
    {
        /// <summary>Diagnostic category "Reliability".</summary>
        private const string ReliabilityCategory = "Reliability";

        public static readonly DiagnosticDescriptor DoNotUseFieldInitializerDescriptor = new DiagnosticDescriptor(
            "DoNotUseFieldInitializer",
            "Do Not Use Field Initializer",
            "a field initializer is used for object creation",
            ReliabilityCategory,
            DiagnosticSeverity.Warning,
            isEnabledByDefault: true);

        public static readonly DiagnosticDescriptor DoNotUsePropertyInitializerDescriptor = new DiagnosticDescriptor(
            "DoNotUsePropertyInitializer",
            "Do Not Use Property Initializer",
            "A property initializer is used for object creation",
            ReliabilityCategory,
            DiagnosticSeverity.Warning,
            isEnabledByDefault: true);

        /// <summary>Gets the set of supported diagnostic descriptors from this analyzer.</summary>
        public sealed override ImmutableArray<DiagnosticDescriptor> SupportedDiagnostics
        {
            get { return ImmutableArray.Create(DoNotUseFieldInitializerDescriptor, DoNotUsePropertyInitializerDescriptor); }
        }

        public sealed override void Initialize(AnalysisContext context)
        {
            context.RegisterOperationAction(
                 (operationContext) =>
                 {
                     var initializer = operationContext.Operation;
                     Report(operationContext, initializer.Syntax, initializer.Kind == OperationKind.FieldReference ? DoNotUseFieldInitializerDescriptor : DoNotUsePropertyInitializerDescriptor);
                 },
                 OperationKind.FieldReference,
                 OperationKind.PropertyReference);
        }

        private static void Report(OperationAnalysisContext context, SyntaxNode syntax, DiagnosticDescriptor descriptor)
        {
            context.ReportDiagnostic(Diagnostic.Create(descriptor, syntax.GetLocation()));
        }
    }

    /// <summary>Analyzer used to test IAssignmentExpression IOperations.</summary>
    public class AssignmentTestAnalyzer : DiagnosticAnalyzer
    {
        /// <summary>Diagnostic category "Reliability".</summary>
        private const string ReliabilityCategory = "Reliability";

        public static readonly DiagnosticDescriptor DoNotUseMemberAssignmentDescriptor = new DiagnosticDescriptor(
            "DoNotUseMemberAssignment",
            "Do Not Use Member Assignment",
            "Do not assign values to object members",
            ReliabilityCategory,
            DiagnosticSeverity.Warning,
            isEnabledByDefault: true);

        public sealed override ImmutableArray<DiagnosticDescriptor> SupportedDiagnostics
        {
            get { return ImmutableArray.Create(DoNotUseMemberAssignmentDescriptor); }
        }

        public sealed override void Initialize(AnalysisContext context)
        {
            context.RegisterOperationAction(
                 (operationContext) =>
                 {
                     var assignment = (ISimpleAssignmentOperation)operationContext.Operation;
                     var kind = assignment.Target.Kind;
                     if (kind == OperationKind.FieldReference ||
                         kind == OperationKind.PropertyReference)
                     {
                         Report(operationContext, assignment.Syntax, DoNotUseMemberAssignmentDescriptor);
                     }
                 },
                 OperationKind.SimpleAssignment);
        }

        private static void Report(OperationAnalysisContext context, SyntaxNode syntax, DiagnosticDescriptor descriptor)
        {
            context.ReportDiagnostic(Diagnostic.Create(descriptor, syntax.GetLocation()));
        }
    }

    /// <summary>Analyzer used to test IArrayInitializer IOperations.</summary>
    public class ArrayInitializerTestAnalyzer : DiagnosticAnalyzer
    {
        /// <summary>Diagnostic category "Maintainability".</summary>
        private const string Maintainability = nameof(Maintainability);

        public static readonly DiagnosticDescriptor DoNotUseLargeListOfArrayInitializersDescriptor = new DiagnosticDescriptor(
            "DoNotUseLongListToInitializeArray",
            "Do not use long list to initialize array",
            "a list of more than 5 elements is used for an array initialization",
            Maintainability,
            DiagnosticSeverity.Warning,
            isEnabledByDefault: true);

        /// <summary>Gets the set of supported diagnostic descriptors from this analyzer.</summary>
        public sealed override ImmutableArray<DiagnosticDescriptor> SupportedDiagnostics
        {
            get { return ImmutableArray.Create(DoNotUseLargeListOfArrayInitializersDescriptor); }
        }

        public sealed override void Initialize(AnalysisContext context)
        {
            context.RegisterOperationAction(
                 (operationContext) =>
                 {
                     var initializer = (IArrayInitializerOperation)operationContext.Operation;
                     if (initializer.ElementValues.Length > 5)
                     {
                         Report(operationContext, initializer.Syntax, DoNotUseLargeListOfArrayInitializersDescriptor);
                     }
                 },
                 OperationKind.ArrayInitializer);
        }

        private static void Report(OperationAnalysisContext context, SyntaxNode syntax, DiagnosticDescriptor descriptor)
        {
            context.ReportDiagnostic(Diagnostic.Create(descriptor, syntax.GetLocation()));
        }
    }

    /// <summary>Analyzer used to test IVariableDeclarationStatement IOperations.</summary>
    public class VariableDeclarationTestAnalyzer : DiagnosticAnalyzer
    {
        /// <summary>Diagnostic category "Maintainability".</summary>
        private const string Maintainability = nameof(Maintainability);

        public static readonly DiagnosticDescriptor TooManyLocalVarDeclarationsDescriptor = new DiagnosticDescriptor(
            "TooManyLocalVarDeclarations",
            "Too many local variable declarations",
            "A declaration statement shouldn't have more than 3 variable declarations",
            Maintainability,
            DiagnosticSeverity.Warning,
            isEnabledByDefault: true);

        public static readonly DiagnosticDescriptor LocalVarInitializedDeclarationDescriptor = new DiagnosticDescriptor(
            "LocalVarInitializedDeclaration",
            "Local var initialized at declaration",
            "A local variable is initialized at declaration.",
            Maintainability,
            DiagnosticSeverity.Warning,
            isEnabledByDefault: true);

        /// <summary>Gets the set of supported diagnostic descriptors from this analyzer.</summary>
        public sealed override ImmutableArray<DiagnosticDescriptor> SupportedDiagnostics
        {
            get { return ImmutableArray.Create(TooManyLocalVarDeclarationsDescriptor, LocalVarInitializedDeclarationDescriptor); }
        }

        public sealed override void Initialize(AnalysisContext context)
        {
            context.RegisterOperationAction(
                 (operationContext) =>
                 {
<<<<<<< HEAD
                     var declarationStatement = (IVariableDeclarationGroup)operationContext.Operation;
=======
                     var declarationStatement = (IVariableDeclarationsOperation)operationContext.Operation;
>>>>>>> 19f49b0f
                     if (declarationStatement.GetDeclaredVariables().Count() > 3)
                     {
                         Report(operationContext, declarationStatement.Syntax, TooManyLocalVarDeclarationsDescriptor);
                     }

                     foreach (var decl in declarationStatement.Declarations)
                     {
                         if (decl.Initializer != null && !decl.Initializer.HasErrors(operationContext.Compilation, operationContext.CancellationToken))
                         {
                             foreach (var symbol in decl.GetDeclaredVariables())
                             {
                                 Report(operationContext, symbol.DeclaringSyntaxReferences.Single().GetSyntax(), LocalVarInitializedDeclarationDescriptor);
                             }
                         }
                     }
                 },
                 OperationKind.VariableDeclarations);
        }

        private static void Report(OperationAnalysisContext context, SyntaxNode syntax, DiagnosticDescriptor descriptor)
        {
            context.ReportDiagnostic(Diagnostic.Create(descriptor, syntax.GetLocation()));
        }
    }

    /// <summary>Analyzer used to test ICase and ICaseClause.</summary>
    public class CaseTestAnalyzer : DiagnosticAnalyzer
    {
        /// <summary>Diagnostic category "Maintainability".</summary>
        private const string Maintainability = nameof(Maintainability);

        public static readonly DiagnosticDescriptor HasDefaultCaseDescriptor = new DiagnosticDescriptor(
            "HasDefaultCase",
            "Has Default Case",
            "A default case clause is encountered",
            Maintainability,
            DiagnosticSeverity.Warning,
            isEnabledByDefault: true);

        public static readonly DiagnosticDescriptor MultipleCaseClausesDescriptor = new DiagnosticDescriptor(
            "MultipleCaseClauses",
            "Multiple Case Clauses",
            "A switch section has multiple case clauses",
            Maintainability,
            DiagnosticSeverity.Warning,
            isEnabledByDefault: true);

        /// <summary>Gets the set of supported diagnostic descriptors from this analyzer.</summary>
        public sealed override ImmutableArray<DiagnosticDescriptor> SupportedDiagnostics
        {
            get { return ImmutableArray.Create(HasDefaultCaseDescriptor, MultipleCaseClausesDescriptor); }
        }

        public sealed override void Initialize(AnalysisContext context)
        {
            context.RegisterOperationAction(
                 (operationContext) =>
                 {
                     switch (operationContext.Operation.Kind)
                     {
                         case OperationKind.CaseClause:
                             var caseClause = (ICaseClauseOperation)operationContext.Operation;
                             if (caseClause.CaseKind == CaseKind.Default)
                             {
                                 Report(operationContext, caseClause.Syntax, HasDefaultCaseDescriptor);
                             }
                             break;
                         case OperationKind.SwitchCase:
                             var switchSection = (ISwitchCaseOperation)operationContext.Operation;
                             if (!switchSection.HasErrors(operationContext.Compilation, operationContext.CancellationToken) && switchSection.Clauses.Length > 1)
                             {
                                 Report(operationContext, switchSection.Syntax, MultipleCaseClausesDescriptor);
                             }
                             break;
                     }
                 },
                 OperationKind.SwitchCase,
                 OperationKind.CaseClause);
        }

        private static void Report(OperationAnalysisContext context, SyntaxNode syntax, DiagnosticDescriptor descriptor)
        {
            context.ReportDiagnostic(Diagnostic.Create(descriptor, syntax.GetLocation()));
        }
    }

    /// <summary>Analyzer used to test for explicit vs. implicit instance references.</summary>
    public class ExplicitVsImplicitInstanceAnalyzer : DiagnosticAnalyzer
    {
        public static readonly DiagnosticDescriptor ImplicitInstanceDescriptor = new DiagnosticDescriptor(
            "ImplicitInstance",
            "Implicit Instance",
            "Implicit instance found.",
            "Testing",
            DiagnosticSeverity.Warning,
            isEnabledByDefault: true);

        public static readonly DiagnosticDescriptor ExplicitInstanceDescriptor = new DiagnosticDescriptor(
            "ExplicitInstance",
            "Explicit Instance",
            "Explicit instance found.",
            "Testing",
            DiagnosticSeverity.Warning,
            isEnabledByDefault: true);

        public sealed override ImmutableArray<DiagnosticDescriptor> SupportedDiagnostics => ImmutableArray.Create(ImplicitInstanceDescriptor, ExplicitInstanceDescriptor);

        public sealed override void Initialize(AnalysisContext context)
        {
            context.RegisterOperationAction(
                 (operationContext) =>
                 {
                     IInstanceReferenceOperation instanceReference = (IInstanceReferenceOperation)operationContext.Operation;
                     operationContext.ReportDiagnostic(Diagnostic.Create(instanceReference.IsImplicit ? ImplicitInstanceDescriptor : ExplicitInstanceDescriptor,
                                                                         instanceReference.Syntax.GetLocation()));
                 },
                 OperationKind.InstanceReference);
        }
    }

    /// <summary>Analyzer used to test for member references.</summary>
    public class MemberReferenceAnalyzer : DiagnosticAnalyzer
    {
        public static readonly DiagnosticDescriptor EventReferenceDescriptor = new DiagnosticDescriptor(
            "EventReference",
            "Event Reference",
            "Event reference found.",
            "Testing",
            DiagnosticSeverity.Warning,
            isEnabledByDefault: true);

        public static readonly DiagnosticDescriptor InvalidEventDescriptor = new DiagnosticDescriptor(
            "InvalidEvent",
            "Invalid Event",
            "A EventAssignmentExpression with invalid event found.",
            "Testing",
            DiagnosticSeverity.Warning,
            isEnabledByDefault: true);

        public static readonly DiagnosticDescriptor HandlerAddedDescriptor = new DiagnosticDescriptor(
            "HandlerAdded",
            "Handler Added",
            "Event handler added.",
            "Testing",
            DiagnosticSeverity.Warning,
            isEnabledByDefault: true);

        public static readonly DiagnosticDescriptor HandlerRemovedDescriptor = new DiagnosticDescriptor(
            "HandlerRemoved",
            "Handler Removed",
            "Event handler removed.",
            "Testing",
            DiagnosticSeverity.Warning,
            isEnabledByDefault: true);

        public static readonly DiagnosticDescriptor PropertyReferenceDescriptor = new DiagnosticDescriptor(
            "PropertyReference",
            "Property Reference",
            "Property reference found.",
            "Testing",
            DiagnosticSeverity.Warning,
            isEnabledByDefault: true);

        public static readonly DiagnosticDescriptor FieldReferenceDescriptor = new DiagnosticDescriptor(
            "FieldReference",
            "Field Reference",
            "Field reference found.",
            "Testing",
            DiagnosticSeverity.Warning,
            isEnabledByDefault: true);

        public static readonly DiagnosticDescriptor MethodBindingDescriptor = new DiagnosticDescriptor(
            "MethodBinding",
            "Method Binding",
            "Method binding found.",
            "Testing",
            DiagnosticSeverity.Warning,
            isEnabledByDefault: true);

        public sealed override ImmutableArray<DiagnosticDescriptor> SupportedDiagnostics =>
            ImmutableArray.Create(EventReferenceDescriptor,
                HandlerAddedDescriptor,
                HandlerRemovedDescriptor,
                PropertyReferenceDescriptor,
                FieldReferenceDescriptor,
                MethodBindingDescriptor,
                InvalidEventDescriptor);

        public sealed override void Initialize(AnalysisContext context)
        {
            context.RegisterOperationAction(
                 (operationContext) =>
                 {
                     operationContext.ReportDiagnostic(Diagnostic.Create(EventReferenceDescriptor, operationContext.Operation.Syntax.GetLocation()));
                 },
                 OperationKind.EventReference);

            context.RegisterOperationAction(
                 (operationContext) =>
                 {
                     IEventAssignmentOperation eventAssignment = (IEventAssignmentOperation)operationContext.Operation;
                     operationContext.ReportDiagnostic(Diagnostic.Create(eventAssignment.Adds ? HandlerAddedDescriptor : HandlerRemovedDescriptor, operationContext.Operation.Syntax.GetLocation()));

                     if (eventAssignment.EventReference?.Event == null && eventAssignment.HasErrors(operationContext.Compilation, operationContext.CancellationToken))
                     {
                         operationContext.ReportDiagnostic(Diagnostic.Create(InvalidEventDescriptor, eventAssignment.Syntax.GetLocation()));
                     }
                 },
                 OperationKind.EventAssignment);

            context.RegisterOperationAction(
                 (operationContext) =>
                 {
                     operationContext.ReportDiagnostic(Diagnostic.Create(PropertyReferenceDescriptor, operationContext.Operation.Syntax.GetLocation()));
                 },
                 OperationKind.PropertyReference);

            context.RegisterOperationAction(
                 (operationContext) =>
                 {
                     operationContext.ReportDiagnostic(Diagnostic.Create(FieldReferenceDescriptor, operationContext.Operation.Syntax.GetLocation()));
                 },
                 OperationKind.FieldReference);

            context.RegisterOperationAction(
                 (operationContext) =>
                 {
                     operationContext.ReportDiagnostic(Diagnostic.Create(MethodBindingDescriptor, operationContext.Operation.Syntax.GetLocation()));
                 },
                 OperationKind.MethodReference);
        }
    }

    /// <summary>Analyzer used to test IOperation treatment of params array arguments.</summary>
    public class ParamsArrayTestAnalyzer : DiagnosticAnalyzer
    {
        public static readonly DiagnosticDescriptor LongParamsDescriptor = new DiagnosticDescriptor(
            "LongParams",
            "Long Params",
            "Params array argument has more than 3 elements.",
            "Testing",
            DiagnosticSeverity.Warning,
            isEnabledByDefault: true);

        public static readonly DiagnosticDescriptor InvalidConstructorDescriptor = new DiagnosticDescriptor(
            "InvalidConstructor",
            "Invalid Constructor",
            "Invalid Constructor.",
            "Testing",
            DiagnosticSeverity.Warning,
            isEnabledByDefault: true);

        public sealed override ImmutableArray<DiagnosticDescriptor> SupportedDiagnostics => ImmutableArray.Create(LongParamsDescriptor, InvalidConstructorDescriptor);

        public sealed override void Initialize(AnalysisContext context)
        {
            context.RegisterOperationAction(
                 (operationContext) =>
                 {
                     IInvocationOperation invocation = (IInvocationOperation)operationContext.Operation;

                     foreach (IArgumentOperation argument in invocation.Arguments)
                     {
                         if (argument.Parameter.IsParams)
                         {
                             if (argument.Value is IArrayCreationOperation arrayValue)
                             {
                                 Optional<object> dimensionSize = arrayValue.DimensionSizes[0].ConstantValue;
                                 if (dimensionSize.HasValue && IntegralValue(dimensionSize.Value) > 3)
                                 {
                                     operationContext.ReportDiagnostic(Diagnostic.Create(LongParamsDescriptor, argument.Value.Syntax.GetLocation()));
                                 }
                             }
                         }
                     }
                 },
                 OperationKind.Invocation);

            context.RegisterOperationAction(
                (operationContext) =>
                {
                    IObjectCreationOperation creation = (IObjectCreationOperation)operationContext.Operation;

                    if (creation.Constructor == null)
                    {
                        operationContext.ReportDiagnostic(Diagnostic.Create(InvalidConstructorDescriptor, creation.Syntax.GetLocation()));
                    }

                    foreach (IArgumentOperation argument in creation.Arguments)
                    {
                        if (argument.Parameter.IsParams)
                        {
                            if (argument.Value is IArrayCreationOperation arrayValue)
                            {
                                Optional<object> dimensionSize = arrayValue.DimensionSizes[0].ConstantValue;
                                if (dimensionSize.HasValue && IntegralValue(dimensionSize.Value) > 3)
                                {
                                    operationContext.ReportDiagnostic(Diagnostic.Create(LongParamsDescriptor, argument.Value.Syntax.GetLocation()));
                                }
                            }
                        }
                    }
                },
                OperationKind.ObjectCreation);
        }

        private static long IntegralValue(object value)
        {
            if (value is long v)
            {
                return v;
            }

            if (value is int i)
            {
                return i;
            }

            return 0;
        }
    }

    /// <summary>Analyzer used to test for initializer constructs for members and parameters.</summary>
    public class EqualsValueTestAnalyzer : DiagnosticAnalyzer
    {
        public static readonly DiagnosticDescriptor EqualsValueDescriptor = new DiagnosticDescriptor(
            "EqualsValue",
            "Equals Value",
            "Equals value found.",
            "Testing",
            DiagnosticSeverity.Warning,
            isEnabledByDefault: true);

        public sealed override ImmutableArray<DiagnosticDescriptor> SupportedDiagnostics => ImmutableArray.Create(EqualsValueDescriptor);

        public sealed override void Initialize(AnalysisContext context)
        {
            context.RegisterOperationAction(
                 (operationContext) =>
                 {
                     IFieldInitializerOperation equalsValue = (IFieldInitializerOperation)operationContext.Operation;
                     if (equalsValue.InitializedFields[0].Name.StartsWith("F"))
                     {
                         operationContext.ReportDiagnostic(Diagnostic.Create(EqualsValueDescriptor, equalsValue.Syntax.GetLocation()));
                     }
                 },
                 OperationKind.FieldInitializer);

            context.RegisterOperationAction(
                 (operationContext) =>
                 {
                     IParameterInitializerOperation equalsValue = (IParameterInitializerOperation)operationContext.Operation;
                     if (equalsValue.Parameter.Name.StartsWith("F"))
                     {
                         operationContext.ReportDiagnostic(Diagnostic.Create(EqualsValueDescriptor, equalsValue.Syntax.GetLocation()));
                     }
                 },
                 OperationKind.ParameterInitializer);
        }
    }

    /// <summary>Analyzer used to test None IOperations.</summary>
    public class NoneOperationTestAnalyzer : DiagnosticAnalyzer
    {
        private const string ReliabilityCategory = "Reliability";

        // We should not see this warning triggered by any code
        public static readonly DiagnosticDescriptor NoneOperationDescriptor = new DiagnosticDescriptor(
            "NoneOperation",
            "None operation found",
            "An IOperation of None kind is found",
            ReliabilityCategory,
            DiagnosticSeverity.Warning,
            isEnabledByDefault: true);

        public sealed override ImmutableArray<DiagnosticDescriptor> SupportedDiagnostics
        {
            get { return ImmutableArray.Create(NoneOperationDescriptor); }
        }

        public sealed override void Initialize(AnalysisContext context)
        {
            context.RegisterOperationAction(
                 (operationContext) =>
                 {
                     operationContext.ReportDiagnostic(Diagnostic.Create(NoneOperationDescriptor, operationContext.Operation.Syntax.GetLocation()));
                 },
                 // None kind is only supposed to be used internally and will not actually register actions.
                 OperationKind.None);
        }
    }

    public class AddressOfTestAnalyzer : DiagnosticAnalyzer
    {
        private const string ReliabilityCategory = "Reliability";

        public static readonly DiagnosticDescriptor AddressOfDescriptor = new DiagnosticDescriptor(
            "AddressOfOperation",
            "AddressOf operation found",
            "An AddressOf operation found",
            ReliabilityCategory,
            DiagnosticSeverity.Warning,
            isEnabledByDefault: true);

        public static readonly DiagnosticDescriptor InvalidAddressOfReferenceDescriptor = new DiagnosticDescriptor(
            "InvalidAddressOfReference",
            "Invalid AddressOf reference found",
            "An invalid AddressOf reference found",
            ReliabilityCategory,
            DiagnosticSeverity.Warning,
            isEnabledByDefault: true);

        public sealed override ImmutableArray<DiagnosticDescriptor> SupportedDiagnostics =>
            ImmutableArray.Create(AddressOfDescriptor, InvalidAddressOfReferenceDescriptor);

        public sealed override void Initialize(AnalysisContext context)
        {
            context.RegisterOperationAction(
                 (operationContext) =>
                 {
                     var addressOfOperation = (IAddressOfOperation)operationContext.Operation;
                     operationContext.ReportDiagnostic(Diagnostic.Create(AddressOfDescriptor, addressOfOperation.Syntax.GetLocation()));

                     if (addressOfOperation.Reference.Kind == OperationKind.Invalid && addressOfOperation.HasErrors(operationContext.Compilation, operationContext.CancellationToken))
                     {
                         operationContext.ReportDiagnostic(Diagnostic.Create(InvalidAddressOfReferenceDescriptor, addressOfOperation.Reference.Syntax.GetLocation()));
                     }
                 },
                 OperationKind.AddressOf);
        }
    }

    /// <summary>Analyzer used to test LambdaExpression IOperations.</summary>
    public class LambdaTestAnalyzer : DiagnosticAnalyzer
    {
        private const string ReliabilityCategory = "Reliability";

        public static readonly DiagnosticDescriptor LambdaExpressionDescriptor = new DiagnosticDescriptor(
            "LambdaExpression",
            "Lambda expressionn found",
            "An Lambda expression is found",
            ReliabilityCategory,
            DiagnosticSeverity.Warning,
            isEnabledByDefault: true);

        public static readonly DiagnosticDescriptor TooManyStatementsInLambdaExpressionDescriptor = new DiagnosticDescriptor(
            "TooManyStatementsInLambdaExpression",
            "Too many statements in a Lambda expression",
            "More than 3 statements in a Lambda expression",
            ReliabilityCategory,
            DiagnosticSeverity.Warning,
            isEnabledByDefault: true);

        // This warning should never be triggered.
        public static readonly DiagnosticDescriptor NoneOperationInLambdaExpressionDescriptor = new DiagnosticDescriptor(
            "NoneOperationInLambdaExpression",
            "None Operation found in Lambda expression",
            "None Operation is found Lambda expression",
            ReliabilityCategory,
            DiagnosticSeverity.Warning,
            isEnabledByDefault: true);

        public sealed override ImmutableArray<DiagnosticDescriptor> SupportedDiagnostics =>
            ImmutableArray.Create(LambdaExpressionDescriptor,
                                  TooManyStatementsInLambdaExpressionDescriptor,
                                  NoneOperationInLambdaExpressionDescriptor);

        public sealed override void Initialize(AnalysisContext context)
        {
            context.RegisterOperationAction(
                 (operationContext) =>
                 {
                     var lambdaExpression = (IAnonymousFunctionOperation)operationContext.Operation;
                     operationContext.ReportDiagnostic(Diagnostic.Create(LambdaExpressionDescriptor, operationContext.Operation.Syntax.GetLocation()));
                     var block = lambdaExpression.Body;
                     // TODO: Can this possibly be null? Remove check if not.
                     if (block == null)
                     {
                         return;
                     }
                     if (block.Operations.Length > 3)
                     {
                         operationContext.ReportDiagnostic(Diagnostic.Create(TooManyStatementsInLambdaExpressionDescriptor, operationContext.Operation.Syntax.GetLocation()));
                     }
                     bool flag = false;
                     foreach (var statement in block.Operations)
                     {
                         if (statement.Kind == OperationKind.None)
                         {
                             flag = true;
                             break;
                         }
                     }
                     if (flag)
                     {
                         operationContext.ReportDiagnostic(Diagnostic.Create(NoneOperationInLambdaExpressionDescriptor, operationContext.Operation.Syntax.GetLocation()));
                     }
                 },
                 OperationKind.AnonymousFunction);
        }
    }

    public class StaticMemberTestAnalyzer : DiagnosticAnalyzer
    {
        private const string ReliabilityCategory = "Reliability";

        public static readonly DiagnosticDescriptor StaticMemberDescriptor = new DiagnosticDescriptor(
            "StaticMember",
            "Static member found",
            "A static member reference expression is found",
            ReliabilityCategory,
            DiagnosticSeverity.Warning,
            isEnabledByDefault: true);

        // We should not see this warning triggered by any code
        public static readonly DiagnosticDescriptor StaticMemberWithInstanceDescriptor = new DiagnosticDescriptor(
            "StaticMemberWithInstance",
            "Static member with non null Instance found",
            "A static member reference with non null Instance is found",
            ReliabilityCategory,
            DiagnosticSeverity.Warning,
            isEnabledByDefault: true);

        public sealed override ImmutableArray<DiagnosticDescriptor> SupportedDiagnostics
        {
            get
            {
                return ImmutableArray.Create(StaticMemberDescriptor,
                                             StaticMemberWithInstanceDescriptor);
            }
        }

        public sealed override void Initialize(AnalysisContext context)
        {
            context.RegisterOperationAction(
                 (operationContext) =>
                 {
                     var operation = operationContext.Operation;
                     ISymbol memberSymbol;
                     IOperation receiver;
                     switch (operation.Kind)
                     {
                         case OperationKind.FieldReference:
                             memberSymbol = ((IFieldReferenceOperation)operation).Field;
                             receiver = ((IFieldReferenceOperation)operation).Instance;
                             break;
                         case OperationKind.PropertyReference:
                             memberSymbol = ((IPropertyReferenceOperation)operation).Property;
                             receiver = ((IPropertyReferenceOperation)operation).Instance;
                             break;
                         case OperationKind.EventReference:
                             memberSymbol = ((IEventReferenceOperation)operation).Event;
                             receiver = ((IEventReferenceOperation)operation).Instance;
                             break;
                         case OperationKind.MethodReference:
                             memberSymbol = ((IMethodReferenceOperation)operation).Method;
                             receiver = ((IMethodReferenceOperation)operation).Instance;
                             break;
                         case OperationKind.Invocation:
                             memberSymbol = ((IInvocationOperation)operation).TargetMethod;
                             receiver = ((IInvocationOperation)operation).Instance;
                             break;
                         default:
                             throw new ArgumentException();
                     }
                     if (memberSymbol.IsStatic)
                     {
                         operationContext.ReportDiagnostic(Diagnostic.Create(StaticMemberDescriptor, operation.Syntax.GetLocation()));

                         if (receiver != null)
                         {
                             operationContext.ReportDiagnostic(Diagnostic.Create(StaticMemberWithInstanceDescriptor, operation.Syntax.GetLocation()));
                         }
                     }
                 },
                 OperationKind.FieldReference,
                 OperationKind.PropertyReference,
                 OperationKind.EventReference,
                 OperationKind.MethodReference,
                 OperationKind.Invocation);
        }
    }

    public class LabelOperationsTestAnalyzer : DiagnosticAnalyzer
    {
        public static readonly DiagnosticDescriptor LabelDescriptor = new DiagnosticDescriptor(
           "Label",
           "Label found",
           "A label was was found",
           "Testing",
           DiagnosticSeverity.Warning,
           isEnabledByDefault: true);

        public static readonly DiagnosticDescriptor GotoDescriptor = new DiagnosticDescriptor(
          "Goto",
          "Goto found",
          "A goto was was found",
          "Testing",
          DiagnosticSeverity.Warning,
          isEnabledByDefault: true);

        public sealed override ImmutableArray<DiagnosticDescriptor> SupportedDiagnostics => ImmutableArray.Create(LabelDescriptor, GotoDescriptor);

        public sealed override void Initialize(AnalysisContext context)
        {
            context.RegisterOperationAction(
                (operationContext) =>
                {
                    ILabelSymbol label = ((ILabeledOperation)operationContext.Operation).Label;
                    if (label.Name == "Wilma" || label.Name == "Betty")
                    {
                        operationContext.ReportDiagnostic(Diagnostic.Create(LabelDescriptor, operationContext.Operation.Syntax.GetLocation()));
                    }
                },
                OperationKind.Labeled);

            context.RegisterOperationAction(
                (operationContext) =>
                {
                    IBranchOperation branch = (IBranchOperation)operationContext.Operation;
                    if (branch.BranchKind == BranchKind.GoTo)
                    {
                        ILabelSymbol label = branch.Target;
                        if (label.Name == "Wilma" || label.Name == "Betty")
                        {
                            operationContext.ReportDiagnostic(Diagnostic.Create(GotoDescriptor, branch.Syntax.GetLocation()));
                        }
                    }
                },
                OperationKind.Branch);
        }
    }

    public class UnaryAndBinaryOperationsTestAnalyzer : DiagnosticAnalyzer
    {
        public static readonly DiagnosticDescriptor OperatorAddMethodDescriptor = new DiagnosticDescriptor(
            "OperatorAddMethod",
            "Operator Add method found",
            "An operator Add method was found",
            "Testing",
            DiagnosticSeverity.Warning,
            isEnabledByDefault: true);

        public static readonly DiagnosticDescriptor OperatorMinusMethodDescriptor = new DiagnosticDescriptor(
            "OperatorMinusMethod",
            "Operator Minus method found",
            "An operator Minus method was found",
            "Testing",
            DiagnosticSeverity.Warning,
            isEnabledByDefault: true);

        public static readonly DiagnosticDescriptor DoubleMultiplyDescriptor = new DiagnosticDescriptor(
            "DoubleMultiply",
            "Double multiply found",
            "A double multiply was found",
            "Testing",
            DiagnosticSeverity.Warning,
            isEnabledByDefault: true);

        public static readonly DiagnosticDescriptor BooleanNotDescriptor = new DiagnosticDescriptor(
            "BooleanNot",
            "Boolean not found",
            "A boolean not was found",
            "Testing",
            DiagnosticSeverity.Warning,
            isEnabledByDefault: true);

        public sealed override ImmutableArray<DiagnosticDescriptor> SupportedDiagnostics => ImmutableArray.Create(OperatorAddMethodDescriptor, OperatorMinusMethodDescriptor, DoubleMultiplyDescriptor, BooleanNotDescriptor);

        public sealed override void Initialize(AnalysisContext context)
        {
            context.RegisterOperationAction(
                (operationContext) =>
                {
                    IBinaryOperation binary = (IBinaryOperation)operationContext.Operation;
                    if (binary.OperatorKind == BinaryOperatorKind.Add && binary.OperatorMethod != null && binary.OperatorMethod.Name.Contains("Addition"))
                    {
                        operationContext.ReportDiagnostic(Diagnostic.Create(OperatorAddMethodDescriptor, binary.Syntax.GetLocation()));
                    }

                    if (binary.OperatorKind == BinaryOperatorKind.Multiply && binary.Type.SpecialType == SpecialType.System_Double)
                    {
                        operationContext.ReportDiagnostic(Diagnostic.Create(DoubleMultiplyDescriptor, binary.Syntax.GetLocation()));
                    }
                },
                OperationKind.BinaryOperator);

            context.RegisterOperationAction(
                (operationContext) =>
                {
                    IUnaryOperation unary = (IUnaryOperation)operationContext.Operation;
                    if (unary.OperatorKind == UnaryOperatorKind.Minus && unary.OperatorMethod  != null && unary.OperatorMethod.Name.Contains("UnaryNegation"))
                    {
                        operationContext.ReportDiagnostic(Diagnostic.Create(OperatorMinusMethodDescriptor, unary.Syntax.GetLocation()));
                    }

                    if (unary.OperatorKind == UnaryOperatorKind.Not)
                    {
                        operationContext.ReportDiagnostic(Diagnostic.Create(BooleanNotDescriptor, unary.Syntax.GetLocation()));
                    }

                    if (unary.OperatorKind == UnaryOperatorKind.BitwiseNegation)
                    {
                        operationContext.ReportDiagnostic(Diagnostic.Create(BooleanNotDescriptor, unary.Syntax.GetLocation()));
                    }
                },
                OperationKind.UnaryOperator);
        }
    }

    public class BinaryOperatorVBTestAnalyzer : DiagnosticAnalyzer
    {
        public static readonly DiagnosticDescriptor BinaryUserDefinedOperatorDescriptor = new DiagnosticDescriptor(
            "BinaryUserDefinedOperator",
            "Binary user defined operator found",
            "A Binary user defined operator {0} is found",
            "Testing",
            DiagnosticSeverity.Warning,
            isEnabledByDefault: true);

        public sealed override ImmutableArray<DiagnosticDescriptor> SupportedDiagnostics
            => ImmutableArray.Create(BinaryUserDefinedOperatorDescriptor);

        public sealed override void Initialize(AnalysisContext context)
        {
            context.RegisterOperationAction(
                (operationContext) =>
                {
                    var binary = (IBinaryOperation)operationContext.Operation;
                    if (binary.OperatorMethod != null)
                    {
                        operationContext.ReportDiagnostic(
                            Diagnostic.Create(BinaryUserDefinedOperatorDescriptor,
                                binary.Syntax.GetLocation(),
                                binary.OperatorKind.ToString()));
                    }
                },
                OperationKind.BinaryOperator);
        }
    }

    public class OperatorPropertyPullerTestAnalyzer : DiagnosticAnalyzer
    {
        public static readonly DiagnosticDescriptor BinaryOperatorDescriptor = new DiagnosticDescriptor(
            "BinaryOperator",
            "Binary operator found",
            "A Binary operator {0} was found",
            "Testing",
            DiagnosticSeverity.Warning,
            isEnabledByDefault: true);

        public static readonly DiagnosticDescriptor UnaryOperatorDescriptor = new DiagnosticDescriptor(
           "UnaryOperator",
           "Unary operator found",
           "A Unary operator {0} was found",
           "Testing",
           DiagnosticSeverity.Warning,
           isEnabledByDefault: true);

        public sealed override ImmutableArray<DiagnosticDescriptor> SupportedDiagnostics
            => ImmutableArray.Create(BinaryOperatorDescriptor, UnaryOperatorDescriptor);

        public sealed override void Initialize(AnalysisContext context)
        {
            context.RegisterOperationAction(
                (operationContext) =>
                {
                    var binary = (IBinaryOperation)operationContext.Operation;
                    var left = binary.LeftOperand;
                    var right = binary.RightOperand;
                    if (!left.HasErrors(operationContext.Compilation, operationContext.CancellationToken) &&
                        !right.HasErrors(operationContext.Compilation, operationContext.CancellationToken) &&
                        binary.OperatorMethod == null)
                    {
                        if (left.Kind == OperationKind.LocalReference)
                        {
                            var leftLocal = ((ILocalReferenceOperation)left).Local;
                            if (leftLocal.Name == "x")
                            {
                                if (right.Kind == OperationKind.Literal)
                                {
                                    var rightValue = right.ConstantValue;
                                    if (rightValue.HasValue && rightValue.Value is int && (int)rightValue.Value == 10)
                                    {
                                        operationContext.ReportDiagnostic(
                                            Diagnostic.Create(BinaryOperatorDescriptor,
                                            binary.Syntax.GetLocation(),
                                            binary.OperatorKind.ToString()));
                                    }
                                }
                            }
                        }
                    }
                },
                OperationKind.BinaryOperator);

            context.RegisterOperationAction(
                (operationContext) =>
                {
                    var unary = (IUnaryOperation)operationContext.Operation;
                    var operand = unary.Operand;
                    if (operand.Kind == OperationKind.LocalReference)
                    {
                        var operandLocal = ((ILocalReferenceOperation)operand).Local;
                        if (operandLocal.Name == "x")
                        {
                            if (!operand.HasErrors(operationContext.Compilation, operationContext.CancellationToken) && unary.OperatorMethod == null)
                            {
                                operationContext.ReportDiagnostic(
                                    Diagnostic.Create(UnaryOperatorDescriptor,
                                        unary.Syntax.GetLocation(),
                                        unary.OperatorKind.ToString()));
                            }
                        }
                    }
                },
                OperationKind.UnaryOperator);
        }
    }

    public class NullOperationSyntaxTestAnalyzer : DiagnosticAnalyzer
    {
        private const string ReliabilityCategory = "Reliability";

        // We should not see this warning triggered by any code
        public static readonly DiagnosticDescriptor NullOperationSyntaxDescriptor = new DiagnosticDescriptor(
            "NullOperationSyntax",
            "null operation Syntax found",
            "An IOperation with Syntax property of value null is found",
            ReliabilityCategory,
            DiagnosticSeverity.Warning,
            isEnabledByDefault: true);

        // since we don't expect to see the first diagnostic, we created this one to make sure
        // the test didn't pass because the analyzer crashed.
        public static readonly DiagnosticDescriptor ParamsArrayOperationDescriptor = new DiagnosticDescriptor(
            "ParamsArray",
            "Params array argument found",
            "A params array argument is found",
            ReliabilityCategory,
            DiagnosticSeverity.Warning,
            isEnabledByDefault: true);

        public sealed override ImmutableArray<DiagnosticDescriptor> SupportedDiagnostics
        {
            get { return ImmutableArray.Create(NullOperationSyntaxDescriptor, ParamsArrayOperationDescriptor); }
        }
        public sealed override void Initialize(AnalysisContext context)
        {
            context.RegisterOperationAction(
                (operationContext) =>
                {
                    var nullList = new List<IOperation>();
                    var paramsList = new List<IOperation>();
                    var collector = new Walker(nullList, paramsList);
                    collector.Visit(operationContext.Operation);

                    foreach (var nullSyntaxOperation in nullList)
                    {
                        operationContext.ReportDiagnostic(
                            Diagnostic.Create(NullOperationSyntaxDescriptor, null));
                    }
                    foreach (var paramsarrayArgumentOperation in paramsList)
                    {
                        operationContext.ReportDiagnostic(
                            Diagnostic.Create(ParamsArrayOperationDescriptor,
                                              paramsarrayArgumentOperation.Syntax.GetLocation()));
                    }
                },
                OperationKind.Invocation);
        }

        // this OperationWalker collect:
        // 1. all the operation with null Syntax property
        // 2. all the params array argument operations
        private sealed class Walker : OperationWalker
        {
            private readonly List<IOperation> _nullList;
            private readonly List<IOperation> _paramsList;

            public Walker(List<IOperation> nullList, List<IOperation> paramsList)
            {
                _nullList = nullList;
                _paramsList = paramsList;
            }

            public override void Visit(IOperation operation)
            {
                if (operation != null)
                {
                    if (operation.Syntax == null)
                    {
                        _nullList.Add(operation);
                    }
                    if (operation.Kind == OperationKind.Argument)
                    {
                        if (((IArgumentOperation)operation).ArgumentKind == ArgumentKind.ParamArray)
                        {
                            _paramsList.Add(operation);
                        }
                    }
                }
                base.Visit(operation);
            }
        }
    }

    public class InvalidOperatorExpressionTestAnalyzer : DiagnosticAnalyzer
    {
        private const string ReliabilityCategory = "Reliability";

        public static readonly DiagnosticDescriptor InvalidBinaryDescriptor = new DiagnosticDescriptor(
            "InvalidBinary",
            "Invalid binary expression operation with BinaryOperationKind.Invalid",
            "An Invalid binary expression operation with BinaryOperationKind.Invalid is found",
            ReliabilityCategory,
            DiagnosticSeverity.Warning,
            isEnabledByDefault: true);

        public static readonly DiagnosticDescriptor InvalidUnaryDescriptor = new DiagnosticDescriptor(
            "InvalidUnary",
            "Invalid unary expression operation with UnaryOperationKind.Invalid",
            "An Invalid unary expression operation with UnaryOperationKind.Invalid is found",
            ReliabilityCategory,
            DiagnosticSeverity.Warning,
            isEnabledByDefault: true);

        public static readonly DiagnosticDescriptor InvalidIncrementDescriptor = new DiagnosticDescriptor(
            "InvalidIncrement",
            "Invalid increment expression operation with ICompoundAssignmentExpression.BinaryOperationKind == BinaryOperationKind.Invalid",
            "An Invalid increment expression operation with ICompoundAssignmentExpression.BinaryOperationKind == BinaryOperationKind.Invalid is found",
            ReliabilityCategory,
            DiagnosticSeverity.Warning,
            isEnabledByDefault: true);

        public sealed override ImmutableArray<DiagnosticDescriptor> SupportedDiagnostics => ImmutableArray.Create(InvalidBinaryDescriptor,
                                                                                                                  InvalidUnaryDescriptor,
                                                                                                                  InvalidIncrementDescriptor);

        public sealed override void Initialize(AnalysisContext context)
        {
            context.RegisterOperationAction(
                 (operationContext) =>
                 {
                     var operation = operationContext.Operation;
                     if (operation.Kind == OperationKind.BinaryOperator)
                     {
                         var binary = (IBinaryOperation)operation;
                         if (binary.HasErrors(operationContext.Compilation, operationContext.CancellationToken))
                         {
                             operationContext.ReportDiagnostic(Diagnostic.Create(InvalidBinaryDescriptor, binary.Syntax.GetLocation()));
                         }
                     }
                     else if (operation.Kind == OperationKind.UnaryOperator)
                     {
                         var unary = (IUnaryOperation)operation;
                         if (unary.HasErrors(operationContext.Compilation, operationContext.CancellationToken))
                         {
                             operationContext.ReportDiagnostic(Diagnostic.Create(InvalidUnaryDescriptor, unary.Syntax.GetLocation()));
                         }
                     }
                     else if (operation.Kind == OperationKind.Increment)
                     {
                         var inc = (IIncrementOrDecrementOperation)operation;
                         if (inc.HasErrors(operationContext.Compilation))
                         {
                             operationContext.ReportDiagnostic(Diagnostic.Create(InvalidIncrementDescriptor, inc.Syntax.GetLocation()));
                         }
                     }
                 },
                 OperationKind.BinaryOperator,
                 OperationKind.UnaryOperator,
                 OperationKind.Increment);
        }
    }

    public class ConditionalAccessOperationTestAnalyzer : DiagnosticAnalyzer
    {
        public static readonly DiagnosticDescriptor ConditionalAccessOperationDescriptor = new DiagnosticDescriptor(
           "ConditionalAccessOperation",
           "Conditional access operation found",
           "Conditional access operation was found",
           "Testing",
           DiagnosticSeverity.Warning,
           isEnabledByDefault: true);

        public static readonly DiagnosticDescriptor ConditionalAccessInstanceOperationDescriptor = new DiagnosticDescriptor(
           "ConditionalAccessInstanceOperation",
           "Conditional access instance operation found",
           "Conditional access instance operation was found",
           "Testing",
           DiagnosticSeverity.Warning,
           isEnabledByDefault: true);

        public sealed override ImmutableArray<DiagnosticDescriptor> SupportedDiagnostics
        {
            get { return ImmutableArray.Create(ConditionalAccessOperationDescriptor, ConditionalAccessInstanceOperationDescriptor); }
        }

        public sealed override void Initialize(AnalysisContext context)
        {
            context.RegisterOperationAction(
                 (operationContext) =>
                 {
                     IConditionalAccessOperation conditionalAccess = (IConditionalAccessOperation)operationContext.Operation;
                     if (conditionalAccess.WhenNotNull != null && conditionalAccess.Operation != null)
                     {
                         operationContext.ReportDiagnostic(Diagnostic.Create(ConditionalAccessOperationDescriptor, conditionalAccess.Syntax.GetLocation()));
                     }
                 },
                 OperationKind.ConditionalAccess);

            context.RegisterOperationAction(
                 (operationContext) =>
                 {
                     IConditionalAccessInstanceOperation conditionalAccessInstance = (IConditionalAccessInstanceOperation)operationContext.Operation;
                     operationContext.ReportDiagnostic(Diagnostic.Create(ConditionalAccessInstanceOperationDescriptor, conditionalAccessInstance.Syntax.GetLocation()));
                 },
                 OperationKind.ConditionalAccessInstance);

            // https://github.com/dotnet/roslyn/issues/21294
            //context.RegisterOperationAction(
            //    (operationContext) =>
            //    {
            //        IPlaceholderExpression placeholder = (IPlaceholderExpression)operationContext.Operation;
            //        operationContext.ReportDiagnostic(Diagnostic.Create(ConditionalAccessInstanceOperationDescriptor, placeholder.Syntax.GetLocation()));
            //    },
            //    OperationKind.PlaceholderExpression);
        }
    }

    public class ConversionExpressionCSharpTestAnalyzer : DiagnosticAnalyzer
    {
        private const string ReliabilityCategory = "Reliability";

        public static readonly DiagnosticDescriptor InvalidConversionExpressionDescriptor = new DiagnosticDescriptor(
            "InvalidConversionExpression",
            "Invalid conversion expression",
            "Invalid conversion expression.",
            ReliabilityCategory,
            DiagnosticSeverity.Warning,
            isEnabledByDefault: true);

        public sealed override ImmutableArray<DiagnosticDescriptor> SupportedDiagnostics
        {
            get { return ImmutableArray.Create(InvalidConversionExpressionDescriptor); }
        }

        public sealed override void Initialize(AnalysisContext context)
        {
            context.RegisterOperationAction(
                 (operationContext) =>
                 {
                     var conversion = (IConversionOperation)operationContext.Operation;
                     if (conversion.HasErrors(operationContext.Compilation, operationContext.CancellationToken))
                     {
                         operationContext.ReportDiagnostic(Diagnostic.Create(InvalidConversionExpressionDescriptor, conversion.Syntax.GetLocation()));
                     }
                 },
                 OperationKind.Conversion);
        }
    }

    public class ForLoopConditionCrashVBTestAnalyzer : DiagnosticAnalyzer
    {
        private const string ReliabilityCategory = "Reliability";

        public static readonly DiagnosticDescriptor ForLoopConditionCrashDescriptor = new DiagnosticDescriptor(
            "ForLoopConditionCrash",
            "Ensure ForLoopCondition property doesn't crash",
            "Ensure ForLoopCondition property doesn't crash",
            ReliabilityCategory,
            DiagnosticSeverity.Warning,
            isEnabledByDefault: true);

        public sealed override ImmutableArray<DiagnosticDescriptor> SupportedDiagnostics
        {
            get { return ImmutableArray.Create(ForLoopConditionCrashDescriptor); }
        }

        public sealed override void Initialize(AnalysisContext context)
        {
            context.RegisterOperationAction(
                 (operationContext) =>
                 {
                     ILoopOperation loop = (ILoopOperation)operationContext.Operation;
                     if (loop.LoopKind == LoopKind.ForTo)
                     {
                         var forLoop = (IForToLoopOperation)loop;
                         var forCondition = forLoop.LimitValue;

                         if (forCondition.HasErrors(operationContext.Compilation, operationContext.CancellationToken))
                         {
                             // Generate a warning to prove we didn't crash
                             operationContext.ReportDiagnostic(Diagnostic.Create(ForLoopConditionCrashDescriptor, forLoop.LimitValue.Syntax.GetLocation()));
                         }
                     }
                 },
                 OperationKind.Loop);
        }
    }

    public class TrueFalseUnaryOperationTestAnalyzer : DiagnosticAnalyzer
    {
        private const string ReliabilityCategory = "Reliability";

        public static readonly DiagnosticDescriptor UnaryTrueDescriptor = new DiagnosticDescriptor(
            "UnaryTrue",
            "An unary True operation is found",
            "A unary True operation is found",
            ReliabilityCategory,
            DiagnosticSeverity.Warning,
            isEnabledByDefault: true);

        public static readonly DiagnosticDescriptor UnaryFalseDescriptor = new DiagnosticDescriptor(
            "UnaryFalse",
            "An unary False operation is found",
            "A unary False operation is found",
            ReliabilityCategory,
            DiagnosticSeverity.Warning,
            isEnabledByDefault: true);

        public sealed override ImmutableArray<DiagnosticDescriptor> SupportedDiagnostics
            => ImmutableArray.Create(UnaryTrueDescriptor, UnaryFalseDescriptor);

        public sealed override void Initialize(AnalysisContext context)
        {
            context.RegisterOperationAction(
                 (operationContext) =>
                 {
                     var unary = (IUnaryOperation)operationContext.Operation;
                     if (unary.OperatorKind == UnaryOperatorKind.True)
                     {
                         operationContext.ReportDiagnostic(Diagnostic.Create(UnaryTrueDescriptor, unary.Syntax.GetLocation()));
                     }
                     else if (unary.OperatorKind == UnaryOperatorKind.False)
                     {
                         operationContext.ReportDiagnostic(Diagnostic.Create(UnaryFalseDescriptor, unary.Syntax.GetLocation()));
                     }
                 },
                 OperationKind.UnaryOperator);
        }
    }

    public class AssignmentOperationSyntaxTestAnalyzer : DiagnosticAnalyzer
    {
        private const string ReliabilityCategory = "Reliability";

        public static readonly DiagnosticDescriptor AssignmentOperationDescriptor = new DiagnosticDescriptor(
            "AssignmentOperation",
            "An assignment operation is found",
            "An assignment operation is found",
            ReliabilityCategory,
            DiagnosticSeverity.Warning,
            isEnabledByDefault: true);

        public static readonly DiagnosticDescriptor AssignmentSyntaxDescriptor = new DiagnosticDescriptor(
            "AssignmentSyntax",
            "An assignment syntax is found",
            "An assignment syntax is found",
            ReliabilityCategory,
            DiagnosticSeverity.Warning,
            isEnabledByDefault: true);

        public sealed override ImmutableArray<DiagnosticDescriptor> SupportedDiagnostics
        {
            get { return ImmutableArray.Create(AssignmentOperationDescriptor, AssignmentSyntaxDescriptor); }
        }

        public sealed override void Initialize(AnalysisContext context)
        {
            context.RegisterOperationAction(
                 (operationContext) =>
                 {
                     operationContext.ReportDiagnostic(Diagnostic.Create(AssignmentOperationDescriptor, operationContext.Operation.Syntax.GetLocation()));
                 },
                 OperationKind.SimpleAssignment);

            context.RegisterSyntaxNodeAction(
                 (syntaxContext) =>
                 {

                     syntaxContext.ReportDiagnostic(Diagnostic.Create(AssignmentSyntaxDescriptor, syntaxContext.Node.GetLocation()));
                 },
                 CSharp.SyntaxKind.SimpleAssignmentExpression);
        }
    }

    public class LiteralTestAnalyzer : DiagnosticAnalyzer
    {
        private const string ReliabilityCategory = "Reliability";

        public static readonly DiagnosticDescriptor LiteralDescriptor = new DiagnosticDescriptor(
            "Literal",
            "A literal is found",
            "A literal of value {0} is found",
            ReliabilityCategory,
            DiagnosticSeverity.Warning,
            isEnabledByDefault: true);

        public sealed override ImmutableArray<DiagnosticDescriptor> SupportedDiagnostics
        {
            get { return ImmutableArray.Create(LiteralDescriptor); }
        }

        public sealed override void Initialize(AnalysisContext context)
        {
            context.RegisterOperationAction(
                 (operationContext) =>
                 {
                     var literal = (ILiteralOperation)operationContext.Operation;
                     operationContext.ReportDiagnostic(Diagnostic.Create(LiteralDescriptor, literal.Syntax.GetLocation(), literal.Syntax.ToString()));
                 },
                 OperationKind.Literal);
        }
    }

    // This analyzer is to test operation action registration method in AnalysisContext
    public class AnalysisContextAnalyzer : DiagnosticAnalyzer
    {
        private const string ReliabilityCategory = "Reliability";

        public static readonly DiagnosticDescriptor OperationActionDescriptor = new DiagnosticDescriptor(
            "AnalysisContext",
            "An operation related action is invoked",
            "An {0} action is invoked in {1} context.",
            ReliabilityCategory,
            DiagnosticSeverity.Warning,
            isEnabledByDefault: true);

        public sealed override ImmutableArray<DiagnosticDescriptor> SupportedDiagnostics
            => ImmutableArray.Create(OperationActionDescriptor);

        public sealed override void Initialize(AnalysisContext context)
        {
            context.RegisterOperationAction(
                (operationContext) =>
                {
                    operationContext.ReportDiagnostic(
                        Diagnostic.Create(OperationActionDescriptor, operationContext.Operation.Syntax.GetLocation(), "Operation", "Analysis"));
                },
                OperationKind.Literal);
        }
    }

    // This analyzer is to test internal operation action registration method in AnalysisContext
    public class AnalysisContextInternalAnalyzer : DiagnosticAnalyzer
    {
        private const string ReliabilityCategory = "Reliability";

        public static readonly DiagnosticDescriptor OperationActionInternalDescriptor = new DiagnosticDescriptor(
            "AnalysisContextInternal",
            "An operation related action is invoked",
            "An {0} action is invoked in {1} context.",
            ReliabilityCategory,
            DiagnosticSeverity.Warning,
            isEnabledByDefault: true);

        public sealed override ImmutableArray<DiagnosticDescriptor> SupportedDiagnostics
            => ImmutableArray.Create(OperationActionInternalDescriptor);

        public sealed override void Initialize(AnalysisContext context)
        {
            context.RegisterOperationActionParamsArrayInternal(
                (operationContext) =>
                {
                    operationContext.ReportDiagnostic(
                        Diagnostic.Create(OperationActionInternalDescriptor, operationContext.Operation.Syntax.GetLocation(), "Operation", "Analysis"));
                },
                OperationKind.Literal);
        }
    }

    // This analyzer is to test operation action registration method in CompilationStartAnalysisContext
    public class CompilationStartAnalysisContextAnalyzer : DiagnosticAnalyzer
    {
        private const string ReliabilityCategory = "Reliability";

        public static readonly DiagnosticDescriptor OperationActionDescriptor = new DiagnosticDescriptor(
            "CompilationStartAnalysisContext",
            "An operation related action is invoked",
            "An {0} action is invoked in {1} context.",
            ReliabilityCategory,
            DiagnosticSeverity.Warning,
            isEnabledByDefault: true);

        public sealed override ImmutableArray<DiagnosticDescriptor> SupportedDiagnostics
            => ImmutableArray.Create(OperationActionDescriptor);

        public sealed override void Initialize(AnalysisContext context)
        {
            context.RegisterCompilationStartAction(
                (compilationStartContext) =>
                {
                    compilationStartContext.RegisterOperationAction(
                        (operationContext) =>
                        {
                            operationContext.ReportDiagnostic(
                                Diagnostic.Create(OperationActionDescriptor, operationContext.Operation.Syntax.GetLocation(), "Operation", "CompilationStart within Analysis"));
                        },
                        OperationKind.Literal);
                });
        }
    }

    // This analyzer is to test internal operation action registration method in CompilationStartAnalysisContext
    public class CompilationStartAnalysisContextInternalAnalyzer : DiagnosticAnalyzer
    {
        private const string ReliabilityCategory = "Reliability";

        public static readonly DiagnosticDescriptor OperationActionInternalDescriptor = new DiagnosticDescriptor(
            "CompilationStartAnalysisContextInternal",
            "An operation related action is invoked",
            "An {0} action is invoked in {1} context.",
            ReliabilityCategory,
            DiagnosticSeverity.Warning,
            isEnabledByDefault: true);

        public sealed override ImmutableArray<DiagnosticDescriptor> SupportedDiagnostics
            => ImmutableArray.Create(OperationActionInternalDescriptor);

        public sealed override void Initialize(AnalysisContext context)
        {
            context.RegisterCompilationStartAction(
                (compilationStartContext) =>
                {
                    compilationStartContext.RegisterOperationActionParamsArrayInternal(
                        (operationContext) =>
                        {
                            operationContext.ReportDiagnostic(
                                Diagnostic.Create(OperationActionInternalDescriptor, operationContext.Operation.Syntax.GetLocation(), "Operation", "CompilationStart within Analysis"));
                        },
                        OperationKind.Literal);
                });
        }
    }

    // This analyzer is to test GetOperation method in SemanticModel
    public class SemanticModelAnalyzer : DiagnosticAnalyzer
    {
        private const string ReliabilityCategory = "Reliability";

        public static readonly DiagnosticDescriptor GetOperationDescriptor = new DiagnosticDescriptor(
            "GetOperation",
            "An IOperation is returned by SemanticModel",
            "An IOperation is returned by SemanticModel.",
            ReliabilityCategory,
            DiagnosticSeverity.Warning,
            isEnabledByDefault: true);

        public sealed override ImmutableArray<DiagnosticDescriptor> SupportedDiagnostics
            => ImmutableArray.Create(GetOperationDescriptor);

        public sealed override void Initialize(AnalysisContext context)
        {
            context.RegisterSyntaxNodeAction(
                (syntaxContext) =>
                {
                    var node = syntaxContext.Node;
                    var model = syntaxContext.SemanticModel;
                    if (model.GetOperation(node) != null)
                    {
                        syntaxContext.ReportDiagnostic(Diagnostic.Create(GetOperationDescriptor, node.GetLocation()));
                    }
                },
                Microsoft.CodeAnalysis.CSharp.SyntaxKind.NumericLiteralExpression);

            context.RegisterSyntaxNodeAction(
                (syntaxContext) =>
                {
                    var node = syntaxContext.Node;
                    var model = syntaxContext.SemanticModel;
                    if (model.GetOperation(node) != null)
                    {
                        syntaxContext.ReportDiagnostic(Diagnostic.Create(GetOperationDescriptor, node.GetLocation()));
                    }
                },
                Microsoft.CodeAnalysis.VisualBasic.SyntaxKind.NumericLiteralExpression);
        }
    }

    // This analyzer is to test GetOperationInternal method in SemanticModel
    public class SemanticModelInternalAnalyzer : DiagnosticAnalyzer
    {
        private const string ReliabilityCategory = "Reliability";


        public static readonly DiagnosticDescriptor GetOperationInternalDescriptor = new DiagnosticDescriptor(
            "GetOperationInternal",
            "An IOperation is returned by SemanticModel",
            "An IOperation is returned by SemanticModel.",
            ReliabilityCategory,
            DiagnosticSeverity.Warning,
            isEnabledByDefault: true);


        public sealed override ImmutableArray<DiagnosticDescriptor> SupportedDiagnostics
            => ImmutableArray.Create(GetOperationInternalDescriptor);

        public sealed override void Initialize(AnalysisContext context)
        {
            context.RegisterSyntaxNodeAction(
                (syntaxContext) =>
                {
                    var node = syntaxContext.Node;
                    var model = syntaxContext.SemanticModel;
                    if (model.GetOperationInternal(node) != null)
                    {
                        syntaxContext.ReportDiagnostic(Diagnostic.Create(GetOperationInternalDescriptor, node.GetLocation()));
                    }
                },
                Microsoft.CodeAnalysis.CSharp.SyntaxKind.NumericLiteralExpression);

            context.RegisterSyntaxNodeAction(
                (syntaxContext) =>
                {
                    var node = syntaxContext.Node;
                    var model = syntaxContext.SemanticModel;
                    if (model.GetOperationInternal(node) != null)
                    {
                        syntaxContext.ReportDiagnostic(Diagnostic.Create(GetOperationInternalDescriptor, node.GetLocation()));
                    }
                },
                Microsoft.CodeAnalysis.VisualBasic.SyntaxKind.NumericLiteralExpression);
        }
    }
}<|MERGE_RESOLUTION|>--- conflicted
+++ resolved
@@ -850,11 +850,7 @@
             context.RegisterOperationAction(
                  (operationContext) =>
                  {
-<<<<<<< HEAD
-                     var declarationStatement = (IVariableDeclarationGroup)operationContext.Operation;
-=======
-                     var declarationStatement = (IVariableDeclarationsOperation)operationContext.Operation;
->>>>>>> 19f49b0f
+                     var declarationStatement = (IVariableDeclarationGroupOperation)operationContext.Operation;
                      if (declarationStatement.GetDeclaredVariables().Count() > 3)
                      {
                          Report(operationContext, declarationStatement.Syntax, TooManyLocalVarDeclarationsDescriptor);
@@ -871,7 +867,7 @@
                          }
                      }
                  },
-                 OperationKind.VariableDeclarations);
+                 OperationKind.VariableDeclarationGroup);
         }
 
         private static void Report(OperationAnalysisContext context, SyntaxNode syntax, DiagnosticDescriptor descriptor)
